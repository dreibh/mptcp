# SPDX-License-Identifier: GPL-2.0
VERSION = 5
PATCHLEVEL = 4
<<<<<<< HEAD
SUBLEVEL = 214
=======
SUBLEVEL = 217
>>>>>>> dd708cc5
EXTRAVERSION =
NAME = Kleptomaniac Octopus

# *DOCUMENTATION*
# To see a list of typical targets execute "make help"
# More info can be located in ./README
# Comments in this file are targeted only to the developer, do not
# expect to learn how to build the kernel reading this file.

# That's our default target when none is given on the command line
PHONY := _all
_all:

# We are using a recursive build, so we need to do a little thinking
# to get the ordering right.
#
# Most importantly: sub-Makefiles should only ever modify files in
# their own directory. If in some directory we have a dependency on
# a file in another dir (which doesn't happen often, but it's often
# unavoidable when linking the built-in.a targets which finally
# turn into vmlinux), we will call a sub make in that other dir, and
# after that we are sure that everything which is in that other dir
# is now up to date.
#
# The only cases where we need to modify files which have global
# effects are thus separated out and done before the recursive
# descending is started. They are now explicitly listed as the
# prepare rule.

ifneq ($(sub_make_done),1)

# Do not use make's built-in rules and variables
# (this increases performance and avoids hard-to-debug behaviour)
MAKEFLAGS += -rR

# Avoid funny character set dependencies
unexport LC_ALL
LC_COLLATE=C
LC_NUMERIC=C
export LC_COLLATE LC_NUMERIC

# Avoid interference with shell env settings
unexport GREP_OPTIONS

# Beautify output
# ---------------------------------------------------------------------------
#
# Normally, we echo the whole command before executing it. By making
# that echo $($(quiet)$(cmd)), we now have the possibility to set
# $(quiet) to choose other forms of output instead, e.g.
#
#         quiet_cmd_cc_o_c = Compiling $(RELDIR)/$@
#         cmd_cc_o_c       = $(CC) $(c_flags) -c -o $@ $<
#
# If $(quiet) is empty, the whole command will be printed.
# If it is set to "quiet_", only the short version will be printed.
# If it is set to "silent_", nothing will be printed at all, since
# the variable $(silent_cmd_cc_o_c) doesn't exist.
#
# A simple variant is to prefix commands with $(Q) - that's useful
# for commands that shall be hidden in non-verbose mode.
#
#	$(Q)ln $@ :<
#
# If KBUILD_VERBOSE equals 0 then the above command will be hidden.
# If KBUILD_VERBOSE equals 1 then the above command is displayed.
#
# To put more focus on warnings, be less verbose as default
# Use 'make V=1' to see the full commands

ifeq ("$(origin V)", "command line")
  KBUILD_VERBOSE = $(V)
endif
ifndef KBUILD_VERBOSE
  KBUILD_VERBOSE = 0
endif

ifeq ($(KBUILD_VERBOSE),1)
  quiet =
  Q =
else
  quiet=quiet_
  Q = @
endif

# If the user is running make -s (silent mode), suppress echoing of
# commands

ifneq ($(findstring s,$(filter-out --%,$(MAKEFLAGS))),)
  quiet=silent_
endif

export quiet Q KBUILD_VERBOSE

# Kbuild will save output files in the current working directory.
# This does not need to match to the root of the kernel source tree.
#
# For example, you can do this:
#
#  cd /dir/to/store/output/files; make -f /dir/to/kernel/source/Makefile
#
# If you want to save output files in a different location, there are
# two syntaxes to specify it.
#
# 1) O=
# Use "make O=dir/to/store/output/files/"
#
# 2) Set KBUILD_OUTPUT
# Set the environment variable KBUILD_OUTPUT to point to the output directory.
# export KBUILD_OUTPUT=dir/to/store/output/files/; make
#
# The O= assignment takes precedence over the KBUILD_OUTPUT environment
# variable.

# Do we want to change the working directory?
ifeq ("$(origin O)", "command line")
  KBUILD_OUTPUT := $(O)
endif

ifneq ($(KBUILD_OUTPUT),)
# Make's built-in functions such as $(abspath ...), $(realpath ...) cannot
# expand a shell special character '~'. We use a somewhat tedious way here.
abs_objtree := $(shell mkdir -p $(KBUILD_OUTPUT) && cd $(KBUILD_OUTPUT) && pwd)
$(if $(abs_objtree),, \
     $(error failed to create output directory "$(KBUILD_OUTPUT)"))

# $(realpath ...) resolves symlinks
abs_objtree := $(realpath $(abs_objtree))
else
abs_objtree := $(CURDIR)
endif # ifneq ($(KBUILD_OUTPUT),)

ifeq ($(abs_objtree),$(CURDIR))
# Suppress "Entering directory ..." unless we are changing the work directory.
MAKEFLAGS += --no-print-directory
else
need-sub-make := 1
endif

abs_srctree := $(realpath $(dir $(lastword $(MAKEFILE_LIST))))

ifneq ($(words $(subst :, ,$(abs_srctree))), 1)
$(error source directory cannot contain spaces or colons)
endif

ifneq ($(abs_srctree),$(abs_objtree))
# Look for make include files relative to root of kernel src
#
# This does not become effective immediately because MAKEFLAGS is re-parsed
# once after the Makefile is read. We need to invoke sub-make.
MAKEFLAGS += --include-dir=$(abs_srctree)
need-sub-make := 1
endif

ifneq ($(filter 3.%,$(MAKE_VERSION)),)
# 'MAKEFLAGS += -rR' does not immediately become effective for GNU Make 3.x
# We need to invoke sub-make to avoid implicit rules in the top Makefile.
need-sub-make := 1
# Cancel implicit rules for this Makefile.
$(lastword $(MAKEFILE_LIST)): ;
endif

export abs_srctree abs_objtree
export sub_make_done := 1

ifeq ($(need-sub-make),1)

PHONY += $(MAKECMDGOALS) sub-make

$(filter-out _all sub-make $(lastword $(MAKEFILE_LIST)), $(MAKECMDGOALS)) _all: sub-make
	@:

# Invoke a second make in the output directory, passing relevant variables
sub-make:
	$(Q)$(MAKE) -C $(abs_objtree) -f $(abs_srctree)/Makefile $(MAKECMDGOALS)

endif # need-sub-make
endif # sub_make_done

# We process the rest of the Makefile if this is the final invocation of make
ifeq ($(need-sub-make),)

# Do not print "Entering directory ...",
# but we want to display it when entering to the output directory
# so that IDEs/editors are able to understand relative filenames.
MAKEFLAGS += --no-print-directory

# Call a source code checker (by default, "sparse") as part of the
# C compilation.
#
# Use 'make C=1' to enable checking of only re-compiled files.
# Use 'make C=2' to enable checking of *all* source files, regardless
# of whether they are re-compiled or not.
#
# See the file "Documentation/dev-tools/sparse.rst" for more details,
# including where to get the "sparse" utility.

ifeq ("$(origin C)", "command line")
  KBUILD_CHECKSRC = $(C)
endif
ifndef KBUILD_CHECKSRC
  KBUILD_CHECKSRC = 0
endif

# Use make M=dir or set the environment variable KBUILD_EXTMOD to specify the
# directory of external module to build. Setting M= takes precedence.
ifeq ("$(origin M)", "command line")
  KBUILD_EXTMOD := $(M)
endif

export KBUILD_CHECKSRC KBUILD_EXTMOD

extmod-prefix = $(if $(KBUILD_EXTMOD),$(KBUILD_EXTMOD)/)

ifeq ($(abs_srctree),$(abs_objtree))
        # building in the source tree
        srctree := .
	building_out_of_srctree :=
else
        ifeq ($(abs_srctree)/,$(dir $(abs_objtree)))
                # building in a subdirectory of the source tree
                srctree := ..
        else
                srctree := $(abs_srctree)
        endif
	building_out_of_srctree := 1
endif

ifneq ($(KBUILD_ABS_SRCTREE),)
srctree := $(abs_srctree)
endif

objtree		:= .
VPATH		:= $(srctree)

export building_out_of_srctree srctree objtree VPATH

# To make sure we do not include .config for any of the *config targets
# catch them early, and hand them over to scripts/kconfig/Makefile
# It is allowed to specify more targets when calling make, including
# mixing *config targets and build targets.
# For example 'make oldconfig all'.
# Detect when mixed targets is specified, and make a second invocation
# of make so .config is not included in this case either (for *config).

version_h := include/generated/uapi/linux/version.h
old_version_h := include/linux/version.h

clean-targets := %clean mrproper cleandocs
no-dot-config-targets := $(clean-targets) \
			 cscope gtags TAGS tags help% %docs check% coccicheck \
			 $(version_h) headers headers_% archheaders archscripts \
			 %asm-generic kernelversion %src-pkg
no-sync-config-targets := $(no-dot-config-targets) install %install \
			   kernelrelease
single-targets := %.a %.i %.ko %.lds %.ll %.lst %.mod %.o %.s %.symtypes %/

config-build	:=
mixed-build	:=
need-config	:= 1
may-sync-config	:= 1
single-build	:=

ifneq ($(filter $(no-dot-config-targets), $(MAKECMDGOALS)),)
	ifeq ($(filter-out $(no-dot-config-targets), $(MAKECMDGOALS)),)
		need-config :=
	endif
endif

ifneq ($(filter $(no-sync-config-targets), $(MAKECMDGOALS)),)
	ifeq ($(filter-out $(no-sync-config-targets), $(MAKECMDGOALS)),)
		may-sync-config :=
	endif
endif

ifneq ($(KBUILD_EXTMOD),)
	may-sync-config :=
endif

ifeq ($(KBUILD_EXTMOD),)
        ifneq ($(filter config %config,$(MAKECMDGOALS)),)
		config-build := 1
                ifneq ($(words $(MAKECMDGOALS)),1)
			mixed-build := 1
                endif
        endif
endif

# We cannot build single targets and the others at the same time
ifneq ($(filter $(single-targets), $(MAKECMDGOALS)),)
	single-build := 1
	ifneq ($(filter-out $(single-targets), $(MAKECMDGOALS)),)
		mixed-build := 1
	endif
endif

# For "make -j clean all", "make -j mrproper defconfig all", etc.
ifneq ($(filter $(clean-targets),$(MAKECMDGOALS)),)
        ifneq ($(filter-out $(clean-targets),$(MAKECMDGOALS)),)
		mixed-build := 1
        endif
endif

# install and modules_install need also be processed one by one
ifneq ($(filter install,$(MAKECMDGOALS)),)
        ifneq ($(filter modules_install,$(MAKECMDGOALS)),)
		mixed-build := 1
        endif
endif

ifdef mixed-build
# ===========================================================================
# We're called with mixed targets (*config and build targets).
# Handle them one by one.

PHONY += $(MAKECMDGOALS) __build_one_by_one

$(filter-out __build_one_by_one, $(MAKECMDGOALS)): __build_one_by_one
	@:

__build_one_by_one:
	$(Q)set -e; \
	for i in $(MAKECMDGOALS); do \
		$(MAKE) -f $(srctree)/Makefile $$i; \
	done

else # !mixed-build

include scripts/Kbuild.include

# Read KERNELRELEASE from include/config/kernel.release (if it exists)
KERNELRELEASE = $(shell cat include/config/kernel.release 2> /dev/null)
KERNELVERSION = $(VERSION)$(if $(PATCHLEVEL),.$(PATCHLEVEL)$(if $(SUBLEVEL),.$(SUBLEVEL)))$(EXTRAVERSION)
export VERSION PATCHLEVEL SUBLEVEL KERNELRELEASE KERNELVERSION

include scripts/subarch.include

# Cross compiling and selecting different set of gcc/bin-utils
# ---------------------------------------------------------------------------
#
# When performing cross compilation for other architectures ARCH shall be set
# to the target architecture. (See arch/* for the possibilities).
# ARCH can be set during invocation of make:
# make ARCH=ia64
# Another way is to have ARCH set in the environment.
# The default ARCH is the host where make is executed.

# CROSS_COMPILE specify the prefix used for all executables used
# during compilation. Only gcc and related bin-utils executables
# are prefixed with $(CROSS_COMPILE).
# CROSS_COMPILE can be set on the command line
# make CROSS_COMPILE=ia64-linux-
# Alternatively CROSS_COMPILE can be set in the environment.
# Default value for CROSS_COMPILE is not to prefix executables
# Note: Some architectures assign CROSS_COMPILE in their arch/*/Makefile
ARCH		?= $(SUBARCH)

# Architecture as present in compile.h
UTS_MACHINE 	:= $(ARCH)
SRCARCH 	:= $(ARCH)

# Additional ARCH settings for x86
ifeq ($(ARCH),i386)
        SRCARCH := x86
endif
ifeq ($(ARCH),x86_64)
        SRCARCH := x86
endif

# Additional ARCH settings for sparc
ifeq ($(ARCH),sparc32)
       SRCARCH := sparc
endif
ifeq ($(ARCH),sparc64)
       SRCARCH := sparc
endif

# Additional ARCH settings for sh
ifeq ($(ARCH),sh64)
       SRCARCH := sh
endif

KCONFIG_CONFIG	?= .config
export KCONFIG_CONFIG

# SHELL used by kbuild
CONFIG_SHELL := sh

HOST_LFS_CFLAGS := $(shell getconf LFS_CFLAGS 2>/dev/null)
HOST_LFS_LDFLAGS := $(shell getconf LFS_LDFLAGS 2>/dev/null)
HOST_LFS_LIBS := $(shell getconf LFS_LIBS 2>/dev/null)

ifneq ($(LLVM),)
HOSTCC	= clang
HOSTCXX	= clang++
else
HOSTCC	= gcc
HOSTCXX	= g++
endif
KBUILD_HOSTCFLAGS   := -Wall -Wmissing-prototypes -Wstrict-prototypes -O2 \
		-fomit-frame-pointer -std=gnu89 $(HOST_LFS_CFLAGS) \
		$(HOSTCFLAGS)
KBUILD_HOSTCXXFLAGS := -O2 $(HOST_LFS_CFLAGS) $(HOSTCXXFLAGS)
KBUILD_HOSTLDFLAGS  := $(HOST_LFS_LDFLAGS) $(HOSTLDFLAGS)
KBUILD_HOSTLDLIBS   := $(HOST_LFS_LIBS) $(HOSTLDLIBS)

# Make variables (CC, etc...)
CPP		= $(CC) -E
ifneq ($(LLVM),)
CC		= clang
LD		= ld.lld
AR		= llvm-ar
NM		= llvm-nm
OBJCOPY		= llvm-objcopy
OBJDUMP		= llvm-objdump
READELF		= llvm-readelf
OBJSIZE		= llvm-size
STRIP		= llvm-strip
else
CC		= $(CROSS_COMPILE)gcc
LD		= $(CROSS_COMPILE)ld
AR		= $(CROSS_COMPILE)ar
NM		= $(CROSS_COMPILE)nm
OBJCOPY		= $(CROSS_COMPILE)objcopy
OBJDUMP		= $(CROSS_COMPILE)objdump
READELF		= $(CROSS_COMPILE)readelf
OBJSIZE		= $(CROSS_COMPILE)size
STRIP		= $(CROSS_COMPILE)strip
endif
PAHOLE		= pahole
LEX		= flex
YACC		= bison
AWK		= awk
INSTALLKERNEL  := installkernel
DEPMOD		= depmod
PERL		= perl
PYTHON		= python
PYTHON3		= python3
CHECK		= sparse
BASH		= bash
KGZIP		= gzip
KBZIP2		= bzip2
KLZOP		= lzop
LZMA		= lzma
LZ4		= lz4c
XZ		= xz

CHECKFLAGS     := -D__linux__ -Dlinux -D__STDC__ -Dunix -D__unix__ \
		  -Wbitwise -Wno-return-void -Wno-unknown-attribute $(CF)
NOSTDINC_FLAGS :=
CFLAGS_MODULE   =
AFLAGS_MODULE   =
LDFLAGS_MODULE  =
CFLAGS_KERNEL	=
AFLAGS_KERNEL	=
LDFLAGS_vmlinux =

# Use USERINCLUDE when you must reference the UAPI directories only.
USERINCLUDE    := \
		-I$(srctree)/arch/$(SRCARCH)/include/uapi \
		-I$(objtree)/arch/$(SRCARCH)/include/generated/uapi \
		-I$(srctree)/include/uapi \
		-I$(objtree)/include/generated/uapi \
                -include $(srctree)/include/linux/kconfig.h

# Use LINUXINCLUDE when you must reference the include/ directory.
# Needed to be compatible with the O= option
LINUXINCLUDE    := \
		-I$(srctree)/arch/$(SRCARCH)/include \
		-I$(objtree)/arch/$(SRCARCH)/include/generated \
		$(if $(building_out_of_srctree),-I$(srctree)/include) \
		-I$(objtree)/include \
		$(USERINCLUDE)

KBUILD_AFLAGS   := -D__ASSEMBLY__ -fno-PIE
KBUILD_CFLAGS   := -Wall -Wundef -Werror=strict-prototypes -Wno-trigraphs \
		   -fno-strict-aliasing -fno-common -fshort-wchar -fno-PIE \
		   -Werror=implicit-function-declaration -Werror=implicit-int \
		   -Werror=return-type -Wno-format-security \
		   -std=gnu89
KBUILD_CPPFLAGS := -D__KERNEL__
KBUILD_AFLAGS_KERNEL :=
KBUILD_CFLAGS_KERNEL :=
KBUILD_AFLAGS_MODULE  := -DMODULE
KBUILD_CFLAGS_MODULE  := -DMODULE
KBUILD_LDFLAGS_MODULE :=
export KBUILD_LDS_MODULE := $(srctree)/scripts/module-common.lds
KBUILD_LDFLAGS :=
GCC_PLUGINS_CFLAGS :=
CLANG_FLAGS :=

export ARCH SRCARCH CONFIG_SHELL BASH HOSTCC KBUILD_HOSTCFLAGS CROSS_COMPILE LD CC
export CPP AR NM STRIP OBJCOPY OBJDUMP OBJSIZE READELF PAHOLE LEX YACC AWK INSTALLKERNEL
export PERL PYTHON PYTHON3 CHECK CHECKFLAGS MAKE UTS_MACHINE HOSTCXX
export KGZIP KBZIP2 KLZOP LZMA LZ4 XZ
export KBUILD_HOSTCXXFLAGS KBUILD_HOSTLDFLAGS KBUILD_HOSTLDLIBS LDFLAGS_MODULE

export KBUILD_CPPFLAGS NOSTDINC_FLAGS LINUXINCLUDE OBJCOPYFLAGS KBUILD_LDFLAGS
export KBUILD_CFLAGS CFLAGS_KERNEL CFLAGS_MODULE
export CFLAGS_KASAN CFLAGS_KASAN_NOSANITIZE CFLAGS_UBSAN
export KBUILD_AFLAGS AFLAGS_KERNEL AFLAGS_MODULE
export KBUILD_AFLAGS_MODULE KBUILD_CFLAGS_MODULE KBUILD_LDFLAGS_MODULE
export KBUILD_AFLAGS_KERNEL KBUILD_CFLAGS_KERNEL

# Files to ignore in find ... statements

export RCS_FIND_IGNORE := \( -name SCCS -o -name BitKeeper -o -name .svn -o    \
			  -name CVS -o -name .pc -o -name .hg -o -name .git \) \
			  -prune -o
export RCS_TAR_IGNORE := --exclude SCCS --exclude BitKeeper --exclude .svn \
			 --exclude CVS --exclude .pc --exclude .hg --exclude .git

# ===========================================================================
# Rules shared between *config targets and build targets

# Basic helpers built in scripts/basic/
PHONY += scripts_basic
scripts_basic:
	$(Q)$(MAKE) $(build)=scripts/basic
	$(Q)rm -f .tmp_quiet_recordmcount

PHONY += outputmakefile
# Before starting out-of-tree build, make sure the source tree is clean.
# outputmakefile generates a Makefile in the output directory, if using a
# separate output directory. This allows convenient use of make in the
# output directory.
# At the same time when output Makefile generated, generate .gitignore to
# ignore whole output directory
outputmakefile:
ifdef building_out_of_srctree
	$(Q)if [ -f $(srctree)/.config -o \
		 -d $(srctree)/include/config -o \
		 -d $(srctree)/arch/$(SRCARCH)/include/generated ]; then \
		echo >&2 "***"; \
		echo >&2 "*** The source tree is not clean, please run 'make$(if $(findstring command line, $(origin ARCH)), ARCH=$(ARCH)) mrproper'"; \
		echo >&2 "*** in $(abs_srctree)";\
		echo >&2 "***"; \
		false; \
	fi
	$(Q)ln -fsn $(srctree) source
	$(Q)$(CONFIG_SHELL) $(srctree)/scripts/mkmakefile $(srctree)
	$(Q)test -e .gitignore || \
	{ echo "# this is build directory, ignore it"; echo "*"; } > .gitignore
endif

ifneq ($(shell $(CC) --version 2>&1 | head -n 1 | grep clang),)
ifneq ($(CROSS_COMPILE),)
CLANG_FLAGS	+= --target=$(notdir $(CROSS_COMPILE:%-=%))
GCC_TOOLCHAIN_DIR := $(dir $(shell which $(CROSS_COMPILE)elfedit))
CLANG_FLAGS	+= --prefix=$(GCC_TOOLCHAIN_DIR)$(notdir $(CROSS_COMPILE))
GCC_TOOLCHAIN	:= $(realpath $(GCC_TOOLCHAIN_DIR)/..)
endif
ifneq ($(GCC_TOOLCHAIN),)
CLANG_FLAGS	+= --gcc-toolchain=$(GCC_TOOLCHAIN)
endif
ifneq ($(LLVM_IAS),1)
CLANG_FLAGS	+= -no-integrated-as
endif
CLANG_FLAGS	+= -Werror=unknown-warning-option
KBUILD_CFLAGS	+= $(CLANG_FLAGS)
KBUILD_AFLAGS	+= $(CLANG_FLAGS)
export CLANG_FLAGS
endif

# The expansion should be delayed until arch/$(SRCARCH)/Makefile is included.
# Some architectures define CROSS_COMPILE in arch/$(SRCARCH)/Makefile.
# CC_VERSION_TEXT is referenced from Kconfig (so it needs export),
# and from include/config/auto.conf.cmd to detect the compiler upgrade.
CC_VERSION_TEXT = $(shell $(CC) --version 2>/dev/null | head -n 1)

ifdef config-build
# ===========================================================================
# *config targets only - make sure prerequisites are updated, and descend
# in scripts/kconfig to make the *config target

# Read arch specific Makefile to set KBUILD_DEFCONFIG as needed.
# KBUILD_DEFCONFIG may point out an alternative default configuration
# used for 'make defconfig'
include arch/$(SRCARCH)/Makefile
export KBUILD_DEFCONFIG KBUILD_KCONFIG CC_VERSION_TEXT

config: outputmakefile scripts_basic FORCE
	$(Q)$(MAKE) $(build)=scripts/kconfig $@

%config: outputmakefile scripts_basic FORCE
	$(Q)$(MAKE) $(build)=scripts/kconfig $@

else #!config-build
# ===========================================================================
# Build targets only - this includes vmlinux, arch specific targets, clean
# targets and others. In general all targets except *config targets.

# If building an external module we do not care about the all: rule
# but instead _all depend on modules
PHONY += all
ifeq ($(KBUILD_EXTMOD),)
_all: all
else
_all: modules
endif

# Decide whether to build built-in, modular, or both.
# Normally, just do built-in.

KBUILD_MODULES :=
KBUILD_BUILTIN := 1

# If we have only "make modules", don't compile built-in objects.
ifeq ($(MAKECMDGOALS),modules)
  KBUILD_BUILTIN :=
endif

# If we have "make <whatever> modules", compile modules
# in addition to whatever we do anyway.
# Just "make" or "make all" shall build modules as well

ifneq ($(filter all _all modules nsdeps,$(MAKECMDGOALS)),)
  KBUILD_MODULES := 1
endif

ifeq ($(MAKECMDGOALS),)
  KBUILD_MODULES := 1
endif

export KBUILD_MODULES KBUILD_BUILTIN

ifdef need-config
include include/config/auto.conf
endif

ifeq ($(KBUILD_EXTMOD),)
# Objects we will link into vmlinux / subdirs we need to visit
init-y		:= init/
drivers-y	:= drivers/ sound/
drivers-$(CONFIG_SAMPLES) += samples/
net-y		:= net/
libs-y		:= lib/
core-y		:= usr/
virt-y		:= virt/
endif # KBUILD_EXTMOD

# The all: target is the default when no target is given on the
# command line.
# This allow a user to issue only 'make' to build a kernel including modules
# Defaults to vmlinux, but the arch makefile usually adds further targets
all: vmlinux

CFLAGS_GCOV	:= -fprofile-arcs -ftest-coverage \
	$(call cc-option,-fno-tree-loop-im) \
	$(call cc-disable-warning,maybe-uninitialized,)
export CFLAGS_GCOV

# The arch Makefiles can override CC_FLAGS_FTRACE. We may also append it later.
ifdef CONFIG_FUNCTION_TRACER
  CC_FLAGS_FTRACE := -pg
endif

RETPOLINE_CFLAGS_GCC := -mindirect-branch=thunk-extern -mindirect-branch-register
RETPOLINE_VDSO_CFLAGS_GCC := -mindirect-branch=thunk-inline -mindirect-branch-register
RETPOLINE_CFLAGS_CLANG := -mretpoline-external-thunk
RETPOLINE_VDSO_CFLAGS_CLANG := -mretpoline
RETPOLINE_CFLAGS := $(call cc-option,$(RETPOLINE_CFLAGS_GCC),$(call cc-option,$(RETPOLINE_CFLAGS_CLANG)))
RETPOLINE_VDSO_CFLAGS := $(call cc-option,$(RETPOLINE_VDSO_CFLAGS_GCC),$(call cc-option,$(RETPOLINE_VDSO_CFLAGS_CLANG)))
export RETPOLINE_CFLAGS
export RETPOLINE_VDSO_CFLAGS

include arch/$(SRCARCH)/Makefile

ifdef need-config
ifdef may-sync-config
# Read in dependencies to all Kconfig* files, make sure to run syncconfig if
# changes are detected. This should be included after arch/$(SRCARCH)/Makefile
# because some architectures define CROSS_COMPILE there.
include include/config/auto.conf.cmd

$(KCONFIG_CONFIG):
	@echo >&2 '***'
	@echo >&2 '*** Configuration file "$@" not found!'
	@echo >&2 '***'
	@echo >&2 '*** Please run some configurator (e.g. "make oldconfig" or'
	@echo >&2 '*** "make menuconfig" or "make xconfig").'
	@echo >&2 '***'
	@/bin/false

# The actual configuration files used during the build are stored in
# include/generated/ and include/config/. Update them if .config is newer than
# include/config/auto.conf (which mirrors .config).
#
# This exploits the 'multi-target pattern rule' trick.
# The syncconfig should be executed only once to make all the targets.
%/auto.conf %/auto.conf.cmd %/tristate.conf: $(KCONFIG_CONFIG)
	$(Q)$(MAKE) -f $(srctree)/Makefile syncconfig
else # !may-sync-config
# External modules and some install targets need include/generated/autoconf.h
# and include/config/auto.conf but do not care if they are up-to-date.
# Use auto.conf to trigger the test
PHONY += include/config/auto.conf

include/config/auto.conf:
	$(Q)test -e include/generated/autoconf.h -a -e $@ || (		\
	echo >&2;							\
	echo >&2 "  ERROR: Kernel configuration is invalid.";		\
	echo >&2 "         include/generated/autoconf.h or $@ are missing.";\
	echo >&2 "         Run 'make oldconfig && make prepare' on kernel src to fix it.";	\
	echo >&2 ;							\
	/bin/false)

endif # may-sync-config
endif # need-config

KBUILD_CFLAGS	+= $(call cc-option,-fno-delete-null-pointer-checks,)
KBUILD_CFLAGS	+= $(call cc-disable-warning,frame-address,)
KBUILD_CFLAGS	+= $(call cc-disable-warning, format-truncation)
KBUILD_CFLAGS	+= $(call cc-disable-warning, format-overflow)
KBUILD_CFLAGS	+= $(call cc-disable-warning, address-of-packed-member)

ifdef CONFIG_CC_OPTIMIZE_FOR_PERFORMANCE
KBUILD_CFLAGS += -O2
else ifdef CONFIG_CC_OPTIMIZE_FOR_PERFORMANCE_O3
KBUILD_CFLAGS += -O3
else ifdef CONFIG_CC_OPTIMIZE_FOR_SIZE
KBUILD_CFLAGS += -Os
endif

# Tell gcc to never replace conditional load with a non-conditional one
KBUILD_CFLAGS	+= $(call cc-option,--param=allow-store-data-races=0)
KBUILD_CFLAGS	+= $(call cc-option,-fno-allow-store-data-races)

include scripts/Makefile.kcov
include scripts/Makefile.gcc-plugins

ifdef CONFIG_READABLE_ASM
# Disable optimizations that make assembler listings hard to read.
# reorder blocks reorders the control in the function
# ipa clone creates specialized cloned functions
# partial inlining inlines only parts of functions
KBUILD_CFLAGS += $(call cc-option,-fno-reorder-blocks,) \
                 $(call cc-option,-fno-ipa-cp-clone,) \
                 $(call cc-option,-fno-partial-inlining)
endif

ifneq ($(CONFIG_FRAME_WARN),0)
KBUILD_CFLAGS += $(call cc-option,-Wframe-larger-than=${CONFIG_FRAME_WARN})
endif

stackp-flags-$(CONFIG_CC_HAS_STACKPROTECTOR_NONE) := -fno-stack-protector
stackp-flags-$(CONFIG_STACKPROTECTOR)             := -fstack-protector
stackp-flags-$(CONFIG_STACKPROTECTOR_STRONG)      := -fstack-protector-strong

KBUILD_CFLAGS += $(stackp-flags-y)

ifdef CONFIG_CC_IS_CLANG
KBUILD_CPPFLAGS += -Qunused-arguments
KBUILD_CFLAGS += -Wno-format-invalid-specifier
KBUILD_CFLAGS += -Wno-gnu
# Quiet clang warning: comparison of unsigned expression < 0 is always false
KBUILD_CFLAGS += -Wno-tautological-compare
# CLANG uses a _MergedGlobals as optimization, but this breaks modpost, as the
# source of a reference will be _MergedGlobals and not on of the whitelisted names.
# See modpost pattern 2
KBUILD_CFLAGS += -mno-global-merge
else

# Warn about unmarked fall-throughs in switch statement.
# Disabled for clang while comment to attribute conversion happens and
# https://github.com/ClangBuiltLinux/linux/issues/636 is discussed.
KBUILD_CFLAGS += $(call cc-option,-Wimplicit-fallthrough,)
endif

# These warnings generated too much noise in a regular build.
# Use make W=1 to enable them (see scripts/Makefile.extrawarn)
KBUILD_CFLAGS += $(call cc-disable-warning, unused-but-set-variable)

KBUILD_CFLAGS += $(call cc-disable-warning, unused-const-variable)
ifdef CONFIG_FRAME_POINTER
KBUILD_CFLAGS	+= -fno-omit-frame-pointer -fno-optimize-sibling-calls
else
# Some targets (ARM with Thumb2, for example), can't be built with frame
# pointers.  For those, we don't have FUNCTION_TRACER automatically
# select FRAME_POINTER.  However, FUNCTION_TRACER adds -pg, and this is
# incompatible with -fomit-frame-pointer with current GCC, so we don't use
# -fomit-frame-pointer with FUNCTION_TRACER.
ifndef CONFIG_FUNCTION_TRACER
KBUILD_CFLAGS	+= -fomit-frame-pointer
endif
endif

# Initialize all stack variables with a pattern, if desired.
ifdef CONFIG_INIT_STACK_ALL
KBUILD_CFLAGS	+= -ftrivial-auto-var-init=pattern
endif

DEBUG_CFLAGS	:= $(call cc-option, -fno-var-tracking-assignments)

ifdef CONFIG_DEBUG_INFO
ifdef CONFIG_DEBUG_INFO_SPLIT
DEBUG_CFLAGS	+= -gsplit-dwarf
else
DEBUG_CFLAGS	+= -g
endif
ifneq ($(LLVM_IAS),1)
KBUILD_AFLAGS	+= -Wa,-gdwarf-2
endif
endif

ifdef CONFIG_DEBUG_INFO_DWARF4
DEBUG_CFLAGS	+= -gdwarf-4
endif

ifdef CONFIG_DEBUG_INFO_REDUCED
DEBUG_CFLAGS	+= $(call cc-option, -femit-struct-debug-baseonly) \
		   $(call cc-option,-fno-var-tracking)
endif

KBUILD_CFLAGS += $(DEBUG_CFLAGS)
export DEBUG_CFLAGS

ifdef CONFIG_FUNCTION_TRACER
ifdef CONFIG_FTRACE_MCOUNT_RECORD
  # gcc 5 supports generating the mcount tables directly
  ifeq ($(call cc-option-yn,-mrecord-mcount),y)
    CC_FLAGS_FTRACE	+= -mrecord-mcount
    export CC_USING_RECORD_MCOUNT := 1
  endif
  ifdef CONFIG_HAVE_NOP_MCOUNT
    ifeq ($(call cc-option-yn, -mnop-mcount),y)
      CC_FLAGS_FTRACE	+= -mnop-mcount
      CC_FLAGS_USING	+= -DCC_USING_NOP_MCOUNT
    endif
  endif
endif
ifdef CONFIG_HAVE_FENTRY
  ifeq ($(call cc-option-yn, -mfentry),y)
    CC_FLAGS_FTRACE	+= -mfentry
    CC_FLAGS_USING	+= -DCC_USING_FENTRY
  endif
endif
export CC_FLAGS_FTRACE
KBUILD_CFLAGS	+= $(CC_FLAGS_FTRACE) $(CC_FLAGS_USING)
KBUILD_AFLAGS	+= $(CC_FLAGS_USING)
ifdef CONFIG_DYNAMIC_FTRACE
	ifdef CONFIG_HAVE_C_RECORDMCOUNT
		BUILD_C_RECORDMCOUNT := y
		export BUILD_C_RECORDMCOUNT
	endif
endif
endif

# We trigger additional mismatches with less inlining
ifdef CONFIG_DEBUG_SECTION_MISMATCH
KBUILD_CFLAGS += $(call cc-option, -fno-inline-functions-called-once)
endif

ifdef CONFIG_LD_DEAD_CODE_DATA_ELIMINATION
KBUILD_CFLAGS_KERNEL += -ffunction-sections -fdata-sections
LDFLAGS_vmlinux += --gc-sections
endif

ifdef CONFIG_LIVEPATCH
KBUILD_CFLAGS += $(call cc-option, -flive-patching=inline-clone)
endif

# arch Makefile may override CC so keep this after arch Makefile is included
NOSTDINC_FLAGS += -nostdinc -isystem $(shell $(CC) -print-file-name=include)

# warn about C99 declaration after statement
KBUILD_CFLAGS += -Wdeclaration-after-statement

# Variable Length Arrays (VLAs) should not be used anywhere in the kernel
KBUILD_CFLAGS += -Wvla

# disable pointer signed / unsigned warnings in gcc 4.0
KBUILD_CFLAGS += -Wno-pointer-sign

# disable stringop warnings in gcc 8+
KBUILD_CFLAGS += $(call cc-disable-warning, stringop-truncation)

# We'll want to enable this eventually, but it's not going away for 5.7 at least
KBUILD_CFLAGS += $(call cc-disable-warning, zero-length-bounds)
KBUILD_CFLAGS += $(call cc-disable-warning, array-bounds)
KBUILD_CFLAGS += $(call cc-disable-warning, stringop-overflow)

# Another good warning that we'll want to enable eventually
KBUILD_CFLAGS += $(call cc-disable-warning, restrict)

# Enabled with W=2, disabled by default as noisy
KBUILD_CFLAGS += $(call cc-disable-warning, maybe-uninitialized)

# disable invalid "can't wrap" optimizations for signed / pointers
KBUILD_CFLAGS	+= $(call cc-option,-fno-strict-overflow)

# clang sets -fmerge-all-constants by default as optimization, but this
# is non-conforming behavior for C and in fact breaks the kernel, so we
# need to disable it here generally.
KBUILD_CFLAGS	+= $(call cc-option,-fno-merge-all-constants)

# for gcc -fno-merge-all-constants disables everything, but it is fine
# to have actual conforming behavior enabled.
KBUILD_CFLAGS	+= $(call cc-option,-fmerge-constants)

# Make sure -fstack-check isn't enabled (like gentoo apparently did)
KBUILD_CFLAGS  += $(call cc-option,-fno-stack-check,)

# conserve stack if available
KBUILD_CFLAGS   += $(call cc-option,-fconserve-stack)

# Prohibit date/time macros, which would make the build non-deterministic
KBUILD_CFLAGS   += $(call cc-option,-Werror=date-time)

# enforce correct pointer usage
KBUILD_CFLAGS   += $(call cc-option,-Werror=incompatible-pointer-types)

# Require designated initializers for all marked structures
KBUILD_CFLAGS   += $(call cc-option,-Werror=designated-init)

# change __FILE__ to the relative path from the srctree
KBUILD_CFLAGS	+= $(call cc-option,-fmacro-prefix-map=$(srctree)/=)

include scripts/Makefile.kasan
include scripts/Makefile.extrawarn
include scripts/Makefile.ubsan

# Add user supplied CPPFLAGS, AFLAGS and CFLAGS as the last assignments
KBUILD_CPPFLAGS += $(KCPPFLAGS)
KBUILD_AFLAGS   += $(KAFLAGS)
KBUILD_CFLAGS   += $(KCFLAGS)

KBUILD_LDFLAGS_MODULE += --build-id
LDFLAGS_vmlinux += --build-id

KBUILD_LDFLAGS	+= -z noexecstack
KBUILD_LDFLAGS	+= $(call ld-option,--no-warn-rwx-segments)

ifeq ($(CONFIG_STRIP_ASM_SYMS),y)
LDFLAGS_vmlinux	+= $(call ld-option, -X,)
endif

ifeq ($(CONFIG_RELR),y)
LDFLAGS_vmlinux	+= --pack-dyn-relocs=relr --use-android-relr-tags
endif

# make the checker run with the right architecture
CHECKFLAGS += --arch=$(ARCH)

# insure the checker run with the right endianness
CHECKFLAGS += $(if $(CONFIG_CPU_BIG_ENDIAN),-mbig-endian,-mlittle-endian)

# the checker needs the correct machine size
CHECKFLAGS += $(if $(CONFIG_64BIT),-m64,-m32)

# Default kernel image to build when no specific target is given.
# KBUILD_IMAGE may be overruled on the command line or
# set in the environment
# Also any assignments in arch/$(ARCH)/Makefile take precedence over
# this default value
export KBUILD_IMAGE ?= vmlinux

#
# INSTALL_PATH specifies where to place the updated kernel and system map
# images. Default is /boot, but you can set it to other values
export	INSTALL_PATH ?= /boot

#
# INSTALL_DTBS_PATH specifies a prefix for relocations required by build roots.
# Like INSTALL_MOD_PATH, it isn't defined in the Makefile, but can be passed as
# an argument if needed. Otherwise it defaults to the kernel install path
#
export INSTALL_DTBS_PATH ?= $(INSTALL_PATH)/dtbs/$(KERNELRELEASE)

#
# INSTALL_MOD_PATH specifies a prefix to MODLIB for module directory
# relocations required by build roots.  This is not defined in the
# makefile but the argument can be passed to make if needed.
#

MODLIB	= $(INSTALL_MOD_PATH)/lib/modules/$(KERNELRELEASE)
export MODLIB

#
# INSTALL_MOD_STRIP, if defined, will cause modules to be
# stripped after they are installed.  If INSTALL_MOD_STRIP is '1', then
# the default option --strip-debug will be used.  Otherwise,
# INSTALL_MOD_STRIP value will be used as the options to the strip command.

ifdef INSTALL_MOD_STRIP
ifeq ($(INSTALL_MOD_STRIP),1)
mod_strip_cmd = $(STRIP) --strip-debug
else
mod_strip_cmd = $(STRIP) $(INSTALL_MOD_STRIP)
endif # INSTALL_MOD_STRIP=1
else
mod_strip_cmd = true
endif # INSTALL_MOD_STRIP
export mod_strip_cmd

# CONFIG_MODULE_COMPRESS, if defined, will cause module to be compressed
# after they are installed in agreement with CONFIG_MODULE_COMPRESS_GZIP
# or CONFIG_MODULE_COMPRESS_XZ.

mod_compress_cmd = true
ifdef CONFIG_MODULE_COMPRESS
  ifdef CONFIG_MODULE_COMPRESS_GZIP
    mod_compress_cmd = $(KGZIP) -n -f
  endif # CONFIG_MODULE_COMPRESS_GZIP
  ifdef CONFIG_MODULE_COMPRESS_XZ
    mod_compress_cmd = $(XZ) -f
  endif # CONFIG_MODULE_COMPRESS_XZ
endif # CONFIG_MODULE_COMPRESS
export mod_compress_cmd

ifdef CONFIG_MODULE_SIG_ALL
$(eval $(call config_filename,MODULE_SIG_KEY))

mod_sign_cmd = scripts/sign-file $(CONFIG_MODULE_SIG_HASH) $(MODULE_SIG_KEY_SRCPREFIX)$(CONFIG_MODULE_SIG_KEY) certs/signing_key.x509
else
mod_sign_cmd = true
endif
export mod_sign_cmd

HOST_LIBELF_LIBS = $(shell pkg-config libelf --libs 2>/dev/null || echo -lelf)

ifdef CONFIG_STACK_VALIDATION
  has_libelf := $(call try-run,\
		echo "int main() {}" | $(HOSTCC) $(KBUILD_HOSTLDFLAGS) -xc -o /dev/null $(HOST_LIBELF_LIBS) -,1,0)
  ifeq ($(has_libelf),1)
    objtool_target := tools/objtool FORCE
  else
    SKIP_STACK_VALIDATION := 1
    export SKIP_STACK_VALIDATION
  endif
endif

PHONY += prepare0

export MODORDER := $(extmod-prefix)modules.order

ifeq ($(KBUILD_EXTMOD),)
core-y		+= kernel/ certs/ mm/ fs/ ipc/ security/ crypto/ block/

vmlinux-dirs	:= $(patsubst %/,%,$(filter %/, $(init-y) $(init-m) \
		     $(core-y) $(core-m) $(drivers-y) $(drivers-m) \
		     $(net-y) $(net-m) $(libs-y) $(libs-m) $(virt-y)))

vmlinux-alldirs	:= $(sort $(vmlinux-dirs) Documentation \
		     $(patsubst %/,%,$(filter %/, $(init-) $(core-) \
			$(drivers-) $(net-) $(libs-) $(virt-))))

build-dirs	:= $(vmlinux-dirs)
clean-dirs	:= $(vmlinux-alldirs)

init-y		:= $(patsubst %/, %/built-in.a, $(init-y))
core-y		:= $(patsubst %/, %/built-in.a, $(core-y))
drivers-y	:= $(patsubst %/, %/built-in.a, $(drivers-y))
net-y		:= $(patsubst %/, %/built-in.a, $(net-y))
libs-y1		:= $(patsubst %/, %/lib.a, $(libs-y))
libs-y2		:= $(patsubst %/, %/built-in.a, $(filter-out %.a, $(libs-y)))
virt-y		:= $(patsubst %/, %/built-in.a, $(virt-y))

# Externally visible symbols (used by link-vmlinux.sh)
export KBUILD_VMLINUX_OBJS := $(head-y) $(init-y) $(core-y) $(libs-y2) \
			      $(drivers-y) $(net-y) $(virt-y)
export KBUILD_VMLINUX_LIBS := $(libs-y1)
export KBUILD_LDS          := arch/$(SRCARCH)/kernel/vmlinux.lds
export LDFLAGS_vmlinux
# used by scripts/Makefile.package
export KBUILD_ALLDIRS := $(sort $(filter-out arch/%,$(vmlinux-alldirs)) LICENSES arch include scripts tools)

vmlinux-deps := $(KBUILD_LDS) $(KBUILD_VMLINUX_OBJS) $(KBUILD_VMLINUX_LIBS)

# Recurse until adjust_autoksyms.sh is satisfied
PHONY += autoksyms_recursive
ifdef CONFIG_TRIM_UNUSED_KSYMS
autoksyms_recursive: descend modules.order
	$(Q)$(CONFIG_SHELL) $(srctree)/scripts/adjust_autoksyms.sh \
	  "$(MAKE) -f $(srctree)/Makefile autoksyms_recursive"
endif

# For the kernel to actually contain only the needed exported symbols,
# we have to build modules as well to determine what those symbols are.
# (this can be evaluated only once include/config/auto.conf has been included)
ifdef CONFIG_TRIM_UNUSED_KSYMS
  KBUILD_MODULES := 1
endif

autoksyms_h := $(if $(CONFIG_TRIM_UNUSED_KSYMS), include/generated/autoksyms.h)

$(autoksyms_h):
	$(Q)mkdir -p $(dir $@)
	$(Q)touch $@

ARCH_POSTLINK := $(wildcard $(srctree)/arch/$(SRCARCH)/Makefile.postlink)

# Final link of vmlinux with optional arch pass after final link
cmd_link-vmlinux =                                                 \
	$(CONFIG_SHELL) $< $(LD) $(KBUILD_LDFLAGS) $(LDFLAGS_vmlinux) ;    \
	$(if $(ARCH_POSTLINK), $(MAKE) -f $(ARCH_POSTLINK) $@, true)

vmlinux: scripts/link-vmlinux.sh autoksyms_recursive $(vmlinux-deps) FORCE
	+$(call if_changed,link-vmlinux)

targets := vmlinux

# The actual objects are generated when descending,
# make sure no implicit rule kicks in
$(sort $(vmlinux-deps)): descend ;

filechk_kernel.release = \
	echo "$(KERNELVERSION)$$($(CONFIG_SHELL) $(srctree)/scripts/setlocalversion $(srctree))"

# Store (new) KERNELRELEASE string in include/config/kernel.release
include/config/kernel.release: FORCE
	$(call filechk,kernel.release)

# Additional helpers built in scripts/
# Carefully list dependencies so we do not try to build scripts twice
# in parallel
PHONY += scripts
scripts: scripts_basic scripts_dtc
	$(Q)$(MAKE) $(build)=$(@)

# Things we need to do before we recursively start building the kernel
# or the modules are listed in "prepare".
# A multi level approach is used. prepareN is processed before prepareN-1.
# archprepare is used in arch Makefiles and when processed asm symlink,
# version.h and scripts_basic is processed / created.

PHONY += prepare archprepare

archprepare: outputmakefile archheaders archscripts scripts include/config/kernel.release \
	asm-generic $(version_h) $(autoksyms_h) include/generated/utsrelease.h

prepare0: archprepare
	$(Q)$(MAKE) $(build)=scripts/mod
	$(Q)$(MAKE) $(build)=.

# All the preparing..
prepare: prepare0 prepare-objtool

# Support for using generic headers in asm-generic
asm-generic := -f $(srctree)/scripts/Makefile.asm-generic obj

PHONY += asm-generic uapi-asm-generic
asm-generic: uapi-asm-generic
	$(Q)$(MAKE) $(asm-generic)=arch/$(SRCARCH)/include/generated/asm \
	generic=include/asm-generic
uapi-asm-generic:
	$(Q)$(MAKE) $(asm-generic)=arch/$(SRCARCH)/include/generated/uapi/asm \
	generic=include/uapi/asm-generic

PHONY += prepare-objtool
prepare-objtool: $(objtool_target)
ifeq ($(SKIP_STACK_VALIDATION),1)
ifdef CONFIG_UNWINDER_ORC
	@echo "error: Cannot generate ORC metadata for CONFIG_UNWINDER_ORC=y, please install libelf-dev, libelf-devel or elfutils-libelf-devel" >&2
	@false
else
	@echo "warning: Cannot use CONFIG_STACK_VALIDATION=y, please install libelf-dev, libelf-devel or elfutils-libelf-devel" >&2
endif
endif

# Generate some files
# ---------------------------------------------------------------------------

# KERNELRELEASE can change from a few different places, meaning version.h
# needs to be updated, so this check is forced on all builds

uts_len := 64
define filechk_utsrelease.h
	if [ `echo -n "$(KERNELRELEASE)" | wc -c ` -gt $(uts_len) ]; then \
	  echo '"$(KERNELRELEASE)" exceeds $(uts_len) characters' >&2;    \
	  exit 1;                                                         \
	fi;                                                               \
	echo \#define UTS_RELEASE \"$(KERNELRELEASE)\"
endef

define filechk_version.h
	if [ $(SUBLEVEL) -gt 255 ]; then                                 \
		echo \#define LINUX_VERSION_CODE $(shell                 \
		expr $(VERSION) \* 65536 + $(PATCHLEVEL) \* 256 + 255); \
	else                                                             \
		echo \#define LINUX_VERSION_CODE $(shell                 \
		expr $(VERSION) \* 65536 + $(PATCHLEVEL) \* 256 + $(SUBLEVEL)); \
	fi;                                                              \
	echo '#define KERNEL_VERSION(a,b,c) (((a) << 16) + ((b) << 8) +  \
	((c) > 255 ? 255 : (c)))'
endef

$(version_h): PATCHLEVEL := $(if $(PATCHLEVEL), $(PATCHLEVEL), 0)
$(version_h): SUBLEVEL := $(if $(SUBLEVEL), $(SUBLEVEL), 0)
$(version_h): FORCE
	$(call filechk,version.h)
	$(Q)rm -f $(old_version_h)

include/generated/utsrelease.h: include/config/kernel.release FORCE
	$(call filechk,utsrelease.h)

PHONY += headerdep
headerdep:
	$(Q)find $(srctree)/include/ -name '*.h' | xargs --max-args 1 \
	$(srctree)/scripts/headerdep.pl -I$(srctree)/include

# ---------------------------------------------------------------------------
# Kernel headers

#Default location for installed headers
export INSTALL_HDR_PATH = $(objtree)/usr

quiet_cmd_headers_install = INSTALL $(INSTALL_HDR_PATH)/include
      cmd_headers_install = \
	mkdir -p $(INSTALL_HDR_PATH); \
	rsync -mrl --include='*/' --include='*\.h' --exclude='*' \
	usr/include $(INSTALL_HDR_PATH)

PHONY += headers_install
headers_install: headers
	$(call cmd,headers_install)

PHONY += archheaders archscripts

hdr-inst := -f $(srctree)/scripts/Makefile.headersinst obj

PHONY += headers
headers: $(version_h) scripts_unifdef uapi-asm-generic archheaders archscripts
	$(if $(wildcard $(srctree)/arch/$(SRCARCH)/include/uapi/asm/Kbuild),, \
	  $(error Headers not exportable for the $(SRCARCH) architecture))
	$(Q)$(MAKE) $(hdr-inst)=include/uapi
	$(Q)$(MAKE) $(hdr-inst)=arch/$(SRCARCH)/include/uapi

# Deprecated. It is no-op now.
PHONY += headers_check
headers_check:
	@:

ifdef CONFIG_HEADERS_INSTALL
prepare: headers
endif

PHONY += scripts_unifdef
scripts_unifdef: scripts_basic
	$(Q)$(MAKE) $(build)=scripts scripts/unifdef

# ---------------------------------------------------------------------------
# Kernel selftest

PHONY += kselftest
kselftest:
	$(Q)$(MAKE) -C $(srctree)/tools/testing/selftests run_tests

kselftest-%: FORCE
	$(Q)$(MAKE) -C $(srctree)/tools/testing/selftests $*

PHONY += kselftest-merge
kselftest-merge:
	$(if $(wildcard $(objtree)/.config),, $(error No .config exists, config your kernel first!))
	$(Q)find $(srctree)/tools/testing/selftests -name config | \
		xargs $(srctree)/scripts/kconfig/merge_config.sh -m $(objtree)/.config
	$(Q)$(MAKE) -f $(srctree)/Makefile olddefconfig

# ---------------------------------------------------------------------------
# Devicetree files

ifneq ($(wildcard $(srctree)/arch/$(SRCARCH)/boot/dts/),)
dtstree := arch/$(SRCARCH)/boot/dts
endif

ifneq ($(dtstree),)

%.dtb: include/config/kernel.release scripts_dtc
	$(Q)$(MAKE) $(build)=$(dtstree) $(dtstree)/$@

PHONY += dtbs dtbs_install dtbs_check
dtbs: include/config/kernel.release scripts_dtc
	$(Q)$(MAKE) $(build)=$(dtstree)

ifneq ($(filter dtbs_check, $(MAKECMDGOALS)),)
dtbs: dt_binding_check
endif

dtbs_check: export CHECK_DTBS=1
dtbs_check: dtbs

dtbs_install:
	$(Q)$(MAKE) $(dtbinst)=$(dtstree)

ifdef CONFIG_OF_EARLY_FLATTREE
all: dtbs
endif

endif

PHONY += scripts_dtc
scripts_dtc: scripts_basic
	$(Q)$(MAKE) $(build)=scripts/dtc

PHONY += dt_binding_check
dt_binding_check: scripts_dtc
	$(Q)$(MAKE) $(build)=Documentation/devicetree/bindings

# ---------------------------------------------------------------------------
# Modules

ifdef CONFIG_MODULES

# By default, build modules as well

all: modules

# When we're building modules with modversions, we need to consider
# the built-in objects during the descend as well, in order to
# make sure the checksums are up to date before we record them.
ifdef CONFIG_MODVERSIONS
  KBUILD_BUILTIN := 1
endif

# Build modules
#
# A module can be listed more than once in obj-m resulting in
# duplicate lines in modules.order files.  Those are removed
# using awk while concatenating to the final file.

PHONY += modules
modules: $(if $(KBUILD_BUILTIN),vmlinux) modules.order modules.builtin
	$(Q)$(MAKE) -f $(srctree)/scripts/Makefile.modpost
	$(Q)$(CONFIG_SHELL) $(srctree)/scripts/modules-check.sh

modules.order: descend
	$(Q)$(AWK) '!x[$$0]++' $(addsuffix /$@, $(build-dirs)) > $@

modbuiltin-dirs := $(addprefix _modbuiltin_, $(build-dirs))

modules.builtin: $(modbuiltin-dirs)
	$(Q)$(AWK) '!x[$$0]++' $(addsuffix /$@, $(build-dirs)) > $@

PHONY += $(modbuiltin-dirs)
# tristate.conf is not included from this Makefile. Add it as a prerequisite
# here to make it self-healing in case somebody accidentally removes it.
$(modbuiltin-dirs): include/config/tristate.conf
	$(Q)$(MAKE) $(modbuiltin)=$(patsubst _modbuiltin_%,%,$@)

# Target to prepare building external modules
PHONY += modules_prepare
modules_prepare: prepare

# Target to install modules
PHONY += modules_install
modules_install: _modinst_ _modinst_post

PHONY += _modinst_
_modinst_:
	@rm -rf $(MODLIB)/kernel
	@rm -f $(MODLIB)/source
	@mkdir -p $(MODLIB)/kernel
	@ln -s $(abspath $(srctree)) $(MODLIB)/source
	@if [ ! $(objtree) -ef  $(MODLIB)/build ]; then \
		rm -f $(MODLIB)/build ; \
		ln -s $(CURDIR) $(MODLIB)/build ; \
	fi
	@sed 's:^:kernel/:' modules.order > $(MODLIB)/modules.order
	@sed 's:^:kernel/:' modules.builtin > $(MODLIB)/modules.builtin
	@cp -f $(objtree)/modules.builtin.modinfo $(MODLIB)/
	$(Q)$(MAKE) -f $(srctree)/scripts/Makefile.modinst

# This depmod is only for convenience to give the initial
# boot a modules.dep even before / is mounted read-write.  However the
# boot script depmod is the master version.
PHONY += _modinst_post
_modinst_post: _modinst_
	$(call cmd,depmod)

ifeq ($(CONFIG_MODULE_SIG), y)
PHONY += modules_sign
modules_sign:
	$(Q)$(MAKE) -f $(srctree)/scripts/Makefile.modsign
endif

else # CONFIG_MODULES

# Modules not configured
# ---------------------------------------------------------------------------

PHONY += modules modules_install
modules modules_install:
	@echo >&2
	@echo >&2 "The present kernel configuration has modules disabled."
	@echo >&2 "Type 'make config' and enable loadable module support."
	@echo >&2 "Then build a kernel with module support enabled."
	@echo >&2
	@exit 1

endif # CONFIG_MODULES

###
# Cleaning is done on three levels.
# make clean     Delete most generated files
#                Leave enough to build external modules
# make mrproper  Delete the current configuration, and all generated files
# make distclean Remove editor backup files, patch leftover files and the like

# Directories & files removed with 'make clean'
CLEAN_DIRS  += include/ksym
CLEAN_FILES += modules.builtin.modinfo

# Directories & files removed with 'make mrproper'
MRPROPER_DIRS  += include/config include/generated          \
		  arch/$(SRCARCH)/include/generated .tmp_objdiff \
		  debian/ snap/ tar-install/
MRPROPER_FILES += .config .config.old .version \
		  Module.symvers \
		  signing_key.pem signing_key.priv signing_key.x509	\
		  x509.genkey extra_certificates signing_key.x509.keyid	\
		  signing_key.x509.signer vmlinux-gdb.py \
		  *.spec

# Directories & files removed with 'make distclean'
DISTCLEAN_DIRS  +=
DISTCLEAN_FILES += tags TAGS cscope* GPATH GTAGS GRTAGS GSYMS

# clean - Delete most, but leave enough to build external modules
#
clean: rm-dirs  := $(CLEAN_DIRS)
clean: rm-files := $(CLEAN_FILES)

PHONY += archclean vmlinuxclean

vmlinuxclean:
	$(Q)$(CONFIG_SHELL) $(srctree)/scripts/link-vmlinux.sh clean
	$(Q)$(if $(ARCH_POSTLINK), $(MAKE) -f $(ARCH_POSTLINK) clean)

clean: archclean vmlinuxclean

# mrproper - Delete all generated files, including .config
#
mrproper: rm-dirs  := $(wildcard $(MRPROPER_DIRS))
mrproper: rm-files := $(wildcard $(MRPROPER_FILES))
mrproper-dirs      := $(addprefix _mrproper_,scripts)

PHONY += $(mrproper-dirs) mrproper
$(mrproper-dirs):
	$(Q)$(MAKE) $(clean)=$(patsubst _mrproper_%,%,$@)

mrproper: clean $(mrproper-dirs)
	$(call cmd,rmdirs)
	$(call cmd,rmfiles)

# distclean
#
distclean: rm-dirs  := $(wildcard $(DISTCLEAN_DIRS))
distclean: rm-files := $(wildcard $(DISTCLEAN_FILES))

PHONY += distclean

distclean: mrproper
	$(call cmd,rmdirs)
	$(call cmd,rmfiles)
	@find $(srctree) $(RCS_FIND_IGNORE) \
		\( -name '*.orig' -o -name '*.rej' -o -name '*~' \
		-o -name '*.bak' -o -name '#*#' -o -name '*%' \
		-o -name 'core' \) \
		-type f -print | xargs rm -f


# Packaging of the kernel to various formats
# ---------------------------------------------------------------------------

%src-pkg: FORCE
	$(Q)$(MAKE) -f $(srctree)/scripts/Makefile.package $@
%pkg: include/config/kernel.release FORCE
	$(Q)$(MAKE) -f $(srctree)/scripts/Makefile.package $@

# Brief documentation of the typical targets used
# ---------------------------------------------------------------------------

boards := $(wildcard $(srctree)/arch/$(SRCARCH)/configs/*_defconfig)
boards := $(sort $(notdir $(boards)))
board-dirs := $(dir $(wildcard $(srctree)/arch/$(SRCARCH)/configs/*/*_defconfig))
board-dirs := $(sort $(notdir $(board-dirs:/=)))

PHONY += help
help:
	@echo  'Cleaning targets:'
	@echo  '  clean		  - Remove most generated files but keep the config and'
	@echo  '                    enough build support to build external modules'
	@echo  '  mrproper	  - Remove all generated files + config + various backup files'
	@echo  '  distclean	  - mrproper + remove editor backup and patch files'
	@echo  ''
	@echo  'Configuration targets:'
	@$(MAKE) -f $(srctree)/scripts/kconfig/Makefile help
	@echo  ''
	@echo  'Other generic targets:'
	@echo  '  all		  - Build all targets marked with [*]'
	@echo  '* vmlinux	  - Build the bare kernel'
	@echo  '* modules	  - Build all modules'
	@echo  '  modules_install - Install all modules to INSTALL_MOD_PATH (default: /)'
	@echo  '  dir/            - Build all files in dir and below'
	@echo  '  dir/file.[ois]  - Build specified target only'
	@echo  '  dir/file.ll     - Build the LLVM assembly file'
	@echo  '                    (requires compiler support for LLVM assembly generation)'
	@echo  '  dir/file.lst    - Build specified mixed source/assembly target only'
	@echo  '                    (requires a recent binutils and recent build (System.map))'
	@echo  '  dir/file.ko     - Build module including final link'
	@echo  '  modules_prepare - Set up for building external modules'
	@echo  '  tags/TAGS	  - Generate tags file for editors'
	@echo  '  cscope	  - Generate cscope index'
	@echo  '  gtags           - Generate GNU GLOBAL index'
	@echo  '  kernelrelease	  - Output the release version string (use with make -s)'
	@echo  '  kernelversion	  - Output the version stored in Makefile (use with make -s)'
	@echo  '  image_name	  - Output the image name (use with make -s)'
	@echo  '  headers_install - Install sanitised kernel headers to INSTALL_HDR_PATH'; \
	 echo  '                    (default: $(INSTALL_HDR_PATH))'; \
	 echo  ''
	@echo  'Static analysers:'
	@echo  '  checkstack      - Generate a list of stack hogs'
	@echo  '  namespacecheck  - Name space analysis on compiled kernel'
	@echo  '  versioncheck    - Sanity check on version.h usage'
	@echo  '  includecheck    - Check for duplicate included header files'
	@echo  '  export_report   - List the usages of all exported symbols'
	@echo  '  headerdep       - Detect inclusion cycles in headers'
	@echo  '  coccicheck      - Check with Coccinelle'
	@echo  ''
	@echo  'Tools:'
	@echo  '  nsdeps          - Generate missing symbol namespace dependencies'
	@echo  ''
	@echo  'Kernel selftest:'
	@echo  '  kselftest       - Build and run kernel selftest (run as root)'
	@echo  '                    Build, install, and boot kernel before'
	@echo  '                    running kselftest on it'
	@echo  '  kselftest-clean - Remove all generated kselftest files'
	@echo  '  kselftest-merge - Merge all the config dependencies of kselftest to existing'
	@echo  '                    .config.'
	@echo  ''
	@$(if $(dtstree), \
		echo 'Devicetree:'; \
		echo '* dtbs             - Build device tree blobs for enabled boards'; \
		echo '  dtbs_install     - Install dtbs to $(INSTALL_DTBS_PATH)'; \
		echo '  dt_binding_check - Validate device tree binding documents'; \
		echo '  dtbs_check       - Validate device tree source files';\
		echo '')

	@echo 'Userspace tools targets:'
	@echo '  use "make tools/help"'
	@echo '  or  "cd tools; make help"'
	@echo  ''
	@echo  'Kernel packaging:'
	@$(MAKE) -f $(srctree)/scripts/Makefile.package help
	@echo  ''
	@echo  'Documentation targets:'
	@$(MAKE) -f $(srctree)/Documentation/Makefile dochelp
	@echo  ''
	@echo  'Architecture specific targets ($(SRCARCH)):'
	@$(if $(archhelp),$(archhelp),\
		echo '  No architecture specific help defined for $(SRCARCH)')
	@echo  ''
	@$(if $(boards), \
		$(foreach b, $(boards), \
		printf "  %-24s - Build for %s\\n" $(b) $(subst _defconfig,,$(b));) \
		echo '')
	@$(if $(board-dirs), \
		$(foreach b, $(board-dirs), \
		printf "  %-16s - Show %s-specific targets\\n" help-$(b) $(b);) \
		printf "  %-16s - Show all of the above\\n" help-boards; \
		echo '')

	@echo  '  make V=0|1 [targets] 0 => quiet build (default), 1 => verbose build'
	@echo  '  make V=2   [targets] 2 => give reason for rebuild of target'
	@echo  '  make O=dir [targets] Locate all output files in "dir", including .config'
	@echo  '  make C=1   [targets] Check re-compiled c source with $$CHECK (sparse by default)'
	@echo  '  make C=2   [targets] Force check of all c source with $$CHECK'
	@echo  '  make RECORDMCOUNT_WARN=1 [targets] Warn about ignored mcount sections'
	@echo  '  make W=n   [targets] Enable extra build checks, n=1,2,3 where'
	@echo  '		1: warnings which may be relevant and do not occur too often'
	@echo  '		2: warnings which occur quite often but may still be relevant'
	@echo  '		3: more obscure warnings, can most likely be ignored'
	@echo  '		Multiple levels can be combined with W=12 or W=123'
	@echo  ''
	@echo  'Execute "make" or "make all" to build all targets marked with [*] '
	@echo  'For further info see the ./README file'


help-board-dirs := $(addprefix help-,$(board-dirs))

help-boards: $(help-board-dirs)

boards-per-dir = $(sort $(notdir $(wildcard $(srctree)/arch/$(SRCARCH)/configs/$*/*_defconfig)))

$(help-board-dirs): help-%:
	@echo  'Architecture specific targets ($(SRCARCH) $*):'
	@$(if $(boards-per-dir), \
		$(foreach b, $(boards-per-dir), \
		printf "  %-24s - Build for %s\\n" $*/$(b) $(subst _defconfig,,$(b));) \
		echo '')


# Documentation targets
# ---------------------------------------------------------------------------
DOC_TARGETS := xmldocs latexdocs pdfdocs htmldocs epubdocs cleandocs \
	       linkcheckdocs dochelp refcheckdocs
PHONY += $(DOC_TARGETS)
$(DOC_TARGETS):
	$(Q)$(MAKE) $(build)=Documentation $@

# Misc
# ---------------------------------------------------------------------------

PHONY += scripts_gdb
scripts_gdb: prepare0
	$(Q)$(MAKE) $(build)=scripts/gdb
	$(Q)ln -fsn $(abspath $(srctree)/scripts/gdb/vmlinux-gdb.py)

ifdef CONFIG_GDB_SCRIPTS
all: scripts_gdb
endif

else # KBUILD_EXTMOD

###
# External module support.
# When building external modules the kernel used as basis is considered
# read-only, and no consistency checks are made and the make
# system is not used on the basis kernel. If updates are required
# in the basis kernel ordinary make commands (without M=...) must
# be used.
#
# The following are the only valid targets when building external
# modules.
# make M=dir clean     Delete all automatically generated files
# make M=dir modules   Make all modules in specified dir
# make M=dir	       Same as 'make M=dir modules'
# make M=dir modules_install
#                      Install the modules built in the module directory
#                      Assumes install directory is already created

# We are always building modules
KBUILD_MODULES := 1

PHONY += $(objtree)/Module.symvers
$(objtree)/Module.symvers:
	@test -e $(objtree)/Module.symvers || ( \
	echo; \
	echo "  WARNING: Symbol version dump $(objtree)/Module.symvers"; \
	echo "           is missing; modules will have no dependencies and modversions."; \
	echo )

build-dirs := $(KBUILD_EXTMOD)
PHONY += modules
modules: descend $(objtree)/Module.symvers
	$(Q)$(MAKE) -f $(srctree)/scripts/Makefile.modpost

PHONY += modules_install
modules_install: _emodinst_ _emodinst_post

install-dir := $(if $(INSTALL_MOD_DIR),$(INSTALL_MOD_DIR),extra)
PHONY += _emodinst_
_emodinst_:
	$(Q)mkdir -p $(MODLIB)/$(install-dir)
	$(Q)$(MAKE) -f $(srctree)/scripts/Makefile.modinst

PHONY += _emodinst_post
_emodinst_post: _emodinst_
	$(call cmd,depmod)

clean-dirs := $(KBUILD_EXTMOD)
clean: rm-files := $(KBUILD_EXTMOD)/Module.symvers

PHONY += /
/:
	@echo >&2 '"$(MAKE) /" is no longer supported. Please use "$(MAKE) ./" instead.'

PHONY += help
help:
	@echo  '  Building external modules.'
	@echo  '  Syntax: make -C path/to/kernel/src M=$$PWD target'
	@echo  ''
	@echo  '  modules         - default target, build the module(s)'
	@echo  '  modules_install - install the module'
	@echo  '  clean           - remove generated files in module directory only'
	@echo  ''

PHONY += prepare
endif # KBUILD_EXTMOD

# Single targets
# ---------------------------------------------------------------------------
# To build individual files in subdirectories, you can do like this:
#
#   make foo/bar/baz.s
#
# The supported suffixes for single-target are listed in 'single-targets'
#
# To build only under specific subdirectories, you can do like this:
#
#   make foo/bar/baz/

ifdef single-build

# .ko is special because modpost is needed
single-ko := $(sort $(filter %.ko, $(MAKECMDGOALS)))
single-no-ko := $(sort $(patsubst %.ko,%.mod, $(MAKECMDGOALS)))

$(single-ko): single_modpost
	@:
$(single-no-ko): descend
	@:

ifeq ($(KBUILD_EXTMOD),)
# For the single build of in-tree modules, use a temporary file to avoid
# the situation of modules_install installing an invalid modules.order.
MODORDER := .modules.tmp
endif

PHONY += single_modpost
single_modpost: $(single-no-ko)
	$(Q){ $(foreach m, $(single-ko), echo $(extmod-prefix)$m;) } > $(MODORDER)
	$(Q)$(MAKE) -f $(srctree)/scripts/Makefile.modpost

KBUILD_MODULES := 1

export KBUILD_SINGLE_TARGETS := $(addprefix $(extmod-prefix), $(single-no-ko))

# trim unrelated directories
build-dirs := $(foreach d, $(build-dirs), \
			$(if $(filter $(d)/%, $(KBUILD_SINGLE_TARGETS)), $(d)))

endif

# Handle descending into subdirectories listed in $(build-dirs)
# Preset locale variables to speed up the build process. Limit locale
# tweaks to this spot to avoid wrong language settings when running
# make menuconfig etc.
# Error messages still appears in the original language
PHONY += descend $(build-dirs)
descend: $(build-dirs)
$(build-dirs): prepare
	$(Q)$(MAKE) $(build)=$@ \
	single-build=$(if $(filter-out $@/, $(single-no-ko)),1) \
	need-builtin=1 need-modorder=1

clean-dirs := $(addprefix _clean_, $(clean-dirs))
PHONY += $(clean-dirs) clean
$(clean-dirs):
	$(Q)$(MAKE) $(clean)=$(patsubst _clean_%,%,$@)

clean: $(clean-dirs)
	$(call cmd,rmdirs)
	$(call cmd,rmfiles)
	@find $(if $(KBUILD_EXTMOD), $(KBUILD_EXTMOD), .) $(RCS_FIND_IGNORE) \
		\( -name '*.[aios]' -o -name '*.ko' -o -name '.*.cmd' \
		-o -name '*.ko.*' \
		-o -name '*.dtb' -o -name '*.dtb.S' -o -name '*.dt.yaml' \
		-o -name '*.dwo' -o -name '*.lst' \
		-o -name '*.su' -o -name '*.mod' -o -name '*.ns_deps' \
		-o -name '.*.d' -o -name '.*.tmp' -o -name '*.mod.c' \
		-o -name '*.lex.c' -o -name '*.tab.[ch]' \
		-o -name '*.asn1.[ch]' \
		-o -name '*.symtypes' -o -name 'modules.order' \
		-o -name modules.builtin -o -name '.tmp_*.o.*' \
		-o -name '*.c.[012]*.*' \
		-o -name '*.ll' \
		-o -name '*.gcno' \) -type f -print | xargs rm -f

# Generate tags for editors
# ---------------------------------------------------------------------------
quiet_cmd_tags = GEN     $@
      cmd_tags = $(BASH) $(srctree)/scripts/tags.sh $@

tags TAGS cscope gtags: FORCE
	$(call cmd,tags)

# Script to generate missing namespace dependencies
# ---------------------------------------------------------------------------

PHONY += nsdeps

nsdeps: modules
	$(Q)$(MAKE) -f $(srctree)/scripts/Makefile.modpost nsdeps
	$(Q)$(CONFIG_SHELL) $(srctree)/scripts/$@

# Scripts to check various things for consistency
# ---------------------------------------------------------------------------

PHONY += includecheck versioncheck coccicheck namespacecheck export_report

includecheck:
	find $(srctree)/* $(RCS_FIND_IGNORE) \
		-name '*.[hcS]' -type f -print | sort \
		| xargs $(PERL) -w $(srctree)/scripts/checkincludes.pl

versioncheck:
	find $(srctree)/* $(RCS_FIND_IGNORE) \
		-name '*.[hcS]' -type f -print | sort \
		| xargs $(PERL) -w $(srctree)/scripts/checkversion.pl

coccicheck:
	$(Q)$(BASH) $(srctree)/scripts/$@

namespacecheck:
	$(PERL) $(srctree)/scripts/namespace.pl

export_report:
	$(PERL) $(srctree)/scripts/export_report.pl

PHONY += checkstack kernelrelease kernelversion image_name

# UML needs a little special treatment here.  It wants to use the host
# toolchain, so needs $(SUBARCH) passed to checkstack.pl.  Everyone
# else wants $(ARCH), including people doing cross-builds, which means
# that $(SUBARCH) doesn't work here.
ifeq ($(ARCH), um)
CHECKSTACK_ARCH := $(SUBARCH)
else
CHECKSTACK_ARCH := $(ARCH)
endif
checkstack:
	$(OBJDUMP) -d vmlinux $$(find . -name '*.ko') | \
	$(PERL) $(srctree)/scripts/checkstack.pl $(CHECKSTACK_ARCH)

kernelrelease:
	@echo "$(KERNELVERSION)$$($(CONFIG_SHELL) $(srctree)/scripts/setlocalversion $(srctree))"

kernelversion:
	@echo $(KERNELVERSION)

image_name:
	@echo $(KBUILD_IMAGE)

# Clear a bunch of variables before executing the submake

ifeq ($(quiet),silent_)
tools_silent=s
endif

tools/: FORCE
	$(Q)mkdir -p $(objtree)/tools
	$(Q)$(MAKE) LDFLAGS= MAKEFLAGS="$(tools_silent) $(filter --j% -j,$(MAKEFLAGS))" O=$(abspath $(objtree)) subdir=tools -C $(srctree)/tools/

tools/%: FORCE
	$(Q)mkdir -p $(objtree)/tools
	$(Q)$(MAKE) LDFLAGS= MAKEFLAGS="$(tools_silent) $(filter --j% -j,$(MAKEFLAGS))" O=$(abspath $(objtree)) subdir=tools -C $(srctree)/tools/ $*

# FIXME Should go into a make.lib or something
# ===========================================================================

quiet_cmd_rmdirs = $(if $(wildcard $(rm-dirs)),CLEAN   $(wildcard $(rm-dirs)))
      cmd_rmdirs = rm -rf $(rm-dirs)

quiet_cmd_rmfiles = $(if $(wildcard $(rm-files)),CLEAN   $(wildcard $(rm-files)))
      cmd_rmfiles = rm -f $(rm-files)

# Run depmod only if we have System.map and depmod is executable
quiet_cmd_depmod = DEPMOD  $(KERNELRELEASE)
      cmd_depmod = $(CONFIG_SHELL) $(srctree)/scripts/depmod.sh $(DEPMOD) \
                   $(KERNELRELEASE)

# read saved command lines for existing targets
existing-targets := $(wildcard $(sort $(targets)))

-include $(foreach f,$(existing-targets),$(dir $(f)).$(notdir $(f)).cmd)

endif # config-targets
endif # mixed-build
endif # need-sub-make

PHONY += FORCE
FORCE:

# Declare the contents of the PHONY variable as phony.  We keep that
# information in a variable so we can use it in if_changed and friends.
.PHONY: $(PHONY)<|MERGE_RESOLUTION|>--- conflicted
+++ resolved
@@ -1,11 +1,7 @@
 # SPDX-License-Identifier: GPL-2.0
 VERSION = 5
 PATCHLEVEL = 4
-<<<<<<< HEAD
-SUBLEVEL = 214
-=======
 SUBLEVEL = 217
->>>>>>> dd708cc5
 EXTRAVERSION =
 NAME = Kleptomaniac Octopus
 
