VERSION = 4
PATCHLEVEL = 9
<<<<<<< HEAD
SUBLEVEL = 57
=======
SUBLEVEL = 58
>>>>>>> 86349788
EXTRAVERSION =
NAME = Roaring Lionus

# *DOCUMENTATION*
# To see a list of typical targets execute "make help"
# More info can be located in ./README
# Comments in this file are targeted only to the developer, do not
# expect to learn how to build the kernel reading this file.

# o Do not use make's built-in rules and variables
#   (this increases performance and avoids hard-to-debug behaviour);
# o Look for make include files relative to root of kernel src
MAKEFLAGS += -rR --include-dir=$(CURDIR)

# Avoid funny character set dependencies
unexport LC_ALL
LC_COLLATE=C
LC_NUMERIC=C
export LC_COLLATE LC_NUMERIC

# Avoid interference with shell env settings
unexport GREP_OPTIONS

# We are using a recursive build, so we need to do a little thinking
# to get the ordering right.
#
# Most importantly: sub-Makefiles should only ever modify files in
# their own directory. If in some directory we have a dependency on
# a file in another dir (which doesn't happen often, but it's often
# unavoidable when linking the built-in.o targets which finally
# turn into vmlinux), we will call a sub make in that other dir, and
# after that we are sure that everything which is in that other dir
# is now up to date.
#
# The only cases where we need to modify files which have global
# effects are thus separated out and done before the recursive
# descending is started. They are now explicitly listed as the
# prepare rule.

# Beautify output
# ---------------------------------------------------------------------------
#
# Normally, we echo the whole command before executing it. By making
# that echo $($(quiet)$(cmd)), we now have the possibility to set
# $(quiet) to choose other forms of output instead, e.g.
#
#         quiet_cmd_cc_o_c = Compiling $(RELDIR)/$@
#         cmd_cc_o_c       = $(CC) $(c_flags) -c -o $@ $<
#
# If $(quiet) is empty, the whole command will be printed.
# If it is set to "quiet_", only the short version will be printed.
# If it is set to "silent_", nothing will be printed at all, since
# the variable $(silent_cmd_cc_o_c) doesn't exist.
#
# A simple variant is to prefix commands with $(Q) - that's useful
# for commands that shall be hidden in non-verbose mode.
#
#	$(Q)ln $@ :<
#
# If KBUILD_VERBOSE equals 0 then the above command will be hidden.
# If KBUILD_VERBOSE equals 1 then the above command is displayed.
#
# To put more focus on warnings, be less verbose as default
# Use 'make V=1' to see the full commands

ifeq ("$(origin V)", "command line")
  KBUILD_VERBOSE = $(V)
endif
ifndef KBUILD_VERBOSE
  KBUILD_VERBOSE = 0
endif

ifeq ($(KBUILD_VERBOSE),1)
  quiet =
  Q =
else
  quiet=quiet_
  Q = @
endif

# If the user is running make -s (silent mode), suppress echoing of
# commands

ifneq ($(filter 4.%,$(MAKE_VERSION)),)	# make-4
ifneq ($(filter %s ,$(firstword x$(MAKEFLAGS))),)
  quiet=silent_
endif
else					# make-3.8x
ifneq ($(filter s% -s%,$(MAKEFLAGS)),)
  quiet=silent_
endif
endif

export quiet Q KBUILD_VERBOSE

# kbuild supports saving output files in a separate directory.
# To locate output files in a separate directory two syntaxes are supported.
# In both cases the working directory must be the root of the kernel src.
# 1) O=
# Use "make O=dir/to/store/output/files/"
#
# 2) Set KBUILD_OUTPUT
# Set the environment variable KBUILD_OUTPUT to point to the directory
# where the output files shall be placed.
# export KBUILD_OUTPUT=dir/to/store/output/files/
# make
#
# The O= assignment takes precedence over the KBUILD_OUTPUT environment
# variable.

# KBUILD_SRC is set on invocation of make in OBJ directory
# KBUILD_SRC is not intended to be used by the regular user (for now)
ifeq ($(KBUILD_SRC),)

# OK, Make called in directory where kernel src resides
# Do we want to locate output files in a separate directory?
ifeq ("$(origin O)", "command line")
  KBUILD_OUTPUT := $(O)
endif

# That's our default target when none is given on the command line
PHONY := _all
_all:

# Cancel implicit rules on top Makefile
$(CURDIR)/Makefile Makefile: ;

ifneq ($(words $(subst :, ,$(CURDIR))), 1)
  $(error main directory cannot contain spaces nor colons)
endif

ifneq ($(KBUILD_OUTPUT),)
# Invoke a second make in the output directory, passing relevant variables
# check that the output directory actually exists
saved-output := $(KBUILD_OUTPUT)
KBUILD_OUTPUT := $(shell mkdir -p $(KBUILD_OUTPUT) && cd $(KBUILD_OUTPUT) \
								&& /bin/pwd)
$(if $(KBUILD_OUTPUT),, \
     $(error failed to create output directory "$(saved-output)"))

PHONY += $(MAKECMDGOALS) sub-make

$(filter-out _all sub-make $(CURDIR)/Makefile, $(MAKECMDGOALS)) _all: sub-make
	@:

sub-make:
	$(Q)$(MAKE) -C $(KBUILD_OUTPUT) KBUILD_SRC=$(CURDIR) \
	-f $(CURDIR)/Makefile $(filter-out _all sub-make,$(MAKECMDGOALS))

# Leave processing to above invocation of make
skip-makefile := 1
endif # ifneq ($(KBUILD_OUTPUT),)
endif # ifeq ($(KBUILD_SRC),)

# We process the rest of the Makefile if this is the final invocation of make
ifeq ($(skip-makefile),)

# Do not print "Entering directory ...",
# but we want to display it when entering to the output directory
# so that IDEs/editors are able to understand relative filenames.
MAKEFLAGS += --no-print-directory

# Call a source code checker (by default, "sparse") as part of the
# C compilation.
#
# Use 'make C=1' to enable checking of only re-compiled files.
# Use 'make C=2' to enable checking of *all* source files, regardless
# of whether they are re-compiled or not.
#
# See the file "Documentation/sparse.txt" for more details, including
# where to get the "sparse" utility.

ifeq ("$(origin C)", "command line")
  KBUILD_CHECKSRC = $(C)
endif
ifndef KBUILD_CHECKSRC
  KBUILD_CHECKSRC = 0
endif

# Use make M=dir to specify directory of external module to build
# Old syntax make ... SUBDIRS=$PWD is still supported
# Setting the environment variable KBUILD_EXTMOD take precedence
ifdef SUBDIRS
  KBUILD_EXTMOD ?= $(SUBDIRS)
endif

ifeq ("$(origin M)", "command line")
  KBUILD_EXTMOD := $(M)
endif

# If building an external module we do not care about the all: rule
# but instead _all depend on modules
PHONY += all
ifeq ($(KBUILD_EXTMOD),)
_all: all
else
_all: modules
endif

ifeq ($(KBUILD_SRC),)
        # building in the source tree
        srctree := .
else
        ifeq ($(KBUILD_SRC)/,$(dir $(CURDIR)))
                # building in a subdirectory of the source tree
                srctree := ..
        else
                srctree := $(KBUILD_SRC)
        endif
endif
objtree		:= .
src		:= $(srctree)
obj		:= $(objtree)

VPATH		:= $(srctree)$(if $(KBUILD_EXTMOD),:$(KBUILD_EXTMOD))

export srctree objtree VPATH

# SUBARCH tells the usermode build what the underlying arch is.  That is set
# first, and if a usermode build is happening, the "ARCH=um" on the command
# line overrides the setting of ARCH below.  If a native build is happening,
# then ARCH is assigned, getting whatever value it gets normally, and
# SUBARCH is subsequently ignored.

SUBARCH := $(shell uname -m | sed -e s/i.86/x86/ -e s/x86_64/x86/ \
				  -e s/sun4u/sparc64/ \
				  -e s/arm.*/arm/ -e s/sa110/arm/ \
				  -e s/s390x/s390/ -e s/parisc64/parisc/ \
				  -e s/ppc.*/powerpc/ -e s/mips.*/mips/ \
				  -e s/sh[234].*/sh/ -e s/aarch64.*/arm64/ )

# Cross compiling and selecting different set of gcc/bin-utils
# ---------------------------------------------------------------------------
#
# When performing cross compilation for other architectures ARCH shall be set
# to the target architecture. (See arch/* for the possibilities).
# ARCH can be set during invocation of make:
# make ARCH=ia64
# Another way is to have ARCH set in the environment.
# The default ARCH is the host where make is executed.

# CROSS_COMPILE specify the prefix used for all executables used
# during compilation. Only gcc and related bin-utils executables
# are prefixed with $(CROSS_COMPILE).
# CROSS_COMPILE can be set on the command line
# make CROSS_COMPILE=ia64-linux-
# Alternatively CROSS_COMPILE can be set in the environment.
# A third alternative is to store a setting in .config so that plain
# "make" in the configured kernel build directory always uses that.
# Default value for CROSS_COMPILE is not to prefix executables
# Note: Some architectures assign CROSS_COMPILE in their arch/*/Makefile
ARCH		?= $(SUBARCH)
CROSS_COMPILE	?= $(CONFIG_CROSS_COMPILE:"%"=%)

# Architecture as present in compile.h
UTS_MACHINE 	:= $(ARCH)
SRCARCH 	:= $(ARCH)

# Additional ARCH settings for x86
ifeq ($(ARCH),i386)
        SRCARCH := x86
endif
ifeq ($(ARCH),x86_64)
        SRCARCH := x86
endif

# Additional ARCH settings for sparc
ifeq ($(ARCH),sparc32)
       SRCARCH := sparc
endif
ifeq ($(ARCH),sparc64)
       SRCARCH := sparc
endif

# Additional ARCH settings for sh
ifeq ($(ARCH),sh64)
       SRCARCH := sh
endif

# Additional ARCH settings for tile
ifeq ($(ARCH),tilepro)
       SRCARCH := tile
endif
ifeq ($(ARCH),tilegx)
       SRCARCH := tile
endif

# Where to locate arch specific headers
hdr-arch  := $(SRCARCH)

KCONFIG_CONFIG	?= .config
export KCONFIG_CONFIG

# SHELL used by kbuild
CONFIG_SHELL := $(shell if [ -x "$$BASH" ]; then echo $$BASH; \
	  else if [ -x /bin/bash ]; then echo /bin/bash; \
	  else echo sh; fi ; fi)

HOSTCC       = gcc
HOSTCXX      = g++
HOSTCFLAGS   = -Wall -Wmissing-prototypes -Wstrict-prototypes -O2 -fomit-frame-pointer -std=gnu89
HOSTCXXFLAGS = -O2

ifeq ($(shell $(HOSTCC) -v 2>&1 | grep -c "clang version"), 1)
HOSTCFLAGS  += -Wno-unused-value -Wno-unused-parameter \
		-Wno-missing-field-initializers -fno-delete-null-pointer-checks
endif

# Decide whether to build built-in, modular, or both.
# Normally, just do built-in.

KBUILD_MODULES :=
KBUILD_BUILTIN := 1

# If we have only "make modules", don't compile built-in objects.
# When we're building modules with modversions, we need to consider
# the built-in objects during the descend as well, in order to
# make sure the checksums are up to date before we record them.

ifeq ($(MAKECMDGOALS),modules)
  KBUILD_BUILTIN := $(if $(CONFIG_MODVERSIONS),1)
endif

# If we have "make <whatever> modules", compile modules
# in addition to whatever we do anyway.
# Just "make" or "make all" shall build modules as well

ifneq ($(filter all _all modules,$(MAKECMDGOALS)),)
  KBUILD_MODULES := 1
endif

ifeq ($(MAKECMDGOALS),)
  KBUILD_MODULES := 1
endif

export KBUILD_MODULES KBUILD_BUILTIN
export KBUILD_CHECKSRC KBUILD_SRC KBUILD_EXTMOD

# We need some generic definitions (do not try to remake the file).
scripts/Kbuild.include: ;
include scripts/Kbuild.include

# Make variables (CC, etc...)
AS		= $(CROSS_COMPILE)as
LD		= $(CROSS_COMPILE)ld
CC		= $(CROSS_COMPILE)gcc
CPP		= $(CC) -E
AR		= $(CROSS_COMPILE)ar
NM		= $(CROSS_COMPILE)nm
STRIP		= $(CROSS_COMPILE)strip
OBJCOPY		= $(CROSS_COMPILE)objcopy
OBJDUMP		= $(CROSS_COMPILE)objdump
AWK		= awk
GENKSYMS	= scripts/genksyms/genksyms
INSTALLKERNEL  := installkernel
DEPMOD		= /sbin/depmod
PERL		= perl
PYTHON		= python
CHECK		= sparse

CHECKFLAGS     := -D__linux__ -Dlinux -D__STDC__ -Dunix -D__unix__ \
		  -Wbitwise -Wno-return-void $(CF)
NOSTDINC_FLAGS  =
CFLAGS_MODULE   =
AFLAGS_MODULE   =
LDFLAGS_MODULE  =
CFLAGS_KERNEL	=
AFLAGS_KERNEL	=
LDFLAGS_vmlinux =
CFLAGS_GCOV	:= -fprofile-arcs -ftest-coverage -fno-tree-loop-im $(call cc-disable-warning,maybe-uninitialized,)
CFLAGS_KCOV	:= $(call cc-option,-fsanitize-coverage=trace-pc,)


# Use USERINCLUDE when you must reference the UAPI directories only.
USERINCLUDE    := \
		-I$(srctree)/arch/$(hdr-arch)/include/uapi \
		-I$(objtree)/arch/$(hdr-arch)/include/generated/uapi \
		-I$(srctree)/include/uapi \
		-I$(objtree)/include/generated/uapi \
                -include $(srctree)/include/linux/kconfig.h

# Use LINUXINCLUDE when you must reference the include/ directory.
# Needed to be compatible with the O= option
LINUXINCLUDE    := \
		-I$(srctree)/arch/$(hdr-arch)/include \
		-I$(objtree)/arch/$(hdr-arch)/include/generated/uapi \
		-I$(objtree)/arch/$(hdr-arch)/include/generated \
		$(if $(KBUILD_SRC), -I$(srctree)/include) \
		-I$(objtree)/include

LINUXINCLUDE	+= $(filter-out $(LINUXINCLUDE),$(USERINCLUDE))

KBUILD_CPPFLAGS := -D__KERNEL__

KBUILD_CFLAGS   := -Wall -Wundef -Wstrict-prototypes -Wno-trigraphs \
		   -fno-strict-aliasing -fno-common \
		   -Werror-implicit-function-declaration \
		   -Wno-format-security \
		   -std=gnu89 $(call cc-option,-fno-PIE)


KBUILD_AFLAGS_KERNEL :=
KBUILD_CFLAGS_KERNEL :=
KBUILD_AFLAGS   := -D__ASSEMBLY__ $(call cc-option,-fno-PIE)
KBUILD_AFLAGS_MODULE  := -DMODULE
KBUILD_CFLAGS_MODULE  := -DMODULE
KBUILD_LDFLAGS_MODULE := -T $(srctree)/scripts/module-common.lds

# Read KERNELRELEASE from include/config/kernel.release (if it exists)
KERNELRELEASE = $(shell cat include/config/kernel.release 2> /dev/null)
KERNELVERSION = $(VERSION)$(if $(PATCHLEVEL),.$(PATCHLEVEL)$(if $(SUBLEVEL),.$(SUBLEVEL)))$(EXTRAVERSION)

export VERSION PATCHLEVEL SUBLEVEL KERNELRELEASE KERNELVERSION
export ARCH SRCARCH CONFIG_SHELL HOSTCC HOSTCFLAGS CROSS_COMPILE AS LD CC
export CPP AR NM STRIP OBJCOPY OBJDUMP
export MAKE AWK GENKSYMS INSTALLKERNEL PERL PYTHON UTS_MACHINE
export HOSTCXX HOSTCXXFLAGS LDFLAGS_MODULE CHECK CHECKFLAGS

export KBUILD_CPPFLAGS NOSTDINC_FLAGS LINUXINCLUDE OBJCOPYFLAGS LDFLAGS
export KBUILD_CFLAGS CFLAGS_KERNEL CFLAGS_MODULE CFLAGS_GCOV CFLAGS_KCOV CFLAGS_KASAN CFLAGS_UBSAN
export KBUILD_AFLAGS AFLAGS_KERNEL AFLAGS_MODULE
export KBUILD_AFLAGS_MODULE KBUILD_CFLAGS_MODULE KBUILD_LDFLAGS_MODULE
export KBUILD_AFLAGS_KERNEL KBUILD_CFLAGS_KERNEL
export KBUILD_ARFLAGS

# When compiling out-of-tree modules, put MODVERDIR in the module
# tree rather than in the kernel tree. The kernel tree might
# even be read-only.
export MODVERDIR := $(if $(KBUILD_EXTMOD),$(firstword $(KBUILD_EXTMOD))/).tmp_versions

# Files to ignore in find ... statements

export RCS_FIND_IGNORE := \( -name SCCS -o -name BitKeeper -o -name .svn -o    \
			  -name CVS -o -name .pc -o -name .hg -o -name .git \) \
			  -prune -o
export RCS_TAR_IGNORE := --exclude SCCS --exclude BitKeeper --exclude .svn \
			 --exclude CVS --exclude .pc --exclude .hg --exclude .git

# ===========================================================================
# Rules shared between *config targets and build targets

# Basic helpers built in scripts/
PHONY += scripts_basic
scripts_basic:
	$(Q)$(MAKE) $(build)=scripts/basic
	$(Q)rm -f .tmp_quiet_recordmcount

# To avoid any implicit rule to kick in, define an empty command.
scripts/basic/%: scripts_basic ;

PHONY += outputmakefile
# outputmakefile generates a Makefile in the output directory, if using a
# separate output directory. This allows convenient use of make in the
# output directory.
outputmakefile:
ifneq ($(KBUILD_SRC),)
	$(Q)ln -fsn $(srctree) source
	$(Q)$(CONFIG_SHELL) $(srctree)/scripts/mkmakefile \
	    $(srctree) $(objtree) $(VERSION) $(PATCHLEVEL)
endif

# Support for using generic headers in asm-generic
PHONY += asm-generic
asm-generic:
	$(Q)$(MAKE) -f $(srctree)/scripts/Makefile.asm-generic \
	            src=asm obj=arch/$(SRCARCH)/include/generated/asm
	$(Q)$(MAKE) -f $(srctree)/scripts/Makefile.asm-generic \
	            src=uapi/asm obj=arch/$(SRCARCH)/include/generated/uapi/asm

# To make sure we do not include .config for any of the *config targets
# catch them early, and hand them over to scripts/kconfig/Makefile
# It is allowed to specify more targets when calling make, including
# mixing *config targets and build targets.
# For example 'make oldconfig all'.
# Detect when mixed targets is specified, and make a second invocation
# of make so .config is not included in this case either (for *config).

version_h := include/generated/uapi/linux/version.h
old_version_h := include/linux/version.h

no-dot-config-targets := clean mrproper distclean \
			 cscope gtags TAGS tags help% %docs check% coccicheck \
			 $(version_h) headers_% archheaders archscripts \
			 kernelversion %src-pkg

config-targets := 0
mixed-targets  := 0
dot-config     := 1

ifneq ($(filter $(no-dot-config-targets), $(MAKECMDGOALS)),)
	ifeq ($(filter-out $(no-dot-config-targets), $(MAKECMDGOALS)),)
		dot-config := 0
	endif
endif

ifeq ($(KBUILD_EXTMOD),)
        ifneq ($(filter config %config,$(MAKECMDGOALS)),)
                config-targets := 1
                ifneq ($(words $(MAKECMDGOALS)),1)
                        mixed-targets := 1
                endif
        endif
endif
# install and module_install need also be processed one by one
ifneq ($(filter install,$(MAKECMDGOALS)),)
        ifneq ($(filter modules_install,$(MAKECMDGOALS)),)
	        mixed-targets := 1
        endif
endif

ifeq ($(mixed-targets),1)
# ===========================================================================
# We're called with mixed targets (*config and build targets).
# Handle them one by one.

PHONY += $(MAKECMDGOALS) __build_one_by_one

$(filter-out __build_one_by_one, $(MAKECMDGOALS)): __build_one_by_one
	@:

__build_one_by_one:
	$(Q)set -e; \
	for i in $(MAKECMDGOALS); do \
		$(MAKE) -f $(srctree)/Makefile $$i; \
	done

else
ifeq ($(config-targets),1)
# ===========================================================================
# *config targets only - make sure prerequisites are updated, and descend
# in scripts/kconfig to make the *config target

# Read arch specific Makefile to set KBUILD_DEFCONFIG as needed.
# KBUILD_DEFCONFIG may point out an alternative default configuration
# used for 'make defconfig'
include arch/$(SRCARCH)/Makefile
export KBUILD_DEFCONFIG KBUILD_KCONFIG

config: scripts_basic outputmakefile FORCE
	$(Q)$(MAKE) $(build)=scripts/kconfig $@

%config: scripts_basic outputmakefile FORCE
	$(Q)$(MAKE) $(build)=scripts/kconfig $@

else
# ===========================================================================
# Build targets only - this includes vmlinux, arch specific targets, clean
# targets and others. In general all targets except *config targets.

ifeq ($(KBUILD_EXTMOD),)
# Additional helpers built in scripts/
# Carefully list dependencies so we do not try to build scripts twice
# in parallel
PHONY += scripts
scripts: scripts_basic include/config/auto.conf include/config/tristate.conf \
	 asm-generic gcc-plugins
	$(Q)$(MAKE) $(build)=$(@)

# Objects we will link into vmlinux / subdirs we need to visit
init-y		:= init/
drivers-y	:= drivers/ sound/ firmware/
net-y		:= net/
libs-y		:= lib/
core-y		:= usr/
virt-y		:= virt/
endif # KBUILD_EXTMOD

ifeq ($(dot-config),1)
# Read in config
-include include/config/auto.conf

ifeq ($(KBUILD_EXTMOD),)
# Read in dependencies to all Kconfig* files, make sure to run
# oldconfig if changes are detected.
-include include/config/auto.conf.cmd

# To avoid any implicit rule to kick in, define an empty command
$(KCONFIG_CONFIG) include/config/auto.conf.cmd: ;

# If .config is newer than include/config/auto.conf, someone tinkered
# with it and forgot to run make oldconfig.
# if auto.conf.cmd is missing then we are probably in a cleaned tree so
# we execute the config step to be sure to catch updated Kconfig files
include/config/%.conf: $(KCONFIG_CONFIG) include/config/auto.conf.cmd
	$(Q)$(MAKE) -f $(srctree)/Makefile silentoldconfig
else
# external modules needs include/generated/autoconf.h and include/config/auto.conf
# but do not care if they are up-to-date. Use auto.conf to trigger the test
PHONY += include/config/auto.conf

include/config/auto.conf:
	$(Q)test -e include/generated/autoconf.h -a -e $@ || (		\
	echo >&2;							\
	echo >&2 "  ERROR: Kernel configuration is invalid.";		\
	echo >&2 "         include/generated/autoconf.h or $@ are missing.";\
	echo >&2 "         Run 'make oldconfig && make prepare' on kernel src to fix it.";	\
	echo >&2 ;							\
	/bin/false)

endif # KBUILD_EXTMOD

else
# Dummy target needed, because used as prerequisite
include/config/auto.conf: ;
endif # $(dot-config)

# For the kernel to actually contain only the needed exported symbols,
# we have to build modules as well to determine what those symbols are.
# (this can be evaluated only once include/config/auto.conf has been included)
ifdef CONFIG_TRIM_UNUSED_KSYMS
  KBUILD_MODULES := 1
endif

# The all: target is the default when no target is given on the
# command line.
# This allow a user to issue only 'make' to build a kernel including modules
# Defaults to vmlinux, but the arch makefile usually adds further targets
all: vmlinux

# The arch Makefile can set ARCH_{CPP,A,C}FLAGS to override the default
# values of the respective KBUILD_* variables
ARCH_CPPFLAGS :=
ARCH_AFLAGS :=
ARCH_CFLAGS :=
include arch/$(SRCARCH)/Makefile

KBUILD_CFLAGS	+= $(call cc-option,-fno-delete-null-pointer-checks,)
KBUILD_CFLAGS	+= $(call cc-disable-warning,frame-address,)
KBUILD_CFLAGS	+= $(call cc-disable-warning, format-truncation)
KBUILD_CFLAGS	+= $(call cc-disable-warning, format-overflow)
KBUILD_CFLAGS	+= $(call cc-disable-warning, int-in-bool-context)

ifdef CONFIG_LD_DEAD_CODE_DATA_ELIMINATION
KBUILD_CFLAGS	+= $(call cc-option,-ffunction-sections,)
KBUILD_CFLAGS	+= $(call cc-option,-fdata-sections,)
endif

ifdef CONFIG_CC_OPTIMIZE_FOR_SIZE
KBUILD_CFLAGS	+= -Os $(call cc-disable-warning,maybe-uninitialized,)
else
ifdef CONFIG_PROFILE_ALL_BRANCHES
KBUILD_CFLAGS	+= -O2 $(call cc-disable-warning,maybe-uninitialized,)
else
KBUILD_CFLAGS   += -O2
endif
endif

KBUILD_CFLAGS += $(call cc-ifversion, -lt, 0409, \
			$(call cc-disable-warning,maybe-uninitialized,))

# Tell gcc to never replace conditional load with a non-conditional one
KBUILD_CFLAGS	+= $(call cc-option,--param=allow-store-data-races=0)

# check for 'asm goto'
ifeq ($(shell $(CONFIG_SHELL) $(srctree)/scripts/gcc-goto.sh $(CC) $(KBUILD_CFLAGS)), y)
	KBUILD_CFLAGS += -DCC_HAVE_ASM_GOTO
	KBUILD_AFLAGS += -DCC_HAVE_ASM_GOTO
endif

include scripts/Makefile.gcc-plugins

ifdef CONFIG_READABLE_ASM
# Disable optimizations that make assembler listings hard to read.
# reorder blocks reorders the control in the function
# ipa clone creates specialized cloned functions
# partial inlining inlines only parts of functions
KBUILD_CFLAGS += $(call cc-option,-fno-reorder-blocks,) \
                 $(call cc-option,-fno-ipa-cp-clone,) \
                 $(call cc-option,-fno-partial-inlining)
endif

ifneq ($(CONFIG_FRAME_WARN),0)
KBUILD_CFLAGS += $(call cc-option,-Wframe-larger-than=${CONFIG_FRAME_WARN})
endif

# This selects the stack protector compiler flag. Testing it is delayed
# until after .config has been reprocessed, in the prepare-compiler-check
# target.
ifdef CONFIG_CC_STACKPROTECTOR_REGULAR
  stackp-flag := -fstack-protector
  stackp-name := REGULAR
else
ifdef CONFIG_CC_STACKPROTECTOR_STRONG
  stackp-flag := -fstack-protector-strong
  stackp-name := STRONG
else
  # Force off for distro compilers that enable stack protector by default.
  stackp-flag := $(call cc-option, -fno-stack-protector)
endif
endif
# Find arch-specific stack protector compiler sanity-checking script.
ifdef CONFIG_CC_STACKPROTECTOR
  stackp-path := $(srctree)/scripts/gcc-$(SRCARCH)_$(BITS)-has-stack-protector.sh
  stackp-check := $(wildcard $(stackp-path))
endif
KBUILD_CFLAGS += $(stackp-flag)

ifeq ($(cc-name),clang)
KBUILD_CPPFLAGS += $(call cc-option,-Qunused-arguments,)
KBUILD_CPPFLAGS += $(call cc-option,-Wno-unknown-warning-option,)
KBUILD_CFLAGS += $(call cc-disable-warning, unused-variable)
KBUILD_CFLAGS += $(call cc-disable-warning, format-invalid-specifier)
KBUILD_CFLAGS += $(call cc-disable-warning, gnu)
# Quiet clang warning: comparison of unsigned expression < 0 is always false
KBUILD_CFLAGS += $(call cc-disable-warning, tautological-compare)
# CLANG uses a _MergedGlobals as optimization, but this breaks modpost, as the
# source of a reference will be _MergedGlobals and not on of the whitelisted names.
# See modpost pattern 2
KBUILD_CFLAGS += $(call cc-option, -mno-global-merge,)
KBUILD_CFLAGS += $(call cc-option, -fcatch-undefined-behavior)
else

# These warnings generated too much noise in a regular build.
# Use make W=1 to enable them (see scripts/Makefile.build)
KBUILD_CFLAGS += $(call cc-disable-warning, unused-but-set-variable)
KBUILD_CFLAGS += $(call cc-disable-warning, unused-const-variable)
endif

ifdef CONFIG_FRAME_POINTER
KBUILD_CFLAGS	+= -fno-omit-frame-pointer -fno-optimize-sibling-calls
else
# Some targets (ARM with Thumb2, for example), can't be built with frame
# pointers.  For those, we don't have FUNCTION_TRACER automatically
# select FRAME_POINTER.  However, FUNCTION_TRACER adds -pg, and this is
# incompatible with -fomit-frame-pointer with current GCC, so we don't use
# -fomit-frame-pointer with FUNCTION_TRACER.
ifndef CONFIG_FUNCTION_TRACER
KBUILD_CFLAGS	+= -fomit-frame-pointer
endif
endif

KBUILD_CFLAGS   += $(call cc-option, -fno-var-tracking-assignments)

ifdef CONFIG_DEBUG_INFO
ifdef CONFIG_DEBUG_INFO_SPLIT
KBUILD_CFLAGS   += $(call cc-option, -gsplit-dwarf, -g)
else
KBUILD_CFLAGS	+= -g
endif
KBUILD_AFLAGS	+= -Wa,-gdwarf-2
endif
ifdef CONFIG_DEBUG_INFO_DWARF4
KBUILD_CFLAGS	+= $(call cc-option, -gdwarf-4,)
endif

ifdef CONFIG_DEBUG_INFO_REDUCED
KBUILD_CFLAGS 	+= $(call cc-option, -femit-struct-debug-baseonly) \
		   $(call cc-option,-fno-var-tracking)
endif

ifdef CONFIG_FUNCTION_TRACER
ifndef CC_FLAGS_FTRACE
CC_FLAGS_FTRACE := -pg
endif
export CC_FLAGS_FTRACE
ifdef CONFIG_HAVE_FENTRY
CC_USING_FENTRY	:= $(call cc-option, -mfentry -DCC_USING_FENTRY)
endif
KBUILD_CFLAGS	+= $(CC_FLAGS_FTRACE) $(CC_USING_FENTRY)
KBUILD_AFLAGS	+= $(CC_USING_FENTRY)
ifdef CONFIG_DYNAMIC_FTRACE
	ifdef CONFIG_HAVE_C_RECORDMCOUNT
		BUILD_C_RECORDMCOUNT := y
		export BUILD_C_RECORDMCOUNT
	endif
endif
endif

# We trigger additional mismatches with less inlining
ifdef CONFIG_DEBUG_SECTION_MISMATCH
KBUILD_CFLAGS += $(call cc-option, -fno-inline-functions-called-once)
endif

# arch Makefile may override CC so keep this after arch Makefile is included
NOSTDINC_FLAGS += -nostdinc -isystem $(shell $(CC) -print-file-name=include)
CHECKFLAGS     += $(NOSTDINC_FLAGS)

# warn about C99 declaration after statement
KBUILD_CFLAGS += $(call cc-option,-Wdeclaration-after-statement,)

# disable pointer signed / unsigned warnings in gcc 4.0
KBUILD_CFLAGS += $(call cc-disable-warning, pointer-sign)

# disable invalid "can't wrap" optimizations for signed / pointers
KBUILD_CFLAGS	+= $(call cc-option,-fno-strict-overflow)

# conserve stack if available
KBUILD_CFLAGS   += $(call cc-option,-fconserve-stack)

# disallow errors like 'EXPORT_GPL(foo);' with missing header
KBUILD_CFLAGS   += $(call cc-option,-Werror=implicit-int)

# require functions to have arguments in prototypes, not empty 'int foo()'
KBUILD_CFLAGS   += $(call cc-option,-Werror=strict-prototypes)

# Prohibit date/time macros, which would make the build non-deterministic
KBUILD_CFLAGS   += $(call cc-option,-Werror=date-time)

# enforce correct pointer usage
KBUILD_CFLAGS   += $(call cc-option,-Werror=incompatible-pointer-types)

# use the deterministic mode of AR if available
KBUILD_ARFLAGS := $(call ar-option,D)

include scripts/Makefile.kasan
include scripts/Makefile.extrawarn
include scripts/Makefile.ubsan

# Add any arch overrides and user supplied CPPFLAGS, AFLAGS and CFLAGS as the
# last assignments
KBUILD_CPPFLAGS += $(ARCH_CPPFLAGS) $(KCPPFLAGS)
KBUILD_AFLAGS   += $(ARCH_AFLAGS)   $(KAFLAGS)
KBUILD_CFLAGS   += $(ARCH_CFLAGS)   $(KCFLAGS)

# Use --build-id when available.
LDFLAGS_BUILD_ID = $(patsubst -Wl$(comma)%,%,\
			      $(call cc-ldoption, -Wl$(comma)--build-id,))
KBUILD_LDFLAGS_MODULE += $(LDFLAGS_BUILD_ID)
LDFLAGS_vmlinux += $(LDFLAGS_BUILD_ID)

ifdef CONFIG_LD_DEAD_CODE_DATA_ELIMINATION
LDFLAGS_vmlinux	+= $(call ld-option, --gc-sections,)
endif

ifeq ($(CONFIG_STRIP_ASM_SYMS),y)
LDFLAGS_vmlinux	+= $(call ld-option, -X,)
endif

# Default kernel image to build when no specific target is given.
# KBUILD_IMAGE may be overruled on the command line or
# set in the environment
# Also any assignments in arch/$(ARCH)/Makefile take precedence over
# this default value
export KBUILD_IMAGE ?= vmlinux

#
# INSTALL_PATH specifies where to place the updated kernel and system map
# images. Default is /boot, but you can set it to other values
export	INSTALL_PATH ?= /boot

#
# INSTALL_DTBS_PATH specifies a prefix for relocations required by build roots.
# Like INSTALL_MOD_PATH, it isn't defined in the Makefile, but can be passed as
# an argument if needed. Otherwise it defaults to the kernel install path
#
export INSTALL_DTBS_PATH ?= $(INSTALL_PATH)/dtbs/$(KERNELRELEASE)

#
# INSTALL_MOD_PATH specifies a prefix to MODLIB for module directory
# relocations required by build roots.  This is not defined in the
# makefile but the argument can be passed to make if needed.
#

MODLIB	= $(INSTALL_MOD_PATH)/lib/modules/$(KERNELRELEASE)
export MODLIB

#
# INSTALL_MOD_STRIP, if defined, will cause modules to be
# stripped after they are installed.  If INSTALL_MOD_STRIP is '1', then
# the default option --strip-debug will be used.  Otherwise,
# INSTALL_MOD_STRIP value will be used as the options to the strip command.

ifdef INSTALL_MOD_STRIP
ifeq ($(INSTALL_MOD_STRIP),1)
mod_strip_cmd = $(STRIP) --strip-debug
else
mod_strip_cmd = $(STRIP) $(INSTALL_MOD_STRIP)
endif # INSTALL_MOD_STRIP=1
else
mod_strip_cmd = true
endif # INSTALL_MOD_STRIP
export mod_strip_cmd

# CONFIG_MODULE_COMPRESS, if defined, will cause module to be compressed
# after they are installed in agreement with CONFIG_MODULE_COMPRESS_GZIP
# or CONFIG_MODULE_COMPRESS_XZ.

mod_compress_cmd = true
ifdef CONFIG_MODULE_COMPRESS
  ifdef CONFIG_MODULE_COMPRESS_GZIP
    mod_compress_cmd = gzip -n -f
  endif # CONFIG_MODULE_COMPRESS_GZIP
  ifdef CONFIG_MODULE_COMPRESS_XZ
    mod_compress_cmd = xz -f
  endif # CONFIG_MODULE_COMPRESS_XZ
endif # CONFIG_MODULE_COMPRESS
export mod_compress_cmd

# Select initial ramdisk compression format, default is gzip(1).
# This shall be used by the dracut(8) tool while creating an initramfs image.
#
INITRD_COMPRESS-y                  := gzip
INITRD_COMPRESS-$(CONFIG_RD_BZIP2) := bzip2
INITRD_COMPRESS-$(CONFIG_RD_LZMA)  := lzma
INITRD_COMPRESS-$(CONFIG_RD_XZ)    := xz
INITRD_COMPRESS-$(CONFIG_RD_LZO)   := lzo
INITRD_COMPRESS-$(CONFIG_RD_LZ4)   := lz4
# do not export INITRD_COMPRESS, since we didn't actually
# choose a sane default compression above.
# export INITRD_COMPRESS := $(INITRD_COMPRESS-y)

ifdef CONFIG_MODULE_SIG_ALL
$(eval $(call config_filename,MODULE_SIG_KEY))

mod_sign_cmd = scripts/sign-file $(CONFIG_MODULE_SIG_HASH) $(MODULE_SIG_KEY_SRCPREFIX)$(CONFIG_MODULE_SIG_KEY) certs/signing_key.x509
else
mod_sign_cmd = true
endif
export mod_sign_cmd


ifeq ($(KBUILD_EXTMOD),)
core-y		+= kernel/ certs/ mm/ fs/ ipc/ security/ crypto/ block/

vmlinux-dirs	:= $(patsubst %/,%,$(filter %/, $(init-y) $(init-m) \
		     $(core-y) $(core-m) $(drivers-y) $(drivers-m) \
		     $(net-y) $(net-m) $(libs-y) $(libs-m) $(virt-y)))

vmlinux-alldirs	:= $(sort $(vmlinux-dirs) $(patsubst %/,%,$(filter %/, \
		     $(init-) $(core-) $(drivers-) $(net-) $(libs-) $(virt-))))

init-y		:= $(patsubst %/, %/built-in.o, $(init-y))
core-y		:= $(patsubst %/, %/built-in.o, $(core-y))
drivers-y	:= $(patsubst %/, %/built-in.o, $(drivers-y))
net-y		:= $(patsubst %/, %/built-in.o, $(net-y))
libs-y1		:= $(patsubst %/, %/lib.a, $(libs-y))
libs-y2		:= $(patsubst %/, %/built-in.o, $(libs-y))
libs-y		:= $(libs-y1) $(libs-y2)
virt-y		:= $(patsubst %/, %/built-in.o, $(virt-y))

# Externally visible symbols (used by link-vmlinux.sh)
export KBUILD_VMLINUX_INIT := $(head-y) $(init-y)
export KBUILD_VMLINUX_MAIN := $(core-y) $(libs-y) $(drivers-y) $(net-y) $(virt-y)
export KBUILD_LDS          := arch/$(SRCARCH)/kernel/vmlinux.lds
export LDFLAGS_vmlinux
# used by scripts/pacmage/Makefile
export KBUILD_ALLDIRS := $(sort $(filter-out arch/%,$(vmlinux-alldirs)) arch Documentation include samples scripts tools)

vmlinux-deps := $(KBUILD_LDS) $(KBUILD_VMLINUX_INIT) $(KBUILD_VMLINUX_MAIN)

# Include targets which we want to execute sequentially if the rest of the
# kernel build went well. If CONFIG_TRIM_UNUSED_KSYMS is set, this might be
# evaluated more than once.
PHONY += vmlinux_prereq
vmlinux_prereq: $(vmlinux-deps) FORCE
ifdef CONFIG_HEADERS_CHECK
	$(Q)$(MAKE) -f $(srctree)/Makefile headers_check
endif
ifdef CONFIG_GDB_SCRIPTS
	$(Q)ln -fsn `cd $(srctree) && /bin/pwd`/scripts/gdb/vmlinux-gdb.py
endif
ifdef CONFIG_TRIM_UNUSED_KSYMS
	$(Q)$(CONFIG_SHELL) $(srctree)/scripts/adjust_autoksyms.sh \
	  "$(MAKE) -f $(srctree)/Makefile vmlinux"
endif

# standalone target for easier testing
include/generated/autoksyms.h: FORCE
	$(Q)$(CONFIG_SHELL) $(srctree)/scripts/adjust_autoksyms.sh true

ARCH_POSTLINK := $(wildcard $(srctree)/arch/$(SRCARCH)/Makefile.postlink)

# Final link of vmlinux with optional arch pass after final link
    cmd_link-vmlinux =                                                 \
	$(CONFIG_SHELL) $< $(LD) $(LDFLAGS) $(LDFLAGS_vmlinux) ;       \
	$(if $(ARCH_POSTLINK), $(MAKE) -f $(ARCH_POSTLINK) $@, true)

vmlinux: scripts/link-vmlinux.sh vmlinux_prereq $(vmlinux-deps) FORCE
	+$(call if_changed,link-vmlinux)

# Build samples along the rest of the kernel
ifdef CONFIG_SAMPLES
vmlinux-dirs += samples
endif

# The actual objects are generated when descending,
# make sure no implicit rule kicks in
$(sort $(vmlinux-deps)): $(vmlinux-dirs) ;

# Handle descending into subdirectories listed in $(vmlinux-dirs)
# Preset locale variables to speed up the build process. Limit locale
# tweaks to this spot to avoid wrong language settings when running
# make menuconfig etc.
# Error messages still appears in the original language

PHONY += $(vmlinux-dirs)
$(vmlinux-dirs): prepare scripts
	$(Q)$(MAKE) $(build)=$@

define filechk_kernel.release
	echo "$(KERNELVERSION)$$($(CONFIG_SHELL) $(srctree)/scripts/setlocalversion $(srctree))"
endef

# Store (new) KERNELRELEASE string in include/config/kernel.release
include/config/kernel.release: include/config/auto.conf FORCE
	$(call filechk,kernel.release)


# Things we need to do before we recursively start building the kernel
# or the modules are listed in "prepare".
# A multi level approach is used. prepareN is processed before prepareN-1.
# archprepare is used in arch Makefiles and when processed asm symlink,
# version.h and scripts_basic is processed / created.

# Listed in dependency order
PHONY += prepare archprepare prepare0 prepare1 prepare2 prepare3

# prepare3 is used to check if we are building in a separate output directory,
# and if so do:
# 1) Check that make has not been executed in the kernel src $(srctree)
prepare3: include/config/kernel.release
ifneq ($(KBUILD_SRC),)
	@$(kecho) '  Using $(srctree) as source for kernel'
	$(Q)if [ -f $(srctree)/.config -o -d $(srctree)/include/config ]; then \
		echo >&2 "  $(srctree) is not clean, please run 'make mrproper'"; \
		echo >&2 "  in the '$(srctree)' directory.";\
		/bin/false; \
	fi;
endif

# prepare2 creates a makefile if using a separate output directory.
# From this point forward, .config has been reprocessed, so any rules
# that need to depend on updated CONFIG_* values can be checked here.
prepare2: prepare3 prepare-compiler-check outputmakefile asm-generic

prepare1: prepare2 $(version_h) include/generated/utsrelease.h \
                   include/config/auto.conf
	$(cmd_crmodverdir)

archprepare: archheaders archscripts prepare1 scripts_basic

prepare0: archprepare gcc-plugins
	$(Q)$(MAKE) $(build)=.

# All the preparing..
prepare: prepare0 prepare-objtool

ifdef CONFIG_STACK_VALIDATION
  has_libelf := $(call try-run,\
		echo "int main() {}" | $(HOSTCC) -xc -o /dev/null -lelf -,1,0)
  ifeq ($(has_libelf),1)
    objtool_target := tools/objtool FORCE
  else
    $(warning "Cannot use CONFIG_STACK_VALIDATION, please install libelf-dev, libelf-devel or elfutils-libelf-devel")
    SKIP_STACK_VALIDATION := 1
    export SKIP_STACK_VALIDATION
  endif
endif

PHONY += prepare-objtool
prepare-objtool: $(objtool_target)

# Check for CONFIG flags that require compiler support. Abort the build
# after .config has been processed, but before the kernel build starts.
#
# For security-sensitive CONFIG options, we don't want to fallback and/or
# silently change which compiler flags will be used, since that leads to
# producing kernels with different security feature characteristics
# depending on the compiler used. (For example, "But I selected
# CC_STACKPROTECTOR_STRONG! Why did it build with _REGULAR?!")
PHONY += prepare-compiler-check
prepare-compiler-check: FORCE
# Make sure compiler supports requested stack protector flag.
ifdef stackp-name
  ifeq ($(call cc-option, $(stackp-flag)),)
	@echo Cannot use CONFIG_CC_STACKPROTECTOR_$(stackp-name): \
		  $(stackp-flag) not supported by compiler >&2 && exit 1
  endif
endif
# Make sure compiler does not have buggy stack-protector support.
ifdef stackp-check
  ifneq ($(shell $(CONFIG_SHELL) $(stackp-check) $(CC) $(KBUILD_CPPFLAGS) $(biarch)),y)
	@echo Cannot use CONFIG_CC_STACKPROTECTOR_$(stackp-name): \
                  $(stackp-flag) available but compiler is broken >&2 && exit 1
  endif
endif
	@:

# Generate some files
# ---------------------------------------------------------------------------

# KERNELRELEASE can change from a few different places, meaning version.h
# needs to be updated, so this check is forced on all builds

uts_len := 64
define filechk_utsrelease.h
	if [ `echo -n "$(KERNELRELEASE)" | wc -c ` -gt $(uts_len) ]; then \
	  echo '"$(KERNELRELEASE)" exceeds $(uts_len) characters' >&2;    \
	  exit 1;                                                         \
	fi;                                                               \
	(echo \#define UTS_RELEASE \"$(KERNELRELEASE)\";)
endef

define filechk_version.h
	(echo \#define LINUX_VERSION_CODE $(shell                         \
	expr $(VERSION) \* 65536 + 0$(PATCHLEVEL) \* 256 + 0$(SUBLEVEL)); \
	echo '#define KERNEL_VERSION(a,b,c) (((a) << 16) + ((b) << 8) + (c))';)
endef

$(version_h): $(srctree)/Makefile FORCE
	$(call filechk,version.h)
	$(Q)rm -f $(old_version_h)

include/generated/utsrelease.h: include/config/kernel.release FORCE
	$(call filechk,utsrelease.h)

PHONY += headerdep
headerdep:
	$(Q)find $(srctree)/include/ -name '*.h' | xargs --max-args 1 \
	$(srctree)/scripts/headerdep.pl -I$(srctree)/include

# ---------------------------------------------------------------------------
# Firmware install
INSTALL_FW_PATH=$(INSTALL_MOD_PATH)/lib/firmware
export INSTALL_FW_PATH

PHONY += firmware_install
firmware_install:
	@mkdir -p $(objtree)/firmware
	$(Q)$(MAKE) -f $(srctree)/scripts/Makefile.fwinst obj=firmware __fw_install

# ---------------------------------------------------------------------------
# Kernel headers

#Default location for installed headers
export INSTALL_HDR_PATH = $(objtree)/usr

# If we do an all arch process set dst to asm-$(hdr-arch)
hdr-dst = $(if $(KBUILD_HEADERS), dst=include/asm-$(hdr-arch), dst=include/asm)

PHONY += archheaders
archheaders:

PHONY += archscripts
archscripts:

PHONY += __headers
__headers: $(version_h) scripts_basic asm-generic archheaders archscripts
	$(Q)$(MAKE) $(build)=scripts build_unifdef

PHONY += headers_install_all
headers_install_all:
	$(Q)$(CONFIG_SHELL) $(srctree)/scripts/headers.sh install

PHONY += headers_install
headers_install: __headers
	$(if $(wildcard $(srctree)/arch/$(hdr-arch)/include/uapi/asm/Kbuild),, \
	  $(error Headers not exportable for the $(SRCARCH) architecture))
	$(Q)$(MAKE) $(hdr-inst)=include/uapi
	$(Q)$(MAKE) $(hdr-inst)=arch/$(hdr-arch)/include/uapi/asm $(hdr-dst)

PHONY += headers_check_all
headers_check_all: headers_install_all
	$(Q)$(CONFIG_SHELL) $(srctree)/scripts/headers.sh check

PHONY += headers_check
headers_check: headers_install
	$(Q)$(MAKE) $(hdr-inst)=include/uapi HDRCHECK=1
	$(Q)$(MAKE) $(hdr-inst)=arch/$(hdr-arch)/include/uapi/asm $(hdr-dst) HDRCHECK=1

# ---------------------------------------------------------------------------
# Kernel selftest

PHONY += kselftest
kselftest:
	$(Q)$(MAKE) -C tools/testing/selftests run_tests

kselftest-clean:
	$(Q)$(MAKE) -C tools/testing/selftests clean

PHONY += kselftest-merge
kselftest-merge:
	$(if $(wildcard $(objtree)/.config),, $(error No .config exists, config your kernel first!))
	$(Q)$(CONFIG_SHELL) $(srctree)/scripts/kconfig/merge_config.sh \
		-m $(objtree)/.config \
		$(srctree)/tools/testing/selftests/*/config
	+$(Q)$(MAKE) -f $(srctree)/Makefile olddefconfig

# ---------------------------------------------------------------------------
# Modules

ifdef CONFIG_MODULES

# By default, build modules as well

all: modules

# Build modules
#
# A module can be listed more than once in obj-m resulting in
# duplicate lines in modules.order files.  Those are removed
# using awk while concatenating to the final file.

PHONY += modules
modules: $(vmlinux-dirs) $(if $(KBUILD_BUILTIN),vmlinux) modules.builtin
	$(Q)$(AWK) '!x[$$0]++' $(vmlinux-dirs:%=$(objtree)/%/modules.order) > $(objtree)/modules.order
	@$(kecho) '  Building modules, stage 2.';
	$(Q)$(MAKE) -f $(srctree)/scripts/Makefile.modpost
	$(Q)$(MAKE) -f $(srctree)/scripts/Makefile.fwinst obj=firmware __fw_modbuild

modules.builtin: $(vmlinux-dirs:%=%/modules.builtin)
	$(Q)$(AWK) '!x[$$0]++' $^ > $(objtree)/modules.builtin

%/modules.builtin: include/config/auto.conf
	$(Q)$(MAKE) $(modbuiltin)=$*


# Target to prepare building external modules
PHONY += modules_prepare
modules_prepare: prepare scripts

# Target to install modules
PHONY += modules_install
modules_install: _modinst_ _modinst_post

PHONY += _modinst_
_modinst_:
	@rm -rf $(MODLIB)/kernel
	@rm -f $(MODLIB)/source
	@mkdir -p $(MODLIB)/kernel
	@ln -s `cd $(srctree) && /bin/pwd` $(MODLIB)/source
	@if [ ! $(objtree) -ef  $(MODLIB)/build ]; then \
		rm -f $(MODLIB)/build ; \
		ln -s $(CURDIR) $(MODLIB)/build ; \
	fi
	@cp -f $(objtree)/modules.order $(MODLIB)/
	@cp -f $(objtree)/modules.builtin $(MODLIB)/
	$(Q)$(MAKE) -f $(srctree)/scripts/Makefile.modinst

# This depmod is only for convenience to give the initial
# boot a modules.dep even before / is mounted read-write.  However the
# boot script depmod is the master version.
PHONY += _modinst_post
_modinst_post: _modinst_
	$(Q)$(MAKE) -f $(srctree)/scripts/Makefile.fwinst obj=firmware __fw_modinst
	$(call cmd,depmod)

ifeq ($(CONFIG_MODULE_SIG), y)
PHONY += modules_sign
modules_sign:
	$(Q)$(MAKE) -f $(srctree)/scripts/Makefile.modsign
endif

else # CONFIG_MODULES

# Modules not configured
# ---------------------------------------------------------------------------

PHONY += modules modules_install
modules modules_install:
	@echo >&2
	@echo >&2 "The present kernel configuration has modules disabled."
	@echo >&2 "Type 'make config' and enable loadable module support."
	@echo >&2 "Then build a kernel with module support enabled."
	@echo >&2
	@exit 1

endif # CONFIG_MODULES

###
# Cleaning is done on three levels.
# make clean     Delete most generated files
#                Leave enough to build external modules
# make mrproper  Delete the current configuration, and all generated files
# make distclean Remove editor backup files, patch leftover files and the like

# Directories & files removed with 'make clean'
CLEAN_DIRS  += $(MODVERDIR)

# Directories & files removed with 'make mrproper'
MRPROPER_DIRS  += include/config usr/include include/generated          \
		  arch/*/include/generated .tmp_objdiff
MRPROPER_FILES += .config .config.old .version .old_version \
		  Module.symvers tags TAGS cscope* GPATH GTAGS GRTAGS GSYMS \
		  signing_key.pem signing_key.priv signing_key.x509	\
		  x509.genkey extra_certificates signing_key.x509.keyid	\
		  signing_key.x509.signer vmlinux-gdb.py

# clean - Delete most, but leave enough to build external modules
#
clean: rm-dirs  := $(CLEAN_DIRS)
clean: rm-files := $(CLEAN_FILES)
clean-dirs      := $(addprefix _clean_, . $(vmlinux-alldirs) Documentation samples)

PHONY += $(clean-dirs) clean archclean vmlinuxclean
$(clean-dirs):
	$(Q)$(MAKE) $(clean)=$(patsubst _clean_%,%,$@)

vmlinuxclean:
	$(Q)$(CONFIG_SHELL) $(srctree)/scripts/link-vmlinux.sh clean
	$(Q)$(if $(ARCH_POSTLINK), $(MAKE) -f $(ARCH_POSTLINK) clean)

clean: archclean vmlinuxclean

# mrproper - Delete all generated files, including .config
#
mrproper: rm-dirs  := $(wildcard $(MRPROPER_DIRS))
mrproper: rm-files := $(wildcard $(MRPROPER_FILES))
mrproper-dirs      := $(addprefix _mrproper_,Documentation/DocBook scripts)

PHONY += $(mrproper-dirs) mrproper archmrproper
$(mrproper-dirs):
	$(Q)$(MAKE) $(clean)=$(patsubst _mrproper_%,%,$@)

mrproper: clean archmrproper $(mrproper-dirs)
	$(call cmd,rmdirs)
	$(call cmd,rmfiles)

# distclean
#
PHONY += distclean

distclean: mrproper
	@find $(srctree) $(RCS_FIND_IGNORE) \
		\( -name '*.orig' -o -name '*.rej' -o -name '*~' \
		-o -name '*.bak' -o -name '#*#' -o -name '.*.orig' \
		-o -name '.*.rej' -o -name '*%'  -o -name 'core' \) \
		-type f -print | xargs rm -f


# Packaging of the kernel to various formats
# ---------------------------------------------------------------------------
# rpm target kept for backward compatibility
package-dir	:= scripts/package

%src-pkg: FORCE
	$(Q)$(MAKE) $(build)=$(package-dir) $@
%pkg: include/config/kernel.release FORCE
	$(Q)$(MAKE) $(build)=$(package-dir) $@
rpm: include/config/kernel.release FORCE
	$(Q)$(MAKE) $(build)=$(package-dir) $@


# Brief documentation of the typical targets used
# ---------------------------------------------------------------------------

boards := $(wildcard $(srctree)/arch/$(SRCARCH)/configs/*_defconfig)
boards := $(sort $(notdir $(boards)))
board-dirs := $(dir $(wildcard $(srctree)/arch/$(SRCARCH)/configs/*/*_defconfig))
board-dirs := $(sort $(notdir $(board-dirs:/=)))

PHONY += help
help:
	@echo  'Cleaning targets:'
	@echo  '  clean		  - Remove most generated files but keep the config and'
	@echo  '                    enough build support to build external modules'
	@echo  '  mrproper	  - Remove all generated files + config + various backup files'
	@echo  '  distclean	  - mrproper + remove editor backup and patch files'
	@echo  ''
	@echo  'Configuration targets:'
	@$(MAKE) -f $(srctree)/scripts/kconfig/Makefile help
	@echo  ''
	@echo  'Other generic targets:'
	@echo  '  all		  - Build all targets marked with [*]'
	@echo  '* vmlinux	  - Build the bare kernel'
	@echo  '* modules	  - Build all modules'
	@echo  '  modules_install - Install all modules to INSTALL_MOD_PATH (default: /)'
	@echo  '  firmware_install- Install all firmware to INSTALL_FW_PATH'
	@echo  '                    (default: $$(INSTALL_MOD_PATH)/lib/firmware)'
	@echo  '  dir/            - Build all files in dir and below'
	@echo  '  dir/file.[ois]  - Build specified target only'
	@echo  '  dir/file.lst    - Build specified mixed source/assembly target only'
	@echo  '                    (requires a recent binutils and recent build (System.map))'
	@echo  '  dir/file.ko     - Build module including final link'
	@echo  '  modules_prepare - Set up for building external modules'
	@echo  '  tags/TAGS	  - Generate tags file for editors'
	@echo  '  cscope	  - Generate cscope index'
	@echo  '  gtags           - Generate GNU GLOBAL index'
	@echo  '  kernelrelease	  - Output the release version string (use with make -s)'
	@echo  '  kernelversion	  - Output the version stored in Makefile (use with make -s)'
	@echo  '  image_name	  - Output the image name (use with make -s)'
	@echo  '  headers_install - Install sanitised kernel headers to INSTALL_HDR_PATH'; \
	 echo  '                    (default: $(INSTALL_HDR_PATH))'; \
	 echo  ''
	@echo  'Static analysers'
	@echo  '  checkstack      - Generate a list of stack hogs'
	@echo  '  namespacecheck  - Name space analysis on compiled kernel'
	@echo  '  versioncheck    - Sanity check on version.h usage'
	@echo  '  includecheck    - Check for duplicate included header files'
	@echo  '  export_report   - List the usages of all exported symbols'
	@echo  '  headers_check   - Sanity check on exported headers'
	@echo  '  headerdep       - Detect inclusion cycles in headers'
	@$(MAKE) -f $(srctree)/scripts/Makefile.help checker-help
	@echo  ''
	@echo  'Kernel selftest'
	@echo  '  kselftest       - Build and run kernel selftest (run as root)'
	@echo  '                    Build, install, and boot kernel before'
	@echo  '                    running kselftest on it'
	@echo  '  kselftest-clean - Remove all generated kselftest files'
	@echo  '  kselftest-merge - Merge all the config dependencies of kselftest to existed'
	@echo  '                    .config.'
	@echo  ''
	@echo  'Kernel packaging:'
	@$(MAKE) $(build)=$(package-dir) help
	@echo  ''
	@echo  'Documentation targets:'
	@$(MAKE) -f $(srctree)/Documentation/Makefile.sphinx dochelp
	@echo  ''
	@$(MAKE) -f $(srctree)/Documentation/DocBook/Makefile dochelp
	@echo  ''
	@echo  'Architecture specific targets ($(SRCARCH)):'
	@$(if $(archhelp),$(archhelp),\
		echo '  No architecture specific help defined for $(SRCARCH)')
	@echo  ''
	@$(if $(boards), \
		$(foreach b, $(boards), \
		printf "  %-24s - Build for %s\\n" $(b) $(subst _defconfig,,$(b));) \
		echo '')
	@$(if $(board-dirs), \
		$(foreach b, $(board-dirs), \
		printf "  %-16s - Show %s-specific targets\\n" help-$(b) $(b);) \
		printf "  %-16s - Show all of the above\\n" help-boards; \
		echo '')

	@echo  '  make V=0|1 [targets] 0 => quiet build (default), 1 => verbose build'
	@echo  '  make V=2   [targets] 2 => give reason for rebuild of target'
	@echo  '  make O=dir [targets] Locate all output files in "dir", including .config'
	@echo  '  make C=1   [targets] Check all c source with $$CHECK (sparse by default)'
	@echo  '  make C=2   [targets] Force check of all c source with $$CHECK'
	@echo  '  make RECORDMCOUNT_WARN=1 [targets] Warn about ignored mcount sections'
	@echo  '  make W=n   [targets] Enable extra gcc checks, n=1,2,3 where'
	@echo  '		1: warnings which may be relevant and do not occur too often'
	@echo  '		2: warnings which occur quite often but may still be relevant'
	@echo  '		3: more obscure warnings, can most likely be ignored'
	@echo  '		Multiple levels can be combined with W=12 or W=123'
	@echo  ''
	@echo  'Execute "make" or "make all" to build all targets marked with [*] '
	@echo  'For further info see the ./README file'


help-board-dirs := $(addprefix help-,$(board-dirs))

help-boards: $(help-board-dirs)

boards-per-dir = $(sort $(notdir $(wildcard $(srctree)/arch/$(SRCARCH)/configs/$*/*_defconfig)))

$(help-board-dirs): help-%:
	@echo  'Architecture specific targets ($(SRCARCH) $*):'
	@$(if $(boards-per-dir), \
		$(foreach b, $(boards-per-dir), \
		printf "  %-24s - Build for %s\\n" $*/$(b) $(subst _defconfig,,$(b));) \
		echo '')


# Documentation targets
# ---------------------------------------------------------------------------
DOC_TARGETS := xmldocs sgmldocs psdocs latexdocs pdfdocs htmldocs mandocs installmandocs epubdocs cleandocs
PHONY += $(DOC_TARGETS)
$(DOC_TARGETS): scripts_basic FORCE
	$(Q)$(MAKE) $(build)=scripts build_docproc build_check-lc_ctype
	$(Q)$(MAKE) $(build)=Documentation -f $(srctree)/Documentation/Makefile.sphinx $@
	$(Q)$(MAKE) $(build)=Documentation/DocBook $@

else # KBUILD_EXTMOD

###
# External module support.
# When building external modules the kernel used as basis is considered
# read-only, and no consistency checks are made and the make
# system is not used on the basis kernel. If updates are required
# in the basis kernel ordinary make commands (without M=...) must
# be used.
#
# The following are the only valid targets when building external
# modules.
# make M=dir clean     Delete all automatically generated files
# make M=dir modules   Make all modules in specified dir
# make M=dir	       Same as 'make M=dir modules'
# make M=dir modules_install
#                      Install the modules built in the module directory
#                      Assumes install directory is already created

# We are always building modules
KBUILD_MODULES := 1
PHONY += crmodverdir
crmodverdir:
	$(cmd_crmodverdir)

PHONY += $(objtree)/Module.symvers
$(objtree)/Module.symvers:
	@test -e $(objtree)/Module.symvers || ( \
	echo; \
	echo "  WARNING: Symbol version dump $(objtree)/Module.symvers"; \
	echo "           is missing; modules will have no dependencies and modversions."; \
	echo )

module-dirs := $(addprefix _module_,$(KBUILD_EXTMOD))
PHONY += $(module-dirs) modules
$(module-dirs): crmodverdir $(objtree)/Module.symvers
	$(Q)$(MAKE) $(build)=$(patsubst _module_%,%,$@)

modules: $(module-dirs)
	@$(kecho) '  Building modules, stage 2.';
	$(Q)$(MAKE) -f $(srctree)/scripts/Makefile.modpost

PHONY += modules_install
modules_install: _emodinst_ _emodinst_post

install-dir := $(if $(INSTALL_MOD_DIR),$(INSTALL_MOD_DIR),extra)
PHONY += _emodinst_
_emodinst_:
	$(Q)mkdir -p $(MODLIB)/$(install-dir)
	$(Q)$(MAKE) -f $(srctree)/scripts/Makefile.modinst

PHONY += _emodinst_post
_emodinst_post: _emodinst_
	$(call cmd,depmod)

clean-dirs := $(addprefix _clean_,$(KBUILD_EXTMOD))

PHONY += $(clean-dirs) clean
$(clean-dirs):
	$(Q)$(MAKE) $(clean)=$(patsubst _clean_%,%,$@)

clean:	rm-dirs := $(MODVERDIR)
clean: rm-files := $(KBUILD_EXTMOD)/Module.symvers

PHONY += help
help:
	@echo  '  Building external modules.'
	@echo  '  Syntax: make -C path/to/kernel/src M=$$PWD target'
	@echo  ''
	@echo  '  modules         - default target, build the module(s)'
	@echo  '  modules_install - install the module'
	@echo  '  clean           - remove generated files in module directory only'
	@echo  ''

# Dummies...
PHONY += prepare scripts
prepare: ;
scripts: ;
endif # KBUILD_EXTMOD

clean: $(clean-dirs)
	$(call cmd,rmdirs)
	$(call cmd,rmfiles)
	@find $(if $(KBUILD_EXTMOD), $(KBUILD_EXTMOD), .) $(RCS_FIND_IGNORE) \
		\( -name '*.[oas]' -o -name '*.ko' -o -name '.*.cmd' \
		-o -name '*.ko.*' \
		-o -name '*.dwo'  \
		-o -name '*.su'  \
		-o -name '.*.d' -o -name '.*.tmp' -o -name '*.mod.c' \
		-o -name '*.symtypes' -o -name 'modules.order' \
		-o -name modules.builtin -o -name '.tmp_*.o.*' \
		-o -name '*.c.[012]*.*' \
		-o -name '*.gcno' \) -type f -print | xargs rm -f

# Generate tags for editors
# ---------------------------------------------------------------------------
quiet_cmd_tags = GEN     $@
      cmd_tags = $(CONFIG_SHELL) $(srctree)/scripts/tags.sh $@

tags TAGS cscope gtags: FORCE
	$(call cmd,tags)

# Scripts to check various things for consistency
# ---------------------------------------------------------------------------

PHONY += includecheck versioncheck coccicheck namespacecheck export_report

includecheck:
	find $(srctree)/* $(RCS_FIND_IGNORE) \
		-name '*.[hcS]' -type f -print | sort \
		| xargs $(PERL) -w $(srctree)/scripts/checkincludes.pl

versioncheck:
	find $(srctree)/* $(RCS_FIND_IGNORE) \
		-name '*.[hcS]' -type f -print | sort \
		| xargs $(PERL) -w $(srctree)/scripts/checkversion.pl

coccicheck:
	$(Q)$(CONFIG_SHELL) $(srctree)/scripts/$@

namespacecheck:
	$(PERL) $(srctree)/scripts/namespace.pl

export_report:
	$(PERL) $(srctree)/scripts/export_report.pl

endif #ifeq ($(config-targets),1)
endif #ifeq ($(mixed-targets),1)

PHONY += checkstack kernelrelease kernelversion image_name

# UML needs a little special treatment here.  It wants to use the host
# toolchain, so needs $(SUBARCH) passed to checkstack.pl.  Everyone
# else wants $(ARCH), including people doing cross-builds, which means
# that $(SUBARCH) doesn't work here.
ifeq ($(ARCH), um)
CHECKSTACK_ARCH := $(SUBARCH)
else
CHECKSTACK_ARCH := $(ARCH)
endif
checkstack:
	$(OBJDUMP) -d vmlinux $$(find . -name '*.ko') | \
	$(PERL) $(src)/scripts/checkstack.pl $(CHECKSTACK_ARCH)

kernelrelease:
	@echo "$(KERNELVERSION)$$($(CONFIG_SHELL) $(srctree)/scripts/setlocalversion $(srctree))"

kernelversion:
	@echo $(KERNELVERSION)

image_name:
	@echo $(KBUILD_IMAGE)

# Clear a bunch of variables before executing the submake
tools/: FORCE
	$(Q)mkdir -p $(objtree)/tools
	$(Q)$(MAKE) LDFLAGS= MAKEFLAGS="$(filter --j% -j,$(MAKEFLAGS))" O=$(shell cd $(objtree) && /bin/pwd) subdir=tools -C $(src)/tools/

tools/%: FORCE
	$(Q)mkdir -p $(objtree)/tools
	$(Q)$(MAKE) LDFLAGS= MAKEFLAGS="$(filter --j% -j,$(MAKEFLAGS))" O=$(shell cd $(objtree) && /bin/pwd) subdir=tools -C $(src)/tools/ $*

# Single targets
# ---------------------------------------------------------------------------
# Single targets are compatible with:
# - build with mixed source and output
# - build with separate output dir 'make O=...'
# - external modules
#
#  target-dir => where to store outputfile
#  build-dir  => directory in kernel source tree to use

ifeq ($(KBUILD_EXTMOD),)
        build-dir  = $(patsubst %/,%,$(dir $@))
        target-dir = $(dir $@)
else
        zap-slash=$(filter-out .,$(patsubst %/,%,$(dir $@)))
        build-dir  = $(KBUILD_EXTMOD)$(if $(zap-slash),/$(zap-slash))
        target-dir = $(if $(KBUILD_EXTMOD),$(dir $<),$(dir $@))
endif

%.s: %.c prepare scripts FORCE
	$(Q)$(MAKE) $(build)=$(build-dir) $(target-dir)$(notdir $@)
%.i: %.c prepare scripts FORCE
	$(Q)$(MAKE) $(build)=$(build-dir) $(target-dir)$(notdir $@)
%.o: %.c prepare scripts FORCE
	$(Q)$(MAKE) $(build)=$(build-dir) $(target-dir)$(notdir $@)
%.lst: %.c prepare scripts FORCE
	$(Q)$(MAKE) $(build)=$(build-dir) $(target-dir)$(notdir $@)
%.s: %.S prepare scripts FORCE
	$(Q)$(MAKE) $(build)=$(build-dir) $(target-dir)$(notdir $@)
%.o: %.S prepare scripts FORCE
	$(Q)$(MAKE) $(build)=$(build-dir) $(target-dir)$(notdir $@)
%.symtypes: %.c prepare scripts FORCE
	$(Q)$(MAKE) $(build)=$(build-dir) $(target-dir)$(notdir $@)

# Modules
/: prepare scripts FORCE
	$(cmd_crmodverdir)
	$(Q)$(MAKE) KBUILD_MODULES=$(if $(CONFIG_MODULES),1) \
	$(build)=$(build-dir)
# Make sure the latest headers are built for Documentation
Documentation/ samples/: headers_install
%/: prepare scripts FORCE
	$(cmd_crmodverdir)
	$(Q)$(MAKE) KBUILD_MODULES=$(if $(CONFIG_MODULES),1) \
	$(build)=$(build-dir)
%.ko: prepare scripts FORCE
	$(cmd_crmodverdir)
	$(Q)$(MAKE) KBUILD_MODULES=$(if $(CONFIG_MODULES),1)   \
	$(build)=$(build-dir) $(@:.ko=.o)
	$(Q)$(MAKE) -f $(srctree)/scripts/Makefile.modpost

# FIXME Should go into a make.lib or something
# ===========================================================================

quiet_cmd_rmdirs = $(if $(wildcard $(rm-dirs)),CLEAN   $(wildcard $(rm-dirs)))
      cmd_rmdirs = rm -rf $(rm-dirs)

quiet_cmd_rmfiles = $(if $(wildcard $(rm-files)),CLEAN   $(wildcard $(rm-files)))
      cmd_rmfiles = rm -f $(rm-files)

# Run depmod only if we have System.map and depmod is executable
quiet_cmd_depmod = DEPMOD  $(KERNELRELEASE)
      cmd_depmod = $(CONFIG_SHELL) $(srctree)/scripts/depmod.sh $(DEPMOD) \
                   $(KERNELRELEASE) "$(patsubst y,_,$(CONFIG_HAVE_UNDERSCORE_SYMBOL_PREFIX))"

# Create temporary dir for module support files
# clean it up only when building all modules
cmd_crmodverdir = $(Q)mkdir -p $(MODVERDIR) \
                  $(if $(KBUILD_MODULES),; rm -f $(MODVERDIR)/*)

# read all saved command lines

targets := $(wildcard $(sort $(targets)))
cmd_files := $(wildcard .*.cmd $(foreach f,$(targets),$(dir $(f)).$(notdir $(f)).cmd))

ifneq ($(cmd_files),)
  $(cmd_files): ;	# Do not try to update included dependency files
  include $(cmd_files)
endif

endif	# skip-makefile

PHONY += FORCE
FORCE:

# Declare the contents of the .PHONY variable as phony.  We keep that
# information in a variable so we can use it in if_changed and friends.
.PHONY: $(PHONY)<|MERGE_RESOLUTION|>--- conflicted
+++ resolved
@@ -1,10 +1,6 @@
 VERSION = 4
 PATCHLEVEL = 9
-<<<<<<< HEAD
-SUBLEVEL = 57
-=======
 SUBLEVEL = 58
->>>>>>> 86349788
 EXTRAVERSION =
 NAME = Roaring Lionus
 
