/*
 * Copyright (C) 2012 - Virtual Open Systems and Columbia University
 * Author: Christoffer Dall <c.dall@virtualopensystems.com>
 *
 * This program is free software; you can redistribute it and/or modify
 * it under the terms of the GNU General Public License, version 2, as
 * published by the Free Software Foundation.
 *
 * This program is distributed in the hope that it will be useful,
 * but WITHOUT ANY WARRANTY; without even the implied warranty of
 * MERCHANTABILITY or FITNESS FOR A PARTICULAR PURPOSE.  See the
 * GNU General Public License for more details.
 *
 * You should have received a copy of the GNU General Public License
 * along with this program; if not, write to the Free Software
 * Foundation, 51 Franklin Street, Fifth Floor, Boston, MA  02110-1301, USA.
 */

#include <linux/mman.h>
#include <linux/kvm_host.h>
#include <linux/io.h>
#include <linux/hugetlb.h>
#include <trace/events/kvm.h>
#include <asm/pgalloc.h>
#include <asm/cacheflush.h>
#include <asm/kvm_arm.h>
#include <asm/kvm_mmu.h>
#include <asm/kvm_mmio.h>
#include <asm/kvm_asm.h>
#include <asm/kvm_emulate.h>
#include <asm/virt.h>

#include "trace.h"

static pgd_t *boot_hyp_pgd;
static pgd_t *hyp_pgd;
static pgd_t *merged_hyp_pgd;
static DEFINE_MUTEX(kvm_hyp_pgd_mutex);

static unsigned long hyp_idmap_start;
static unsigned long hyp_idmap_end;
static phys_addr_t hyp_idmap_vector;

#define S2_PGD_SIZE	(PTRS_PER_S2_PGD * sizeof(pgd_t))
#define hyp_pgd_order get_order(PTRS_PER_PGD * sizeof(pgd_t))

#define KVM_S2PTE_FLAG_IS_IOMAP		(1UL << 0)
#define KVM_S2_FLAG_LOGGING_ACTIVE	(1UL << 1)

static bool memslot_is_logging(struct kvm_memory_slot *memslot)
{
	return memslot->dirty_bitmap && !(memslot->flags & KVM_MEM_READONLY);
}

/**
 * kvm_flush_remote_tlbs() - flush all VM TLB entries for v7/8
 * @kvm:	pointer to kvm structure.
 *
 * Interface to HYP function to flush all VM TLB entries
 */
void kvm_flush_remote_tlbs(struct kvm *kvm)
{
	kvm_call_hyp(__kvm_tlb_flush_vmid, kvm);
}

static void kvm_tlb_flush_vmid_ipa(struct kvm *kvm, phys_addr_t ipa)
{
	kvm_call_hyp(__kvm_tlb_flush_vmid_ipa, kvm, ipa);
}

/*
 * D-Cache management functions. They take the page table entries by
 * value, as they are flushing the cache using the kernel mapping (or
 * kmap on 32bit).
 */
static void kvm_flush_dcache_pte(pte_t pte)
{
	__kvm_flush_dcache_pte(pte);
}

static void kvm_flush_dcache_pmd(pmd_t pmd)
{
	__kvm_flush_dcache_pmd(pmd);
}

static void kvm_flush_dcache_pud(pud_t pud)
{
	__kvm_flush_dcache_pud(pud);
}

static bool kvm_is_device_pfn(unsigned long pfn)
{
	return !pfn_valid(pfn);
}

/**
 * stage2_dissolve_pmd() - clear and flush huge PMD entry
 * @kvm:	pointer to kvm structure.
 * @addr:	IPA
 * @pmd:	pmd pointer for IPA
 *
 * Function clears a PMD entry, flushes addr 1st and 2nd stage TLBs. Marks all
 * pages in the range dirty.
 */
static void stage2_dissolve_pmd(struct kvm *kvm, phys_addr_t addr, pmd_t *pmd)
{
	if (!pmd_thp_or_huge(*pmd))
		return;

	pmd_clear(pmd);
	kvm_tlb_flush_vmid_ipa(kvm, addr);
	put_page(virt_to_page(pmd));
}

static int mmu_topup_memory_cache(struct kvm_mmu_memory_cache *cache,
				  int min, int max)
{
	void *page;

	BUG_ON(max > KVM_NR_MEM_OBJS);
	if (cache->nobjs >= min)
		return 0;
	while (cache->nobjs < max) {
		page = (void *)__get_free_page(PGALLOC_GFP);
		if (!page)
			return -ENOMEM;
		cache->objects[cache->nobjs++] = page;
	}
	return 0;
}

static void mmu_free_memory_cache(struct kvm_mmu_memory_cache *mc)
{
	while (mc->nobjs)
		free_page((unsigned long)mc->objects[--mc->nobjs]);
}

static void *mmu_memory_cache_alloc(struct kvm_mmu_memory_cache *mc)
{
	void *p;

	BUG_ON(!mc || !mc->nobjs);
	p = mc->objects[--mc->nobjs];
	return p;
}

static void clear_stage2_pgd_entry(struct kvm *kvm, pgd_t *pgd, phys_addr_t addr)
{
	pud_t *pud_table __maybe_unused = stage2_pud_offset(pgd, 0UL);
	stage2_pgd_clear(pgd);
	kvm_tlb_flush_vmid_ipa(kvm, addr);
	stage2_pud_free(pud_table);
	put_page(virt_to_page(pgd));
}

static void clear_stage2_pud_entry(struct kvm *kvm, pud_t *pud, phys_addr_t addr)
{
	pmd_t *pmd_table __maybe_unused = stage2_pmd_offset(pud, 0);
	VM_BUG_ON(stage2_pud_huge(*pud));
	stage2_pud_clear(pud);
	kvm_tlb_flush_vmid_ipa(kvm, addr);
	stage2_pmd_free(pmd_table);
	put_page(virt_to_page(pud));
}

static void clear_stage2_pmd_entry(struct kvm *kvm, pmd_t *pmd, phys_addr_t addr)
{
	pte_t *pte_table = pte_offset_kernel(pmd, 0);
	VM_BUG_ON(pmd_thp_or_huge(*pmd));
	pmd_clear(pmd);
	kvm_tlb_flush_vmid_ipa(kvm, addr);
	pte_free_kernel(NULL, pte_table);
	put_page(virt_to_page(pmd));
}

/*
 * Unmapping vs dcache management:
 *
 * If a guest maps certain memory pages as uncached, all writes will
 * bypass the data cache and go directly to RAM.  However, the CPUs
 * can still speculate reads (not writes) and fill cache lines with
 * data.
 *
 * Those cache lines will be *clean* cache lines though, so a
 * clean+invalidate operation is equivalent to an invalidate
 * operation, because no cache lines are marked dirty.
 *
 * Those clean cache lines could be filled prior to an uncached write
 * by the guest, and the cache coherent IO subsystem would therefore
 * end up writing old data to disk.
 *
 * This is why right after unmapping a page/section and invalidating
 * the corresponding TLBs, we call kvm_flush_dcache_p*() to make sure
 * the IO subsystem will never hit in the cache.
 */
static void unmap_stage2_ptes(struct kvm *kvm, pmd_t *pmd,
		       phys_addr_t addr, phys_addr_t end)
{
	phys_addr_t start_addr = addr;
	pte_t *pte, *start_pte;

	start_pte = pte = pte_offset_kernel(pmd, addr);
	do {
		if (!pte_none(*pte)) {
			pte_t old_pte = *pte;

			kvm_set_pte(pte, __pte(0));
			kvm_tlb_flush_vmid_ipa(kvm, addr);

			/* No need to invalidate the cache for device mappings */
			if (!kvm_is_device_pfn(pte_pfn(old_pte)))
				kvm_flush_dcache_pte(old_pte);

			put_page(virt_to_page(pte));
		}
	} while (pte++, addr += PAGE_SIZE, addr != end);

	if (stage2_pte_table_empty(start_pte))
		clear_stage2_pmd_entry(kvm, pmd, start_addr);
}

static void unmap_stage2_pmds(struct kvm *kvm, pud_t *pud,
		       phys_addr_t addr, phys_addr_t end)
{
	phys_addr_t next, start_addr = addr;
	pmd_t *pmd, *start_pmd;

	start_pmd = pmd = stage2_pmd_offset(pud, addr);
	do {
		next = stage2_pmd_addr_end(addr, end);
		if (!pmd_none(*pmd)) {
			if (pmd_thp_or_huge(*pmd)) {
				pmd_t old_pmd = *pmd;

				pmd_clear(pmd);
				kvm_tlb_flush_vmid_ipa(kvm, addr);

				kvm_flush_dcache_pmd(old_pmd);

				put_page(virt_to_page(pmd));
			} else {
				unmap_stage2_ptes(kvm, pmd, addr, next);
			}
		}
	} while (pmd++, addr = next, addr != end);

	if (stage2_pmd_table_empty(start_pmd))
		clear_stage2_pud_entry(kvm, pud, start_addr);
}

static void unmap_stage2_puds(struct kvm *kvm, pgd_t *pgd,
		       phys_addr_t addr, phys_addr_t end)
{
	phys_addr_t next, start_addr = addr;
	pud_t *pud, *start_pud;

	start_pud = pud = stage2_pud_offset(pgd, addr);
	do {
		next = stage2_pud_addr_end(addr, end);
		if (!stage2_pud_none(*pud)) {
			if (stage2_pud_huge(*pud)) {
				pud_t old_pud = *pud;

				stage2_pud_clear(pud);
				kvm_tlb_flush_vmid_ipa(kvm, addr);
				kvm_flush_dcache_pud(old_pud);
				put_page(virt_to_page(pud));
			} else {
				unmap_stage2_pmds(kvm, pud, addr, next);
			}
		}
	} while (pud++, addr = next, addr != end);

	if (stage2_pud_table_empty(start_pud))
		clear_stage2_pgd_entry(kvm, pgd, start_addr);
}

/**
 * unmap_stage2_range -- Clear stage2 page table entries to unmap a range
 * @kvm:   The VM pointer
 * @start: The intermediate physical base address of the range to unmap
 * @size:  The size of the area to unmap
 *
 * Clear a range of stage-2 mappings, lowering the various ref-counts.  Must
 * be called while holding mmu_lock (unless for freeing the stage2 pgd before
 * destroying the VM), otherwise another faulting VCPU may come in and mess
 * with things behind our backs.
 */
static void unmap_stage2_range(struct kvm *kvm, phys_addr_t start, u64 size)
{
	pgd_t *pgd;
	phys_addr_t addr = start, end = start + size;
	phys_addr_t next;

	assert_spin_locked(&kvm->mmu_lock);
	pgd = kvm->arch.pgd + stage2_pgd_index(addr);
	do {
		next = stage2_pgd_addr_end(addr, end);
		if (!stage2_pgd_none(*pgd))
			unmap_stage2_puds(kvm, pgd, addr, next);
		/*
		 * If the range is too large, release the kvm->mmu_lock
		 * to prevent starvation and lockup detector warnings.
		 */
		if (next != end)
			cond_resched_lock(&kvm->mmu_lock);
	} while (pgd++, addr = next, addr != end);
}

static void stage2_flush_ptes(struct kvm *kvm, pmd_t *pmd,
			      phys_addr_t addr, phys_addr_t end)
{
	pte_t *pte;

	pte = pte_offset_kernel(pmd, addr);
	do {
		if (!pte_none(*pte) && !kvm_is_device_pfn(pte_pfn(*pte)))
			kvm_flush_dcache_pte(*pte);
	} while (pte++, addr += PAGE_SIZE, addr != end);
}

static void stage2_flush_pmds(struct kvm *kvm, pud_t *pud,
			      phys_addr_t addr, phys_addr_t end)
{
	pmd_t *pmd;
	phys_addr_t next;

	pmd = stage2_pmd_offset(pud, addr);
	do {
		next = stage2_pmd_addr_end(addr, end);
		if (!pmd_none(*pmd)) {
			if (pmd_thp_or_huge(*pmd))
				kvm_flush_dcache_pmd(*pmd);
			else
				stage2_flush_ptes(kvm, pmd, addr, next);
		}
	} while (pmd++, addr = next, addr != end);
}

static void stage2_flush_puds(struct kvm *kvm, pgd_t *pgd,
			      phys_addr_t addr, phys_addr_t end)
{
	pud_t *pud;
	phys_addr_t next;

	pud = stage2_pud_offset(pgd, addr);
	do {
		next = stage2_pud_addr_end(addr, end);
		if (!stage2_pud_none(*pud)) {
			if (stage2_pud_huge(*pud))
				kvm_flush_dcache_pud(*pud);
			else
				stage2_flush_pmds(kvm, pud, addr, next);
		}
	} while (pud++, addr = next, addr != end);
}

static void stage2_flush_memslot(struct kvm *kvm,
				 struct kvm_memory_slot *memslot)
{
	phys_addr_t addr = memslot->base_gfn << PAGE_SHIFT;
	phys_addr_t end = addr + PAGE_SIZE * memslot->npages;
	phys_addr_t next;
	pgd_t *pgd;

	pgd = kvm->arch.pgd + stage2_pgd_index(addr);
	do {
		next = stage2_pgd_addr_end(addr, end);
		stage2_flush_puds(kvm, pgd, addr, next);
	} while (pgd++, addr = next, addr != end);
}

/**
 * stage2_flush_vm - Invalidate cache for pages mapped in stage 2
 * @kvm: The struct kvm pointer
 *
 * Go through the stage 2 page tables and invalidate any cache lines
 * backing memory already mapped to the VM.
 */
static void stage2_flush_vm(struct kvm *kvm)
{
	struct kvm_memslots *slots;
	struct kvm_memory_slot *memslot;
	int idx;

	idx = srcu_read_lock(&kvm->srcu);
	spin_lock(&kvm->mmu_lock);

	slots = kvm_memslots(kvm);
	kvm_for_each_memslot(memslot, slots)
		stage2_flush_memslot(kvm, memslot);

	spin_unlock(&kvm->mmu_lock);
	srcu_read_unlock(&kvm->srcu, idx);
}

static void clear_hyp_pgd_entry(pgd_t *pgd)
{
	pud_t *pud_table __maybe_unused = pud_offset(pgd, 0UL);
	pgd_clear(pgd);
	pud_free(NULL, pud_table);
	put_page(virt_to_page(pgd));
}

static void clear_hyp_pud_entry(pud_t *pud)
{
	pmd_t *pmd_table __maybe_unused = pmd_offset(pud, 0);
	VM_BUG_ON(pud_huge(*pud));
	pud_clear(pud);
	pmd_free(NULL, pmd_table);
	put_page(virt_to_page(pud));
}

static void clear_hyp_pmd_entry(pmd_t *pmd)
{
	pte_t *pte_table = pte_offset_kernel(pmd, 0);
	VM_BUG_ON(pmd_thp_or_huge(*pmd));
	pmd_clear(pmd);
	pte_free_kernel(NULL, pte_table);
	put_page(virt_to_page(pmd));
}

static void unmap_hyp_ptes(pmd_t *pmd, phys_addr_t addr, phys_addr_t end)
{
	pte_t *pte, *start_pte;

	start_pte = pte = pte_offset_kernel(pmd, addr);
	do {
		if (!pte_none(*pte)) {
			kvm_set_pte(pte, __pte(0));
			put_page(virt_to_page(pte));
		}
	} while (pte++, addr += PAGE_SIZE, addr != end);

	if (hyp_pte_table_empty(start_pte))
		clear_hyp_pmd_entry(pmd);
}

static void unmap_hyp_pmds(pud_t *pud, phys_addr_t addr, phys_addr_t end)
{
	phys_addr_t next;
	pmd_t *pmd, *start_pmd;

	start_pmd = pmd = pmd_offset(pud, addr);
	do {
		next = pmd_addr_end(addr, end);
		/* Hyp doesn't use huge pmds */
		if (!pmd_none(*pmd))
			unmap_hyp_ptes(pmd, addr, next);
	} while (pmd++, addr = next, addr != end);

	if (hyp_pmd_table_empty(start_pmd))
		clear_hyp_pud_entry(pud);
}

static void unmap_hyp_puds(pgd_t *pgd, phys_addr_t addr, phys_addr_t end)
{
	phys_addr_t next;
	pud_t *pud, *start_pud;

	start_pud = pud = pud_offset(pgd, addr);
	do {
		next = pud_addr_end(addr, end);
		/* Hyp doesn't use huge puds */
		if (!pud_none(*pud))
			unmap_hyp_pmds(pud, addr, next);
	} while (pud++, addr = next, addr != end);

	if (hyp_pud_table_empty(start_pud))
		clear_hyp_pgd_entry(pgd);
}

static void unmap_hyp_range(pgd_t *pgdp, phys_addr_t start, u64 size)
{
	pgd_t *pgd;
	phys_addr_t addr = start, end = start + size;
	phys_addr_t next;

	/*
	 * We don't unmap anything from HYP, except at the hyp tear down.
	 * Hence, we don't have to invalidate the TLBs here.
	 */
	pgd = pgdp + pgd_index(addr);
	do {
		next = pgd_addr_end(addr, end);
		if (!pgd_none(*pgd))
			unmap_hyp_puds(pgd, addr, next);
	} while (pgd++, addr = next, addr != end);
}

/**
 * free_hyp_pgds - free Hyp-mode page tables
 *
 * Assumes hyp_pgd is a page table used strictly in Hyp-mode and
 * therefore contains either mappings in the kernel memory area (above
 * PAGE_OFFSET), or device mappings in the vmalloc range (from
 * VMALLOC_START to VMALLOC_END).
 *
 * boot_hyp_pgd should only map two pages for the init code.
 */
void free_hyp_pgds(void)
{
	unsigned long addr;

	mutex_lock(&kvm_hyp_pgd_mutex);

	if (boot_hyp_pgd) {
		unmap_hyp_range(boot_hyp_pgd, hyp_idmap_start, PAGE_SIZE);
		free_pages((unsigned long)boot_hyp_pgd, hyp_pgd_order);
		boot_hyp_pgd = NULL;
	}

	if (hyp_pgd) {
		unmap_hyp_range(hyp_pgd, hyp_idmap_start, PAGE_SIZE);
		for (addr = PAGE_OFFSET; virt_addr_valid(addr); addr += PGDIR_SIZE)
			unmap_hyp_range(hyp_pgd, kern_hyp_va(addr), PGDIR_SIZE);
		for (addr = VMALLOC_START; is_vmalloc_addr((void*)addr); addr += PGDIR_SIZE)
			unmap_hyp_range(hyp_pgd, kern_hyp_va(addr), PGDIR_SIZE);

		free_pages((unsigned long)hyp_pgd, hyp_pgd_order);
		hyp_pgd = NULL;
	}
	if (merged_hyp_pgd) {
		clear_page(merged_hyp_pgd);
		free_page((unsigned long)merged_hyp_pgd);
		merged_hyp_pgd = NULL;
	}

	mutex_unlock(&kvm_hyp_pgd_mutex);
}

static void create_hyp_pte_mappings(pmd_t *pmd, unsigned long start,
				    unsigned long end, unsigned long pfn,
				    pgprot_t prot)
{
	pte_t *pte;
	unsigned long addr;

	addr = start;
	do {
		pte = pte_offset_kernel(pmd, addr);
		kvm_set_pte(pte, pfn_pte(pfn, prot));
		get_page(virt_to_page(pte));
		kvm_flush_dcache_to_poc(pte, sizeof(*pte));
		pfn++;
	} while (addr += PAGE_SIZE, addr != end);
}

static int create_hyp_pmd_mappings(pud_t *pud, unsigned long start,
				   unsigned long end, unsigned long pfn,
				   pgprot_t prot)
{
	pmd_t *pmd;
	pte_t *pte;
	unsigned long addr, next;

	addr = start;
	do {
		pmd = pmd_offset(pud, addr);

		BUG_ON(pmd_sect(*pmd));

		if (pmd_none(*pmd)) {
			pte = pte_alloc_one_kernel(NULL, addr);
			if (!pte) {
				kvm_err("Cannot allocate Hyp pte\n");
				return -ENOMEM;
			}
			pmd_populate_kernel(NULL, pmd, pte);
			get_page(virt_to_page(pmd));
			kvm_flush_dcache_to_poc(pmd, sizeof(*pmd));
		}

		next = pmd_addr_end(addr, end);

		create_hyp_pte_mappings(pmd, addr, next, pfn, prot);
		pfn += (next - addr) >> PAGE_SHIFT;
	} while (addr = next, addr != end);

	return 0;
}

static int create_hyp_pud_mappings(pgd_t *pgd, unsigned long start,
				   unsigned long end, unsigned long pfn,
				   pgprot_t prot)
{
	pud_t *pud;
	pmd_t *pmd;
	unsigned long addr, next;
	int ret;

	addr = start;
	do {
		pud = pud_offset(pgd, addr);

		if (pud_none_or_clear_bad(pud)) {
			pmd = pmd_alloc_one(NULL, addr);
			if (!pmd) {
				kvm_err("Cannot allocate Hyp pmd\n");
				return -ENOMEM;
			}
			pud_populate(NULL, pud, pmd);
			get_page(virt_to_page(pud));
			kvm_flush_dcache_to_poc(pud, sizeof(*pud));
		}

		next = pud_addr_end(addr, end);
		ret = create_hyp_pmd_mappings(pud, addr, next, pfn, prot);
		if (ret)
			return ret;
		pfn += (next - addr) >> PAGE_SHIFT;
	} while (addr = next, addr != end);

	return 0;
}

static int __create_hyp_mappings(pgd_t *pgdp,
				 unsigned long start, unsigned long end,
				 unsigned long pfn, pgprot_t prot)
{
	pgd_t *pgd;
	pud_t *pud;
	unsigned long addr, next;
	int err = 0;

	mutex_lock(&kvm_hyp_pgd_mutex);
	addr = start & PAGE_MASK;
	end = PAGE_ALIGN(end);
	do {
		pgd = pgdp + pgd_index(addr);

		if (pgd_none(*pgd)) {
			pud = pud_alloc_one(NULL, addr);
			if (!pud) {
				kvm_err("Cannot allocate Hyp pud\n");
				err = -ENOMEM;
				goto out;
			}
			pgd_populate(NULL, pgd, pud);
			get_page(virt_to_page(pgd));
			kvm_flush_dcache_to_poc(pgd, sizeof(*pgd));
		}

		next = pgd_addr_end(addr, end);
		err = create_hyp_pud_mappings(pgd, addr, next, pfn, prot);
		if (err)
			goto out;
		pfn += (next - addr) >> PAGE_SHIFT;
	} while (addr = next, addr != end);
out:
	mutex_unlock(&kvm_hyp_pgd_mutex);
	return err;
}

static phys_addr_t kvm_kaddr_to_phys(void *kaddr)
{
	if (!is_vmalloc_addr(kaddr)) {
		BUG_ON(!virt_addr_valid(kaddr));
		return __pa(kaddr);
	} else {
		return page_to_phys(vmalloc_to_page(kaddr)) +
		       offset_in_page(kaddr);
	}
}

/**
 * create_hyp_mappings - duplicate a kernel virtual address range in Hyp mode
 * @from:	The virtual kernel start address of the range
 * @to:		The virtual kernel end address of the range (exclusive)
 * @prot:	The protection to be applied to this range
 *
 * The same virtual address as the kernel virtual address is also used
 * in Hyp-mode mapping (modulo HYP_PAGE_OFFSET) to the same underlying
 * physical pages.
 */
int create_hyp_mappings(void *from, void *to, pgprot_t prot)
{
	phys_addr_t phys_addr;
	unsigned long virt_addr;
	unsigned long start = kern_hyp_va((unsigned long)from);
	unsigned long end = kern_hyp_va((unsigned long)to);

	if (is_kernel_in_hyp_mode())
		return 0;

	start = start & PAGE_MASK;
	end = PAGE_ALIGN(end);

	for (virt_addr = start; virt_addr < end; virt_addr += PAGE_SIZE) {
		int err;

		phys_addr = kvm_kaddr_to_phys(from + virt_addr - start);
		err = __create_hyp_mappings(hyp_pgd, virt_addr,
					    virt_addr + PAGE_SIZE,
					    __phys_to_pfn(phys_addr),
					    prot);
		if (err)
			return err;
	}

	return 0;
}

/**
 * create_hyp_io_mappings - duplicate a kernel IO mapping into Hyp mode
 * @from:	The kernel start VA of the range
 * @to:		The kernel end VA of the range (exclusive)
 * @phys_addr:	The physical start address which gets mapped
 *
 * The resulting HYP VA is the same as the kernel VA, modulo
 * HYP_PAGE_OFFSET.
 */
int create_hyp_io_mappings(void *from, void *to, phys_addr_t phys_addr)
{
	unsigned long start = kern_hyp_va((unsigned long)from);
	unsigned long end = kern_hyp_va((unsigned long)to);

	if (is_kernel_in_hyp_mode())
		return 0;

	/* Check for a valid kernel IO mapping */
	if (!is_vmalloc_addr(from) || !is_vmalloc_addr(to - 1))
		return -EINVAL;

	return __create_hyp_mappings(hyp_pgd, start, end,
				     __phys_to_pfn(phys_addr), PAGE_HYP_DEVICE);
}

/**
 * kvm_alloc_stage2_pgd - allocate level-1 table for stage-2 translation.
 * @kvm:	The KVM struct pointer for the VM.
 *
 * Allocates only the stage-2 HW PGD level table(s) (can support either full
 * 40-bit input addresses or limited to 32-bit input addresses). Clears the
 * allocated pages.
 *
 * Note we don't need locking here as this is only called when the VM is
 * created, which can only be done once.
 */
int kvm_alloc_stage2_pgd(struct kvm *kvm)
{
	pgd_t *pgd;

	if (kvm->arch.pgd != NULL) {
		kvm_err("kvm_arch already initialized?\n");
		return -EINVAL;
	}

	/* Allocate the HW PGD, making sure that each page gets its own refcount */
	pgd = alloc_pages_exact(S2_PGD_SIZE, GFP_KERNEL | __GFP_ZERO);
	if (!pgd)
		return -ENOMEM;

	kvm->arch.pgd = pgd;
	return 0;
}

static void stage2_unmap_memslot(struct kvm *kvm,
				 struct kvm_memory_slot *memslot)
{
	hva_t hva = memslot->userspace_addr;
	phys_addr_t addr = memslot->base_gfn << PAGE_SHIFT;
	phys_addr_t size = PAGE_SIZE * memslot->npages;
	hva_t reg_end = hva + size;

	/*
	 * A memory region could potentially cover multiple VMAs, and any holes
	 * between them, so iterate over all of them to find out if we should
	 * unmap any of them.
	 *
	 *     +--------------------------------------------+
	 * +---------------+----------------+   +----------------+
	 * |   : VMA 1     |      VMA 2     |   |    VMA 3  :    |
	 * +---------------+----------------+   +----------------+
	 *     |               memory region                |
	 *     +--------------------------------------------+
	 */
	do {
		struct vm_area_struct *vma = find_vma(current->mm, hva);
		hva_t vm_start, vm_end;

		if (!vma || vma->vm_start >= reg_end)
			break;

		/*
		 * Take the intersection of this VMA with the memory region
		 */
		vm_start = max(hva, vma->vm_start);
		vm_end = min(reg_end, vma->vm_end);

		if (!(vma->vm_flags & VM_PFNMAP)) {
			gpa_t gpa = addr + (vm_start - memslot->userspace_addr);
			unmap_stage2_range(kvm, gpa, vm_end - vm_start);
		}
		hva = vm_end;
	} while (hva < reg_end);
}

/**
 * stage2_unmap_vm - Unmap Stage-2 RAM mappings
 * @kvm: The struct kvm pointer
 *
 * Go through the memregions and unmap any reguler RAM
 * backing memory already mapped to the VM.
 */
void stage2_unmap_vm(struct kvm *kvm)
{
	struct kvm_memslots *slots;
	struct kvm_memory_slot *memslot;
	int idx;

	idx = srcu_read_lock(&kvm->srcu);
	down_read(&current->mm->mmap_sem);
	spin_lock(&kvm->mmu_lock);

	slots = kvm_memslots(kvm);
	kvm_for_each_memslot(memslot, slots)
		stage2_unmap_memslot(kvm, memslot);

	spin_unlock(&kvm->mmu_lock);
	up_read(&current->mm->mmap_sem);
	srcu_read_unlock(&kvm->srcu, idx);
}

/**
 * kvm_free_stage2_pgd - free all stage-2 tables
 * @kvm:	The KVM struct pointer for the VM.
 *
 * Walks the level-1 page table pointed to by kvm->arch.pgd and frees all
 * underlying level-2 and level-3 tables before freeing the actual level-1 table
 * and setting the struct pointer to NULL.
 */
void kvm_free_stage2_pgd(struct kvm *kvm)
{
	void *pgd = NULL;

	spin_lock(&kvm->mmu_lock);
	if (kvm->arch.pgd) {
		unmap_stage2_range(kvm, 0, KVM_PHYS_SIZE);
		pgd = READ_ONCE(kvm->arch.pgd);
		kvm->arch.pgd = NULL;
	}
	spin_unlock(&kvm->mmu_lock);

	/* Free the HW pgd, one page at a time */
	if (pgd)
		free_pages_exact(pgd, S2_PGD_SIZE);
}

static pud_t *stage2_get_pud(struct kvm *kvm, struct kvm_mmu_memory_cache *cache,
			     phys_addr_t addr)
{
	pgd_t *pgd;
	pud_t *pud;

	pgd = kvm->arch.pgd + stage2_pgd_index(addr);
	if (WARN_ON(stage2_pgd_none(*pgd))) {
		if (!cache)
			return NULL;
		pud = mmu_memory_cache_alloc(cache);
		stage2_pgd_populate(pgd, pud);
		get_page(virt_to_page(pgd));
	}

	return stage2_pud_offset(pgd, addr);
}

static pmd_t *stage2_get_pmd(struct kvm *kvm, struct kvm_mmu_memory_cache *cache,
			     phys_addr_t addr)
{
	pud_t *pud;
	pmd_t *pmd;

	pud = stage2_get_pud(kvm, cache, addr);
	if (!pud)
		return NULL;

	if (stage2_pud_none(*pud)) {
		if (!cache)
			return NULL;
		pmd = mmu_memory_cache_alloc(cache);
		stage2_pud_populate(pud, pmd);
		get_page(virt_to_page(pud));
	}

	return stage2_pmd_offset(pud, addr);
}

static int stage2_set_pmd_huge(struct kvm *kvm, struct kvm_mmu_memory_cache
			       *cache, phys_addr_t addr, const pmd_t *new_pmd)
{
	pmd_t *pmd, old_pmd;

	pmd = stage2_get_pmd(kvm, cache, addr);
	VM_BUG_ON(!pmd);

	/*
	 * Mapping in huge pages should only happen through a fault.  If a
	 * page is merged into a transparent huge page, the individual
	 * subpages of that huge page should be unmapped through MMU
	 * notifiers before we get here.
	 *
	 * Merging of CompoundPages is not supported; they should become
	 * splitting first, unmapped, merged, and mapped back in on-demand.
	 */
	VM_BUG_ON(pmd_present(*pmd) && pmd_pfn(*pmd) != pmd_pfn(*new_pmd));

	old_pmd = *pmd;
	if (pmd_present(old_pmd)) {
		pmd_clear(pmd);
		kvm_tlb_flush_vmid_ipa(kvm, addr);
	} else {
		get_page(virt_to_page(pmd));
	}

	kvm_set_pmd(pmd, *new_pmd);
	return 0;
}

static int stage2_set_pte(struct kvm *kvm, struct kvm_mmu_memory_cache *cache,
			  phys_addr_t addr, const pte_t *new_pte,
			  unsigned long flags)
{
	pmd_t *pmd;
	pte_t *pte, old_pte;
	bool iomap = flags & KVM_S2PTE_FLAG_IS_IOMAP;
	bool logging_active = flags & KVM_S2_FLAG_LOGGING_ACTIVE;

	VM_BUG_ON(logging_active && !cache);

	/* Create stage-2 page table mapping - Levels 0 and 1 */
	pmd = stage2_get_pmd(kvm, cache, addr);
	if (!pmd) {
		/*
		 * Ignore calls from kvm_set_spte_hva for unallocated
		 * address ranges.
		 */
		return 0;
	}

	/*
	 * While dirty page logging - dissolve huge PMD, then continue on to
	 * allocate page.
	 */
	if (logging_active)
		stage2_dissolve_pmd(kvm, addr, pmd);

	/* Create stage-2 page mappings - Level 2 */
	if (pmd_none(*pmd)) {
		if (!cache)
			return 0; /* ignore calls from kvm_set_spte_hva */
		pte = mmu_memory_cache_alloc(cache);
		pmd_populate_kernel(NULL, pmd, pte);
		get_page(virt_to_page(pmd));
	}

	pte = pte_offset_kernel(pmd, addr);

	if (iomap && pte_present(*pte))
		return -EFAULT;

	/* Create 2nd stage page table mapping - Level 3 */
	old_pte = *pte;
	if (pte_present(old_pte)) {
		kvm_set_pte(pte, __pte(0));
		kvm_tlb_flush_vmid_ipa(kvm, addr);
	} else {
		get_page(virt_to_page(pte));
	}

	kvm_set_pte(pte, *new_pte);
	return 0;
}

#ifndef __HAVE_ARCH_PTEP_TEST_AND_CLEAR_YOUNG
static int stage2_ptep_test_and_clear_young(pte_t *pte)
{
	if (pte_young(*pte)) {
		*pte = pte_mkold(*pte);
		return 1;
	}
	return 0;
}
#else
static int stage2_ptep_test_and_clear_young(pte_t *pte)
{
	return __ptep_test_and_clear_young(pte);
}
#endif

static int stage2_pmdp_test_and_clear_young(pmd_t *pmd)
{
	return stage2_ptep_test_and_clear_young((pte_t *)pmd);
}

/**
 * kvm_phys_addr_ioremap - map a device range to guest IPA
 *
 * @kvm:	The KVM pointer
 * @guest_ipa:	The IPA at which to insert the mapping
 * @pa:		The physical address of the device
 * @size:	The size of the mapping
 */
int kvm_phys_addr_ioremap(struct kvm *kvm, phys_addr_t guest_ipa,
			  phys_addr_t pa, unsigned long size, bool writable)
{
	phys_addr_t addr, end;
	int ret = 0;
	unsigned long pfn;
	struct kvm_mmu_memory_cache cache = { 0, };

	end = (guest_ipa + size + PAGE_SIZE - 1) & PAGE_MASK;
	pfn = __phys_to_pfn(pa);

	for (addr = guest_ipa; addr < end; addr += PAGE_SIZE) {
		pte_t pte = pfn_pte(pfn, PAGE_S2_DEVICE);

		if (writable)
			pte = kvm_s2pte_mkwrite(pte);

		ret = mmu_topup_memory_cache(&cache, KVM_MMU_CACHE_MIN_PAGES,
						KVM_NR_MEM_OBJS);
		if (ret)
			goto out;
		spin_lock(&kvm->mmu_lock);
		ret = stage2_set_pte(kvm, &cache, addr, &pte,
						KVM_S2PTE_FLAG_IS_IOMAP);
		spin_unlock(&kvm->mmu_lock);
		if (ret)
			goto out;

		pfn++;
	}

out:
	mmu_free_memory_cache(&cache);
	return ret;
}

static bool transparent_hugepage_adjust(kvm_pfn_t *pfnp, phys_addr_t *ipap)
{
	kvm_pfn_t pfn = *pfnp;
	gfn_t gfn = *ipap >> PAGE_SHIFT;

	if (PageTransCompoundMap(pfn_to_page(pfn))) {
		unsigned long mask;
		/*
		 * The address we faulted on is backed by a transparent huge
		 * page.  However, because we map the compound huge page and
		 * not the individual tail page, we need to transfer the
		 * refcount to the head page.  We have to be careful that the
		 * THP doesn't start to split while we are adjusting the
		 * refcounts.
		 *
		 * We are sure this doesn't happen, because mmu_notifier_retry
		 * was successful and we are holding the mmu_lock, so if this
		 * THP is trying to split, it will be blocked in the mmu
		 * notifier before touching any of the pages, specifically
		 * before being able to call __split_huge_page_refcount().
		 *
		 * We can therefore safely transfer the refcount from PG_tail
		 * to PG_head and switch the pfn from a tail page to the head
		 * page accordingly.
		 */
		mask = PTRS_PER_PMD - 1;
		VM_BUG_ON((gfn & mask) != (pfn & mask));
		if (pfn & mask) {
			*ipap &= PMD_MASK;
			kvm_release_pfn_clean(pfn);
			pfn &= ~mask;
			kvm_get_pfn(pfn);
			*pfnp = pfn;
		}

		return true;
	}

	return false;
}

static bool kvm_is_write_fault(struct kvm_vcpu *vcpu)
{
	if (kvm_vcpu_trap_is_iabt(vcpu))
		return false;

	return kvm_vcpu_dabt_iswrite(vcpu);
}

/**
 * stage2_wp_ptes - write protect PMD range
 * @pmd:	pointer to pmd entry
 * @addr:	range start address
 * @end:	range end address
 */
static void stage2_wp_ptes(pmd_t *pmd, phys_addr_t addr, phys_addr_t end)
{
	pte_t *pte;

	pte = pte_offset_kernel(pmd, addr);
	do {
		if (!pte_none(*pte)) {
			if (!kvm_s2pte_readonly(pte))
				kvm_set_s2pte_readonly(pte);
		}
	} while (pte++, addr += PAGE_SIZE, addr != end);
}

/**
 * stage2_wp_pmds - write protect PUD range
 * @pud:	pointer to pud entry
 * @addr:	range start address
 * @end:	range end address
 */
static void stage2_wp_pmds(pud_t *pud, phys_addr_t addr, phys_addr_t end)
{
	pmd_t *pmd;
	phys_addr_t next;

	pmd = stage2_pmd_offset(pud, addr);

	do {
		next = stage2_pmd_addr_end(addr, end);
		if (!pmd_none(*pmd)) {
			if (pmd_thp_or_huge(*pmd)) {
				if (!kvm_s2pmd_readonly(pmd))
					kvm_set_s2pmd_readonly(pmd);
			} else {
				stage2_wp_ptes(pmd, addr, next);
			}
		}
	} while (pmd++, addr = next, addr != end);
}

/**
  * stage2_wp_puds - write protect PGD range
  * @pgd:	pointer to pgd entry
  * @addr:	range start address
  * @end:	range end address
  *
  * Process PUD entries, for a huge PUD we cause a panic.
  */
static void  stage2_wp_puds(pgd_t *pgd, phys_addr_t addr, phys_addr_t end)
{
	pud_t *pud;
	phys_addr_t next;

	pud = stage2_pud_offset(pgd, addr);
	do {
		next = stage2_pud_addr_end(addr, end);
		if (!stage2_pud_none(*pud)) {
			/* TODO:PUD not supported, revisit later if supported */
			BUG_ON(stage2_pud_huge(*pud));
			stage2_wp_pmds(pud, addr, next);
		}
	} while (pud++, addr = next, addr != end);
}

/**
 * stage2_wp_range() - write protect stage2 memory region range
 * @kvm:	The KVM pointer
 * @addr:	Start address of range
 * @end:	End address of range
 */
static void stage2_wp_range(struct kvm *kvm, phys_addr_t addr, phys_addr_t end)
{
	pgd_t *pgd;
	phys_addr_t next;

	pgd = kvm->arch.pgd + stage2_pgd_index(addr);
	do {
		/*
		 * Release kvm_mmu_lock periodically if the memory region is
		 * large. Otherwise, we may see kernel panics with
		 * CONFIG_DETECT_HUNG_TASK, CONFIG_LOCKUP_DETECTOR,
		 * CONFIG_LOCKDEP. Additionally, holding the lock too long
		 * will also starve other vCPUs.
		 */
		if (need_resched() || spin_needbreak(&kvm->mmu_lock))
			cond_resched_lock(&kvm->mmu_lock);

		next = stage2_pgd_addr_end(addr, end);
		if (stage2_pgd_present(*pgd))
			stage2_wp_puds(pgd, addr, next);
	} while (pgd++, addr = next, addr != end);
}

/**
 * kvm_mmu_wp_memory_region() - write protect stage 2 entries for memory slot
 * @kvm:	The KVM pointer
 * @slot:	The memory slot to write protect
 *
 * Called to start logging dirty pages after memory region
 * KVM_MEM_LOG_DIRTY_PAGES operation is called. After this function returns
 * all present PMD and PTEs are write protected in the memory region.
 * Afterwards read of dirty page log can be called.
 *
 * Acquires kvm_mmu_lock. Called with kvm->slots_lock mutex acquired,
 * serializing operations for VM memory regions.
 */
void kvm_mmu_wp_memory_region(struct kvm *kvm, int slot)
{
	struct kvm_memslots *slots = kvm_memslots(kvm);
	struct kvm_memory_slot *memslot = id_to_memslot(slots, slot);
	phys_addr_t start = memslot->base_gfn << PAGE_SHIFT;
	phys_addr_t end = (memslot->base_gfn + memslot->npages) << PAGE_SHIFT;

	spin_lock(&kvm->mmu_lock);
	stage2_wp_range(kvm, start, end);
	spin_unlock(&kvm->mmu_lock);
	kvm_flush_remote_tlbs(kvm);
}

/**
 * kvm_mmu_write_protect_pt_masked() - write protect dirty pages
 * @kvm:	The KVM pointer
 * @slot:	The memory slot associated with mask
 * @gfn_offset:	The gfn offset in memory slot
 * @mask:	The mask of dirty pages at offset 'gfn_offset' in this memory
 *		slot to be write protected
 *
 * Walks bits set in mask write protects the associated pte's. Caller must
 * acquire kvm_mmu_lock.
 */
static void kvm_mmu_write_protect_pt_masked(struct kvm *kvm,
		struct kvm_memory_slot *slot,
		gfn_t gfn_offset, unsigned long mask)
{
	phys_addr_t base_gfn = slot->base_gfn + gfn_offset;
	phys_addr_t start = (base_gfn +  __ffs(mask)) << PAGE_SHIFT;
	phys_addr_t end = (base_gfn + __fls(mask) + 1) << PAGE_SHIFT;

	stage2_wp_range(kvm, start, end);
}

/*
 * kvm_arch_mmu_enable_log_dirty_pt_masked - enable dirty logging for selected
 * dirty pages.
 *
 * It calls kvm_mmu_write_protect_pt_masked to write protect selected pages to
 * enable dirty logging for them.
 */
void kvm_arch_mmu_enable_log_dirty_pt_masked(struct kvm *kvm,
		struct kvm_memory_slot *slot,
		gfn_t gfn_offset, unsigned long mask)
{
	kvm_mmu_write_protect_pt_masked(kvm, slot, gfn_offset, mask);
}

static void coherent_cache_guest_page(struct kvm_vcpu *vcpu, kvm_pfn_t pfn,
				      unsigned long size, bool uncached)
{
	__coherent_cache_guest_page(vcpu, pfn, size, uncached);
}

static int user_mem_abort(struct kvm_vcpu *vcpu, phys_addr_t fault_ipa,
			  struct kvm_memory_slot *memslot, unsigned long hva,
			  unsigned long fault_status)
{
	int ret;
	bool write_fault, writable, hugetlb = false, force_pte = false;
	unsigned long mmu_seq;
	gfn_t gfn = fault_ipa >> PAGE_SHIFT;
	struct kvm *kvm = vcpu->kvm;
	struct kvm_mmu_memory_cache *memcache = &vcpu->arch.mmu_page_cache;
	struct vm_area_struct *vma;
	kvm_pfn_t pfn;
	pgprot_t mem_type = PAGE_S2;
	bool fault_ipa_uncached;
	bool logging_active = memslot_is_logging(memslot);
	unsigned long flags = 0;

	write_fault = kvm_is_write_fault(vcpu);
	if (fault_status == FSC_PERM && !write_fault) {
		kvm_err("Unexpected L2 read permission error\n");
		return -EFAULT;
	}

	/* Let's check if we will get back a huge page backed by hugetlbfs */
	down_read(&current->mm->mmap_sem);
	vma = find_vma_intersection(current->mm, hva, hva + 1);
	if (unlikely(!vma)) {
		kvm_err("Failed to find VMA for hva 0x%lx\n", hva);
		up_read(&current->mm->mmap_sem);
		return -EFAULT;
	}

<<<<<<< HEAD
	if (vma_kernel_pagesize(vma) && !logging_active) {
=======
	if (vma_kernel_pagesize(vma) == PMD_SIZE && !logging_active) {
>>>>>>> b186a5dc
		hugetlb = true;
		gfn = (fault_ipa & PMD_MASK) >> PAGE_SHIFT;
	} else {
		/*
		 * Pages belonging to memslots that don't have the same
		 * alignment for userspace and IPA cannot be mapped using
		 * block descriptors even if the pages belong to a THP for
		 * the process, because the stage-2 block descriptor will
		 * cover more than a single THP and we loose atomicity for
		 * unmapping, updates, and splits of the THP or other pages
		 * in the stage-2 block range.
		 */
		if ((memslot->userspace_addr & ~PMD_MASK) !=
		    ((memslot->base_gfn << PAGE_SHIFT) & ~PMD_MASK))
			force_pte = true;
	}
	up_read(&current->mm->mmap_sem);

	/* We need minimum second+third level pages */
	ret = mmu_topup_memory_cache(memcache, KVM_MMU_CACHE_MIN_PAGES,
				     KVM_NR_MEM_OBJS);
	if (ret)
		return ret;

	mmu_seq = vcpu->kvm->mmu_notifier_seq;
	/*
	 * Ensure the read of mmu_notifier_seq happens before we call
	 * gfn_to_pfn_prot (which calls get_user_pages), so that we don't risk
	 * the page we just got a reference to gets unmapped before we have a
	 * chance to grab the mmu_lock, which ensure that if the page gets
	 * unmapped afterwards, the call to kvm_unmap_hva will take it away
	 * from us again properly. This smp_rmb() interacts with the smp_wmb()
	 * in kvm_mmu_notifier_invalidate_<page|range_end>.
	 */
	smp_rmb();

	pfn = gfn_to_pfn_prot(kvm, gfn, write_fault, &writable);
	if (is_error_noslot_pfn(pfn))
		return -EFAULT;

	if (kvm_is_device_pfn(pfn)) {
		mem_type = PAGE_S2_DEVICE;
		flags |= KVM_S2PTE_FLAG_IS_IOMAP;
	} else if (logging_active) {
		/*
		 * Faults on pages in a memslot with logging enabled
		 * should not be mapped with huge pages (it introduces churn
		 * and performance degradation), so force a pte mapping.
		 */
		force_pte = true;
		flags |= KVM_S2_FLAG_LOGGING_ACTIVE;

		/*
		 * Only actually map the page as writable if this was a write
		 * fault.
		 */
		if (!write_fault)
			writable = false;
	}

	spin_lock(&kvm->mmu_lock);
	if (mmu_notifier_retry(kvm, mmu_seq))
		goto out_unlock;

	if (!hugetlb && !force_pte)
		hugetlb = transparent_hugepage_adjust(&pfn, &fault_ipa);

	fault_ipa_uncached = memslot->flags & KVM_MEMSLOT_INCOHERENT;

	if (hugetlb) {
		pmd_t new_pmd = pfn_pmd(pfn, mem_type);
		new_pmd = pmd_mkhuge(new_pmd);
		if (writable) {
			new_pmd = kvm_s2pmd_mkwrite(new_pmd);
			kvm_set_pfn_dirty(pfn);
		}
		coherent_cache_guest_page(vcpu, pfn, PMD_SIZE, fault_ipa_uncached);
		ret = stage2_set_pmd_huge(kvm, memcache, fault_ipa, &new_pmd);
	} else {
		pte_t new_pte = pfn_pte(pfn, mem_type);

		if (writable) {
			new_pte = kvm_s2pte_mkwrite(new_pte);
			kvm_set_pfn_dirty(pfn);
			mark_page_dirty(kvm, gfn);
		}
		coherent_cache_guest_page(vcpu, pfn, PAGE_SIZE, fault_ipa_uncached);
		ret = stage2_set_pte(kvm, memcache, fault_ipa, &new_pte, flags);
	}

out_unlock:
	spin_unlock(&kvm->mmu_lock);
	kvm_set_pfn_accessed(pfn);
	kvm_release_pfn_clean(pfn);
	return ret;
}

/*
 * Resolve the access fault by making the page young again.
 * Note that because the faulting entry is guaranteed not to be
 * cached in the TLB, we don't need to invalidate anything.
 * Only the HW Access Flag updates are supported for Stage 2 (no DBM),
 * so there is no need for atomic (pte|pmd)_mkyoung operations.
 */
static void handle_access_fault(struct kvm_vcpu *vcpu, phys_addr_t fault_ipa)
{
	pmd_t *pmd;
	pte_t *pte;
	kvm_pfn_t pfn;
	bool pfn_valid = false;

	trace_kvm_access_fault(fault_ipa);

	spin_lock(&vcpu->kvm->mmu_lock);

	pmd = stage2_get_pmd(vcpu->kvm, NULL, fault_ipa);
	if (!pmd || pmd_none(*pmd))	/* Nothing there */
		goto out;

	if (pmd_thp_or_huge(*pmd)) {	/* THP, HugeTLB */
		*pmd = pmd_mkyoung(*pmd);
		pfn = pmd_pfn(*pmd);
		pfn_valid = true;
		goto out;
	}

	pte = pte_offset_kernel(pmd, fault_ipa);
	if (pte_none(*pte))		/* Nothing there either */
		goto out;

	*pte = pte_mkyoung(*pte);	/* Just a page... */
	pfn = pte_pfn(*pte);
	pfn_valid = true;
out:
	spin_unlock(&vcpu->kvm->mmu_lock);
	if (pfn_valid)
		kvm_set_pfn_accessed(pfn);
}

/**
 * kvm_handle_guest_abort - handles all 2nd stage aborts
 * @vcpu:	the VCPU pointer
 * @run:	the kvm_run structure
 *
 * Any abort that gets to the host is almost guaranteed to be caused by a
 * missing second stage translation table entry, which can mean that either the
 * guest simply needs more memory and we must allocate an appropriate page or it
 * can mean that the guest tried to access I/O memory, which is emulated by user
 * space. The distinction is based on the IPA causing the fault and whether this
 * memory region has been registered as standard RAM by user space.
 */
int kvm_handle_guest_abort(struct kvm_vcpu *vcpu, struct kvm_run *run)
{
	unsigned long fault_status;
	phys_addr_t fault_ipa;
	struct kvm_memory_slot *memslot;
	unsigned long hva;
	bool is_iabt, write_fault, writable;
	gfn_t gfn;
	int ret, idx;

	is_iabt = kvm_vcpu_trap_is_iabt(vcpu);
	if (unlikely(!is_iabt && kvm_vcpu_dabt_isextabt(vcpu))) {
		kvm_inject_vabt(vcpu);
		return 1;
	}

	fault_ipa = kvm_vcpu_get_fault_ipa(vcpu);

	trace_kvm_guest_fault(*vcpu_pc(vcpu), kvm_vcpu_get_hsr(vcpu),
			      kvm_vcpu_get_hfar(vcpu), fault_ipa);

	/* Check the stage-2 fault is trans. fault or write fault */
	fault_status = kvm_vcpu_trap_get_fault_type(vcpu);
	if (fault_status != FSC_FAULT && fault_status != FSC_PERM &&
	    fault_status != FSC_ACCESS) {
		kvm_err("Unsupported FSC: EC=%#x xFSC=%#lx ESR_EL2=%#lx\n",
			kvm_vcpu_trap_get_class(vcpu),
			(unsigned long)kvm_vcpu_trap_get_fault(vcpu),
			(unsigned long)kvm_vcpu_get_hsr(vcpu));
		return -EFAULT;
	}

	idx = srcu_read_lock(&vcpu->kvm->srcu);

	gfn = fault_ipa >> PAGE_SHIFT;
	memslot = gfn_to_memslot(vcpu->kvm, gfn);
	hva = gfn_to_hva_memslot_prot(memslot, gfn, &writable);
	write_fault = kvm_is_write_fault(vcpu);
	if (kvm_is_error_hva(hva) || (write_fault && !writable)) {
		if (is_iabt) {
			/* Prefetch Abort on I/O address */
			kvm_inject_pabt(vcpu, kvm_vcpu_get_hfar(vcpu));
			ret = 1;
			goto out_unlock;
		}

		/*
		 * Check for a cache maintenance operation. Since we
		 * ended-up here, we know it is outside of any memory
		 * slot. But we can't find out if that is for a device,
		 * or if the guest is just being stupid. The only thing
		 * we know for sure is that this range cannot be cached.
		 *
		 * So let's assume that the guest is just being
		 * cautious, and skip the instruction.
		 */
		if (kvm_vcpu_dabt_is_cm(vcpu)) {
			kvm_skip_instr(vcpu, kvm_vcpu_trap_il_is32bit(vcpu));
			ret = 1;
			goto out_unlock;
		}

		/*
		 * The IPA is reported as [MAX:12], so we need to
		 * complement it with the bottom 12 bits from the
		 * faulting VA. This is always 12 bits, irrespective
		 * of the page size.
		 */
		fault_ipa |= kvm_vcpu_get_hfar(vcpu) & ((1 << 12) - 1);
		ret = io_mem_abort(vcpu, run, fault_ipa);
		goto out_unlock;
	}

	/* Userspace should not be able to register out-of-bounds IPAs */
	VM_BUG_ON(fault_ipa >= KVM_PHYS_SIZE);

	if (fault_status == FSC_ACCESS) {
		handle_access_fault(vcpu, fault_ipa);
		ret = 1;
		goto out_unlock;
	}

	ret = user_mem_abort(vcpu, fault_ipa, memslot, hva, fault_status);
	if (ret == 0)
		ret = 1;
out_unlock:
	srcu_read_unlock(&vcpu->kvm->srcu, idx);
	return ret;
}

static int handle_hva_to_gpa(struct kvm *kvm,
			     unsigned long start,
			     unsigned long end,
			     int (*handler)(struct kvm *kvm,
					    gpa_t gpa, void *data),
			     void *data)
{
	struct kvm_memslots *slots;
	struct kvm_memory_slot *memslot;
	int ret = 0;

	slots = kvm_memslots(kvm);

	/* we only care about the pages that the guest sees */
	kvm_for_each_memslot(memslot, slots) {
		unsigned long hva_start, hva_end;
		gfn_t gfn, gfn_end;

		hva_start = max(start, memslot->userspace_addr);
		hva_end = min(end, memslot->userspace_addr +
					(memslot->npages << PAGE_SHIFT));
		if (hva_start >= hva_end)
			continue;

		/*
		 * {gfn(page) | page intersects with [hva_start, hva_end)} =
		 * {gfn_start, gfn_start+1, ..., gfn_end-1}.
		 */
		gfn = hva_to_gfn_memslot(hva_start, memslot);
		gfn_end = hva_to_gfn_memslot(hva_end + PAGE_SIZE - 1, memslot);

		for (; gfn < gfn_end; ++gfn) {
			gpa_t gpa = gfn << PAGE_SHIFT;
			ret |= handler(kvm, gpa, data);
		}
	}

	return ret;
}

static int kvm_unmap_hva_handler(struct kvm *kvm, gpa_t gpa, void *data)
{
	unmap_stage2_range(kvm, gpa, PAGE_SIZE);
	return 0;
}

int kvm_unmap_hva(struct kvm *kvm, unsigned long hva)
{
	unsigned long end = hva + PAGE_SIZE;

	if (!kvm->arch.pgd)
		return 0;

	trace_kvm_unmap_hva(hva);
	handle_hva_to_gpa(kvm, hva, end, &kvm_unmap_hva_handler, NULL);
	return 0;
}

int kvm_unmap_hva_range(struct kvm *kvm,
			unsigned long start, unsigned long end)
{
	if (!kvm->arch.pgd)
		return 0;

	trace_kvm_unmap_hva_range(start, end);
	handle_hva_to_gpa(kvm, start, end, &kvm_unmap_hva_handler, NULL);
	return 0;
}

static int kvm_set_spte_handler(struct kvm *kvm, gpa_t gpa, void *data)
{
	pte_t *pte = (pte_t *)data;

	/*
	 * We can always call stage2_set_pte with KVM_S2PTE_FLAG_LOGGING_ACTIVE
	 * flag clear because MMU notifiers will have unmapped a huge PMD before
	 * calling ->change_pte() (which in turn calls kvm_set_spte_hva()) and
	 * therefore stage2_set_pte() never needs to clear out a huge PMD
	 * through this calling path.
	 */
	stage2_set_pte(kvm, NULL, gpa, pte, 0);
	return 0;
}


void kvm_set_spte_hva(struct kvm *kvm, unsigned long hva, pte_t pte)
{
	unsigned long end = hva + PAGE_SIZE;
	pte_t stage2_pte;

	if (!kvm->arch.pgd)
		return;

	trace_kvm_set_spte_hva(hva);
	stage2_pte = pfn_pte(pte_pfn(pte), PAGE_S2);
	handle_hva_to_gpa(kvm, hva, end, &kvm_set_spte_handler, &stage2_pte);
}

static int kvm_age_hva_handler(struct kvm *kvm, gpa_t gpa, void *data)
{
	pmd_t *pmd;
	pte_t *pte;

	pmd = stage2_get_pmd(kvm, NULL, gpa);
	if (!pmd || pmd_none(*pmd))	/* Nothing there */
		return 0;

	if (pmd_thp_or_huge(*pmd))	/* THP, HugeTLB */
		return stage2_pmdp_test_and_clear_young(pmd);

	pte = pte_offset_kernel(pmd, gpa);
	if (pte_none(*pte))
		return 0;

	return stage2_ptep_test_and_clear_young(pte);
}

static int kvm_test_age_hva_handler(struct kvm *kvm, gpa_t gpa, void *data)
{
	pmd_t *pmd;
	pte_t *pte;

	pmd = stage2_get_pmd(kvm, NULL, gpa);
	if (!pmd || pmd_none(*pmd))	/* Nothing there */
		return 0;

	if (pmd_thp_or_huge(*pmd))		/* THP, HugeTLB */
		return pmd_young(*pmd);

	pte = pte_offset_kernel(pmd, gpa);
	if (!pte_none(*pte))		/* Just a page... */
		return pte_young(*pte);

	return 0;
}

int kvm_age_hva(struct kvm *kvm, unsigned long start, unsigned long end)
{
	if (!kvm->arch.pgd)
		return 0;
	trace_kvm_age_hva(start, end);
	return handle_hva_to_gpa(kvm, start, end, kvm_age_hva_handler, NULL);
}

int kvm_test_age_hva(struct kvm *kvm, unsigned long hva)
{
	if (!kvm->arch.pgd)
		return 0;
	trace_kvm_test_age_hva(hva);
	return handle_hva_to_gpa(kvm, hva, hva, kvm_test_age_hva_handler, NULL);
}

void kvm_mmu_free_memory_caches(struct kvm_vcpu *vcpu)
{
	mmu_free_memory_cache(&vcpu->arch.mmu_page_cache);
}

phys_addr_t kvm_mmu_get_httbr(void)
{
	if (__kvm_cpu_uses_extended_idmap())
		return virt_to_phys(merged_hyp_pgd);
	else
		return virt_to_phys(hyp_pgd);
}

phys_addr_t kvm_get_idmap_vector(void)
{
	return hyp_idmap_vector;
}

phys_addr_t kvm_get_idmap_start(void)
{
	return hyp_idmap_start;
}

static int kvm_map_idmap_text(pgd_t *pgd)
{
	int err;

	/* Create the idmap in the boot page tables */
	err = 	__create_hyp_mappings(pgd,
				      hyp_idmap_start, hyp_idmap_end,
				      __phys_to_pfn(hyp_idmap_start),
				      PAGE_HYP_EXEC);
	if (err)
		kvm_err("Failed to idmap %lx-%lx\n",
			hyp_idmap_start, hyp_idmap_end);

	return err;
}

int kvm_mmu_init(void)
{
	int err;

	hyp_idmap_start = kvm_virt_to_phys(__hyp_idmap_text_start);
	hyp_idmap_end = kvm_virt_to_phys(__hyp_idmap_text_end);
	hyp_idmap_vector = kvm_virt_to_phys(__kvm_hyp_init);

	/*
	 * We rely on the linker script to ensure at build time that the HYP
	 * init code does not cross a page boundary.
	 */
	BUG_ON((hyp_idmap_start ^ (hyp_idmap_end - 1)) & PAGE_MASK);

	kvm_info("IDMAP page: %lx\n", hyp_idmap_start);
	kvm_info("HYP VA range: %lx:%lx\n",
		 kern_hyp_va(PAGE_OFFSET), kern_hyp_va(~0UL));

	if (hyp_idmap_start >= kern_hyp_va(PAGE_OFFSET) &&
	    hyp_idmap_start <  kern_hyp_va(~0UL) &&
	    hyp_idmap_start != (unsigned long)__hyp_idmap_text_start) {
		/*
		 * The idmap page is intersecting with the VA space,
		 * it is not safe to continue further.
		 */
		kvm_err("IDMAP intersecting with HYP VA, unable to continue\n");
		err = -EINVAL;
		goto out;
	}

	hyp_pgd = (pgd_t *)__get_free_pages(GFP_KERNEL | __GFP_ZERO, hyp_pgd_order);
	if (!hyp_pgd) {
		kvm_err("Hyp mode PGD not allocated\n");
		err = -ENOMEM;
		goto out;
	}

	if (__kvm_cpu_uses_extended_idmap()) {
		boot_hyp_pgd = (pgd_t *)__get_free_pages(GFP_KERNEL | __GFP_ZERO,
							 hyp_pgd_order);
		if (!boot_hyp_pgd) {
			kvm_err("Hyp boot PGD not allocated\n");
			err = -ENOMEM;
			goto out;
		}

		err = kvm_map_idmap_text(boot_hyp_pgd);
		if (err)
			goto out;

		merged_hyp_pgd = (pgd_t *)__get_free_page(GFP_KERNEL | __GFP_ZERO);
		if (!merged_hyp_pgd) {
			kvm_err("Failed to allocate extra HYP pgd\n");
			goto out;
		}
		__kvm_extend_hypmap(boot_hyp_pgd, hyp_pgd, merged_hyp_pgd,
				    hyp_idmap_start);
	} else {
		err = kvm_map_idmap_text(hyp_pgd);
		if (err)
			goto out;
	}

	return 0;
out:
	free_hyp_pgds();
	return err;
}

void kvm_arch_commit_memory_region(struct kvm *kvm,
				   const struct kvm_userspace_memory_region *mem,
				   const struct kvm_memory_slot *old,
				   const struct kvm_memory_slot *new,
				   enum kvm_mr_change change)
{
	/*
	 * At this point memslot has been committed and there is an
	 * allocated dirty_bitmap[], dirty pages will be be tracked while the
	 * memory slot is write protected.
	 */
	if (change != KVM_MR_DELETE && mem->flags & KVM_MEM_LOG_DIRTY_PAGES)
		kvm_mmu_wp_memory_region(kvm, mem->slot);
}

int kvm_arch_prepare_memory_region(struct kvm *kvm,
				   struct kvm_memory_slot *memslot,
				   const struct kvm_userspace_memory_region *mem,
				   enum kvm_mr_change change)
{
	hva_t hva = mem->userspace_addr;
	hva_t reg_end = hva + mem->memory_size;
	bool writable = !(mem->flags & KVM_MEM_READONLY);
	int ret = 0;

	if (change != KVM_MR_CREATE && change != KVM_MR_MOVE &&
			change != KVM_MR_FLAGS_ONLY)
		return 0;

	/*
	 * Prevent userspace from creating a memory region outside of the IPA
	 * space addressable by the KVM guest IPA space.
	 */
	if (memslot->base_gfn + memslot->npages >=
	    (KVM_PHYS_SIZE >> PAGE_SHIFT))
		return -EFAULT;

	down_read(&current->mm->mmap_sem);
	/*
	 * A memory region could potentially cover multiple VMAs, and any holes
	 * between them, so iterate over all of them to find out if we can map
	 * any of them right now.
	 *
	 *     +--------------------------------------------+
	 * +---------------+----------------+   +----------------+
	 * |   : VMA 1     |      VMA 2     |   |    VMA 3  :    |
	 * +---------------+----------------+   +----------------+
	 *     |               memory region                |
	 *     +--------------------------------------------+
	 */
	do {
		struct vm_area_struct *vma = find_vma(current->mm, hva);
		hva_t vm_start, vm_end;

		if (!vma || vma->vm_start >= reg_end)
			break;

		/*
		 * Mapping a read-only VMA is only allowed if the
		 * memory region is configured as read-only.
		 */
		if (writable && !(vma->vm_flags & VM_WRITE)) {
			ret = -EPERM;
			break;
		}

		/*
		 * Take the intersection of this VMA with the memory region
		 */
		vm_start = max(hva, vma->vm_start);
		vm_end = min(reg_end, vma->vm_end);

		if (vma->vm_flags & VM_PFNMAP) {
			gpa_t gpa = mem->guest_phys_addr +
				    (vm_start - mem->userspace_addr);
			phys_addr_t pa;

			pa = (phys_addr_t)vma->vm_pgoff << PAGE_SHIFT;
			pa += vm_start - vma->vm_start;

			/* IO region dirty page logging not allowed */
			if (memslot->flags & KVM_MEM_LOG_DIRTY_PAGES) {
				ret = -EINVAL;
				goto out;
			}

			ret = kvm_phys_addr_ioremap(kvm, gpa, pa,
						    vm_end - vm_start,
						    writable);
			if (ret)
				break;
		}
		hva = vm_end;
	} while (hva < reg_end);

	if (change == KVM_MR_FLAGS_ONLY)
		goto out;

	spin_lock(&kvm->mmu_lock);
	if (ret)
		unmap_stage2_range(kvm, mem->guest_phys_addr, mem->memory_size);
	else
		stage2_flush_memslot(kvm, memslot);
	spin_unlock(&kvm->mmu_lock);
out:
	up_read(&current->mm->mmap_sem);
	return ret;
}

void kvm_arch_free_memslot(struct kvm *kvm, struct kvm_memory_slot *free,
			   struct kvm_memory_slot *dont)
{
}

int kvm_arch_create_memslot(struct kvm *kvm, struct kvm_memory_slot *slot,
			    unsigned long npages)
{
	/*
	 * Readonly memslots are not incoherent with the caches by definition,
	 * but in practice, they are used mostly to emulate ROMs or NOR flashes
	 * that the guest may consider devices and hence map as uncached.
	 * To prevent incoherency issues in these cases, tag all readonly
	 * regions as incoherent.
	 */
	if (slot->flags & KVM_MEM_READONLY)
		slot->flags |= KVM_MEMSLOT_INCOHERENT;
	return 0;
}

void kvm_arch_memslots_updated(struct kvm *kvm, struct kvm_memslots *slots)
{
}

void kvm_arch_flush_shadow_all(struct kvm *kvm)
{
	kvm_free_stage2_pgd(kvm);
}

void kvm_arch_flush_shadow_memslot(struct kvm *kvm,
				   struct kvm_memory_slot *slot)
{
	gpa_t gpa = slot->base_gfn << PAGE_SHIFT;
	phys_addr_t size = slot->npages << PAGE_SHIFT;

	spin_lock(&kvm->mmu_lock);
	unmap_stage2_range(kvm, gpa, size);
	spin_unlock(&kvm->mmu_lock);
}

/*
 * See note at ARMv7 ARM B1.14.4 (TL;DR: S/W ops are not easily virtualized).
 *
 * Main problems:
 * - S/W ops are local to a CPU (not broadcast)
 * - We have line migration behind our back (speculation)
 * - System caches don't support S/W at all (damn!)
 *
 * In the face of the above, the best we can do is to try and convert
 * S/W ops to VA ops. Because the guest is not allowed to infer the
 * S/W to PA mapping, it can only use S/W to nuke the whole cache,
 * which is a rather good thing for us.
 *
 * Also, it is only used when turning caches on/off ("The expected
 * usage of the cache maintenance instructions that operate by set/way
 * is associated with the cache maintenance instructions associated
 * with the powerdown and powerup of caches, if this is required by
 * the implementation.").
 *
 * We use the following policy:
 *
 * - If we trap a S/W operation, we enable VM trapping to detect
 *   caches being turned on/off, and do a full clean.
 *
 * - We flush the caches on both caches being turned on and off.
 *
 * - Once the caches are enabled, we stop trapping VM ops.
 */
void kvm_set_way_flush(struct kvm_vcpu *vcpu)
{
	unsigned long hcr = vcpu_get_hcr(vcpu);

	/*
	 * If this is the first time we do a S/W operation
	 * (i.e. HCR_TVM not set) flush the whole memory, and set the
	 * VM trapping.
	 *
	 * Otherwise, rely on the VM trapping to wait for the MMU +
	 * Caches to be turned off. At that point, we'll be able to
	 * clean the caches again.
	 */
	if (!(hcr & HCR_TVM)) {
		trace_kvm_set_way_flush(*vcpu_pc(vcpu),
					vcpu_has_cache_enabled(vcpu));
		stage2_flush_vm(vcpu->kvm);
		vcpu_set_hcr(vcpu, hcr | HCR_TVM);
	}
}

void kvm_toggle_cache(struct kvm_vcpu *vcpu, bool was_enabled)
{
	bool now_enabled = vcpu_has_cache_enabled(vcpu);

	/*
	 * If switching the MMU+caches on, need to invalidate the caches.
	 * If switching it off, need to clean the caches.
	 * Clean + invalidate does the trick always.
	 */
	if (now_enabled != was_enabled)
		stage2_flush_vm(vcpu->kvm);

	/* Caches are now on, stop trapping VM ops (until a S/W op) */
	if (now_enabled)
		vcpu_set_hcr(vcpu, vcpu_get_hcr(vcpu) & ~HCR_TVM);

	trace_kvm_toggle_cache(*vcpu_pc(vcpu), was_enabled, now_enabled);
}<|MERGE_RESOLUTION|>--- conflicted
+++ resolved
@@ -1284,11 +1284,7 @@
 		return -EFAULT;
 	}
 
-<<<<<<< HEAD
-	if (vma_kernel_pagesize(vma) && !logging_active) {
-=======
 	if (vma_kernel_pagesize(vma) == PMD_SIZE && !logging_active) {
->>>>>>> b186a5dc
 		hugetlb = true;
 		gfn = (fault_ipa & PMD_MASK) >> PAGE_SHIFT;
 	} else {
