/*
 * Copyright (C) 2009 by Sascha Hauer, Pengutronix
 *
 * This program is free software; you can redistribute it and/or
 * modify it under the terms of the GNU General Public License
 * as published by the Free Software Foundation; either version 2
 * of the License, or (at your option) any later version.
 * This program is distributed in the hope that it will be useful,
 * but WITHOUT ANY WARRANTY; without even the implied warranty of
 * MERCHANTABILITY or FITNESS FOR A PARTICULAR PURPOSE.  See the
 * GNU General Public License for more details.
 *
 * You should have received a copy of the GNU General Public License
 * along with this program; if not, write to the Free Software
 * Foundation, Inc., 51 Franklin Street, Fifth Floor, Boston,
 * MA 02110-1301, USA.
 */

#include <linux/kernel.h>
#include <linux/init.h>
#include <linux/list.h>
#include <linux/clk.h>
#include <linux/io.h>

#include <asm/clkdev.h>

#include <mach/clock.h>
#include <mach/hardware.h>
#include <mach/common.h>
#include <mach/mx25.h>

#define CRM_BASE	MX25_IO_ADDRESS(MX25_CRM_BASE_ADDR)

#define CCM_MPCTL	0x00
#define CCM_UPCTL	0x04
#define CCM_CCTL	0x08
#define CCM_CGCR0	0x0C
#define CCM_CGCR1	0x10
#define CCM_CGCR2	0x14
#define CCM_PCDR0	0x18
#define CCM_PCDR1	0x1C
#define CCM_PCDR2	0x20
#define CCM_PCDR3	0x24
#define CCM_RCSR	0x28
#define CCM_CRDR	0x2C
#define CCM_DCVR0	0x30
#define CCM_DCVR1	0x34
#define CCM_DCVR2	0x38
#define CCM_DCVR3	0x3c
#define CCM_LTR0	0x40
#define CCM_LTR1	0x44
#define CCM_LTR2	0x48
#define CCM_LTR3	0x4c

static unsigned long get_rate_mpll(void)
{
	ulong mpctl = __raw_readl(CRM_BASE + CCM_MPCTL);

	return mxc_decode_pll(mpctl, 24000000);
}

static unsigned long get_rate_upll(void)
{
	ulong mpctl = __raw_readl(CRM_BASE + CCM_UPCTL);

	return mxc_decode_pll(mpctl, 24000000);
}

unsigned long get_rate_arm(struct clk *clk)
{
	unsigned long cctl = readl(CRM_BASE + CCM_CCTL);
	unsigned long rate = get_rate_mpll();

	if (cctl & (1 << 14))
		rate = (rate * 3) >> 1;

	return rate / ((cctl >> 30) + 1);
}

static unsigned long get_rate_ahb(struct clk *clk)
{
	unsigned long cctl = readl(CRM_BASE + CCM_CCTL);

	return get_rate_arm(NULL) / (((cctl >> 28) & 0x3) + 1);
}

static unsigned long get_rate_ipg(struct clk *clk)
{
	return get_rate_ahb(NULL) >> 1;
}

static unsigned long get_rate_per(int per)
{
	unsigned long ofs = (per & 0x3) * 8;
	unsigned long reg = per & ~0x3;
	unsigned long val = (readl(CRM_BASE + CCM_PCDR0 + reg) >> ofs) & 0x3f;
	unsigned long fref;

	if (readl(CRM_BASE + 0x64) & (1 << per))
		fref = get_rate_upll();
	else
		fref = get_rate_ipg(NULL);

	return fref / (val + 1);
}

static unsigned long get_rate_uart(struct clk *clk)
{
	return get_rate_per(15);
}

static unsigned long get_rate_i2c(struct clk *clk)
{
	return get_rate_per(6);
}

static unsigned long get_rate_nfc(struct clk *clk)
{
	return get_rate_per(8);
}

static unsigned long get_rate_gpt(struct clk *clk)
{
	return get_rate_per(5);
}

static unsigned long get_rate_otg(struct clk *clk)
{
	return 48000000; /* FIXME */
}

static int clk_cgcr_enable(struct clk *clk)
{
	u32 reg;

	reg = __raw_readl(clk->enable_reg);
	reg |= 1 << clk->enable_shift;
	__raw_writel(reg, clk->enable_reg);

	return 0;
}

static void clk_cgcr_disable(struct clk *clk)
{
	u32 reg;

	reg = __raw_readl(clk->enable_reg);
	reg &= ~(1 << clk->enable_shift);
	__raw_writel(reg, clk->enable_reg);
}

#define DEFINE_CLOCK(name, i, er, es, gr, sr, s)	\
	static struct clk name = {			\
		.id		= i,			\
		.enable_reg	= CRM_BASE + er,	\
		.enable_shift	= es,			\
		.get_rate	= gr,			\
		.set_rate	= sr,			\
		.enable		= clk_cgcr_enable,	\
		.disable	= clk_cgcr_disable,	\
		.secondary	= s,			\
	}

DEFINE_CLOCK(gpt_clk,    0, CCM_CGCR0,  5, get_rate_gpt, NULL, NULL);
DEFINE_CLOCK(uart_per_clk, 0, CCM_CGCR0, 15, get_rate_uart, NULL, NULL);
DEFINE_CLOCK(cspi1_clk,  0, CCM_CGCR1,  5, get_rate_ipg, NULL, NULL);
DEFINE_CLOCK(cspi2_clk,  0, CCM_CGCR1,  6, get_rate_ipg, NULL, NULL);
DEFINE_CLOCK(cspi3_clk,  0, CCM_CGCR1,  7, get_rate_ipg, NULL, NULL);
DEFINE_CLOCK(fec_ahb_clk, 0, CCM_CGCR0, 23, NULL,	 NULL, NULL);
DEFINE_CLOCK(uart1_clk,  0, CCM_CGCR2, 14, get_rate_uart, NULL, &uart_per_clk);
DEFINE_CLOCK(uart2_clk,  0, CCM_CGCR2, 15, get_rate_uart, NULL, &uart_per_clk);
DEFINE_CLOCK(uart3_clk,  0, CCM_CGCR2, 16, get_rate_uart, NULL, &uart_per_clk);
DEFINE_CLOCK(uart4_clk,  0, CCM_CGCR2, 17, get_rate_uart, NULL, &uart_per_clk);
DEFINE_CLOCK(uart5_clk,  0, CCM_CGCR2, 18, get_rate_uart, NULL, &uart_per_clk);
DEFINE_CLOCK(nfc_clk,    0, CCM_CGCR0,  8, get_rate_nfc, NULL, NULL);
DEFINE_CLOCK(usbotg_clk, 0, CCM_CGCR0, 28, get_rate_otg, NULL, NULL);
DEFINE_CLOCK(pwm1_clk,	 0, CCM_CGCR1, 31, get_rate_ipg, NULL, NULL);
DEFINE_CLOCK(pwm2_clk,	 0, CCM_CGCR2,  0, get_rate_ipg, NULL, NULL);
DEFINE_CLOCK(pwm3_clk,	 0, CCM_CGCR2,  1, get_rate_ipg, NULL, NULL);
DEFINE_CLOCK(pwm4_clk,	 0, CCM_CGCR2,  2, get_rate_ipg, NULL, NULL);
DEFINE_CLOCK(kpp_clk,	 0, CCM_CGCR1, 28, get_rate_ipg, NULL, NULL);
DEFINE_CLOCK(tsc_clk,	 0, CCM_CGCR2, 13, get_rate_ipg, NULL, NULL);
DEFINE_CLOCK(i2c_clk,	 0, CCM_CGCR0,  6, get_rate_i2c, NULL, NULL);
DEFINE_CLOCK(fec_clk,	 0, CCM_CGCR1, 15, get_rate_ipg, NULL, &fec_ahb_clk);

#define _REGISTER_CLOCK(d, n, c)	\
	{				\
		.dev_id = d,		\
		.con_id = n,		\
		.clk = &c,		\
	},

static struct clk_lookup lookups[] = {
	_REGISTER_CLOCK("imx-uart.0", NULL, uart1_clk)
	_REGISTER_CLOCK("imx-uart.1", NULL, uart2_clk)
	_REGISTER_CLOCK("imx-uart.2", NULL, uart3_clk)
	_REGISTER_CLOCK("imx-uart.3", NULL, uart4_clk)
	_REGISTER_CLOCK("imx-uart.4", NULL, uart5_clk)
	_REGISTER_CLOCK("mxc-ehci.0", "usb", usbotg_clk)
	_REGISTER_CLOCK("mxc-ehci.1", "usb", usbotg_clk)
	_REGISTER_CLOCK("mxc-ehci.2", "usb", usbotg_clk)
	_REGISTER_CLOCK("fsl-usb2-udc", "usb", usbotg_clk)
	_REGISTER_CLOCK("mxc_nand.0", NULL, nfc_clk)
	_REGISTER_CLOCK("spi_imx.0", NULL, cspi1_clk)
	_REGISTER_CLOCK("spi_imx.1", NULL, cspi2_clk)
	_REGISTER_CLOCK("spi_imx.2", NULL, cspi3_clk)
	_REGISTER_CLOCK("mxc_pwm.0", NULL, pwm1_clk)
	_REGISTER_CLOCK("mxc_pwm.1", NULL, pwm2_clk)
	_REGISTER_CLOCK("mxc_pwm.2", NULL, pwm3_clk)
	_REGISTER_CLOCK("mxc_pwm.3", NULL, pwm4_clk)
	_REGISTER_CLOCK("mxc-keypad", NULL, kpp_clk)
	_REGISTER_CLOCK("mx25-adc", NULL, tsc_clk)
	_REGISTER_CLOCK("imx-i2c.0", NULL, i2c_clk)
	_REGISTER_CLOCK("imx-i2c.1", NULL, i2c_clk)
	_REGISTER_CLOCK("imx-i2c.2", NULL, i2c_clk)
	_REGISTER_CLOCK("fec.0", NULL, fec_clk)
};

int __init mx25_clocks_init(void)
{
<<<<<<< HEAD
	int i;

	for (i = 0; i < ARRAY_SIZE(lookups); i++)
		clkdev_add(&lookups[i]);

	/* Turn off all clocks except the ones we need to survive, namely:
	 * EMI, GPIO1-3 (CCM_CGCR1[18:16]), GPT1, IOMUXC (CCM_CGCR1[27]), IIM,
	 * SCC
	 */
	__raw_writel((1 << 19), CRM_BASE + CCM_CGCR0);
	__raw_writel((0xf << 16) | (3 << 26), CRM_BASE + CCM_CGCR1);
	__raw_writel((1 << 5), CRM_BASE + CCM_CGCR2);

=======
	clkdev_add_table(lookups, ARRAY_SIZE(lookups));
>>>>>>> 9f33be2c
	mxc_timer_init(&gpt_clk, MX25_IO_ADDRESS(MX25_GPT1_BASE_ADDR), 54);

	return 0;
}<|MERGE_RESOLUTION|>--- conflicted
+++ resolved
@@ -218,11 +218,7 @@
 
 int __init mx25_clocks_init(void)
 {
-<<<<<<< HEAD
-	int i;
-
-	for (i = 0; i < ARRAY_SIZE(lookups); i++)
-		clkdev_add(&lookups[i]);
+	clkdev_add_table(lookups, ARRAY_SIZE(lookups));
 
 	/* Turn off all clocks except the ones we need to survive, namely:
 	 * EMI, GPIO1-3 (CCM_CGCR1[18:16]), GPT1, IOMUXC (CCM_CGCR1[27]), IIM,
@@ -232,9 +228,6 @@
 	__raw_writel((0xf << 16) | (3 << 26), CRM_BASE + CCM_CGCR1);
 	__raw_writel((1 << 5), CRM_BASE + CCM_CGCR2);
 
-=======
-	clkdev_add_table(lookups, ARRAY_SIZE(lookups));
->>>>>>> 9f33be2c
 	mxc_timer_init(&gpt_clk, MX25_IO_ADDRESS(MX25_GPT1_BASE_ADDR), 54);
 
 	return 0;
