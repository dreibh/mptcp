/*
 * omap_hwmod_3xxx_data.c - hardware modules present on the OMAP3xxx chips
 *
 * Copyright (C) 2009-2011 Nokia Corporation
 * Paul Walmsley
 *
 * This program is free software; you can redistribute it and/or modify
 * it under the terms of the GNU General Public License version 2 as
 * published by the Free Software Foundation.
 *
 * The data in this file should be completely autogeneratable from
 * the TI hardware database or other technical documentation.
 *
 * XXX these should be marked initdata for multi-OMAP kernels
 */
#include <plat/omap_hwmod.h>
#include <mach/irqs.h>
#include <plat/cpu.h>
#include <plat/dma.h>
#include <plat/serial.h>
#include <plat/l3_3xxx.h>
#include <plat/l4_3xxx.h>
#include <plat/i2c.h>
#include <plat/gpio.h>
#include <plat/mmc.h>
#include <plat/mcbsp.h>
#include <plat/mcspi.h>
#include <plat/dmtimer.h>

#include "omap_hwmod_common_data.h"

#include "prm-regbits-34xx.h"
#include "cm-regbits-34xx.h"
#include "wd_timer.h"
#include <mach/am35xx.h>

/*
 * OMAP3xxx hardware module integration data
 *
 * ALl of the data in this section should be autogeneratable from the
 * TI hardware database or other technical documentation.  Data that
 * is driver-specific or driver-kernel integration-specific belongs
 * elsewhere.
 */

static struct omap_hwmod omap3xxx_mpu_hwmod;
static struct omap_hwmod omap3xxx_iva_hwmod;
static struct omap_hwmod omap3xxx_l3_main_hwmod;
static struct omap_hwmod omap3xxx_l4_core_hwmod;
static struct omap_hwmod omap3xxx_l4_per_hwmod;
static struct omap_hwmod omap3xxx_wd_timer2_hwmod;
static struct omap_hwmod omap3430es1_dss_core_hwmod;
static struct omap_hwmod omap3xxx_dss_core_hwmod;
static struct omap_hwmod omap3xxx_dss_dispc_hwmod;
static struct omap_hwmod omap3xxx_dss_dsi1_hwmod;
static struct omap_hwmod omap3xxx_dss_rfbi_hwmod;
static struct omap_hwmod omap3xxx_dss_venc_hwmod;
static struct omap_hwmod omap3xxx_i2c1_hwmod;
static struct omap_hwmod omap3xxx_i2c2_hwmod;
static struct omap_hwmod omap3xxx_i2c3_hwmod;
static struct omap_hwmod omap3xxx_gpio1_hwmod;
static struct omap_hwmod omap3xxx_gpio2_hwmod;
static struct omap_hwmod omap3xxx_gpio3_hwmod;
static struct omap_hwmod omap3xxx_gpio4_hwmod;
static struct omap_hwmod omap3xxx_gpio5_hwmod;
static struct omap_hwmod omap3xxx_gpio6_hwmod;
static struct omap_hwmod omap34xx_sr1_hwmod;
static struct omap_hwmod omap34xx_sr2_hwmod;
static struct omap_hwmod omap34xx_mcspi1;
static struct omap_hwmod omap34xx_mcspi2;
static struct omap_hwmod omap34xx_mcspi3;
static struct omap_hwmod omap34xx_mcspi4;
static struct omap_hwmod omap3xxx_mmc1_hwmod;
static struct omap_hwmod omap3xxx_mmc2_hwmod;
static struct omap_hwmod omap3xxx_mmc3_hwmod;
static struct omap_hwmod am35xx_usbhsotg_hwmod;

static struct omap_hwmod omap3xxx_dma_system_hwmod;

static struct omap_hwmod omap3xxx_mcbsp1_hwmod;
static struct omap_hwmod omap3xxx_mcbsp2_hwmod;
static struct omap_hwmod omap3xxx_mcbsp3_hwmod;
static struct omap_hwmod omap3xxx_mcbsp4_hwmod;
static struct omap_hwmod omap3xxx_mcbsp5_hwmod;
static struct omap_hwmod omap3xxx_mcbsp2_sidetone_hwmod;
static struct omap_hwmod omap3xxx_mcbsp3_sidetone_hwmod;
static struct omap_hwmod omap3xxx_usb_host_hs_hwmod;
static struct omap_hwmod omap3xxx_usb_tll_hs_hwmod;

/* L3 -> L4_CORE interface */
static struct omap_hwmod_ocp_if omap3xxx_l3_main__l4_core = {
	.master	= &omap3xxx_l3_main_hwmod,
	.slave	= &omap3xxx_l4_core_hwmod,
	.user	= OCP_USER_MPU | OCP_USER_SDMA,
};

/* L3 -> L4_PER interface */
static struct omap_hwmod_ocp_if omap3xxx_l3_main__l4_per = {
	.master = &omap3xxx_l3_main_hwmod,
	.slave	= &omap3xxx_l4_per_hwmod,
	.user	= OCP_USER_MPU | OCP_USER_SDMA,
};

/* L3 taret configuration and error log registers */
static struct omap_hwmod_irq_info omap3xxx_l3_main_irqs[] = {
	{ .irq = INT_34XX_L3_DBG_IRQ },
	{ .irq = INT_34XX_L3_APP_IRQ },
	{ .irq = -1 }
};

static struct omap_hwmod_addr_space omap3xxx_l3_main_addrs[] = {
	{
		.pa_start       = 0x68000000,
		.pa_end         = 0x6800ffff,
		.flags          = ADDR_TYPE_RT,
	},
	{ }
};

/* MPU -> L3 interface */
static struct omap_hwmod_ocp_if omap3xxx_mpu__l3_main = {
	.master   = &omap3xxx_mpu_hwmod,
	.slave    = &omap3xxx_l3_main_hwmod,
	.addr     = omap3xxx_l3_main_addrs,
	.user	= OCP_USER_MPU,
};

/* Slave interfaces on the L3 interconnect */
static struct omap_hwmod_ocp_if *omap3xxx_l3_main_slaves[] = {
	&omap3xxx_mpu__l3_main,
};

/* DSS -> l3 */
static struct omap_hwmod_ocp_if omap3xxx_dss__l3 = {
	.master		= &omap3xxx_dss_core_hwmod,
	.slave		= &omap3xxx_l3_main_hwmod,
	.fw = {
		.omap2 = {
			.l3_perm_bit  = OMAP3_L3_CORE_FW_INIT_ID_DSS,
			.flags	= OMAP_FIREWALL_L3,
		}
	},
	.user		= OCP_USER_MPU | OCP_USER_SDMA,
};

/* Master interfaces on the L3 interconnect */
static struct omap_hwmod_ocp_if *omap3xxx_l3_main_masters[] = {
	&omap3xxx_l3_main__l4_core,
	&omap3xxx_l3_main__l4_per,
};

/* L3 */
static struct omap_hwmod omap3xxx_l3_main_hwmod = {
	.name		= "l3_main",
	.class		= &l3_hwmod_class,
	.mpu_irqs	= omap3xxx_l3_main_irqs,
	.masters	= omap3xxx_l3_main_masters,
	.masters_cnt	= ARRAY_SIZE(omap3xxx_l3_main_masters),
	.slaves		= omap3xxx_l3_main_slaves,
	.slaves_cnt	= ARRAY_SIZE(omap3xxx_l3_main_slaves),
	.flags		= HWMOD_NO_IDLEST,
};

static struct omap_hwmod omap3xxx_l4_wkup_hwmod;
static struct omap_hwmod omap3xxx_uart1_hwmod;
static struct omap_hwmod omap3xxx_uart2_hwmod;
static struct omap_hwmod omap3xxx_uart3_hwmod;
static struct omap_hwmod omap3xxx_uart4_hwmod;
static struct omap_hwmod am35xx_uart4_hwmod;
static struct omap_hwmod omap3xxx_usbhsotg_hwmod;

/* l3_core -> usbhsotg interface */
static struct omap_hwmod_ocp_if omap3xxx_usbhsotg__l3 = {
	.master		= &omap3xxx_usbhsotg_hwmod,
	.slave		= &omap3xxx_l3_main_hwmod,
	.clk		= "core_l3_ick",
	.user		= OCP_USER_MPU,
};

/* l3_core -> am35xx_usbhsotg interface */
static struct omap_hwmod_ocp_if am35xx_usbhsotg__l3 = {
	.master		= &am35xx_usbhsotg_hwmod,
	.slave		= &omap3xxx_l3_main_hwmod,
	.clk		= "core_l3_ick",
	.user		= OCP_USER_MPU,
};
/* L4_CORE -> L4_WKUP interface */
static struct omap_hwmod_ocp_if omap3xxx_l4_core__l4_wkup = {
	.master	= &omap3xxx_l4_core_hwmod,
	.slave	= &omap3xxx_l4_wkup_hwmod,
	.user	= OCP_USER_MPU | OCP_USER_SDMA,
};

/* L4 CORE -> MMC1 interface */
static struct omap_hwmod_ocp_if omap3xxx_l4_core__mmc1 = {
	.master		= &omap3xxx_l4_core_hwmod,
	.slave		= &omap3xxx_mmc1_hwmod,
	.clk		= "mmchs1_ick",
	.addr		= omap2430_mmc1_addr_space,
	.user		= OCP_USER_MPU | OCP_USER_SDMA,
	.flags		= OMAP_FIREWALL_L4
};

/* L4 CORE -> MMC2 interface */
static struct omap_hwmod_ocp_if omap3xxx_l4_core__mmc2 = {
	.master		= &omap3xxx_l4_core_hwmod,
	.slave		= &omap3xxx_mmc2_hwmod,
	.clk		= "mmchs2_ick",
	.addr		= omap2430_mmc2_addr_space,
	.user		= OCP_USER_MPU | OCP_USER_SDMA,
	.flags		= OMAP_FIREWALL_L4
};

/* L4 CORE -> MMC3 interface */
static struct omap_hwmod_addr_space omap3xxx_mmc3_addr_space[] = {
	{
		.pa_start	= 0x480ad000,
		.pa_end		= 0x480ad1ff,
		.flags		= ADDR_TYPE_RT,
	},
	{ }
};

static struct omap_hwmod_ocp_if omap3xxx_l4_core__mmc3 = {
	.master		= &omap3xxx_l4_core_hwmod,
	.slave		= &omap3xxx_mmc3_hwmod,
	.clk		= "mmchs3_ick",
	.addr		= omap3xxx_mmc3_addr_space,
	.user		= OCP_USER_MPU | OCP_USER_SDMA,
	.flags		= OMAP_FIREWALL_L4
};

/* L4 CORE -> UART1 interface */
static struct omap_hwmod_addr_space omap3xxx_uart1_addr_space[] = {
	{
		.pa_start	= OMAP3_UART1_BASE,
		.pa_end		= OMAP3_UART1_BASE + SZ_8K - 1,
		.flags		= ADDR_MAP_ON_INIT | ADDR_TYPE_RT,
	},
	{ }
};

static struct omap_hwmod_ocp_if omap3_l4_core__uart1 = {
	.master		= &omap3xxx_l4_core_hwmod,
	.slave		= &omap3xxx_uart1_hwmod,
	.clk		= "uart1_ick",
	.addr		= omap3xxx_uart1_addr_space,
	.user		= OCP_USER_MPU | OCP_USER_SDMA,
};

/* L4 CORE -> UART2 interface */
static struct omap_hwmod_addr_space omap3xxx_uart2_addr_space[] = {
	{
		.pa_start	= OMAP3_UART2_BASE,
		.pa_end		= OMAP3_UART2_BASE + SZ_1K - 1,
		.flags		= ADDR_MAP_ON_INIT | ADDR_TYPE_RT,
	},
	{ }
};

static struct omap_hwmod_ocp_if omap3_l4_core__uart2 = {
	.master		= &omap3xxx_l4_core_hwmod,
	.slave		= &omap3xxx_uart2_hwmod,
	.clk		= "uart2_ick",
	.addr		= omap3xxx_uart2_addr_space,
	.user		= OCP_USER_MPU | OCP_USER_SDMA,
};

/* L4 PER -> UART3 interface */
static struct omap_hwmod_addr_space omap3xxx_uart3_addr_space[] = {
	{
		.pa_start	= OMAP3_UART3_BASE,
		.pa_end		= OMAP3_UART3_BASE + SZ_1K - 1,
		.flags		= ADDR_MAP_ON_INIT | ADDR_TYPE_RT,
	},
	{ }
};

static struct omap_hwmod_ocp_if omap3_l4_per__uart3 = {
	.master		= &omap3xxx_l4_per_hwmod,
	.slave		= &omap3xxx_uart3_hwmod,
	.clk		= "uart3_ick",
	.addr		= omap3xxx_uart3_addr_space,
	.user		= OCP_USER_MPU | OCP_USER_SDMA,
};

/* L4 PER -> UART4 interface */
static struct omap_hwmod_addr_space omap3xxx_uart4_addr_space[] = {
	{
		.pa_start	= OMAP3_UART4_BASE,
		.pa_end		= OMAP3_UART4_BASE + SZ_1K - 1,
		.flags		= ADDR_MAP_ON_INIT | ADDR_TYPE_RT,
	},
	{ }
};

static struct omap_hwmod_ocp_if omap3_l4_per__uart4 = {
	.master		= &omap3xxx_l4_per_hwmod,
	.slave		= &omap3xxx_uart4_hwmod,
	.clk		= "uart4_ick",
	.addr		= omap3xxx_uart4_addr_space,
	.user		= OCP_USER_MPU | OCP_USER_SDMA,
};

/* AM35xx: L4 CORE -> UART4 interface */
static struct omap_hwmod_addr_space am35xx_uart4_addr_space[] = {
	{
		.pa_start       = OMAP3_UART4_AM35XX_BASE,
		.pa_end         = OMAP3_UART4_AM35XX_BASE + SZ_1K - 1,
		.flags          = ADDR_MAP_ON_INIT | ADDR_TYPE_RT,
	},
};

static struct omap_hwmod_ocp_if am35xx_l4_core__uart4 = {
	.master         = &omap3xxx_l4_core_hwmod,
	.slave          = &am35xx_uart4_hwmod,
	.clk            = "uart4_ick",
	.addr           = am35xx_uart4_addr_space,
	.user           = OCP_USER_MPU | OCP_USER_SDMA,
};

/* L4 CORE -> I2C1 interface */
static struct omap_hwmod_ocp_if omap3_l4_core__i2c1 = {
	.master		= &omap3xxx_l4_core_hwmod,
	.slave		= &omap3xxx_i2c1_hwmod,
	.clk		= "i2c1_ick",
	.addr		= omap2_i2c1_addr_space,
	.fw = {
		.omap2 = {
			.l4_fw_region  = OMAP3_L4_CORE_FW_I2C1_REGION,
			.l4_prot_group = 7,
			.flags	= OMAP_FIREWALL_L4,
		}
	},
	.user		= OCP_USER_MPU | OCP_USER_SDMA,
};

/* L4 CORE -> I2C2 interface */
static struct omap_hwmod_ocp_if omap3_l4_core__i2c2 = {
	.master		= &omap3xxx_l4_core_hwmod,
	.slave		= &omap3xxx_i2c2_hwmod,
	.clk		= "i2c2_ick",
	.addr		= omap2_i2c2_addr_space,
	.fw = {
		.omap2 = {
			.l4_fw_region  = OMAP3_L4_CORE_FW_I2C2_REGION,
			.l4_prot_group = 7,
			.flags = OMAP_FIREWALL_L4,
		}
	},
	.user		= OCP_USER_MPU | OCP_USER_SDMA,
};

/* L4 CORE -> I2C3 interface */
static struct omap_hwmod_addr_space omap3xxx_i2c3_addr_space[] = {
	{
		.pa_start	= 0x48060000,
		.pa_end		= 0x48060000 + SZ_128 - 1,
		.flags		= ADDR_TYPE_RT,
	},
	{ }
};

static struct omap_hwmod_ocp_if omap3_l4_core__i2c3 = {
	.master		= &omap3xxx_l4_core_hwmod,
	.slave		= &omap3xxx_i2c3_hwmod,
	.clk		= "i2c3_ick",
	.addr		= omap3xxx_i2c3_addr_space,
	.fw = {
		.omap2 = {
			.l4_fw_region  = OMAP3_L4_CORE_FW_I2C3_REGION,
			.l4_prot_group = 7,
			.flags = OMAP_FIREWALL_L4,
		}
	},
	.user		= OCP_USER_MPU | OCP_USER_SDMA,
};

/* L4 CORE -> SR1 interface */
static struct omap_hwmod_addr_space omap3_sr1_addr_space[] = {
	{
		.pa_start	= OMAP34XX_SR1_BASE,
		.pa_end		= OMAP34XX_SR1_BASE + SZ_1K - 1,
		.flags		= ADDR_TYPE_RT,
	},
	{ }
};

static struct omap_hwmod_ocp_if omap3_l4_core__sr1 = {
	.master		= &omap3xxx_l4_core_hwmod,
	.slave		= &omap34xx_sr1_hwmod,
	.clk		= "sr_l4_ick",
	.addr		= omap3_sr1_addr_space,
	.user		= OCP_USER_MPU,
};

/* L4 CORE -> SR1 interface */
static struct omap_hwmod_addr_space omap3_sr2_addr_space[] = {
	{
		.pa_start	= OMAP34XX_SR2_BASE,
		.pa_end		= OMAP34XX_SR2_BASE + SZ_1K - 1,
		.flags		= ADDR_TYPE_RT,
	},
	{ }
};

static struct omap_hwmod_ocp_if omap3_l4_core__sr2 = {
	.master		= &omap3xxx_l4_core_hwmod,
	.slave		= &omap34xx_sr2_hwmod,
	.clk		= "sr_l4_ick",
	.addr		= omap3_sr2_addr_space,
	.user		= OCP_USER_MPU,
};

/*
* usbhsotg interface data
*/

static struct omap_hwmod_addr_space omap3xxx_usbhsotg_addrs[] = {
	{
		.pa_start	= OMAP34XX_HSUSB_OTG_BASE,
		.pa_end		= OMAP34XX_HSUSB_OTG_BASE + SZ_4K - 1,
		.flags		= ADDR_TYPE_RT
	},
	{ }
};

/* l4_core -> usbhsotg  */
static struct omap_hwmod_ocp_if omap3xxx_l4_core__usbhsotg = {
	.master		= &omap3xxx_l4_core_hwmod,
	.slave		= &omap3xxx_usbhsotg_hwmod,
	.clk		= "l4_ick",
	.addr		= omap3xxx_usbhsotg_addrs,
	.user		= OCP_USER_MPU,
};

static struct omap_hwmod_ocp_if *omap3xxx_usbhsotg_masters[] = {
	&omap3xxx_usbhsotg__l3,
};

static struct omap_hwmod_ocp_if *omap3xxx_usbhsotg_slaves[] = {
	&omap3xxx_l4_core__usbhsotg,
};

static struct omap_hwmod_addr_space am35xx_usbhsotg_addrs[] = {
	{
		.pa_start	= AM35XX_IPSS_USBOTGSS_BASE,
		.pa_end		= AM35XX_IPSS_USBOTGSS_BASE + SZ_4K - 1,
		.flags		= ADDR_TYPE_RT
	},
	{ }
};

/* l4_core -> usbhsotg  */
static struct omap_hwmod_ocp_if am35xx_l4_core__usbhsotg = {
	.master		= &omap3xxx_l4_core_hwmod,
	.slave		= &am35xx_usbhsotg_hwmod,
	.clk		= "l4_ick",
	.addr		= am35xx_usbhsotg_addrs,
	.user		= OCP_USER_MPU,
};

static struct omap_hwmod_ocp_if *am35xx_usbhsotg_masters[] = {
	&am35xx_usbhsotg__l3,
};

static struct omap_hwmod_ocp_if *am35xx_usbhsotg_slaves[] = {
	&am35xx_l4_core__usbhsotg,
};
/* Slave interfaces on the L4_CORE interconnect */
static struct omap_hwmod_ocp_if *omap3xxx_l4_core_slaves[] = {
	&omap3xxx_l3_main__l4_core,
};

/* L4 CORE */
static struct omap_hwmod omap3xxx_l4_core_hwmod = {
	.name		= "l4_core",
	.class		= &l4_hwmod_class,
	.slaves		= omap3xxx_l4_core_slaves,
	.slaves_cnt	= ARRAY_SIZE(omap3xxx_l4_core_slaves),
	.flags		= HWMOD_NO_IDLEST,
};

/* Slave interfaces on the L4_PER interconnect */
static struct omap_hwmod_ocp_if *omap3xxx_l4_per_slaves[] = {
	&omap3xxx_l3_main__l4_per,
};

/* L4 PER */
static struct omap_hwmod omap3xxx_l4_per_hwmod = {
	.name		= "l4_per",
	.class		= &l4_hwmod_class,
	.slaves		= omap3xxx_l4_per_slaves,
	.slaves_cnt	= ARRAY_SIZE(omap3xxx_l4_per_slaves),
	.flags		= HWMOD_NO_IDLEST,
};

/* Slave interfaces on the L4_WKUP interconnect */
static struct omap_hwmod_ocp_if *omap3xxx_l4_wkup_slaves[] = {
	&omap3xxx_l4_core__l4_wkup,
};

/* L4 WKUP */
static struct omap_hwmod omap3xxx_l4_wkup_hwmod = {
	.name		= "l4_wkup",
	.class		= &l4_hwmod_class,
	.slaves		= omap3xxx_l4_wkup_slaves,
	.slaves_cnt	= ARRAY_SIZE(omap3xxx_l4_wkup_slaves),
	.flags		= HWMOD_NO_IDLEST,
};

/* Master interfaces on the MPU device */
static struct omap_hwmod_ocp_if *omap3xxx_mpu_masters[] = {
	&omap3xxx_mpu__l3_main,
};

/* MPU */
static struct omap_hwmod omap3xxx_mpu_hwmod = {
	.name		= "mpu",
	.class		= &mpu_hwmod_class,
	.main_clk	= "arm_fck",
	.masters	= omap3xxx_mpu_masters,
	.masters_cnt	= ARRAY_SIZE(omap3xxx_mpu_masters),
};

/*
 * IVA2_2 interface data
 */

/* IVA2 <- L3 interface */
static struct omap_hwmod_ocp_if omap3xxx_l3__iva = {
	.master		= &omap3xxx_l3_main_hwmod,
	.slave		= &omap3xxx_iva_hwmod,
	.clk		= "iva2_ck",
	.user		= OCP_USER_MPU | OCP_USER_SDMA,
};

static struct omap_hwmod_ocp_if *omap3xxx_iva_masters[] = {
	&omap3xxx_l3__iva,
};

/*
 * IVA2 (IVA2)
 */

static struct omap_hwmod omap3xxx_iva_hwmod = {
	.name		= "iva",
	.class		= &iva_hwmod_class,
	.masters	= omap3xxx_iva_masters,
	.masters_cnt	= ARRAY_SIZE(omap3xxx_iva_masters),
};

/* timer class */
static struct omap_hwmod_class_sysconfig omap3xxx_timer_1ms_sysc = {
	.rev_offs	= 0x0000,
	.sysc_offs	= 0x0010,
	.syss_offs	= 0x0014,
	.sysc_flags	= (SYSC_HAS_SIDLEMODE | SYSC_HAS_CLOCKACTIVITY |
				SYSC_HAS_ENAWAKEUP | SYSC_HAS_SOFTRESET |
				SYSC_HAS_EMUFREE | SYSC_HAS_AUTOIDLE),
	.idlemodes	= (SIDLE_FORCE | SIDLE_NO | SIDLE_SMART),
	.sysc_fields	= &omap_hwmod_sysc_type1,
};

static struct omap_hwmod_class omap3xxx_timer_1ms_hwmod_class = {
	.name = "timer",
	.sysc = &omap3xxx_timer_1ms_sysc,
	.rev = OMAP_TIMER_IP_VERSION_1,
};

static struct omap_hwmod_class_sysconfig omap3xxx_timer_sysc = {
	.rev_offs	= 0x0000,
	.sysc_offs	= 0x0010,
	.syss_offs	= 0x0014,
	.sysc_flags	= (SYSC_HAS_SIDLEMODE | SYSC_HAS_ENAWAKEUP |
			   SYSC_HAS_SOFTRESET | SYSC_HAS_AUTOIDLE),
	.idlemodes	= (SIDLE_FORCE | SIDLE_NO | SIDLE_SMART),
	.sysc_fields	= &omap_hwmod_sysc_type1,
};

static struct omap_hwmod_class omap3xxx_timer_hwmod_class = {
	.name = "timer",
	.sysc = &omap3xxx_timer_sysc,
	.rev =  OMAP_TIMER_IP_VERSION_1,
};

/* secure timers dev attribute */
static struct omap_timer_capability_dev_attr capability_secure_dev_attr = {
	.timer_capability       = OMAP_TIMER_SECURE,
};

/* always-on timers dev attribute */
static struct omap_timer_capability_dev_attr capability_alwon_dev_attr = {
	.timer_capability       = OMAP_TIMER_ALWON,
};

/* pwm timers dev attribute */
static struct omap_timer_capability_dev_attr capability_pwm_dev_attr = {
	.timer_capability       = OMAP_TIMER_HAS_PWM,
};

/* timer1 */
static struct omap_hwmod omap3xxx_timer1_hwmod;

static struct omap_hwmod_addr_space omap3xxx_timer1_addrs[] = {
	{
		.pa_start	= 0x48318000,
		.pa_end		= 0x48318000 + SZ_1K - 1,
		.flags		= ADDR_TYPE_RT
	},
	{ }
};

/* l4_wkup -> timer1 */
static struct omap_hwmod_ocp_if omap3xxx_l4_wkup__timer1 = {
	.master		= &omap3xxx_l4_wkup_hwmod,
	.slave		= &omap3xxx_timer1_hwmod,
	.clk		= "gpt1_ick",
	.addr		= omap3xxx_timer1_addrs,
	.user		= OCP_USER_MPU | OCP_USER_SDMA,
};

/* timer1 slave port */
static struct omap_hwmod_ocp_if *omap3xxx_timer1_slaves[] = {
	&omap3xxx_l4_wkup__timer1,
};

/* timer1 hwmod */
static struct omap_hwmod omap3xxx_timer1_hwmod = {
	.name		= "timer1",
	.mpu_irqs	= omap2_timer1_mpu_irqs,
	.main_clk	= "gpt1_fck",
	.prcm		= {
		.omap2 = {
			.prcm_reg_id = 1,
			.module_bit = OMAP3430_EN_GPT1_SHIFT,
			.module_offs = WKUP_MOD,
			.idlest_reg_id = 1,
			.idlest_idle_bit = OMAP3430_ST_GPT1_SHIFT,
		},
	},
	.dev_attr	= &capability_alwon_dev_attr,
	.slaves		= omap3xxx_timer1_slaves,
	.slaves_cnt	= ARRAY_SIZE(omap3xxx_timer1_slaves),
	.class		= &omap3xxx_timer_1ms_hwmod_class,
};

/* timer2 */
static struct omap_hwmod omap3xxx_timer2_hwmod;

static struct omap_hwmod_addr_space omap3xxx_timer2_addrs[] = {
	{
		.pa_start	= 0x49032000,
		.pa_end		= 0x49032000 + SZ_1K - 1,
		.flags		= ADDR_TYPE_RT
	},
	{ }
};

/* l4_per -> timer2 */
static struct omap_hwmod_ocp_if omap3xxx_l4_per__timer2 = {
	.master		= &omap3xxx_l4_per_hwmod,
	.slave		= &omap3xxx_timer2_hwmod,
	.clk		= "gpt2_ick",
	.addr		= omap3xxx_timer2_addrs,
	.user		= OCP_USER_MPU | OCP_USER_SDMA,
};

/* timer2 slave port */
static struct omap_hwmod_ocp_if *omap3xxx_timer2_slaves[] = {
	&omap3xxx_l4_per__timer2,
};

/* timer2 hwmod */
static struct omap_hwmod omap3xxx_timer2_hwmod = {
	.name		= "timer2",
	.mpu_irqs	= omap2_timer2_mpu_irqs,
	.main_clk	= "gpt2_fck",
	.prcm		= {
		.omap2 = {
			.prcm_reg_id = 1,
			.module_bit = OMAP3430_EN_GPT2_SHIFT,
			.module_offs = OMAP3430_PER_MOD,
			.idlest_reg_id = 1,
			.idlest_idle_bit = OMAP3430_ST_GPT2_SHIFT,
		},
	},
	.dev_attr	= &capability_alwon_dev_attr,
	.slaves		= omap3xxx_timer2_slaves,
	.slaves_cnt	= ARRAY_SIZE(omap3xxx_timer2_slaves),
	.class		= &omap3xxx_timer_1ms_hwmod_class,
};

/* timer3 */
static struct omap_hwmod omap3xxx_timer3_hwmod;

static struct omap_hwmod_addr_space omap3xxx_timer3_addrs[] = {
	{
		.pa_start	= 0x49034000,
		.pa_end		= 0x49034000 + SZ_1K - 1,
		.flags		= ADDR_TYPE_RT
	},
	{ }
};

/* l4_per -> timer3 */
static struct omap_hwmod_ocp_if omap3xxx_l4_per__timer3 = {
	.master		= &omap3xxx_l4_per_hwmod,
	.slave		= &omap3xxx_timer3_hwmod,
	.clk		= "gpt3_ick",
	.addr		= omap3xxx_timer3_addrs,
	.user		= OCP_USER_MPU | OCP_USER_SDMA,
};

/* timer3 slave port */
static struct omap_hwmod_ocp_if *omap3xxx_timer3_slaves[] = {
	&omap3xxx_l4_per__timer3,
};

/* timer3 hwmod */
static struct omap_hwmod omap3xxx_timer3_hwmod = {
	.name		= "timer3",
	.mpu_irqs	= omap2_timer3_mpu_irqs,
	.main_clk	= "gpt3_fck",
	.prcm		= {
		.omap2 = {
			.prcm_reg_id = 1,
			.module_bit = OMAP3430_EN_GPT3_SHIFT,
			.module_offs = OMAP3430_PER_MOD,
			.idlest_reg_id = 1,
			.idlest_idle_bit = OMAP3430_ST_GPT3_SHIFT,
		},
	},
	.dev_attr	= &capability_alwon_dev_attr,
	.slaves		= omap3xxx_timer3_slaves,
	.slaves_cnt	= ARRAY_SIZE(omap3xxx_timer3_slaves),
	.class		= &omap3xxx_timer_hwmod_class,
};

/* timer4 */
static struct omap_hwmod omap3xxx_timer4_hwmod;

static struct omap_hwmod_addr_space omap3xxx_timer4_addrs[] = {
	{
		.pa_start	= 0x49036000,
		.pa_end		= 0x49036000 + SZ_1K - 1,
		.flags		= ADDR_TYPE_RT
	},
	{ }
};

/* l4_per -> timer4 */
static struct omap_hwmod_ocp_if omap3xxx_l4_per__timer4 = {
	.master		= &omap3xxx_l4_per_hwmod,
	.slave		= &omap3xxx_timer4_hwmod,
	.clk		= "gpt4_ick",
	.addr		= omap3xxx_timer4_addrs,
	.user		= OCP_USER_MPU | OCP_USER_SDMA,
};

/* timer4 slave port */
static struct omap_hwmod_ocp_if *omap3xxx_timer4_slaves[] = {
	&omap3xxx_l4_per__timer4,
};

/* timer4 hwmod */
static struct omap_hwmod omap3xxx_timer4_hwmod = {
	.name		= "timer4",
	.mpu_irqs	= omap2_timer4_mpu_irqs,
	.main_clk	= "gpt4_fck",
	.prcm		= {
		.omap2 = {
			.prcm_reg_id = 1,
			.module_bit = OMAP3430_EN_GPT4_SHIFT,
			.module_offs = OMAP3430_PER_MOD,
			.idlest_reg_id = 1,
			.idlest_idle_bit = OMAP3430_ST_GPT4_SHIFT,
		},
	},
	.dev_attr	= &capability_alwon_dev_attr,
	.slaves		= omap3xxx_timer4_slaves,
	.slaves_cnt	= ARRAY_SIZE(omap3xxx_timer4_slaves),
	.class		= &omap3xxx_timer_hwmod_class,
};

/* timer5 */
static struct omap_hwmod omap3xxx_timer5_hwmod;

static struct omap_hwmod_addr_space omap3xxx_timer5_addrs[] = {
	{
		.pa_start	= 0x49038000,
		.pa_end		= 0x49038000 + SZ_1K - 1,
		.flags		= ADDR_TYPE_RT
	},
	{ }
};

/* l4_per -> timer5 */
static struct omap_hwmod_ocp_if omap3xxx_l4_per__timer5 = {
	.master		= &omap3xxx_l4_per_hwmod,
	.slave		= &omap3xxx_timer5_hwmod,
	.clk		= "gpt5_ick",
	.addr		= omap3xxx_timer5_addrs,
	.user		= OCP_USER_MPU | OCP_USER_SDMA,
};

/* timer5 slave port */
static struct omap_hwmod_ocp_if *omap3xxx_timer5_slaves[] = {
	&omap3xxx_l4_per__timer5,
};

/* timer5 hwmod */
static struct omap_hwmod omap3xxx_timer5_hwmod = {
	.name		= "timer5",
	.mpu_irqs	= omap2_timer5_mpu_irqs,
	.main_clk	= "gpt5_fck",
	.prcm		= {
		.omap2 = {
			.prcm_reg_id = 1,
			.module_bit = OMAP3430_EN_GPT5_SHIFT,
			.module_offs = OMAP3430_PER_MOD,
			.idlest_reg_id = 1,
			.idlest_idle_bit = OMAP3430_ST_GPT5_SHIFT,
		},
	},
	.dev_attr	= &capability_alwon_dev_attr,
	.slaves		= omap3xxx_timer5_slaves,
	.slaves_cnt	= ARRAY_SIZE(omap3xxx_timer5_slaves),
	.class		= &omap3xxx_timer_hwmod_class,
};

/* timer6 */
static struct omap_hwmod omap3xxx_timer6_hwmod;

static struct omap_hwmod_addr_space omap3xxx_timer6_addrs[] = {
	{
		.pa_start	= 0x4903A000,
		.pa_end		= 0x4903A000 + SZ_1K - 1,
		.flags		= ADDR_TYPE_RT
	},
	{ }
};

/* l4_per -> timer6 */
static struct omap_hwmod_ocp_if omap3xxx_l4_per__timer6 = {
	.master		= &omap3xxx_l4_per_hwmod,
	.slave		= &omap3xxx_timer6_hwmod,
	.clk		= "gpt6_ick",
	.addr		= omap3xxx_timer6_addrs,
	.user		= OCP_USER_MPU | OCP_USER_SDMA,
};

/* timer6 slave port */
static struct omap_hwmod_ocp_if *omap3xxx_timer6_slaves[] = {
	&omap3xxx_l4_per__timer6,
};

/* timer6 hwmod */
static struct omap_hwmod omap3xxx_timer6_hwmod = {
	.name		= "timer6",
	.mpu_irqs	= omap2_timer6_mpu_irqs,
	.main_clk	= "gpt6_fck",
	.prcm		= {
		.omap2 = {
			.prcm_reg_id = 1,
			.module_bit = OMAP3430_EN_GPT6_SHIFT,
			.module_offs = OMAP3430_PER_MOD,
			.idlest_reg_id = 1,
			.idlest_idle_bit = OMAP3430_ST_GPT6_SHIFT,
		},
	},
	.dev_attr	= &capability_alwon_dev_attr,
	.slaves		= omap3xxx_timer6_slaves,
	.slaves_cnt	= ARRAY_SIZE(omap3xxx_timer6_slaves),
	.class		= &omap3xxx_timer_hwmod_class,
};

/* timer7 */
static struct omap_hwmod omap3xxx_timer7_hwmod;

static struct omap_hwmod_addr_space omap3xxx_timer7_addrs[] = {
	{
		.pa_start	= 0x4903C000,
		.pa_end		= 0x4903C000 + SZ_1K - 1,
		.flags		= ADDR_TYPE_RT
	},
	{ }
};

/* l4_per -> timer7 */
static struct omap_hwmod_ocp_if omap3xxx_l4_per__timer7 = {
	.master		= &omap3xxx_l4_per_hwmod,
	.slave		= &omap3xxx_timer7_hwmod,
	.clk		= "gpt7_ick",
	.addr		= omap3xxx_timer7_addrs,
	.user		= OCP_USER_MPU | OCP_USER_SDMA,
};

/* timer7 slave port */
static struct omap_hwmod_ocp_if *omap3xxx_timer7_slaves[] = {
	&omap3xxx_l4_per__timer7,
};

/* timer7 hwmod */
static struct omap_hwmod omap3xxx_timer7_hwmod = {
	.name		= "timer7",
	.mpu_irqs	= omap2_timer7_mpu_irqs,
	.main_clk	= "gpt7_fck",
	.prcm		= {
		.omap2 = {
			.prcm_reg_id = 1,
			.module_bit = OMAP3430_EN_GPT7_SHIFT,
			.module_offs = OMAP3430_PER_MOD,
			.idlest_reg_id = 1,
			.idlest_idle_bit = OMAP3430_ST_GPT7_SHIFT,
		},
	},
	.dev_attr	= &capability_alwon_dev_attr,
	.slaves		= omap3xxx_timer7_slaves,
	.slaves_cnt	= ARRAY_SIZE(omap3xxx_timer7_slaves),
	.class		= &omap3xxx_timer_hwmod_class,
};

/* timer8 */
static struct omap_hwmod omap3xxx_timer8_hwmod;

static struct omap_hwmod_addr_space omap3xxx_timer8_addrs[] = {
	{
		.pa_start	= 0x4903E000,
		.pa_end		= 0x4903E000 + SZ_1K - 1,
		.flags		= ADDR_TYPE_RT
	},
	{ }
};

/* l4_per -> timer8 */
static struct omap_hwmod_ocp_if omap3xxx_l4_per__timer8 = {
	.master		= &omap3xxx_l4_per_hwmod,
	.slave		= &omap3xxx_timer8_hwmod,
	.clk		= "gpt8_ick",
	.addr		= omap3xxx_timer8_addrs,
	.user		= OCP_USER_MPU | OCP_USER_SDMA,
};

/* timer8 slave port */
static struct omap_hwmod_ocp_if *omap3xxx_timer8_slaves[] = {
	&omap3xxx_l4_per__timer8,
};

/* timer8 hwmod */
static struct omap_hwmod omap3xxx_timer8_hwmod = {
	.name		= "timer8",
	.mpu_irqs	= omap2_timer8_mpu_irqs,
	.main_clk	= "gpt8_fck",
	.prcm		= {
		.omap2 = {
			.prcm_reg_id = 1,
			.module_bit = OMAP3430_EN_GPT8_SHIFT,
			.module_offs = OMAP3430_PER_MOD,
			.idlest_reg_id = 1,
			.idlest_idle_bit = OMAP3430_ST_GPT8_SHIFT,
		},
	},
	.dev_attr	= &capability_pwm_dev_attr,
	.slaves		= omap3xxx_timer8_slaves,
	.slaves_cnt	= ARRAY_SIZE(omap3xxx_timer8_slaves),
	.class		= &omap3xxx_timer_hwmod_class,
};

/* timer9 */
static struct omap_hwmod omap3xxx_timer9_hwmod;

static struct omap_hwmod_addr_space omap3xxx_timer9_addrs[] = {
	{
		.pa_start	= 0x49040000,
		.pa_end		= 0x49040000 + SZ_1K - 1,
		.flags		= ADDR_TYPE_RT
	},
	{ }
};

/* l4_per -> timer9 */
static struct omap_hwmod_ocp_if omap3xxx_l4_per__timer9 = {
	.master		= &omap3xxx_l4_per_hwmod,
	.slave		= &omap3xxx_timer9_hwmod,
	.clk		= "gpt9_ick",
	.addr		= omap3xxx_timer9_addrs,
	.user		= OCP_USER_MPU | OCP_USER_SDMA,
};

/* timer9 slave port */
static struct omap_hwmod_ocp_if *omap3xxx_timer9_slaves[] = {
	&omap3xxx_l4_per__timer9,
};

/* timer9 hwmod */
static struct omap_hwmod omap3xxx_timer9_hwmod = {
	.name		= "timer9",
	.mpu_irqs	= omap2_timer9_mpu_irqs,
	.main_clk	= "gpt9_fck",
	.prcm		= {
		.omap2 = {
			.prcm_reg_id = 1,
			.module_bit = OMAP3430_EN_GPT9_SHIFT,
			.module_offs = OMAP3430_PER_MOD,
			.idlest_reg_id = 1,
			.idlest_idle_bit = OMAP3430_ST_GPT9_SHIFT,
		},
	},
	.dev_attr	= &capability_pwm_dev_attr,
	.slaves		= omap3xxx_timer9_slaves,
	.slaves_cnt	= ARRAY_SIZE(omap3xxx_timer9_slaves),
	.class		= &omap3xxx_timer_hwmod_class,
};

/* timer10 */
static struct omap_hwmod omap3xxx_timer10_hwmod;

/* l4_core -> timer10 */
static struct omap_hwmod_ocp_if omap3xxx_l4_core__timer10 = {
	.master		= &omap3xxx_l4_core_hwmod,
	.slave		= &omap3xxx_timer10_hwmod,
	.clk		= "gpt10_ick",
	.addr		= omap2_timer10_addrs,
	.user		= OCP_USER_MPU | OCP_USER_SDMA,
};

/* timer10 slave port */
static struct omap_hwmod_ocp_if *omap3xxx_timer10_slaves[] = {
	&omap3xxx_l4_core__timer10,
};

/* timer10 hwmod */
static struct omap_hwmod omap3xxx_timer10_hwmod = {
	.name		= "timer10",
	.mpu_irqs	= omap2_timer10_mpu_irqs,
	.main_clk	= "gpt10_fck",
	.prcm		= {
		.omap2 = {
			.prcm_reg_id = 1,
			.module_bit = OMAP3430_EN_GPT10_SHIFT,
			.module_offs = CORE_MOD,
			.idlest_reg_id = 1,
			.idlest_idle_bit = OMAP3430_ST_GPT10_SHIFT,
		},
	},
	.dev_attr	= &capability_pwm_dev_attr,
	.slaves		= omap3xxx_timer10_slaves,
	.slaves_cnt	= ARRAY_SIZE(omap3xxx_timer10_slaves),
	.class		= &omap3xxx_timer_1ms_hwmod_class,
};

/* timer11 */
static struct omap_hwmod omap3xxx_timer11_hwmod;

/* l4_core -> timer11 */
static struct omap_hwmod_ocp_if omap3xxx_l4_core__timer11 = {
	.master		= &omap3xxx_l4_core_hwmod,
	.slave		= &omap3xxx_timer11_hwmod,
	.clk		= "gpt11_ick",
	.addr		= omap2_timer11_addrs,
	.user		= OCP_USER_MPU | OCP_USER_SDMA,
};

/* timer11 slave port */
static struct omap_hwmod_ocp_if *omap3xxx_timer11_slaves[] = {
	&omap3xxx_l4_core__timer11,
};

/* timer11 hwmod */
static struct omap_hwmod omap3xxx_timer11_hwmod = {
	.name		= "timer11",
	.mpu_irqs	= omap2_timer11_mpu_irqs,
	.main_clk	= "gpt11_fck",
	.prcm		= {
		.omap2 = {
			.prcm_reg_id = 1,
			.module_bit = OMAP3430_EN_GPT11_SHIFT,
			.module_offs = CORE_MOD,
			.idlest_reg_id = 1,
			.idlest_idle_bit = OMAP3430_ST_GPT11_SHIFT,
		},
	},
	.dev_attr	= &capability_pwm_dev_attr,
	.slaves		= omap3xxx_timer11_slaves,
	.slaves_cnt	= ARRAY_SIZE(omap3xxx_timer11_slaves),
	.class		= &omap3xxx_timer_hwmod_class,
};

/* timer12*/
static struct omap_hwmod omap3xxx_timer12_hwmod;
static struct omap_hwmod_irq_info omap3xxx_timer12_mpu_irqs[] = {
	{ .irq = 95, },
	{ .irq = -1 }
};

static struct omap_hwmod_addr_space omap3xxx_timer12_addrs[] = {
	{
		.pa_start	= 0x48304000,
		.pa_end		= 0x48304000 + SZ_1K - 1,
		.flags		= ADDR_TYPE_RT
	},
	{ }
};

/* l4_core -> timer12 */
static struct omap_hwmod_ocp_if omap3xxx_l4_core__timer12 = {
	.master		= &omap3xxx_l4_core_hwmod,
	.slave		= &omap3xxx_timer12_hwmod,
	.clk		= "gpt12_ick",
	.addr		= omap3xxx_timer12_addrs,
	.user		= OCP_USER_MPU | OCP_USER_SDMA,
};

/* timer12 slave port */
static struct omap_hwmod_ocp_if *omap3xxx_timer12_slaves[] = {
	&omap3xxx_l4_core__timer12,
};

/* timer12 hwmod */
static struct omap_hwmod omap3xxx_timer12_hwmod = {
	.name		= "timer12",
	.mpu_irqs	= omap3xxx_timer12_mpu_irqs,
	.main_clk	= "gpt12_fck",
	.prcm		= {
		.omap2 = {
			.prcm_reg_id = 1,
			.module_bit = OMAP3430_EN_GPT12_SHIFT,
			.module_offs = WKUP_MOD,
			.idlest_reg_id = 1,
			.idlest_idle_bit = OMAP3430_ST_GPT12_SHIFT,
		},
	},
	.dev_attr	= &capability_secure_dev_attr,
	.slaves		= omap3xxx_timer12_slaves,
	.slaves_cnt	= ARRAY_SIZE(omap3xxx_timer12_slaves),
	.class		= &omap3xxx_timer_hwmod_class,
};

/* l4_wkup -> wd_timer2 */
static struct omap_hwmod_addr_space omap3xxx_wd_timer2_addrs[] = {
	{
		.pa_start	= 0x48314000,
		.pa_end		= 0x4831407f,
		.flags		= ADDR_TYPE_RT
	},
	{ }
};

static struct omap_hwmod_ocp_if omap3xxx_l4_wkup__wd_timer2 = {
	.master		= &omap3xxx_l4_wkup_hwmod,
	.slave		= &omap3xxx_wd_timer2_hwmod,
	.clk		= "wdt2_ick",
	.addr		= omap3xxx_wd_timer2_addrs,
	.user		= OCP_USER_MPU | OCP_USER_SDMA,
};

/*
 * 'wd_timer' class
 * 32-bit watchdog upward counter that generates a pulse on the reset pin on
 * overflow condition
 */

static struct omap_hwmod_class_sysconfig omap3xxx_wd_timer_sysc = {
	.rev_offs	= 0x0000,
	.sysc_offs	= 0x0010,
	.syss_offs	= 0x0014,
	.sysc_flags	= (SYSC_HAS_SIDLEMODE | SYSC_HAS_EMUFREE |
			   SYSC_HAS_ENAWAKEUP | SYSC_HAS_SOFTRESET |
			   SYSC_HAS_AUTOIDLE | SYSC_HAS_CLOCKACTIVITY |
			   SYSS_HAS_RESET_STATUS),
	.idlemodes	= (SIDLE_FORCE | SIDLE_NO | SIDLE_SMART),
	.sysc_fields    = &omap_hwmod_sysc_type1,
};

/* I2C common */
static struct omap_hwmod_class_sysconfig i2c_sysc = {
	.rev_offs	= 0x00,
	.sysc_offs	= 0x20,
	.syss_offs	= 0x10,
	.sysc_flags	= (SYSC_HAS_CLOCKACTIVITY | SYSC_HAS_SIDLEMODE |
			   SYSC_HAS_ENAWAKEUP | SYSC_HAS_SOFTRESET |
			   SYSC_HAS_AUTOIDLE | SYSS_HAS_RESET_STATUS),
	.idlemodes	= (SIDLE_FORCE | SIDLE_NO | SIDLE_SMART),
	.clockact	= CLOCKACT_TEST_ICLK,
	.sysc_fields    = &omap_hwmod_sysc_type1,
};

static struct omap_hwmod_class omap3xxx_wd_timer_hwmod_class = {
	.name		= "wd_timer",
	.sysc		= &omap3xxx_wd_timer_sysc,
	.pre_shutdown	= &omap2_wd_timer_disable
};

/* wd_timer2 */
static struct omap_hwmod_ocp_if *omap3xxx_wd_timer2_slaves[] = {
	&omap3xxx_l4_wkup__wd_timer2,
};

static struct omap_hwmod omap3xxx_wd_timer2_hwmod = {
	.name		= "wd_timer2",
	.class		= &omap3xxx_wd_timer_hwmod_class,
	.main_clk	= "wdt2_fck",
	.prcm		= {
		.omap2 = {
			.prcm_reg_id = 1,
			.module_bit = OMAP3430_EN_WDT2_SHIFT,
			.module_offs = WKUP_MOD,
			.idlest_reg_id = 1,
			.idlest_idle_bit = OMAP3430_ST_WDT2_SHIFT,
		},
	},
	.slaves		= omap3xxx_wd_timer2_slaves,
	.slaves_cnt	= ARRAY_SIZE(omap3xxx_wd_timer2_slaves),
	/*
	 * XXX: Use software supervised mode, HW supervised smartidle seems to
	 * block CORE power domain idle transitions. Maybe a HW bug in wdt2?
	 */
	.flags		= HWMOD_SWSUP_SIDLE,
};

/* UART1 */

static struct omap_hwmod_ocp_if *omap3xxx_uart1_slaves[] = {
	&omap3_l4_core__uart1,
};

static struct omap_hwmod omap3xxx_uart1_hwmod = {
	.name		= "uart1",
	.mpu_irqs	= omap2_uart1_mpu_irqs,
	.sdma_reqs	= omap2_uart1_sdma_reqs,
	.main_clk	= "uart1_fck",
	.prcm		= {
		.omap2 = {
			.module_offs = CORE_MOD,
			.prcm_reg_id = 1,
			.module_bit = OMAP3430_EN_UART1_SHIFT,
			.idlest_reg_id = 1,
			.idlest_idle_bit = OMAP3430_EN_UART1_SHIFT,
		},
	},
	.slaves		= omap3xxx_uart1_slaves,
	.slaves_cnt	= ARRAY_SIZE(omap3xxx_uart1_slaves),
	.class		= &omap2_uart_class,
};

/* UART2 */

static struct omap_hwmod_ocp_if *omap3xxx_uart2_slaves[] = {
	&omap3_l4_core__uart2,
};

static struct omap_hwmod omap3xxx_uart2_hwmod = {
	.name		= "uart2",
	.mpu_irqs	= omap2_uart2_mpu_irqs,
	.sdma_reqs	= omap2_uart2_sdma_reqs,
	.main_clk	= "uart2_fck",
	.prcm		= {
		.omap2 = {
			.module_offs = CORE_MOD,
			.prcm_reg_id = 1,
			.module_bit = OMAP3430_EN_UART2_SHIFT,
			.idlest_reg_id = 1,
			.idlest_idle_bit = OMAP3430_EN_UART2_SHIFT,
		},
	},
	.slaves		= omap3xxx_uart2_slaves,
	.slaves_cnt	= ARRAY_SIZE(omap3xxx_uart2_slaves),
	.class		= &omap2_uart_class,
};

/* UART3 */

static struct omap_hwmod_ocp_if *omap3xxx_uart3_slaves[] = {
	&omap3_l4_per__uart3,
};

static struct omap_hwmod omap3xxx_uart3_hwmod = {
	.name		= "uart3",
	.mpu_irqs	= omap2_uart3_mpu_irqs,
	.sdma_reqs	= omap2_uart3_sdma_reqs,
	.main_clk	= "uart3_fck",
	.prcm		= {
		.omap2 = {
			.module_offs = OMAP3430_PER_MOD,
			.prcm_reg_id = 1,
			.module_bit = OMAP3430_EN_UART3_SHIFT,
			.idlest_reg_id = 1,
			.idlest_idle_bit = OMAP3430_EN_UART3_SHIFT,
		},
	},
	.slaves		= omap3xxx_uart3_slaves,
	.slaves_cnt	= ARRAY_SIZE(omap3xxx_uart3_slaves),
	.class		= &omap2_uart_class,
};

/* UART4 */

static struct omap_hwmod_irq_info uart4_mpu_irqs[] = {
	{ .irq = INT_36XX_UART4_IRQ, },
	{ .irq = -1 }
};

static struct omap_hwmod_dma_info uart4_sdma_reqs[] = {
	{ .name = "rx",	.dma_req = OMAP36XX_DMA_UART4_RX, },
	{ .name = "tx",	.dma_req = OMAP36XX_DMA_UART4_TX, },
	{ .dma_req = -1 }
};

static struct omap_hwmod_ocp_if *omap3xxx_uart4_slaves[] = {
	&omap3_l4_per__uart4,
};

static struct omap_hwmod omap3xxx_uart4_hwmod = {
	.name		= "uart4",
	.mpu_irqs	= uart4_mpu_irqs,
	.sdma_reqs	= uart4_sdma_reqs,
	.main_clk	= "uart4_fck",
	.prcm		= {
		.omap2 = {
			.module_offs = OMAP3430_PER_MOD,
			.prcm_reg_id = 1,
			.module_bit = OMAP3630_EN_UART4_SHIFT,
			.idlest_reg_id = 1,
			.idlest_idle_bit = OMAP3630_EN_UART4_SHIFT,
		},
	},
	.slaves		= omap3xxx_uart4_slaves,
	.slaves_cnt	= ARRAY_SIZE(omap3xxx_uart4_slaves),
	.class		= &omap2_uart_class,
};

static struct omap_hwmod_irq_info am35xx_uart4_mpu_irqs[] = {
	{ .irq = INT_35XX_UART4_IRQ, },
};

static struct omap_hwmod_dma_info am35xx_uart4_sdma_reqs[] = {
	{ .name = "rx", .dma_req = AM35XX_DMA_UART4_RX, },
	{ .name = "tx", .dma_req = AM35XX_DMA_UART4_TX, },
};

static struct omap_hwmod_ocp_if *am35xx_uart4_slaves[] = {
	&am35xx_l4_core__uart4,
};

static struct omap_hwmod am35xx_uart4_hwmod = {
	.name           = "uart4",
	.mpu_irqs       = am35xx_uart4_mpu_irqs,
	.sdma_reqs      = am35xx_uart4_sdma_reqs,
	.main_clk       = "uart4_fck",
	.prcm           = {
		.omap2 = {
			.module_offs = CORE_MOD,
			.prcm_reg_id = 1,
			.module_bit = OMAP3430_EN_UART4_SHIFT,
			.idlest_reg_id = 1,
			.idlest_idle_bit = OMAP3430_EN_UART4_SHIFT,
		},
	},
	.slaves         = am35xx_uart4_slaves,
	.slaves_cnt     = ARRAY_SIZE(am35xx_uart4_slaves),
	.class          = &omap2_uart_class,
};


static struct omap_hwmod_class i2c_class = {
	.name	= "i2c",
	.sysc	= &i2c_sysc,
	.rev	= OMAP_I2C_IP_VERSION_1,
	.reset	= &omap_i2c_reset,
};

static struct omap_hwmod_dma_info omap3xxx_dss_sdma_chs[] = {
	{ .name = "dispc", .dma_req = 5 },
	{ .name = "dsi1", .dma_req = 74 },
	{ .dma_req = -1 }
};

/* dss */
/* dss master ports */
static struct omap_hwmod_ocp_if *omap3xxx_dss_masters[] = {
	&omap3xxx_dss__l3,
};

/* l4_core -> dss */
static struct omap_hwmod_ocp_if omap3430es1_l4_core__dss = {
	.master		= &omap3xxx_l4_core_hwmod,
	.slave		= &omap3430es1_dss_core_hwmod,
	.clk		= "dss_ick",
	.addr		= omap2_dss_addrs,
	.fw = {
		.omap2 = {
			.l4_fw_region  = OMAP3ES1_L4_CORE_FW_DSS_CORE_REGION,
			.l4_prot_group = OMAP3_L4_CORE_FW_DSS_PROT_GROUP,
			.flags	= OMAP_FIREWALL_L4,
		}
	},
	.user		= OCP_USER_MPU | OCP_USER_SDMA,
};

static struct omap_hwmod_ocp_if omap3xxx_l4_core__dss = {
	.master		= &omap3xxx_l4_core_hwmod,
	.slave		= &omap3xxx_dss_core_hwmod,
	.clk		= "dss_ick",
	.addr		= omap2_dss_addrs,
	.fw = {
		.omap2 = {
			.l4_fw_region  = OMAP3_L4_CORE_FW_DSS_CORE_REGION,
			.l4_prot_group = OMAP3_L4_CORE_FW_DSS_PROT_GROUP,
			.flags	= OMAP_FIREWALL_L4,
		}
	},
	.user		= OCP_USER_MPU | OCP_USER_SDMA,
};

/* dss slave ports */
static struct omap_hwmod_ocp_if *omap3430es1_dss_slaves[] = {
	&omap3430es1_l4_core__dss,
};

static struct omap_hwmod_ocp_if *omap3xxx_dss_slaves[] = {
	&omap3xxx_l4_core__dss,
};

static struct omap_hwmod_opt_clk dss_opt_clks[] = {
	/*
	 * The DSS HW needs all DSS clocks enabled during reset. The dss_core
	 * driver does not use these clocks.
	 */
	{ .role = "sys_clk", .clk = "dss2_alwon_fck" },
	{ .role = "tv_clk", .clk = "dss_tv_fck" },
	/* required only on OMAP3430 */
	{ .role = "tv_dac_clk", .clk = "dss_96m_fck" },
};

static struct omap_hwmod omap3430es1_dss_core_hwmod = {
	.name		= "dss_core",
	.class		= &omap2_dss_hwmod_class,
	.main_clk	= "dss1_alwon_fck", /* instead of dss_fck */
	.sdma_reqs	= omap3xxx_dss_sdma_chs,
	.prcm		= {
		.omap2 = {
			.prcm_reg_id = 1,
			.module_bit = OMAP3430_EN_DSS1_SHIFT,
			.module_offs = OMAP3430_DSS_MOD,
			.idlest_reg_id = 1,
			.idlest_stdby_bit = OMAP3430ES1_ST_DSS_SHIFT,
		},
	},
	.opt_clks	= dss_opt_clks,
	.opt_clks_cnt = ARRAY_SIZE(dss_opt_clks),
	.slaves		= omap3430es1_dss_slaves,
	.slaves_cnt	= ARRAY_SIZE(omap3430es1_dss_slaves),
	.masters	= omap3xxx_dss_masters,
	.masters_cnt	= ARRAY_SIZE(omap3xxx_dss_masters),
	.flags		= HWMOD_NO_IDLEST | HWMOD_CONTROL_OPT_CLKS_IN_RESET,
};

static struct omap_hwmod omap3xxx_dss_core_hwmod = {
	.name		= "dss_core",
	.flags		= HWMOD_CONTROL_OPT_CLKS_IN_RESET,
	.class		= &omap2_dss_hwmod_class,
	.main_clk	= "dss1_alwon_fck", /* instead of dss_fck */
	.sdma_reqs	= omap3xxx_dss_sdma_chs,
	.prcm		= {
		.omap2 = {
			.prcm_reg_id = 1,
			.module_bit = OMAP3430_EN_DSS1_SHIFT,
			.module_offs = OMAP3430_DSS_MOD,
			.idlest_reg_id = 1,
			.idlest_idle_bit = OMAP3430ES2_ST_DSS_IDLE_SHIFT,
			.idlest_stdby_bit = OMAP3430ES2_ST_DSS_STDBY_SHIFT,
		},
	},
	.opt_clks	= dss_opt_clks,
	.opt_clks_cnt = ARRAY_SIZE(dss_opt_clks),
	.slaves		= omap3xxx_dss_slaves,
	.slaves_cnt	= ARRAY_SIZE(omap3xxx_dss_slaves),
	.masters	= omap3xxx_dss_masters,
	.masters_cnt	= ARRAY_SIZE(omap3xxx_dss_masters),
};

/*
 * 'dispc' class
 * display controller
 */

static struct omap_hwmod_class_sysconfig omap3_dispc_sysc = {
	.rev_offs	= 0x0000,
	.sysc_offs	= 0x0010,
	.syss_offs	= 0x0014,
	.sysc_flags	= (SYSC_HAS_SIDLEMODE | SYSC_HAS_MIDLEMODE |
			   SYSC_HAS_SOFTRESET | SYSC_HAS_AUTOIDLE |
			   SYSC_HAS_ENAWAKEUP),
	.idlemodes	= (SIDLE_FORCE | SIDLE_NO | SIDLE_SMART |
			   MSTANDBY_FORCE | MSTANDBY_NO | MSTANDBY_SMART),
	.sysc_fields	= &omap_hwmod_sysc_type1,
};

static struct omap_hwmod_class omap3_dispc_hwmod_class = {
	.name	= "dispc",
	.sysc	= &omap3_dispc_sysc,
};

/* l4_core -> dss_dispc */
static struct omap_hwmod_ocp_if omap3xxx_l4_core__dss_dispc = {
	.master		= &omap3xxx_l4_core_hwmod,
	.slave		= &omap3xxx_dss_dispc_hwmod,
	.clk		= "dss_ick",
	.addr		= omap2_dss_dispc_addrs,
	.fw = {
		.omap2 = {
			.l4_fw_region  = OMAP3_L4_CORE_FW_DSS_DISPC_REGION,
			.l4_prot_group = OMAP3_L4_CORE_FW_DSS_PROT_GROUP,
			.flags	= OMAP_FIREWALL_L4,
		}
	},
	.user		= OCP_USER_MPU | OCP_USER_SDMA,
};

/* dss_dispc slave ports */
static struct omap_hwmod_ocp_if *omap3xxx_dss_dispc_slaves[] = {
	&omap3xxx_l4_core__dss_dispc,
};

static struct omap_hwmod omap3xxx_dss_dispc_hwmod = {
	.name		= "dss_dispc",
	.class		= &omap3_dispc_hwmod_class,
	.mpu_irqs	= omap2_dispc_irqs,
	.main_clk	= "dss1_alwon_fck",
	.prcm		= {
		.omap2 = {
			.prcm_reg_id = 1,
			.module_bit = OMAP3430_EN_DSS1_SHIFT,
			.module_offs = OMAP3430_DSS_MOD,
		},
	},
	.slaves		= omap3xxx_dss_dispc_slaves,
	.slaves_cnt	= ARRAY_SIZE(omap3xxx_dss_dispc_slaves),
	.flags		= HWMOD_NO_IDLEST,
	.dev_attr	= &omap2_3_dss_dispc_dev_attr
};

/*
 * 'dsi' class
 * display serial interface controller
 */

static struct omap_hwmod_class omap3xxx_dsi_hwmod_class = {
	.name = "dsi",
};

static struct omap_hwmod_irq_info omap3xxx_dsi1_irqs[] = {
	{ .irq = 25 },
	{ .irq = -1 }
};

/* dss_dsi1 */
static struct omap_hwmod_addr_space omap3xxx_dss_dsi1_addrs[] = {
	{
		.pa_start	= 0x4804FC00,
		.pa_end		= 0x4804FFFF,
		.flags		= ADDR_TYPE_RT
	},
	{ }
};

/* l4_core -> dss_dsi1 */
static struct omap_hwmod_ocp_if omap3xxx_l4_core__dss_dsi1 = {
	.master		= &omap3xxx_l4_core_hwmod,
	.slave		= &omap3xxx_dss_dsi1_hwmod,
	.clk		= "dss_ick",
	.addr		= omap3xxx_dss_dsi1_addrs,
	.fw = {
		.omap2 = {
			.l4_fw_region  = OMAP3_L4_CORE_FW_DSS_DSI_REGION,
			.l4_prot_group = OMAP3_L4_CORE_FW_DSS_PROT_GROUP,
			.flags	= OMAP_FIREWALL_L4,
		}
	},
	.user		= OCP_USER_MPU | OCP_USER_SDMA,
};

/* dss_dsi1 slave ports */
static struct omap_hwmod_ocp_if *omap3xxx_dss_dsi1_slaves[] = {
	&omap3xxx_l4_core__dss_dsi1,
};

static struct omap_hwmod_opt_clk dss_dsi1_opt_clks[] = {
	{ .role = "sys_clk", .clk = "dss2_alwon_fck" },
};

static struct omap_hwmod omap3xxx_dss_dsi1_hwmod = {
	.name		= "dss_dsi1",
	.class		= &omap3xxx_dsi_hwmod_class,
	.mpu_irqs	= omap3xxx_dsi1_irqs,
	.main_clk	= "dss1_alwon_fck",
	.prcm		= {
		.omap2 = {
			.prcm_reg_id = 1,
			.module_bit = OMAP3430_EN_DSS1_SHIFT,
			.module_offs = OMAP3430_DSS_MOD,
		},
	},
	.opt_clks	= dss_dsi1_opt_clks,
	.opt_clks_cnt	= ARRAY_SIZE(dss_dsi1_opt_clks),
	.slaves		= omap3xxx_dss_dsi1_slaves,
	.slaves_cnt	= ARRAY_SIZE(omap3xxx_dss_dsi1_slaves),
	.flags		= HWMOD_NO_IDLEST,
};

/* l4_core -> dss_rfbi */
static struct omap_hwmod_ocp_if omap3xxx_l4_core__dss_rfbi = {
	.master		= &omap3xxx_l4_core_hwmod,
	.slave		= &omap3xxx_dss_rfbi_hwmod,
	.clk		= "dss_ick",
	.addr		= omap2_dss_rfbi_addrs,
	.fw = {
		.omap2 = {
			.l4_fw_region  = OMAP3_L4_CORE_FW_DSS_RFBI_REGION,
			.l4_prot_group = OMAP3_L4_CORE_FW_DSS_PROT_GROUP ,
			.flags	= OMAP_FIREWALL_L4,
		}
	},
	.user		= OCP_USER_MPU | OCP_USER_SDMA,
};

/* dss_rfbi slave ports */
static struct omap_hwmod_ocp_if *omap3xxx_dss_rfbi_slaves[] = {
	&omap3xxx_l4_core__dss_rfbi,
};

static struct omap_hwmod_opt_clk dss_rfbi_opt_clks[] = {
	{ .role = "ick", .clk = "dss_ick" },
};

static struct omap_hwmod omap3xxx_dss_rfbi_hwmod = {
	.name		= "dss_rfbi",
	.class		= &omap2_rfbi_hwmod_class,
	.main_clk	= "dss1_alwon_fck",
	.prcm		= {
		.omap2 = {
			.prcm_reg_id = 1,
			.module_bit = OMAP3430_EN_DSS1_SHIFT,
			.module_offs = OMAP3430_DSS_MOD,
		},
	},
	.opt_clks	= dss_rfbi_opt_clks,
	.opt_clks_cnt	= ARRAY_SIZE(dss_rfbi_opt_clks),
	.slaves		= omap3xxx_dss_rfbi_slaves,
	.slaves_cnt	= ARRAY_SIZE(omap3xxx_dss_rfbi_slaves),
	.flags		= HWMOD_NO_IDLEST,
};

/* l4_core -> dss_venc */
static struct omap_hwmod_ocp_if omap3xxx_l4_core__dss_venc = {
	.master		= &omap3xxx_l4_core_hwmod,
	.slave		= &omap3xxx_dss_venc_hwmod,
	.clk		= "dss_ick",
	.addr		= omap2_dss_venc_addrs,
	.fw = {
		.omap2 = {
			.l4_fw_region  = OMAP3_L4_CORE_FW_DSS_VENC_REGION,
			.l4_prot_group = OMAP3_L4_CORE_FW_DSS_PROT_GROUP,
			.flags	= OMAP_FIREWALL_L4,
		}
	},
	.flags		= OCPIF_SWSUP_IDLE,
	.user		= OCP_USER_MPU | OCP_USER_SDMA,
};

/* dss_venc slave ports */
static struct omap_hwmod_ocp_if *omap3xxx_dss_venc_slaves[] = {
	&omap3xxx_l4_core__dss_venc,
};

static struct omap_hwmod_opt_clk dss_venc_opt_clks[] = {
	/* required only on OMAP3430 */
	{ .role = "tv_dac_clk", .clk = "dss_96m_fck" },
};

static struct omap_hwmod omap3xxx_dss_venc_hwmod = {
	.name		= "dss_venc",
	.class		= &omap2_venc_hwmod_class,
	.main_clk	= "dss_tv_fck",
	.prcm		= {
		.omap2 = {
			.prcm_reg_id = 1,
			.module_bit = OMAP3430_EN_DSS1_SHIFT,
			.module_offs = OMAP3430_DSS_MOD,
		},
	},
	.opt_clks	= dss_venc_opt_clks,
	.opt_clks_cnt	= ARRAY_SIZE(dss_venc_opt_clks),
	.slaves		= omap3xxx_dss_venc_slaves,
	.slaves_cnt	= ARRAY_SIZE(omap3xxx_dss_venc_slaves),
	.flags		= HWMOD_NO_IDLEST,
};

/* I2C1 */

static struct omap_i2c_dev_attr i2c1_dev_attr = {
	.fifo_depth	= 8, /* bytes */
	.flags		= OMAP_I2C_FLAG_APPLY_ERRATA_I207 |
			  OMAP_I2C_FLAG_RESET_REGS_POSTIDLE |
			  OMAP_I2C_FLAG_BUS_SHIFT_2,
};

static struct omap_hwmod_ocp_if *omap3xxx_i2c1_slaves[] = {
	&omap3_l4_core__i2c1,
};

static struct omap_hwmod omap3xxx_i2c1_hwmod = {
	.name		= "i2c1",
	.flags		= HWMOD_16BIT_REG | HWMOD_SET_DEFAULT_CLOCKACT,
	.mpu_irqs	= omap2_i2c1_mpu_irqs,
	.sdma_reqs	= omap2_i2c1_sdma_reqs,
	.main_clk	= "i2c1_fck",
	.prcm		= {
		.omap2 = {
			.module_offs = CORE_MOD,
			.prcm_reg_id = 1,
			.module_bit = OMAP3430_EN_I2C1_SHIFT,
			.idlest_reg_id = 1,
			.idlest_idle_bit = OMAP3430_ST_I2C1_SHIFT,
		},
	},
	.slaves		= omap3xxx_i2c1_slaves,
	.slaves_cnt	= ARRAY_SIZE(omap3xxx_i2c1_slaves),
	.class		= &i2c_class,
	.dev_attr	= &i2c1_dev_attr,
};

/* I2C2 */

static struct omap_i2c_dev_attr i2c2_dev_attr = {
	.fifo_depth	= 8, /* bytes */
	.flags = OMAP_I2C_FLAG_APPLY_ERRATA_I207 |
		 OMAP_I2C_FLAG_RESET_REGS_POSTIDLE |
		 OMAP_I2C_FLAG_BUS_SHIFT_2,
};

static struct omap_hwmod_ocp_if *omap3xxx_i2c2_slaves[] = {
	&omap3_l4_core__i2c2,
};

static struct omap_hwmod omap3xxx_i2c2_hwmod = {
	.name		= "i2c2",
	.flags		= HWMOD_16BIT_REG | HWMOD_SET_DEFAULT_CLOCKACT,
	.mpu_irqs	= omap2_i2c2_mpu_irqs,
	.sdma_reqs	= omap2_i2c2_sdma_reqs,
	.main_clk	= "i2c2_fck",
	.prcm		= {
		.omap2 = {
			.module_offs = CORE_MOD,
			.prcm_reg_id = 1,
			.module_bit = OMAP3430_EN_I2C2_SHIFT,
			.idlest_reg_id = 1,
			.idlest_idle_bit = OMAP3430_ST_I2C2_SHIFT,
		},
	},
	.slaves		= omap3xxx_i2c2_slaves,
	.slaves_cnt	= ARRAY_SIZE(omap3xxx_i2c2_slaves),
	.class		= &i2c_class,
	.dev_attr	= &i2c2_dev_attr,
};

/* I2C3 */

static struct omap_i2c_dev_attr i2c3_dev_attr = {
	.fifo_depth	= 64, /* bytes */
	.flags = OMAP_I2C_FLAG_APPLY_ERRATA_I207 |
		 OMAP_I2C_FLAG_RESET_REGS_POSTIDLE |
		 OMAP_I2C_FLAG_BUS_SHIFT_2,
};

static struct omap_hwmod_irq_info i2c3_mpu_irqs[] = {
	{ .irq = INT_34XX_I2C3_IRQ, },
	{ .irq = -1 }
};

static struct omap_hwmod_dma_info i2c3_sdma_reqs[] = {
	{ .name = "tx", .dma_req = OMAP34XX_DMA_I2C3_TX },
	{ .name = "rx", .dma_req = OMAP34XX_DMA_I2C3_RX },
	{ .dma_req = -1 }
};

static struct omap_hwmod_ocp_if *omap3xxx_i2c3_slaves[] = {
	&omap3_l4_core__i2c3,
};

static struct omap_hwmod omap3xxx_i2c3_hwmod = {
	.name		= "i2c3",
	.flags		= HWMOD_16BIT_REG | HWMOD_SET_DEFAULT_CLOCKACT,
	.mpu_irqs	= i2c3_mpu_irqs,
	.sdma_reqs	= i2c3_sdma_reqs,
	.main_clk	= "i2c3_fck",
	.prcm		= {
		.omap2 = {
			.module_offs = CORE_MOD,
			.prcm_reg_id = 1,
			.module_bit = OMAP3430_EN_I2C3_SHIFT,
			.idlest_reg_id = 1,
			.idlest_idle_bit = OMAP3430_ST_I2C3_SHIFT,
		},
	},
	.slaves		= omap3xxx_i2c3_slaves,
	.slaves_cnt	= ARRAY_SIZE(omap3xxx_i2c3_slaves),
	.class		= &i2c_class,
	.dev_attr	= &i2c3_dev_attr,
};

/* l4_wkup -> gpio1 */
static struct omap_hwmod_addr_space omap3xxx_gpio1_addrs[] = {
	{
		.pa_start	= 0x48310000,
		.pa_end		= 0x483101ff,
		.flags		= ADDR_TYPE_RT
	},
	{ }
};

static struct omap_hwmod_ocp_if omap3xxx_l4_wkup__gpio1 = {
	.master		= &omap3xxx_l4_wkup_hwmod,
	.slave		= &omap3xxx_gpio1_hwmod,
	.addr		= omap3xxx_gpio1_addrs,
	.user		= OCP_USER_MPU | OCP_USER_SDMA,
};

/* l4_per -> gpio2 */
static struct omap_hwmod_addr_space omap3xxx_gpio2_addrs[] = {
	{
		.pa_start	= 0x49050000,
		.pa_end		= 0x490501ff,
		.flags		= ADDR_TYPE_RT
	},
	{ }
};

static struct omap_hwmod_ocp_if omap3xxx_l4_per__gpio2 = {
	.master		= &omap3xxx_l4_per_hwmod,
	.slave		= &omap3xxx_gpio2_hwmod,
	.addr		= omap3xxx_gpio2_addrs,
	.user		= OCP_USER_MPU | OCP_USER_SDMA,
};

/* l4_per -> gpio3 */
static struct omap_hwmod_addr_space omap3xxx_gpio3_addrs[] = {
	{
		.pa_start	= 0x49052000,
		.pa_end		= 0x490521ff,
		.flags		= ADDR_TYPE_RT
	},
	{ }
};

static struct omap_hwmod_ocp_if omap3xxx_l4_per__gpio3 = {
	.master		= &omap3xxx_l4_per_hwmod,
	.slave		= &omap3xxx_gpio3_hwmod,
	.addr		= omap3xxx_gpio3_addrs,
	.user		= OCP_USER_MPU | OCP_USER_SDMA,
};

/* l4_per -> gpio4 */
static struct omap_hwmod_addr_space omap3xxx_gpio4_addrs[] = {
	{
		.pa_start	= 0x49054000,
		.pa_end		= 0x490541ff,
		.flags		= ADDR_TYPE_RT
	},
	{ }
};

static struct omap_hwmod_ocp_if omap3xxx_l4_per__gpio4 = {
	.master		= &omap3xxx_l4_per_hwmod,
	.slave		= &omap3xxx_gpio4_hwmod,
	.addr		= omap3xxx_gpio4_addrs,
	.user		= OCP_USER_MPU | OCP_USER_SDMA,
};

/* l4_per -> gpio5 */
static struct omap_hwmod_addr_space omap3xxx_gpio5_addrs[] = {
	{
		.pa_start	= 0x49056000,
		.pa_end		= 0x490561ff,
		.flags		= ADDR_TYPE_RT
	},
	{ }
};

static struct omap_hwmod_ocp_if omap3xxx_l4_per__gpio5 = {
	.master		= &omap3xxx_l4_per_hwmod,
	.slave		= &omap3xxx_gpio5_hwmod,
	.addr		= omap3xxx_gpio5_addrs,
	.user		= OCP_USER_MPU | OCP_USER_SDMA,
};

/* l4_per -> gpio6 */
static struct omap_hwmod_addr_space omap3xxx_gpio6_addrs[] = {
	{
		.pa_start	= 0x49058000,
		.pa_end		= 0x490581ff,
		.flags		= ADDR_TYPE_RT
	},
	{ }
};

static struct omap_hwmod_ocp_if omap3xxx_l4_per__gpio6 = {
	.master		= &omap3xxx_l4_per_hwmod,
	.slave		= &omap3xxx_gpio6_hwmod,
	.addr		= omap3xxx_gpio6_addrs,
	.user		= OCP_USER_MPU | OCP_USER_SDMA,
};

/*
 * 'gpio' class
 * general purpose io module
 */

static struct omap_hwmod_class_sysconfig omap3xxx_gpio_sysc = {
	.rev_offs	= 0x0000,
	.sysc_offs	= 0x0010,
	.syss_offs	= 0x0014,
	.sysc_flags	= (SYSC_HAS_ENAWAKEUP | SYSC_HAS_SIDLEMODE |
			   SYSC_HAS_SOFTRESET | SYSC_HAS_AUTOIDLE |
			   SYSS_HAS_RESET_STATUS),
	.idlemodes	= (SIDLE_FORCE | SIDLE_NO | SIDLE_SMART),
	.sysc_fields    = &omap_hwmod_sysc_type1,
};

static struct omap_hwmod_class omap3xxx_gpio_hwmod_class = {
	.name = "gpio",
	.sysc = &omap3xxx_gpio_sysc,
	.rev = 1,
};

/* gpio_dev_attr*/
static struct omap_gpio_dev_attr gpio_dev_attr = {
	.bank_width = 32,
	.dbck_flag = true,
};

/* gpio1 */
static struct omap_hwmod_opt_clk gpio1_opt_clks[] = {
	{ .role = "dbclk", .clk = "gpio1_dbck", },
};

static struct omap_hwmod_ocp_if *omap3xxx_gpio1_slaves[] = {
	&omap3xxx_l4_wkup__gpio1,
};

static struct omap_hwmod omap3xxx_gpio1_hwmod = {
	.name		= "gpio1",
	.flags		= HWMOD_CONTROL_OPT_CLKS_IN_RESET,
	.mpu_irqs	= omap2_gpio1_irqs,
	.main_clk	= "gpio1_ick",
	.opt_clks	= gpio1_opt_clks,
	.opt_clks_cnt	= ARRAY_SIZE(gpio1_opt_clks),
	.prcm		= {
		.omap2 = {
			.prcm_reg_id = 1,
			.module_bit = OMAP3430_EN_GPIO1_SHIFT,
			.module_offs = WKUP_MOD,
			.idlest_reg_id = 1,
			.idlest_idle_bit = OMAP3430_ST_GPIO1_SHIFT,
		},
	},
	.slaves		= omap3xxx_gpio1_slaves,
	.slaves_cnt	= ARRAY_SIZE(omap3xxx_gpio1_slaves),
	.class		= &omap3xxx_gpio_hwmod_class,
	.dev_attr	= &gpio_dev_attr,
};

/* gpio2 */
static struct omap_hwmod_opt_clk gpio2_opt_clks[] = {
	{ .role = "dbclk", .clk = "gpio2_dbck", },
};

static struct omap_hwmod_ocp_if *omap3xxx_gpio2_slaves[] = {
	&omap3xxx_l4_per__gpio2,
};

static struct omap_hwmod omap3xxx_gpio2_hwmod = {
	.name		= "gpio2",
	.flags		= HWMOD_CONTROL_OPT_CLKS_IN_RESET,
	.mpu_irqs	= omap2_gpio2_irqs,
	.main_clk	= "gpio2_ick",
	.opt_clks	= gpio2_opt_clks,
	.opt_clks_cnt	= ARRAY_SIZE(gpio2_opt_clks),
	.prcm		= {
		.omap2 = {
			.prcm_reg_id = 1,
			.module_bit = OMAP3430_EN_GPIO2_SHIFT,
			.module_offs = OMAP3430_PER_MOD,
			.idlest_reg_id = 1,
			.idlest_idle_bit = OMAP3430_ST_GPIO2_SHIFT,
		},
	},
	.slaves		= omap3xxx_gpio2_slaves,
	.slaves_cnt	= ARRAY_SIZE(omap3xxx_gpio2_slaves),
	.class		= &omap3xxx_gpio_hwmod_class,
	.dev_attr	= &gpio_dev_attr,
};

/* gpio3 */
static struct omap_hwmod_opt_clk gpio3_opt_clks[] = {
	{ .role = "dbclk", .clk = "gpio3_dbck", },
};

static struct omap_hwmod_ocp_if *omap3xxx_gpio3_slaves[] = {
	&omap3xxx_l4_per__gpio3,
};

static struct omap_hwmod omap3xxx_gpio3_hwmod = {
	.name		= "gpio3",
	.flags		= HWMOD_CONTROL_OPT_CLKS_IN_RESET,
	.mpu_irqs	= omap2_gpio3_irqs,
	.main_clk	= "gpio3_ick",
	.opt_clks	= gpio3_opt_clks,
	.opt_clks_cnt	= ARRAY_SIZE(gpio3_opt_clks),
	.prcm		= {
		.omap2 = {
			.prcm_reg_id = 1,
			.module_bit = OMAP3430_EN_GPIO3_SHIFT,
			.module_offs = OMAP3430_PER_MOD,
			.idlest_reg_id = 1,
			.idlest_idle_bit = OMAP3430_ST_GPIO3_SHIFT,
		},
	},
	.slaves		= omap3xxx_gpio3_slaves,
	.slaves_cnt	= ARRAY_SIZE(omap3xxx_gpio3_slaves),
	.class		= &omap3xxx_gpio_hwmod_class,
	.dev_attr	= &gpio_dev_attr,
};

/* gpio4 */
static struct omap_hwmod_opt_clk gpio4_opt_clks[] = {
	{ .role = "dbclk", .clk = "gpio4_dbck", },
};

static struct omap_hwmod_ocp_if *omap3xxx_gpio4_slaves[] = {
	&omap3xxx_l4_per__gpio4,
};

static struct omap_hwmod omap3xxx_gpio4_hwmod = {
	.name		= "gpio4",
	.flags		= HWMOD_CONTROL_OPT_CLKS_IN_RESET,
	.mpu_irqs	= omap2_gpio4_irqs,
	.main_clk	= "gpio4_ick",
	.opt_clks	= gpio4_opt_clks,
	.opt_clks_cnt	= ARRAY_SIZE(gpio4_opt_clks),
	.prcm		= {
		.omap2 = {
			.prcm_reg_id = 1,
			.module_bit = OMAP3430_EN_GPIO4_SHIFT,
			.module_offs = OMAP3430_PER_MOD,
			.idlest_reg_id = 1,
			.idlest_idle_bit = OMAP3430_ST_GPIO4_SHIFT,
		},
	},
	.slaves		= omap3xxx_gpio4_slaves,
	.slaves_cnt	= ARRAY_SIZE(omap3xxx_gpio4_slaves),
	.class		= &omap3xxx_gpio_hwmod_class,
	.dev_attr	= &gpio_dev_attr,
};

/* gpio5 */
static struct omap_hwmod_irq_info omap3xxx_gpio5_irqs[] = {
	{ .irq = 33 }, /* INT_34XX_GPIO_BANK5 */
	{ .irq = -1 }
};

static struct omap_hwmod_opt_clk gpio5_opt_clks[] = {
	{ .role = "dbclk", .clk = "gpio5_dbck", },
};

static struct omap_hwmod_ocp_if *omap3xxx_gpio5_slaves[] = {
	&omap3xxx_l4_per__gpio5,
};

static struct omap_hwmod omap3xxx_gpio5_hwmod = {
	.name		= "gpio5",
	.flags		= HWMOD_CONTROL_OPT_CLKS_IN_RESET,
	.mpu_irqs	= omap3xxx_gpio5_irqs,
	.main_clk	= "gpio5_ick",
	.opt_clks	= gpio5_opt_clks,
	.opt_clks_cnt	= ARRAY_SIZE(gpio5_opt_clks),
	.prcm		= {
		.omap2 = {
			.prcm_reg_id = 1,
			.module_bit = OMAP3430_EN_GPIO5_SHIFT,
			.module_offs = OMAP3430_PER_MOD,
			.idlest_reg_id = 1,
			.idlest_idle_bit = OMAP3430_ST_GPIO5_SHIFT,
		},
	},
	.slaves		= omap3xxx_gpio5_slaves,
	.slaves_cnt	= ARRAY_SIZE(omap3xxx_gpio5_slaves),
	.class		= &omap3xxx_gpio_hwmod_class,
	.dev_attr	= &gpio_dev_attr,
};

/* gpio6 */
static struct omap_hwmod_irq_info omap3xxx_gpio6_irqs[] = {
	{ .irq = 34 }, /* INT_34XX_GPIO_BANK6 */
	{ .irq = -1 }
};

static struct omap_hwmod_opt_clk gpio6_opt_clks[] = {
	{ .role = "dbclk", .clk = "gpio6_dbck", },
};

static struct omap_hwmod_ocp_if *omap3xxx_gpio6_slaves[] = {
	&omap3xxx_l4_per__gpio6,
};

static struct omap_hwmod omap3xxx_gpio6_hwmod = {
	.name		= "gpio6",
	.flags		= HWMOD_CONTROL_OPT_CLKS_IN_RESET,
	.mpu_irqs	= omap3xxx_gpio6_irqs,
	.main_clk	= "gpio6_ick",
	.opt_clks	= gpio6_opt_clks,
	.opt_clks_cnt	= ARRAY_SIZE(gpio6_opt_clks),
	.prcm		= {
		.omap2 = {
			.prcm_reg_id = 1,
			.module_bit = OMAP3430_EN_GPIO6_SHIFT,
			.module_offs = OMAP3430_PER_MOD,
			.idlest_reg_id = 1,
			.idlest_idle_bit = OMAP3430_ST_GPIO6_SHIFT,
		},
	},
	.slaves		= omap3xxx_gpio6_slaves,
	.slaves_cnt	= ARRAY_SIZE(omap3xxx_gpio6_slaves),
	.class		= &omap3xxx_gpio_hwmod_class,
	.dev_attr	= &gpio_dev_attr,
};

/* dma_system -> L3 */
static struct omap_hwmod_ocp_if omap3xxx_dma_system__l3 = {
	.master		= &omap3xxx_dma_system_hwmod,
	.slave		= &omap3xxx_l3_main_hwmod,
	.clk		= "core_l3_ick",
	.user		= OCP_USER_MPU | OCP_USER_SDMA,
};

/* dma attributes */
static struct omap_dma_dev_attr dma_dev_attr = {
	.dev_caps  = RESERVE_CHANNEL | DMA_LINKED_LCH | GLOBAL_PRIORITY |
				IS_CSSA_32 | IS_CDSA_32 | IS_RW_PRIORITY,
	.lch_count = 32,
};

static struct omap_hwmod_class_sysconfig omap3xxx_dma_sysc = {
	.rev_offs	= 0x0000,
	.sysc_offs	= 0x002c,
	.syss_offs	= 0x0028,
	.sysc_flags	= (SYSC_HAS_SIDLEMODE | SYSC_HAS_SOFTRESET |
			   SYSC_HAS_MIDLEMODE | SYSC_HAS_CLOCKACTIVITY |
			   SYSC_HAS_EMUFREE | SYSC_HAS_AUTOIDLE |
			   SYSS_HAS_RESET_STATUS),
	.idlemodes	= (SIDLE_FORCE | SIDLE_NO | SIDLE_SMART |
			   MSTANDBY_FORCE | MSTANDBY_NO | MSTANDBY_SMART),
	.sysc_fields	= &omap_hwmod_sysc_type1,
};

static struct omap_hwmod_class omap3xxx_dma_hwmod_class = {
	.name = "dma",
	.sysc = &omap3xxx_dma_sysc,
};

/* dma_system */
static struct omap_hwmod_addr_space omap3xxx_dma_system_addrs[] = {
	{
		.pa_start	= 0x48056000,
		.pa_end		= 0x48056fff,
		.flags		= ADDR_TYPE_RT
	},
	{ }
};

/* dma_system master ports */
static struct omap_hwmod_ocp_if *omap3xxx_dma_system_masters[] = {
	&omap3xxx_dma_system__l3,
};

/* l4_cfg -> dma_system */
static struct omap_hwmod_ocp_if omap3xxx_l4_core__dma_system = {
	.master		= &omap3xxx_l4_core_hwmod,
	.slave		= &omap3xxx_dma_system_hwmod,
	.clk		= "core_l4_ick",
	.addr		= omap3xxx_dma_system_addrs,
	.user		= OCP_USER_MPU | OCP_USER_SDMA,
};

/* dma_system slave ports */
static struct omap_hwmod_ocp_if *omap3xxx_dma_system_slaves[] = {
	&omap3xxx_l4_core__dma_system,
};

static struct omap_hwmod omap3xxx_dma_system_hwmod = {
	.name		= "dma",
	.class		= &omap3xxx_dma_hwmod_class,
	.mpu_irqs	= omap2_dma_system_irqs,
	.main_clk	= "core_l3_ick",
	.prcm = {
		.omap2 = {
			.module_offs		= CORE_MOD,
			.prcm_reg_id		= 1,
			.module_bit		= OMAP3430_ST_SDMA_SHIFT,
			.idlest_reg_id		= 1,
			.idlest_idle_bit	= OMAP3430_ST_SDMA_SHIFT,
		},
	},
	.slaves		= omap3xxx_dma_system_slaves,
	.slaves_cnt	= ARRAY_SIZE(omap3xxx_dma_system_slaves),
	.masters	= omap3xxx_dma_system_masters,
	.masters_cnt	= ARRAY_SIZE(omap3xxx_dma_system_masters),
	.dev_attr	= &dma_dev_attr,
	.flags		= HWMOD_NO_IDLEST,
};

/*
 * 'mcbsp' class
 * multi channel buffered serial port controller
 */

static struct omap_hwmod_class_sysconfig omap3xxx_mcbsp_sysc = {
	.sysc_offs	= 0x008c,
	.sysc_flags	= (SYSC_HAS_CLOCKACTIVITY | SYSC_HAS_ENAWAKEUP |
			   SYSC_HAS_SIDLEMODE | SYSC_HAS_SOFTRESET),
	.idlemodes	= (SIDLE_FORCE | SIDLE_NO | SIDLE_SMART),
	.sysc_fields	= &omap_hwmod_sysc_type1,
	.clockact	= 0x2,
};

static struct omap_hwmod_class omap3xxx_mcbsp_hwmod_class = {
	.name = "mcbsp",
	.sysc = &omap3xxx_mcbsp_sysc,
	.rev  = MCBSP_CONFIG_TYPE3,
};

/* mcbsp1 */
static struct omap_hwmod_irq_info omap3xxx_mcbsp1_irqs[] = {
	{ .name = "irq", .irq = 16 },
	{ .name = "tx", .irq = 59 },
	{ .name = "rx", .irq = 60 },
	{ .irq = -1 }
};

static struct omap_hwmod_addr_space omap3xxx_mcbsp1_addrs[] = {
	{
		.name		= "mpu",
		.pa_start	= 0x48074000,
		.pa_end		= 0x480740ff,
		.flags		= ADDR_TYPE_RT
	},
	{ }
};

/* l4_core -> mcbsp1 */
static struct omap_hwmod_ocp_if omap3xxx_l4_core__mcbsp1 = {
	.master		= &omap3xxx_l4_core_hwmod,
	.slave		= &omap3xxx_mcbsp1_hwmod,
	.clk		= "mcbsp1_ick",
	.addr		= omap3xxx_mcbsp1_addrs,
	.user		= OCP_USER_MPU | OCP_USER_SDMA,
};

/* mcbsp1 slave ports */
static struct omap_hwmod_ocp_if *omap3xxx_mcbsp1_slaves[] = {
	&omap3xxx_l4_core__mcbsp1,
};

static struct omap_hwmod omap3xxx_mcbsp1_hwmod = {
	.name		= "mcbsp1",
	.class		= &omap3xxx_mcbsp_hwmod_class,
	.mpu_irqs	= omap3xxx_mcbsp1_irqs,
	.sdma_reqs	= omap2_mcbsp1_sdma_reqs,
	.main_clk	= "mcbsp1_fck",
	.prcm		= {
		.omap2 = {
			.prcm_reg_id = 1,
			.module_bit = OMAP3430_EN_MCBSP1_SHIFT,
			.module_offs = CORE_MOD,
			.idlest_reg_id = 1,
			.idlest_idle_bit = OMAP3430_ST_MCBSP1_SHIFT,
		},
	},
	.slaves		= omap3xxx_mcbsp1_slaves,
	.slaves_cnt	= ARRAY_SIZE(omap3xxx_mcbsp1_slaves),
};

/* mcbsp2 */
static struct omap_hwmod_irq_info omap3xxx_mcbsp2_irqs[] = {
	{ .name = "irq", .irq = 17 },
	{ .name = "tx", .irq = 62 },
	{ .name = "rx", .irq = 63 },
	{ .irq = -1 }
};

static struct omap_hwmod_addr_space omap3xxx_mcbsp2_addrs[] = {
	{
		.name		= "mpu",
		.pa_start	= 0x49022000,
		.pa_end		= 0x490220ff,
		.flags		= ADDR_TYPE_RT
	},
	{ }
};

/* l4_per -> mcbsp2 */
static struct omap_hwmod_ocp_if omap3xxx_l4_per__mcbsp2 = {
	.master		= &omap3xxx_l4_per_hwmod,
	.slave		= &omap3xxx_mcbsp2_hwmod,
	.clk		= "mcbsp2_ick",
	.addr		= omap3xxx_mcbsp2_addrs,
	.user		= OCP_USER_MPU | OCP_USER_SDMA,
};

/* mcbsp2 slave ports */
static struct omap_hwmod_ocp_if *omap3xxx_mcbsp2_slaves[] = {
	&omap3xxx_l4_per__mcbsp2,
};

static struct omap_mcbsp_dev_attr omap34xx_mcbsp2_dev_attr = {
	.sidetone	= "mcbsp2_sidetone",
};

static struct omap_hwmod omap3xxx_mcbsp2_hwmod = {
	.name		= "mcbsp2",
	.class		= &omap3xxx_mcbsp_hwmod_class,
	.mpu_irqs	= omap3xxx_mcbsp2_irqs,
	.sdma_reqs	= omap2_mcbsp2_sdma_reqs,
	.main_clk	= "mcbsp2_fck",
	.prcm		= {
		.omap2 = {
			.prcm_reg_id = 1,
			.module_bit = OMAP3430_EN_MCBSP2_SHIFT,
			.module_offs = OMAP3430_PER_MOD,
			.idlest_reg_id = 1,
			.idlest_idle_bit = OMAP3430_ST_MCBSP2_SHIFT,
		},
	},
	.slaves		= omap3xxx_mcbsp2_slaves,
	.slaves_cnt	= ARRAY_SIZE(omap3xxx_mcbsp2_slaves),
	.dev_attr	= &omap34xx_mcbsp2_dev_attr,
};

/* mcbsp3 */
static struct omap_hwmod_irq_info omap3xxx_mcbsp3_irqs[] = {
	{ .name = "irq", .irq = 22 },
	{ .name = "tx", .irq = 89 },
	{ .name = "rx", .irq = 90 },
	{ .irq = -1 }
};

static struct omap_hwmod_addr_space omap3xxx_mcbsp3_addrs[] = {
	{
		.name		= "mpu",
		.pa_start	= 0x49024000,
		.pa_end		= 0x490240ff,
		.flags		= ADDR_TYPE_RT
	},
	{ }
};

/* l4_per -> mcbsp3 */
static struct omap_hwmod_ocp_if omap3xxx_l4_per__mcbsp3 = {
	.master		= &omap3xxx_l4_per_hwmod,
	.slave		= &omap3xxx_mcbsp3_hwmod,
	.clk		= "mcbsp3_ick",
	.addr		= omap3xxx_mcbsp3_addrs,
	.user		= OCP_USER_MPU | OCP_USER_SDMA,
};

/* mcbsp3 slave ports */
static struct omap_hwmod_ocp_if *omap3xxx_mcbsp3_slaves[] = {
	&omap3xxx_l4_per__mcbsp3,
};

static struct omap_mcbsp_dev_attr omap34xx_mcbsp3_dev_attr = {
	.sidetone       = "mcbsp3_sidetone",
};

static struct omap_hwmod omap3xxx_mcbsp3_hwmod = {
	.name		= "mcbsp3",
	.class		= &omap3xxx_mcbsp_hwmod_class,
	.mpu_irqs	= omap3xxx_mcbsp3_irqs,
	.sdma_reqs	= omap2_mcbsp3_sdma_reqs,
	.main_clk	= "mcbsp3_fck",
	.prcm		= {
		.omap2 = {
			.prcm_reg_id = 1,
			.module_bit = OMAP3430_EN_MCBSP3_SHIFT,
			.module_offs = OMAP3430_PER_MOD,
			.idlest_reg_id = 1,
			.idlest_idle_bit = OMAP3430_ST_MCBSP3_SHIFT,
		},
	},
	.slaves		= omap3xxx_mcbsp3_slaves,
	.slaves_cnt	= ARRAY_SIZE(omap3xxx_mcbsp3_slaves),
	.dev_attr	= &omap34xx_mcbsp3_dev_attr,
};

/* mcbsp4 */
static struct omap_hwmod_irq_info omap3xxx_mcbsp4_irqs[] = {
	{ .name = "irq", .irq = 23 },
	{ .name = "tx", .irq = 54 },
	{ .name = "rx", .irq = 55 },
	{ .irq = -1 }
};

static struct omap_hwmod_dma_info omap3xxx_mcbsp4_sdma_chs[] = {
	{ .name = "rx", .dma_req = 20 },
	{ .name = "tx", .dma_req = 19 },
	{ .dma_req = -1 }
};

static struct omap_hwmod_addr_space omap3xxx_mcbsp4_addrs[] = {
	{
		.name		= "mpu",
		.pa_start	= 0x49026000,
		.pa_end		= 0x490260ff,
		.flags		= ADDR_TYPE_RT
	},
	{ }
};

/* l4_per -> mcbsp4 */
static struct omap_hwmod_ocp_if omap3xxx_l4_per__mcbsp4 = {
	.master		= &omap3xxx_l4_per_hwmod,
	.slave		= &omap3xxx_mcbsp4_hwmod,
	.clk		= "mcbsp4_ick",
	.addr		= omap3xxx_mcbsp4_addrs,
	.user		= OCP_USER_MPU | OCP_USER_SDMA,
};

/* mcbsp4 slave ports */
static struct omap_hwmod_ocp_if *omap3xxx_mcbsp4_slaves[] = {
	&omap3xxx_l4_per__mcbsp4,
};

static struct omap_hwmod omap3xxx_mcbsp4_hwmod = {
	.name		= "mcbsp4",
	.class		= &omap3xxx_mcbsp_hwmod_class,
	.mpu_irqs	= omap3xxx_mcbsp4_irqs,
	.sdma_reqs	= omap3xxx_mcbsp4_sdma_chs,
	.main_clk	= "mcbsp4_fck",
	.prcm		= {
		.omap2 = {
			.prcm_reg_id = 1,
			.module_bit = OMAP3430_EN_MCBSP4_SHIFT,
			.module_offs = OMAP3430_PER_MOD,
			.idlest_reg_id = 1,
			.idlest_idle_bit = OMAP3430_ST_MCBSP4_SHIFT,
		},
	},
	.slaves		= omap3xxx_mcbsp4_slaves,
	.slaves_cnt	= ARRAY_SIZE(omap3xxx_mcbsp4_slaves),
};

/* mcbsp5 */
static struct omap_hwmod_irq_info omap3xxx_mcbsp5_irqs[] = {
	{ .name = "irq", .irq = 27 },
	{ .name = "tx", .irq = 81 },
	{ .name = "rx", .irq = 82 },
	{ .irq = -1 }
};

static struct omap_hwmod_dma_info omap3xxx_mcbsp5_sdma_chs[] = {
	{ .name = "rx", .dma_req = 22 },
	{ .name = "tx", .dma_req = 21 },
	{ .dma_req = -1 }
};

static struct omap_hwmod_addr_space omap3xxx_mcbsp5_addrs[] = {
	{
		.name		= "mpu",
		.pa_start	= 0x48096000,
		.pa_end		= 0x480960ff,
		.flags		= ADDR_TYPE_RT
	},
	{ }
};

/* l4_core -> mcbsp5 */
static struct omap_hwmod_ocp_if omap3xxx_l4_core__mcbsp5 = {
	.master		= &omap3xxx_l4_core_hwmod,
	.slave		= &omap3xxx_mcbsp5_hwmod,
	.clk		= "mcbsp5_ick",
	.addr		= omap3xxx_mcbsp5_addrs,
	.user		= OCP_USER_MPU | OCP_USER_SDMA,
};

/* mcbsp5 slave ports */
static struct omap_hwmod_ocp_if *omap3xxx_mcbsp5_slaves[] = {
	&omap3xxx_l4_core__mcbsp5,
};

static struct omap_hwmod omap3xxx_mcbsp5_hwmod = {
	.name		= "mcbsp5",
	.class		= &omap3xxx_mcbsp_hwmod_class,
	.mpu_irqs	= omap3xxx_mcbsp5_irqs,
	.sdma_reqs	= omap3xxx_mcbsp5_sdma_chs,
	.main_clk	= "mcbsp5_fck",
	.prcm		= {
		.omap2 = {
			.prcm_reg_id = 1,
			.module_bit = OMAP3430_EN_MCBSP5_SHIFT,
			.module_offs = CORE_MOD,
			.idlest_reg_id = 1,
			.idlest_idle_bit = OMAP3430_ST_MCBSP5_SHIFT,
		},
	},
	.slaves		= omap3xxx_mcbsp5_slaves,
	.slaves_cnt	= ARRAY_SIZE(omap3xxx_mcbsp5_slaves),
};
/* 'mcbsp sidetone' class */

static struct omap_hwmod_class_sysconfig omap3xxx_mcbsp_sidetone_sysc = {
	.sysc_offs	= 0x0010,
	.sysc_flags	= SYSC_HAS_AUTOIDLE,
	.sysc_fields	= &omap_hwmod_sysc_type1,
};

static struct omap_hwmod_class omap3xxx_mcbsp_sidetone_hwmod_class = {
	.name = "mcbsp_sidetone",
	.sysc = &omap3xxx_mcbsp_sidetone_sysc,
};

/* mcbsp2_sidetone */
static struct omap_hwmod_irq_info omap3xxx_mcbsp2_sidetone_irqs[] = {
	{ .name = "irq", .irq = 4 },
	{ .irq = -1 }
};

static struct omap_hwmod_addr_space omap3xxx_mcbsp2_sidetone_addrs[] = {
	{
		.name		= "sidetone",
		.pa_start	= 0x49028000,
		.pa_end		= 0x490280ff,
		.flags		= ADDR_TYPE_RT
	},
	{ }
};

/* l4_per -> mcbsp2_sidetone */
static struct omap_hwmod_ocp_if omap3xxx_l4_per__mcbsp2_sidetone = {
	.master		= &omap3xxx_l4_per_hwmod,
	.slave		= &omap3xxx_mcbsp2_sidetone_hwmod,
	.clk		= "mcbsp2_ick",
	.addr		= omap3xxx_mcbsp2_sidetone_addrs,
	.user		= OCP_USER_MPU,
};

/* mcbsp2_sidetone slave ports */
static struct omap_hwmod_ocp_if *omap3xxx_mcbsp2_sidetone_slaves[] = {
	&omap3xxx_l4_per__mcbsp2_sidetone,
};

static struct omap_hwmod omap3xxx_mcbsp2_sidetone_hwmod = {
	.name		= "mcbsp2_sidetone",
	.class		= &omap3xxx_mcbsp_sidetone_hwmod_class,
	.mpu_irqs	= omap3xxx_mcbsp2_sidetone_irqs,
	.main_clk	= "mcbsp2_fck",
	.prcm		= {
		.omap2 = {
			.prcm_reg_id = 1,
			 .module_bit = OMAP3430_EN_MCBSP2_SHIFT,
			.module_offs = OMAP3430_PER_MOD,
			.idlest_reg_id = 1,
			.idlest_idle_bit = OMAP3430_ST_MCBSP2_SHIFT,
		},
	},
	.slaves		= omap3xxx_mcbsp2_sidetone_slaves,
	.slaves_cnt	= ARRAY_SIZE(omap3xxx_mcbsp2_sidetone_slaves),
};

/* mcbsp3_sidetone */
static struct omap_hwmod_irq_info omap3xxx_mcbsp3_sidetone_irqs[] = {
	{ .name = "irq", .irq = 5 },
	{ .irq = -1 }
};

static struct omap_hwmod_addr_space omap3xxx_mcbsp3_sidetone_addrs[] = {
	{
		.name		= "sidetone",
		.pa_start	= 0x4902A000,
		.pa_end		= 0x4902A0ff,
		.flags		= ADDR_TYPE_RT
	},
	{ }
};

/* l4_per -> mcbsp3_sidetone */
static struct omap_hwmod_ocp_if omap3xxx_l4_per__mcbsp3_sidetone = {
	.master		= &omap3xxx_l4_per_hwmod,
	.slave		= &omap3xxx_mcbsp3_sidetone_hwmod,
	.clk		= "mcbsp3_ick",
	.addr		= omap3xxx_mcbsp3_sidetone_addrs,
	.user		= OCP_USER_MPU,
};

/* mcbsp3_sidetone slave ports */
static struct omap_hwmod_ocp_if *omap3xxx_mcbsp3_sidetone_slaves[] = {
	&omap3xxx_l4_per__mcbsp3_sidetone,
};

static struct omap_hwmod omap3xxx_mcbsp3_sidetone_hwmod = {
	.name		= "mcbsp3_sidetone",
	.class		= &omap3xxx_mcbsp_sidetone_hwmod_class,
	.mpu_irqs	= omap3xxx_mcbsp3_sidetone_irqs,
	.main_clk	= "mcbsp3_fck",
	.prcm		= {
		.omap2 = {
			.prcm_reg_id = 1,
			.module_bit = OMAP3430_EN_MCBSP3_SHIFT,
			.module_offs = OMAP3430_PER_MOD,
			.idlest_reg_id = 1,
			.idlest_idle_bit = OMAP3430_ST_MCBSP3_SHIFT,
		},
	},
	.slaves		= omap3xxx_mcbsp3_sidetone_slaves,
	.slaves_cnt	= ARRAY_SIZE(omap3xxx_mcbsp3_sidetone_slaves),
};


/* SR common */
static struct omap_hwmod_sysc_fields omap34xx_sr_sysc_fields = {
	.clkact_shift	= 20,
};

static struct omap_hwmod_class_sysconfig omap34xx_sr_sysc = {
	.sysc_offs	= 0x24,
	.sysc_flags	= (SYSC_HAS_CLOCKACTIVITY | SYSC_NO_CACHE),
	.clockact	= CLOCKACT_TEST_ICLK,
	.sysc_fields	= &omap34xx_sr_sysc_fields,
};

static struct omap_hwmod_class omap34xx_smartreflex_hwmod_class = {
	.name = "smartreflex",
	.sysc = &omap34xx_sr_sysc,
	.rev  = 1,
};

static struct omap_hwmod_sysc_fields omap36xx_sr_sysc_fields = {
	.sidle_shift	= 24,
	.enwkup_shift	= 26
};

static struct omap_hwmod_class_sysconfig omap36xx_sr_sysc = {
	.sysc_offs	= 0x38,
	.idlemodes	= (SIDLE_FORCE | SIDLE_NO | SIDLE_SMART),
	.sysc_flags	= (SYSC_HAS_SIDLEMODE | SYSC_HAS_ENAWAKEUP |
			SYSC_NO_CACHE),
	.sysc_fields	= &omap36xx_sr_sysc_fields,
};

static struct omap_hwmod_class omap36xx_smartreflex_hwmod_class = {
	.name = "smartreflex",
	.sysc = &omap36xx_sr_sysc,
	.rev  = 2,
};

/* SR1 */
static struct omap_hwmod_ocp_if *omap3_sr1_slaves[] = {
	&omap3_l4_core__sr1,
};

static struct omap_hwmod omap34xx_sr1_hwmod = {
	.name		= "sr1_hwmod",
	.class		= &omap34xx_smartreflex_hwmod_class,
	.main_clk	= "sr1_fck",
	.vdd_name	= "mpu_iva",
	.prcm		= {
		.omap2 = {
			.prcm_reg_id = 1,
			.module_bit = OMAP3430_EN_SR1_SHIFT,
			.module_offs = WKUP_MOD,
			.idlest_reg_id = 1,
			.idlest_idle_bit = OMAP3430_EN_SR1_SHIFT,
		},
	},
	.slaves		= omap3_sr1_slaves,
	.slaves_cnt	= ARRAY_SIZE(omap3_sr1_slaves),
	.flags		= HWMOD_SET_DEFAULT_CLOCKACT,
};

static struct omap_hwmod omap36xx_sr1_hwmod = {
	.name		= "sr1_hwmod",
	.class		= &omap36xx_smartreflex_hwmod_class,
	.main_clk	= "sr1_fck",
	.vdd_name	= "mpu_iva",
	.prcm		= {
		.omap2 = {
			.prcm_reg_id = 1,
			.module_bit = OMAP3430_EN_SR1_SHIFT,
			.module_offs = WKUP_MOD,
			.idlest_reg_id = 1,
			.idlest_idle_bit = OMAP3430_EN_SR1_SHIFT,
		},
	},
	.slaves		= omap3_sr1_slaves,
	.slaves_cnt	= ARRAY_SIZE(omap3_sr1_slaves),
};

/* SR2 */
static struct omap_hwmod_ocp_if *omap3_sr2_slaves[] = {
	&omap3_l4_core__sr2,
};

static struct omap_hwmod omap34xx_sr2_hwmod = {
	.name		= "sr2_hwmod",
	.class		= &omap34xx_smartreflex_hwmod_class,
	.main_clk	= "sr2_fck",
	.vdd_name	= "core",
	.prcm		= {
		.omap2 = {
			.prcm_reg_id = 1,
			.module_bit = OMAP3430_EN_SR2_SHIFT,
			.module_offs = WKUP_MOD,
			.idlest_reg_id = 1,
			.idlest_idle_bit = OMAP3430_EN_SR2_SHIFT,
		},
	},
	.slaves		= omap3_sr2_slaves,
	.slaves_cnt	= ARRAY_SIZE(omap3_sr2_slaves),
	.flags		= HWMOD_SET_DEFAULT_CLOCKACT,
};

static struct omap_hwmod omap36xx_sr2_hwmod = {
	.name		= "sr2_hwmod",
	.class		= &omap36xx_smartreflex_hwmod_class,
	.main_clk	= "sr2_fck",
	.vdd_name	= "core",
	.prcm		= {
		.omap2 = {
			.prcm_reg_id = 1,
			.module_bit = OMAP3430_EN_SR2_SHIFT,
			.module_offs = WKUP_MOD,
			.idlest_reg_id = 1,
			.idlest_idle_bit = OMAP3430_EN_SR2_SHIFT,
		},
	},
	.slaves		= omap3_sr2_slaves,
	.slaves_cnt	= ARRAY_SIZE(omap3_sr2_slaves),
};

/*
 * 'mailbox' class
 * mailbox module allowing communication between the on-chip processors
 * using a queued mailbox-interrupt mechanism.
 */

static struct omap_hwmod_class_sysconfig omap3xxx_mailbox_sysc = {
	.rev_offs	= 0x000,
	.sysc_offs	= 0x010,
	.syss_offs	= 0x014,
	.sysc_flags	= (SYSC_HAS_CLOCKACTIVITY | SYSC_HAS_SIDLEMODE |
				SYSC_HAS_SOFTRESET | SYSC_HAS_AUTOIDLE),
	.idlemodes	= (SIDLE_FORCE | SIDLE_NO | SIDLE_SMART),
	.sysc_fields	= &omap_hwmod_sysc_type1,
};

static struct omap_hwmod_class omap3xxx_mailbox_hwmod_class = {
	.name = "mailbox",
	.sysc = &omap3xxx_mailbox_sysc,
};

static struct omap_hwmod omap3xxx_mailbox_hwmod;
static struct omap_hwmod_irq_info omap3xxx_mailbox_irqs[] = {
	{ .irq = 26 },
	{ .irq = -1 }
};

static struct omap_hwmod_addr_space omap3xxx_mailbox_addrs[] = {
	{
		.pa_start	= 0x48094000,
		.pa_end		= 0x480941ff,
		.flags		= ADDR_TYPE_RT,
	},
	{ }
};

/* l4_core -> mailbox */
static struct omap_hwmod_ocp_if omap3xxx_l4_core__mailbox = {
	.master		= &omap3xxx_l4_core_hwmod,
	.slave		= &omap3xxx_mailbox_hwmod,
	.addr		= omap3xxx_mailbox_addrs,
	.user		= OCP_USER_MPU | OCP_USER_SDMA,
};

/* mailbox slave ports */
static struct omap_hwmod_ocp_if *omap3xxx_mailbox_slaves[] = {
	&omap3xxx_l4_core__mailbox,
};

static struct omap_hwmod omap3xxx_mailbox_hwmod = {
	.name		= "mailbox",
	.class		= &omap3xxx_mailbox_hwmod_class,
	.mpu_irqs	= omap3xxx_mailbox_irqs,
	.main_clk	= "mailboxes_ick",
	.prcm		= {
		.omap2 = {
			.prcm_reg_id = 1,
			.module_bit = OMAP3430_EN_MAILBOXES_SHIFT,
			.module_offs = CORE_MOD,
			.idlest_reg_id = 1,
			.idlest_idle_bit = OMAP3430_ST_MAILBOXES_SHIFT,
		},
	},
	.slaves		= omap3xxx_mailbox_slaves,
	.slaves_cnt	= ARRAY_SIZE(omap3xxx_mailbox_slaves),
};

/* l4 core -> mcspi1 interface */
static struct omap_hwmod_ocp_if omap34xx_l4_core__mcspi1 = {
	.master		= &omap3xxx_l4_core_hwmod,
	.slave		= &omap34xx_mcspi1,
	.clk		= "mcspi1_ick",
	.addr		= omap2_mcspi1_addr_space,
	.user		= OCP_USER_MPU | OCP_USER_SDMA,
};

/* l4 core -> mcspi2 interface */
static struct omap_hwmod_ocp_if omap34xx_l4_core__mcspi2 = {
	.master		= &omap3xxx_l4_core_hwmod,
	.slave		= &omap34xx_mcspi2,
	.clk		= "mcspi2_ick",
	.addr		= omap2_mcspi2_addr_space,
	.user		= OCP_USER_MPU | OCP_USER_SDMA,
};

/* l4 core -> mcspi3 interface */
static struct omap_hwmod_ocp_if omap34xx_l4_core__mcspi3 = {
	.master		= &omap3xxx_l4_core_hwmod,
	.slave		= &omap34xx_mcspi3,
	.clk		= "mcspi3_ick",
	.addr		= omap2430_mcspi3_addr_space,
	.user		= OCP_USER_MPU | OCP_USER_SDMA,
};

/* l4 core -> mcspi4 interface */
static struct omap_hwmod_addr_space omap34xx_mcspi4_addr_space[] = {
	{
		.pa_start	= 0x480ba000,
		.pa_end		= 0x480ba0ff,
		.flags		= ADDR_TYPE_RT,
	},
	{ }
};

static struct omap_hwmod_ocp_if omap34xx_l4_core__mcspi4 = {
	.master		= &omap3xxx_l4_core_hwmod,
	.slave		= &omap34xx_mcspi4,
	.clk		= "mcspi4_ick",
	.addr		= omap34xx_mcspi4_addr_space,
	.user		= OCP_USER_MPU | OCP_USER_SDMA,
};

/*
 * 'mcspi' class
 * multichannel serial port interface (mcspi) / master/slave synchronous serial
 * bus
 */

static struct omap_hwmod_class_sysconfig omap34xx_mcspi_sysc = {
	.rev_offs	= 0x0000,
	.sysc_offs	= 0x0010,
	.syss_offs	= 0x0014,
	.sysc_flags	= (SYSC_HAS_CLOCKACTIVITY | SYSC_HAS_SIDLEMODE |
				SYSC_HAS_ENAWAKEUP | SYSC_HAS_SOFTRESET |
				SYSC_HAS_AUTOIDLE | SYSS_HAS_RESET_STATUS),
	.idlemodes	= (SIDLE_FORCE | SIDLE_NO | SIDLE_SMART),
	.sysc_fields    = &omap_hwmod_sysc_type1,
};

static struct omap_hwmod_class omap34xx_mcspi_class = {
	.name = "mcspi",
	.sysc = &omap34xx_mcspi_sysc,
	.rev = OMAP3_MCSPI_REV,
};

/* mcspi1 */
static struct omap_hwmod_ocp_if *omap34xx_mcspi1_slaves[] = {
	&omap34xx_l4_core__mcspi1,
};

static struct omap2_mcspi_dev_attr omap_mcspi1_dev_attr = {
	.num_chipselect = 4,
};

static struct omap_hwmod omap34xx_mcspi1 = {
	.name		= "mcspi1",
	.mpu_irqs	= omap2_mcspi1_mpu_irqs,
	.sdma_reqs	= omap2_mcspi1_sdma_reqs,
	.main_clk	= "mcspi1_fck",
	.prcm		= {
		.omap2 = {
			.module_offs = CORE_MOD,
			.prcm_reg_id = 1,
			.module_bit = OMAP3430_EN_MCSPI1_SHIFT,
			.idlest_reg_id = 1,
			.idlest_idle_bit = OMAP3430_ST_MCSPI1_SHIFT,
		},
	},
	.slaves		= omap34xx_mcspi1_slaves,
	.slaves_cnt	= ARRAY_SIZE(omap34xx_mcspi1_slaves),
	.class		= &omap34xx_mcspi_class,
	.dev_attr       = &omap_mcspi1_dev_attr,
};

/* mcspi2 */
static struct omap_hwmod_ocp_if *omap34xx_mcspi2_slaves[] = {
	&omap34xx_l4_core__mcspi2,
};

static struct omap2_mcspi_dev_attr omap_mcspi2_dev_attr = {
	.num_chipselect = 2,
};

static struct omap_hwmod omap34xx_mcspi2 = {
	.name		= "mcspi2",
	.mpu_irqs	= omap2_mcspi2_mpu_irqs,
	.sdma_reqs	= omap2_mcspi2_sdma_reqs,
	.main_clk	= "mcspi2_fck",
	.prcm		= {
		.omap2 = {
			.module_offs = CORE_MOD,
			.prcm_reg_id = 1,
			.module_bit = OMAP3430_EN_MCSPI2_SHIFT,
			.idlest_reg_id = 1,
			.idlest_idle_bit = OMAP3430_ST_MCSPI2_SHIFT,
		},
	},
	.slaves		= omap34xx_mcspi2_slaves,
	.slaves_cnt	= ARRAY_SIZE(omap34xx_mcspi2_slaves),
	.class		= &omap34xx_mcspi_class,
	.dev_attr       = &omap_mcspi2_dev_attr,
};

/* mcspi3 */
static struct omap_hwmod_irq_info omap34xx_mcspi3_mpu_irqs[] = {
	{ .name = "irq", .irq = 91 }, /* 91 */
	{ .irq = -1 }
};

static struct omap_hwmod_dma_info omap34xx_mcspi3_sdma_reqs[] = {
	{ .name = "tx0", .dma_req = 15 },
	{ .name = "rx0", .dma_req = 16 },
	{ .name = "tx1", .dma_req = 23 },
	{ .name = "rx1", .dma_req = 24 },
	{ .dma_req = -1 }
};

static struct omap_hwmod_ocp_if *omap34xx_mcspi3_slaves[] = {
	&omap34xx_l4_core__mcspi3,
};

static struct omap2_mcspi_dev_attr omap_mcspi3_dev_attr = {
	.num_chipselect = 2,
};

static struct omap_hwmod omap34xx_mcspi3 = {
	.name		= "mcspi3",
	.mpu_irqs	= omap34xx_mcspi3_mpu_irqs,
	.sdma_reqs	= omap34xx_mcspi3_sdma_reqs,
	.main_clk	= "mcspi3_fck",
	.prcm		= {
		.omap2 = {
			.module_offs = CORE_MOD,
			.prcm_reg_id = 1,
			.module_bit = OMAP3430_EN_MCSPI3_SHIFT,
			.idlest_reg_id = 1,
			.idlest_idle_bit = OMAP3430_ST_MCSPI3_SHIFT,
		},
	},
	.slaves		= omap34xx_mcspi3_slaves,
	.slaves_cnt	= ARRAY_SIZE(omap34xx_mcspi3_slaves),
	.class		= &omap34xx_mcspi_class,
	.dev_attr       = &omap_mcspi3_dev_attr,
};

/* SPI4 */
static struct omap_hwmod_irq_info omap34xx_mcspi4_mpu_irqs[] = {
	{ .name = "irq", .irq = INT_34XX_SPI4_IRQ }, /* 48 */
	{ .irq = -1 }
};

static struct omap_hwmod_dma_info omap34xx_mcspi4_sdma_reqs[] = {
	{ .name = "tx0", .dma_req = 70 }, /* DMA_SPI4_TX0 */
	{ .name = "rx0", .dma_req = 71 }, /* DMA_SPI4_RX0 */
	{ .dma_req = -1 }
};

static struct omap_hwmod_ocp_if *omap34xx_mcspi4_slaves[] = {
	&omap34xx_l4_core__mcspi4,
};

static struct omap2_mcspi_dev_attr omap_mcspi4_dev_attr = {
	.num_chipselect = 1,
};

static struct omap_hwmod omap34xx_mcspi4 = {
	.name		= "mcspi4",
	.mpu_irqs	= omap34xx_mcspi4_mpu_irqs,
	.sdma_reqs	= omap34xx_mcspi4_sdma_reqs,
	.main_clk	= "mcspi4_fck",
	.prcm		= {
		.omap2 = {
			.module_offs = CORE_MOD,
			.prcm_reg_id = 1,
			.module_bit = OMAP3430_EN_MCSPI4_SHIFT,
			.idlest_reg_id = 1,
			.idlest_idle_bit = OMAP3430_ST_MCSPI4_SHIFT,
		},
	},
	.slaves		= omap34xx_mcspi4_slaves,
	.slaves_cnt	= ARRAY_SIZE(omap34xx_mcspi4_slaves),
	.class		= &omap34xx_mcspi_class,
	.dev_attr       = &omap_mcspi4_dev_attr,
};

/*
 * usbhsotg
 */
static struct omap_hwmod_class_sysconfig omap3xxx_usbhsotg_sysc = {
	.rev_offs	= 0x0400,
	.sysc_offs	= 0x0404,
	.syss_offs	= 0x0408,
	.sysc_flags	= (SYSC_HAS_SIDLEMODE | SYSC_HAS_MIDLEMODE|
			  SYSC_HAS_ENAWAKEUP | SYSC_HAS_SOFTRESET |
			  SYSC_HAS_AUTOIDLE),
	.idlemodes	= (SIDLE_FORCE | SIDLE_NO | SIDLE_SMART |
			  MSTANDBY_FORCE | MSTANDBY_NO | MSTANDBY_SMART),
	.sysc_fields	= &omap_hwmod_sysc_type1,
};

static struct omap_hwmod_class usbotg_class = {
	.name = "usbotg",
	.sysc = &omap3xxx_usbhsotg_sysc,
};
/* usb_otg_hs */
static struct omap_hwmod_irq_info omap3xxx_usbhsotg_mpu_irqs[] = {

	{ .name = "mc", .irq = 92 },
	{ .name = "dma", .irq = 93 },
	{ .irq = -1 }
};

static struct omap_hwmod omap3xxx_usbhsotg_hwmod = {
	.name		= "usb_otg_hs",
	.mpu_irqs	= omap3xxx_usbhsotg_mpu_irqs,
	.main_clk	= "hsotgusb_ick",
	.prcm		= {
		.omap2 = {
			.prcm_reg_id = 1,
			.module_bit = OMAP3430_EN_HSOTGUSB_SHIFT,
			.module_offs = CORE_MOD,
			.idlest_reg_id = 1,
			.idlest_idle_bit = OMAP3430ES2_ST_HSOTGUSB_IDLE_SHIFT,
			.idlest_stdby_bit = OMAP3430ES2_ST_HSOTGUSB_STDBY_SHIFT
		},
	},
	.masters	= omap3xxx_usbhsotg_masters,
	.masters_cnt	= ARRAY_SIZE(omap3xxx_usbhsotg_masters),
	.slaves		= omap3xxx_usbhsotg_slaves,
	.slaves_cnt	= ARRAY_SIZE(omap3xxx_usbhsotg_slaves),
	.class		= &usbotg_class,

	/*
	 * Erratum ID: i479  idle_req / idle_ack mechanism potentially
	 * broken when autoidle is enabled
	 * workaround is to disable the autoidle bit at module level.
	 */
	.flags		= HWMOD_NO_OCP_AUTOIDLE | HWMOD_SWSUP_SIDLE
				| HWMOD_SWSUP_MSTANDBY,
};

/* usb_otg_hs */
static struct omap_hwmod_irq_info am35xx_usbhsotg_mpu_irqs[] = {

	{ .name = "mc", .irq = 71 },
	{ .irq = -1 }
};

static struct omap_hwmod_class am35xx_usbotg_class = {
	.name = "am35xx_usbotg",
	.sysc = NULL,
};

static struct omap_hwmod am35xx_usbhsotg_hwmod = {
	.name		= "am35x_otg_hs",
	.mpu_irqs	= am35xx_usbhsotg_mpu_irqs,
	.main_clk	= NULL,
	.prcm = {
		.omap2 = {
		},
	},
	.masters	= am35xx_usbhsotg_masters,
	.masters_cnt	= ARRAY_SIZE(am35xx_usbhsotg_masters),
	.slaves		= am35xx_usbhsotg_slaves,
	.slaves_cnt	= ARRAY_SIZE(am35xx_usbhsotg_slaves),
	.class		= &am35xx_usbotg_class,
};

/* MMC/SD/SDIO common */

static struct omap_hwmod_class_sysconfig omap34xx_mmc_sysc = {
	.rev_offs	= 0x1fc,
	.sysc_offs	= 0x10,
	.syss_offs	= 0x14,
	.sysc_flags	= (SYSC_HAS_CLOCKACTIVITY | SYSC_HAS_SIDLEMODE |
			   SYSC_HAS_ENAWAKEUP | SYSC_HAS_SOFTRESET |
			   SYSC_HAS_AUTOIDLE | SYSS_HAS_RESET_STATUS),
	.idlemodes	= (SIDLE_FORCE | SIDLE_NO | SIDLE_SMART),
	.sysc_fields    = &omap_hwmod_sysc_type1,
};

static struct omap_hwmod_class omap34xx_mmc_class = {
	.name = "mmc",
	.sysc = &omap34xx_mmc_sysc,
};

/* MMC/SD/SDIO1 */

static struct omap_hwmod_irq_info omap34xx_mmc1_mpu_irqs[] = {
	{ .irq = 83, },
	{ .irq = -1 }
};

static struct omap_hwmod_dma_info omap34xx_mmc1_sdma_reqs[] = {
	{ .name = "tx",	.dma_req = 61, },
	{ .name = "rx",	.dma_req = 62, },
	{ .dma_req = -1 }
};

static struct omap_hwmod_opt_clk omap34xx_mmc1_opt_clks[] = {
	{ .role = "dbck", .clk = "omap_32k_fck", },
};

static struct omap_hwmod_ocp_if *omap3xxx_mmc1_slaves[] = {
	&omap3xxx_l4_core__mmc1,
};

static struct omap_mmc_dev_attr mmc1_dev_attr = {
	.flags = OMAP_HSMMC_SUPPORTS_DUAL_VOLT,
};

/* See 35xx errata 2.1.1.128 in SPRZ278F */
static struct omap_mmc_dev_attr mmc1_pre_es3_dev_attr = {
	.flags = (OMAP_HSMMC_SUPPORTS_DUAL_VOLT |
		  OMAP_HSMMC_BROKEN_MULTIBLOCK_READ),
};

static struct omap_hwmod omap3xxx_pre_es3_mmc1_hwmod = {
	.name		= "mmc1",
	.mpu_irqs	= omap34xx_mmc1_mpu_irqs,
	.sdma_reqs	= omap34xx_mmc1_sdma_reqs,
	.opt_clks	= omap34xx_mmc1_opt_clks,
	.opt_clks_cnt	= ARRAY_SIZE(omap34xx_mmc1_opt_clks),
	.main_clk	= "mmchs1_fck",
	.prcm		= {
		.omap2 = {
			.module_offs = CORE_MOD,
			.prcm_reg_id = 1,
			.module_bit = OMAP3430_EN_MMC1_SHIFT,
			.idlest_reg_id = 1,
			.idlest_idle_bit = OMAP3430_ST_MMC1_SHIFT,
		},
	},
	.dev_attr	= &mmc1_pre_es3_dev_attr,
	.slaves		= omap3xxx_mmc1_slaves,
	.slaves_cnt	= ARRAY_SIZE(omap3xxx_mmc1_slaves),
	.class		= &omap34xx_mmc_class,
};

static struct omap_hwmod omap3xxx_es3plus_mmc1_hwmod = {
	.name		= "mmc1",
	.mpu_irqs	= omap34xx_mmc1_mpu_irqs,
	.sdma_reqs	= omap34xx_mmc1_sdma_reqs,
	.opt_clks	= omap34xx_mmc1_opt_clks,
	.opt_clks_cnt	= ARRAY_SIZE(omap34xx_mmc1_opt_clks),
	.main_clk	= "mmchs1_fck",
	.prcm		= {
		.omap2 = {
			.module_offs = CORE_MOD,
			.prcm_reg_id = 1,
			.module_bit = OMAP3430_EN_MMC1_SHIFT,
			.idlest_reg_id = 1,
			.idlest_idle_bit = OMAP3430_ST_MMC1_SHIFT,
		},
	},
	.dev_attr	= &mmc1_dev_attr,
	.slaves		= omap3xxx_mmc1_slaves,
	.slaves_cnt	= ARRAY_SIZE(omap3xxx_mmc1_slaves),
	.class		= &omap34xx_mmc_class,
};

/* MMC/SD/SDIO2 */

static struct omap_hwmod_irq_info omap34xx_mmc2_mpu_irqs[] = {
	{ .irq = INT_24XX_MMC2_IRQ, },
	{ .irq = -1 }
};

static struct omap_hwmod_dma_info omap34xx_mmc2_sdma_reqs[] = {
	{ .name = "tx",	.dma_req = 47, },
	{ .name = "rx",	.dma_req = 48, },
	{ .dma_req = -1 }
};

static struct omap_hwmod_opt_clk omap34xx_mmc2_opt_clks[] = {
	{ .role = "dbck", .clk = "omap_32k_fck", },
};

static struct omap_hwmod_ocp_if *omap3xxx_mmc2_slaves[] = {
	&omap3xxx_l4_core__mmc2,
};

/* See 35xx errata 2.1.1.128 in SPRZ278F */
static struct omap_mmc_dev_attr mmc2_pre_es3_dev_attr = {
	.flags = OMAP_HSMMC_BROKEN_MULTIBLOCK_READ,
};

static struct omap_hwmod omap3xxx_pre_es3_mmc2_hwmod = {
	.name		= "mmc2",
	.mpu_irqs	= omap34xx_mmc2_mpu_irqs,
	.sdma_reqs	= omap34xx_mmc2_sdma_reqs,
	.opt_clks	= omap34xx_mmc2_opt_clks,
	.opt_clks_cnt	= ARRAY_SIZE(omap34xx_mmc2_opt_clks),
	.main_clk	= "mmchs2_fck",
	.prcm		= {
		.omap2 = {
			.module_offs = CORE_MOD,
			.prcm_reg_id = 1,
			.module_bit = OMAP3430_EN_MMC2_SHIFT,
			.idlest_reg_id = 1,
			.idlest_idle_bit = OMAP3430_ST_MMC2_SHIFT,
		},
	},
	.dev_attr	= &mmc2_pre_es3_dev_attr,
	.slaves		= omap3xxx_mmc2_slaves,
	.slaves_cnt	= ARRAY_SIZE(omap3xxx_mmc2_slaves),
	.class		= &omap34xx_mmc_class,
};

static struct omap_hwmod omap3xxx_es3plus_mmc2_hwmod = {
	.name		= "mmc2",
	.mpu_irqs	= omap34xx_mmc2_mpu_irqs,
	.sdma_reqs	= omap34xx_mmc2_sdma_reqs,
	.opt_clks	= omap34xx_mmc2_opt_clks,
	.opt_clks_cnt	= ARRAY_SIZE(omap34xx_mmc2_opt_clks),
	.main_clk	= "mmchs2_fck",
	.prcm		= {
		.omap2 = {
			.module_offs = CORE_MOD,
			.prcm_reg_id = 1,
			.module_bit = OMAP3430_EN_MMC2_SHIFT,
			.idlest_reg_id = 1,
			.idlest_idle_bit = OMAP3430_ST_MMC2_SHIFT,
		},
	},
	.slaves		= omap3xxx_mmc2_slaves,
	.slaves_cnt	= ARRAY_SIZE(omap3xxx_mmc2_slaves),
	.class		= &omap34xx_mmc_class,
};

/* MMC/SD/SDIO3 */

static struct omap_hwmod_irq_info omap34xx_mmc3_mpu_irqs[] = {
	{ .irq = 94, },
	{ .irq = -1 }
};

static struct omap_hwmod_dma_info omap34xx_mmc3_sdma_reqs[] = {
	{ .name = "tx",	.dma_req = 77, },
	{ .name = "rx",	.dma_req = 78, },
	{ .dma_req = -1 }
};

static struct omap_hwmod_opt_clk omap34xx_mmc3_opt_clks[] = {
	{ .role = "dbck", .clk = "omap_32k_fck", },
};

static struct omap_hwmod_ocp_if *omap3xxx_mmc3_slaves[] = {
	&omap3xxx_l4_core__mmc3,
};

static struct omap_hwmod omap3xxx_mmc3_hwmod = {
	.name		= "mmc3",
	.mpu_irqs	= omap34xx_mmc3_mpu_irqs,
	.sdma_reqs	= omap34xx_mmc3_sdma_reqs,
	.opt_clks	= omap34xx_mmc3_opt_clks,
	.opt_clks_cnt	= ARRAY_SIZE(omap34xx_mmc3_opt_clks),
	.main_clk	= "mmchs3_fck",
	.prcm		= {
		.omap2 = {
			.prcm_reg_id = 1,
			.module_bit = OMAP3430_EN_MMC3_SHIFT,
			.idlest_reg_id = 1,
			.idlest_idle_bit = OMAP3430_ST_MMC3_SHIFT,
		},
	},
	.slaves		= omap3xxx_mmc3_slaves,
	.slaves_cnt	= ARRAY_SIZE(omap3xxx_mmc3_slaves),
	.class		= &omap34xx_mmc_class,
};

/*
 * 'usb_host_hs' class
 * high-speed multi-port usb host controller
 */
static struct omap_hwmod_ocp_if omap3xxx_usb_host_hs__l3_main_2 = {
	.master		= &omap3xxx_usb_host_hs_hwmod,
	.slave		= &omap3xxx_l3_main_hwmod,
	.clk		= "core_l3_ick",
	.user		= OCP_USER_MPU,
};

static struct omap_hwmod_class_sysconfig omap3xxx_usb_host_hs_sysc = {
	.rev_offs	= 0x0000,
	.sysc_offs	= 0x0010,
	.syss_offs	= 0x0014,
	.sysc_flags	= (SYSC_HAS_MIDLEMODE | SYSC_HAS_CLOCKACTIVITY |
			   SYSC_HAS_SIDLEMODE | SYSC_HAS_ENAWAKEUP |
			   SYSC_HAS_SOFTRESET | SYSC_HAS_AUTOIDLE),
	.idlemodes	= (SIDLE_FORCE | SIDLE_NO | SIDLE_SMART |
			   MSTANDBY_FORCE | MSTANDBY_NO | MSTANDBY_SMART),
	.sysc_fields	= &omap_hwmod_sysc_type1,
};

static struct omap_hwmod_class omap3xxx_usb_host_hs_hwmod_class = {
	.name = "usb_host_hs",
	.sysc = &omap3xxx_usb_host_hs_sysc,
};

static struct omap_hwmod_ocp_if *omap3xxx_usb_host_hs_masters[] = {
	&omap3xxx_usb_host_hs__l3_main_2,
};

static struct omap_hwmod_addr_space omap3xxx_usb_host_hs_addrs[] = {
	{
		.name		= "uhh",
		.pa_start	= 0x48064000,
		.pa_end		= 0x480643ff,
		.flags		= ADDR_TYPE_RT
	},
	{
		.name		= "ohci",
		.pa_start	= 0x48064400,
		.pa_end		= 0x480647ff,
	},
	{
		.name		= "ehci",
		.pa_start	= 0x48064800,
		.pa_end		= 0x48064cff,
	},
	{}
};

static struct omap_hwmod_ocp_if omap3xxx_l4_core__usb_host_hs = {
	.master		= &omap3xxx_l4_core_hwmod,
	.slave		= &omap3xxx_usb_host_hs_hwmod,
	.clk		= "usbhost_ick",
	.addr		= omap3xxx_usb_host_hs_addrs,
	.user		= OCP_USER_MPU | OCP_USER_SDMA,
};

static struct omap_hwmod_ocp_if *omap3xxx_usb_host_hs_slaves[] = {
	&omap3xxx_l4_core__usb_host_hs,
};

static struct omap_hwmod_opt_clk omap3xxx_usb_host_hs_opt_clks[] = {
	  { .role = "ehci_logic_fck", .clk = "usbhost_120m_fck", },
};

static struct omap_hwmod_irq_info omap3xxx_usb_host_hs_irqs[] = {
	{ .name = "ohci-irq", .irq = 76 },
	{ .name = "ehci-irq", .irq = 77 },
	{ .irq = -1 }
};

static struct omap_hwmod omap3xxx_usb_host_hs_hwmod = {
	.name		= "usb_host_hs",
	.class		= &omap3xxx_usb_host_hs_hwmod_class,
	.clkdm_name	= "l3_init_clkdm",
	.mpu_irqs	= omap3xxx_usb_host_hs_irqs,
	.main_clk	= "usbhost_48m_fck",
	.prcm = {
		.omap2 = {
			.module_offs = OMAP3430ES2_USBHOST_MOD,
			.prcm_reg_id = 1,
			.module_bit = OMAP3430ES2_EN_USBHOST1_SHIFT,
			.idlest_reg_id = 1,
			.idlest_idle_bit = OMAP3430ES2_ST_USBHOST_IDLE_SHIFT,
			.idlest_stdby_bit = OMAP3430ES2_ST_USBHOST_STDBY_SHIFT,
		},
	},
	.opt_clks	= omap3xxx_usb_host_hs_opt_clks,
	.opt_clks_cnt	= ARRAY_SIZE(omap3xxx_usb_host_hs_opt_clks),
	.slaves		= omap3xxx_usb_host_hs_slaves,
	.slaves_cnt	= ARRAY_SIZE(omap3xxx_usb_host_hs_slaves),
	.masters	= omap3xxx_usb_host_hs_masters,
	.masters_cnt	= ARRAY_SIZE(omap3xxx_usb_host_hs_masters),

	/*
	 * Errata: USBHOST Configured In Smart-Idle Can Lead To a Deadlock
	 * id: i660
	 *
	 * Description:
	 * In the following configuration :
	 * - USBHOST module is set to smart-idle mode
	 * - PRCM asserts idle_req to the USBHOST module ( This typically
	 *   happens when the system is going to a low power mode : all ports
	 *   have been suspended, the master part of the USBHOST module has
	 *   entered the standby state, and SW has cut the functional clocks)
	 * - an USBHOST interrupt occurs before the module is able to answer
	 *   idle_ack, typically a remote wakeup IRQ.
	 * Then the USB HOST module will enter a deadlock situation where it
	 * is no more accessible nor functional.
	 *
	 * Workaround:
	 * Don't use smart idle; use only force idle, hence HWMOD_SWSUP_SIDLE
	 */

	/*
	 * Errata: USB host EHCI may stall when entering smart-standby mode
	 * Id: i571
	 *
	 * Description:
	 * When the USBHOST module is set to smart-standby mode, and when it is
	 * ready to enter the standby state (i.e. all ports are suspended and
	 * all attached devices are in suspend mode), then it can wrongly assert
	 * the Mstandby signal too early while there are still some residual OCP
	 * transactions ongoing. If this condition occurs, the internal state
	 * machine may go to an undefined state and the USB link may be stuck
	 * upon the next resume.
	 *
	 * Workaround:
	 * Don't use smart standby; use only force standby,
	 * hence HWMOD_SWSUP_MSTANDBY
	 */

	/*
	 * During system boot; If the hwmod framework resets the module
	 * the module will have smart idle settings; which can lead to deadlock
	 * (above Errata Id:i660); so, dont reset the module during boot;
	 * Use HWMOD_INIT_NO_RESET.
	 */

	.flags		= HWMOD_SWSUP_SIDLE | HWMOD_SWSUP_MSTANDBY |
			  HWMOD_INIT_NO_RESET,
};

/*
 * 'usb_tll_hs' class
 * usb_tll_hs module is the adapter on the usb_host_hs ports
 */
static struct omap_hwmod_class_sysconfig omap3xxx_usb_tll_hs_sysc = {
	.rev_offs	= 0x0000,
	.sysc_offs	= 0x0010,
	.syss_offs	= 0x0014,
	.sysc_flags	= (SYSC_HAS_CLOCKACTIVITY | SYSC_HAS_SIDLEMODE |
			   SYSC_HAS_ENAWAKEUP | SYSC_HAS_SOFTRESET |
			   SYSC_HAS_AUTOIDLE),
	.idlemodes	= (SIDLE_FORCE | SIDLE_NO | SIDLE_SMART),
	.sysc_fields	= &omap_hwmod_sysc_type1,
};

static struct omap_hwmod_class omap3xxx_usb_tll_hs_hwmod_class = {
	.name = "usb_tll_hs",
	.sysc = &omap3xxx_usb_tll_hs_sysc,
};

static struct omap_hwmod_irq_info omap3xxx_usb_tll_hs_irqs[] = {
	{ .name = "tll-irq", .irq = 78 },
	{ .irq = -1 }
};

static struct omap_hwmod_addr_space omap3xxx_usb_tll_hs_addrs[] = {
	{
		.name		= "tll",
		.pa_start	= 0x48062000,
		.pa_end		= 0x48062fff,
		.flags		= ADDR_TYPE_RT
	},
	{}
};

static struct omap_hwmod_ocp_if omap3xxx_l4_core__usb_tll_hs = {
	.master		= &omap3xxx_l4_core_hwmod,
	.slave		= &omap3xxx_usb_tll_hs_hwmod,
	.clk		= "usbtll_ick",
	.addr		= omap3xxx_usb_tll_hs_addrs,
	.user		= OCP_USER_MPU | OCP_USER_SDMA,
};

static struct omap_hwmod_ocp_if *omap3xxx_usb_tll_hs_slaves[] = {
	&omap3xxx_l4_core__usb_tll_hs,
};

static struct omap_hwmod omap3xxx_usb_tll_hs_hwmod = {
	.name		= "usb_tll_hs",
	.class		= &omap3xxx_usb_tll_hs_hwmod_class,
	.clkdm_name	= "l3_init_clkdm",
	.mpu_irqs	= omap3xxx_usb_tll_hs_irqs,
	.main_clk	= "usbtll_fck",
	.prcm = {
		.omap2 = {
			.module_offs = CORE_MOD,
			.prcm_reg_id = 3,
			.module_bit = OMAP3430ES2_EN_USBTLL_SHIFT,
			.idlest_reg_id = 3,
			.idlest_idle_bit = OMAP3430ES2_ST_USBTLL_SHIFT,
		},
	},
	.slaves		= omap3xxx_usb_tll_hs_slaves,
	.slaves_cnt	= ARRAY_SIZE(omap3xxx_usb_tll_hs_slaves),
};

static __initdata struct omap_hwmod *omap3xxx_hwmods[] = {
	&omap3xxx_l3_main_hwmod,
	&omap3xxx_l4_core_hwmod,
	&omap3xxx_l4_per_hwmod,
	&omap3xxx_l4_wkup_hwmod,
	&omap3xxx_mmc3_hwmod,
	&omap3xxx_mpu_hwmod,

	&omap3xxx_timer1_hwmod,
	&omap3xxx_timer2_hwmod,
	&omap3xxx_timer3_hwmod,
	&omap3xxx_timer4_hwmod,
	&omap3xxx_timer5_hwmod,
	&omap3xxx_timer6_hwmod,
	&omap3xxx_timer7_hwmod,
	&omap3xxx_timer8_hwmod,
	&omap3xxx_timer9_hwmod,
	&omap3xxx_timer10_hwmod,
	&omap3xxx_timer11_hwmod,

	&omap3xxx_wd_timer2_hwmod,
	&omap3xxx_uart1_hwmod,
	&omap3xxx_uart2_hwmod,
	&omap3xxx_uart3_hwmod,
<<<<<<< HEAD

	/* dss class */
	&omap3xxx_dss_dispc_hwmod,
	&omap3xxx_dss_dsi1_hwmod,
	&omap3xxx_dss_rfbi_hwmod,
	&omap3xxx_dss_venc_hwmod,
=======
>>>>>>> c16fa4f2

	/* i2c class */
	&omap3xxx_i2c1_hwmod,
	&omap3xxx_i2c2_hwmod,
	&omap3xxx_i2c3_hwmod,

	/* gpio class */
	&omap3xxx_gpio1_hwmod,
	&omap3xxx_gpio2_hwmod,
	&omap3xxx_gpio3_hwmod,
	&omap3xxx_gpio4_hwmod,
	&omap3xxx_gpio5_hwmod,
	&omap3xxx_gpio6_hwmod,

	/* dma_system class*/
	&omap3xxx_dma_system_hwmod,

	/* mcbsp class */
	&omap3xxx_mcbsp1_hwmod,
	&omap3xxx_mcbsp2_hwmod,
	&omap3xxx_mcbsp3_hwmod,
	&omap3xxx_mcbsp4_hwmod,
	&omap3xxx_mcbsp5_hwmod,
	&omap3xxx_mcbsp2_sidetone_hwmod,
	&omap3xxx_mcbsp3_sidetone_hwmod,


	/* mcspi class */
	&omap34xx_mcspi1,
	&omap34xx_mcspi2,
	&omap34xx_mcspi3,
	&omap34xx_mcspi4,

	NULL,
};

/* GP-only hwmods */
static __initdata struct omap_hwmod *omap3xxx_gp_hwmods[] = {
	&omap3xxx_timer12_hwmod,
	NULL
};

/* 3430ES1-only hwmods */
static __initdata struct omap_hwmod *omap3430es1_hwmods[] = {
	&omap3430es1_dss_core_hwmod,
	NULL
};

/* 3430ES2+-only hwmods */
static __initdata struct omap_hwmod *omap3430es2plus_hwmods[] = {
	&omap3xxx_dss_core_hwmod,
	&omap3xxx_usbhsotg_hwmod,
	&omap3xxx_usb_host_hs_hwmod,
	&omap3xxx_usb_tll_hs_hwmod,
	NULL
};

/* <= 3430ES3-only hwmods */
static struct omap_hwmod *omap3430_pre_es3_hwmods[] __initdata = {
	&omap3xxx_pre_es3_mmc1_hwmod,
	&omap3xxx_pre_es3_mmc2_hwmod,
	NULL
};

/* 3430ES3+-only hwmods */
static struct omap_hwmod *omap3430_es3plus_hwmods[] __initdata = {
	&omap3xxx_es3plus_mmc1_hwmod,
	&omap3xxx_es3plus_mmc2_hwmod,
	NULL
};

/* 34xx-only hwmods (all ES revisions) */
static __initdata struct omap_hwmod *omap34xx_hwmods[] = {
	&omap3xxx_iva_hwmod,
	&omap34xx_sr1_hwmod,
	&omap34xx_sr2_hwmod,
	&omap3xxx_mailbox_hwmod,
	NULL
};

/* 36xx-only hwmods (all ES revisions) */
static __initdata struct omap_hwmod *omap36xx_hwmods[] = {
	&omap3xxx_iva_hwmod,
	&omap3xxx_uart4_hwmod,
	&omap3xxx_dss_core_hwmod,
	&omap36xx_sr1_hwmod,
	&omap36xx_sr2_hwmod,
	&omap3xxx_usbhsotg_hwmod,
	&omap3xxx_mailbox_hwmod,
	&omap3xxx_usb_host_hs_hwmod,
	&omap3xxx_usb_tll_hs_hwmod,
	&omap3xxx_es3plus_mmc1_hwmod,
	&omap3xxx_es3plus_mmc2_hwmod,
	NULL
};

static __initdata struct omap_hwmod *am35xx_hwmods[] = {
	&omap3xxx_dss_core_hwmod, /* XXX ??? */
	&am35xx_usbhsotg_hwmod,
	&am35xx_uart4_hwmod,
	&omap3xxx_usb_host_hs_hwmod,
	&omap3xxx_usb_tll_hs_hwmod,
	&omap3xxx_es3plus_mmc1_hwmod,
	&omap3xxx_es3plus_mmc2_hwmod,
<<<<<<< HEAD
=======
	NULL
};

static __initdata struct omap_hwmod *omap3xxx_dss_hwmods[] = {
	/* dss class */
	&omap3xxx_dss_dispc_hwmod,
	&omap3xxx_dss_dsi1_hwmod,
	&omap3xxx_dss_rfbi_hwmod,
	&omap3xxx_dss_venc_hwmod,
>>>>>>> c16fa4f2
	NULL
};

int __init omap3xxx_hwmod_init(void)
{
	int r;
	struct omap_hwmod **h = NULL;
	unsigned int rev;

	/* Register hwmods common to all OMAP3 */
	r = omap_hwmod_register(omap3xxx_hwmods);
	if (r < 0)
		return r;

	/* Register GP-only hwmods. */
	if (omap_type() == OMAP2_DEVICE_TYPE_GP) {
		r = omap_hwmod_register(omap3xxx_gp_hwmods);
		if (r < 0)
			return r;
	}

	rev = omap_rev();

	/*
	 * Register hwmods common to individual OMAP3 families, all
	 * silicon revisions (e.g., 34xx, or AM3505/3517, or 36xx)
	 * All possible revisions should be included in this conditional.
	 */
	if (rev == OMAP3430_REV_ES1_0 || rev == OMAP3430_REV_ES2_0 ||
	    rev == OMAP3430_REV_ES2_1 || rev == OMAP3430_REV_ES3_0 ||
	    rev == OMAP3430_REV_ES3_1 || rev == OMAP3430_REV_ES3_1_2) {
		h = omap34xx_hwmods;
	} else if (rev == OMAP3517_REV_ES1_0 || rev == OMAP3517_REV_ES1_1) {
		h = am35xx_hwmods;
	} else if (rev == OMAP3630_REV_ES1_0 || rev == OMAP3630_REV_ES1_1 ||
		   rev == OMAP3630_REV_ES1_2) {
		h = omap36xx_hwmods;
	} else {
		WARN(1, "OMAP3 hwmod family init: unknown chip type\n");
		return -EINVAL;
	};

	r = omap_hwmod_register(h);
	if (r < 0)
		return r;

	/*
	 * Register hwmods specific to certain ES levels of a
	 * particular family of silicon (e.g., 34xx ES1.0)
	 */
	h = NULL;
	if (rev == OMAP3430_REV_ES1_0) {
		h = omap3430es1_hwmods;
	} else if (rev == OMAP3430_REV_ES2_0 || rev == OMAP3430_REV_ES2_1 ||
		   rev == OMAP3430_REV_ES3_0 || rev == OMAP3430_REV_ES3_1 ||
		   rev == OMAP3430_REV_ES3_1_2) {
		h = omap3430es2plus_hwmods;
	};

	if (h) {
		r = omap_hwmod_register(h);
		if (r < 0)
			return r;
	}

	h = NULL;
	if (rev == OMAP3430_REV_ES1_0 || rev == OMAP3430_REV_ES2_0 ||
	    rev == OMAP3430_REV_ES2_1) {
		h = omap3430_pre_es3_hwmods;
	} else if (rev == OMAP3430_REV_ES3_0 || rev == OMAP3430_REV_ES3_1 ||
		   rev == OMAP3430_REV_ES3_1_2) {
		h = omap3430_es3plus_hwmods;
	};

	if (h)
		r = omap_hwmod_register(h);
	if (r < 0)
		return r;

	/*
	 * DSS code presumes that dss_core hwmod is handled first,
	 * _before_ any other DSS related hwmods so register common
	 * DSS hwmods last to ensure that dss_core is already registered.
	 * Otherwise some change things may happen, for ex. if dispc
	 * is handled before dss_core and DSS is enabled in bootloader
	 * DIPSC will be reset with outputs enabled which sometimes leads
	 * to unrecoverable L3 error.
	 * XXX The long-term fix to this is to ensure modules are set up
	 * in dependency order in the hwmod core code.
	 */
	r = omap_hwmod_register(omap3xxx_dss_hwmods);

	return r;
}<|MERGE_RESOLUTION|>--- conflicted
+++ resolved
@@ -3544,15 +3544,6 @@
 	&omap3xxx_uart1_hwmod,
 	&omap3xxx_uart2_hwmod,
 	&omap3xxx_uart3_hwmod,
-<<<<<<< HEAD
-
-	/* dss class */
-	&omap3xxx_dss_dispc_hwmod,
-	&omap3xxx_dss_dsi1_hwmod,
-	&omap3xxx_dss_rfbi_hwmod,
-	&omap3xxx_dss_venc_hwmod,
-=======
->>>>>>> c16fa4f2
 
 	/* i2c class */
 	&omap3xxx_i2c1_hwmod,
@@ -3657,8 +3648,6 @@
 	&omap3xxx_usb_tll_hs_hwmod,
 	&omap3xxx_es3plus_mmc1_hwmod,
 	&omap3xxx_es3plus_mmc2_hwmod,
-<<<<<<< HEAD
-=======
 	NULL
 };
 
@@ -3668,7 +3657,6 @@
 	&omap3xxx_dss_dsi1_hwmod,
 	&omap3xxx_dss_rfbi_hwmod,
 	&omap3xxx_dss_venc_hwmod,
->>>>>>> c16fa4f2
 	NULL
 };
 
