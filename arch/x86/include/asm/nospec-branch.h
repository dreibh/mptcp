/* SPDX-License-Identifier: GPL-2.0 */

#ifndef _ASM_X86_NOSPEC_BRANCH_H_
#define _ASM_X86_NOSPEC_BRANCH_H_

#include <linux/static_key.h>
#include <linux/frame.h>

#include <asm/alternative.h>
#include <asm/alternative-asm.h>
#include <asm/cpufeatures.h>
#include <asm/msr-index.h>
#include <asm/unwind_hints.h>
#include <asm/percpu.h>

/*
 * This should be used immediately before a retpoline alternative. It tells
 * objtool where the retpolines are so that it can make sense of the control
 * flow by just reading the original instruction(s) and ignoring the
 * alternatives.
 */
#define ANNOTATE_NOSPEC_ALTERNATIVE \
	ANNOTATE_IGNORE_ALTERNATIVE

/*
 * Fill the CPU return stack buffer.
 *
 * Each entry in the RSB, if used for a speculative 'ret', contains an
 * infinite 'pause; lfence; jmp' loop to capture speculative execution.
 *
 * This is required in various cases for retpoline and IBRS-based
 * mitigations for the Spectre variant 2 vulnerability. Sometimes to
 * eliminate potentially bogus entries from the RSB, and sometimes
 * purely to ensure that it doesn't get empty, which on some CPUs would
 * allow predictions from other (unwanted!) sources to be used.
 *
 * We define a CPP macro such that it can be used from both .S files and
 * inline assembly. It's possible to do a .macro and then include that
 * from C via asm(".include <asm/nospec-branch.h>") but let's not go there.
 */

#define RSB_CLEAR_LOOPS		32	/* To forcibly overwrite all entries */
#define RSB_FILL_LOOPS		16	/* To avoid underflow */

/*
 * Google experimented with loop-unrolling and this turned out to be
 * the optimal version — two calls, each with their own speculation
 * trap should their return address end up getting used, in a loop.
 */
#ifdef CONFIG_X86_64
#define __FILL_RETURN_BUFFER(reg, nr, sp)	\
	mov	$(nr/2), reg;			\
771:						\
	call	772f;				\
773:	/* speculation trap */			\
	pause;					\
	lfence;					\
	jmp	773b;				\
772:						\
	call	774f;				\
775:	/* speculation trap */			\
	pause;					\
	lfence;					\
	jmp	775b;				\
774:						\
	add	$(BITS_PER_LONG/8) * 2, sp;	\
	dec	reg;				\
	jnz	771b;				\
	/* barrier for jnz misprediction */	\
	lfence;
#else
/*
 * i386 doesn't unconditionally have LFENCE, as such it can't
 * do a loop.
 */
#define __FILL_RETURN_BUFFER(reg, nr, sp)	\
	.rept nr;				\
	call	772f;				\
<<<<<<< HEAD
	int3;					\
772:;						\
	.endr;					\
	add	$(BITS_PER_LONG/8) * nr, sp;
#endif

#define __ISSUE_UNBALANCED_RET_GUARD(sp)	\
	call	881f;				\
=======
>>>>>>> dd708cc5
	int3;					\
772:;						\
	.endr;					\
	add	$(BITS_PER_LONG/8) * nr, sp;
#endif

#ifdef __ASSEMBLY__

/*
 * This should be used immediately before an indirect jump/call. It tells
 * objtool the subsequent indirect jump/call is vouched safe for retpoline
 * builds.
 */
.macro ANNOTATE_RETPOLINE_SAFE
	.Lannotate_\@:
	.pushsection .discard.retpoline_safe
	_ASM_PTR .Lannotate_\@
	.popsection
.endm

/*
 * These are the bare retpoline primitives for indirect jmp and call.
 * Do not use these directly; they only exist to make the ALTERNATIVE
 * invocation below less ugly.
 */
.macro RETPOLINE_JMP reg:req
	call	.Ldo_rop_\@
.Lspec_trap_\@:
	pause
	lfence
	jmp	.Lspec_trap_\@
.Ldo_rop_\@:
	mov	\reg, (%_ASM_SP)
	ret
.endm

/*
 * This is a wrapper around RETPOLINE_JMP so the called function in reg
 * returns to the instruction after the macro.
 */
.macro RETPOLINE_CALL reg:req
	jmp	.Ldo_call_\@
.Ldo_retpoline_jmp_\@:
	RETPOLINE_JMP \reg
.Ldo_call_\@:
	call	.Ldo_retpoline_jmp_\@
.endm

/*
 * JMP_NOSPEC and CALL_NOSPEC macros can be used instead of a simple
 * indirect jmp/call which may be susceptible to the Spectre variant 2
 * attack.
 */
.macro JMP_NOSPEC reg:req
#ifdef CONFIG_RETPOLINE
	ANNOTATE_NOSPEC_ALTERNATIVE
	ALTERNATIVE_2 __stringify(ANNOTATE_RETPOLINE_SAFE; jmp *\reg),	\
		__stringify(RETPOLINE_JMP \reg), X86_FEATURE_RETPOLINE,	\
		__stringify(lfence; ANNOTATE_RETPOLINE_SAFE; jmp *\reg), X86_FEATURE_RETPOLINE_LFENCE
#else
	jmp	*\reg
#endif
.endm

.macro CALL_NOSPEC reg:req
#ifdef CONFIG_RETPOLINE
	ANNOTATE_NOSPEC_ALTERNATIVE
	ALTERNATIVE_2 __stringify(ANNOTATE_RETPOLINE_SAFE; call *\reg),	\
		__stringify(RETPOLINE_CALL \reg), X86_FEATURE_RETPOLINE,\
		__stringify(lfence; ANNOTATE_RETPOLINE_SAFE; call *\reg), X86_FEATURE_RETPOLINE_LFENCE
#else
	call	*\reg
#endif
.endm

.macro ISSUE_UNBALANCED_RET_GUARD
	call .Lunbalanced_ret_guard_\@
	int3
.Lunbalanced_ret_guard_\@:
	add $(BITS_PER_LONG/8), %_ASM_SP
	lfence
.endm

 /*
  * A simpler FILL_RETURN_BUFFER macro. Don't make people use the CPP
  * monstrosity above, manually.
  */
.macro FILL_RETURN_BUFFER reg:req nr:req ftr:req ftr2
.ifb \ftr2
	ALTERNATIVE "jmp .Lskip_rsb_\@", "", \ftr
.else
	ALTERNATIVE_2 "jmp .Lskip_rsb_\@", "", \ftr, "jmp .Lunbalanced_\@", \ftr2
.endif
	__FILL_RETURN_BUFFER(\reg,\nr,%_ASM_SP)
.Lunbalanced_\@:
	ISSUE_UNBALANCED_RET_GUARD
.Lskip_rsb_\@:
.endm

#else /* __ASSEMBLY__ */

#define ANNOTATE_RETPOLINE_SAFE					\
	"999:\n\t"						\
	".pushsection .discard.retpoline_safe\n\t"		\
	_ASM_PTR " 999b\n\t"					\
	".popsection\n\t"

#ifdef CONFIG_RETPOLINE
#ifdef CONFIG_X86_64

/*
 * Inline asm uses the %V modifier which is only in newer GCC
 * which is ensured when CONFIG_RETPOLINE is defined.
 */
# define CALL_NOSPEC						\
	ANNOTATE_NOSPEC_ALTERNATIVE				\
	ALTERNATIVE_2(						\
	ANNOTATE_RETPOLINE_SAFE					\
	"call *%[thunk_target]\n",				\
	"call __x86_indirect_thunk_%V[thunk_target]\n",		\
	X86_FEATURE_RETPOLINE,					\
	"lfence;\n"						\
	ANNOTATE_RETPOLINE_SAFE					\
	"call *%[thunk_target]\n",				\
	X86_FEATURE_RETPOLINE_LFENCE)
# define THUNK_TARGET(addr) [thunk_target] "r" (addr)

#else /* CONFIG_X86_32 */
/*
 * For i386 we use the original ret-equivalent retpoline, because
 * otherwise we'll run out of registers. We don't care about CET
 * here, anyway.
 */
# define CALL_NOSPEC						\
	ANNOTATE_NOSPEC_ALTERNATIVE				\
	ALTERNATIVE_2(						\
	ANNOTATE_RETPOLINE_SAFE					\
	"call *%[thunk_target]\n",				\
	"       jmp    904f;\n"					\
	"       .align 16\n"					\
	"901:	call   903f;\n"					\
	"902:	pause;\n"					\
	"    	lfence;\n"					\
	"       jmp    902b;\n"					\
	"       .align 16\n"					\
	"903:	lea    4(%%esp), %%esp;\n"			\
	"       pushl  %[thunk_target];\n"			\
	"       ret;\n"						\
	"       .align 16\n"					\
	"904:	call   901b;\n",				\
	X86_FEATURE_RETPOLINE,					\
	"lfence;\n"						\
	ANNOTATE_RETPOLINE_SAFE					\
	"call *%[thunk_target]\n",				\
	X86_FEATURE_RETPOLINE_LFENCE)

# define THUNK_TARGET(addr) [thunk_target] "rm" (addr)
#endif
#else /* No retpoline for C / inline asm */
# define CALL_NOSPEC "call *%[thunk_target]\n"
# define THUNK_TARGET(addr) [thunk_target] "rm" (addr)
#endif

/* The Spectre V2 mitigation variants */
enum spectre_v2_mitigation {
	SPECTRE_V2_NONE,
	SPECTRE_V2_RETPOLINE,
	SPECTRE_V2_LFENCE,
	SPECTRE_V2_EIBRS,
	SPECTRE_V2_EIBRS_RETPOLINE,
	SPECTRE_V2_EIBRS_LFENCE,
	SPECTRE_V2_IBRS,
};

/* The indirect branch speculation control variants */
enum spectre_v2_user_mitigation {
	SPECTRE_V2_USER_NONE,
	SPECTRE_V2_USER_STRICT,
	SPECTRE_V2_USER_STRICT_PREFERRED,
	SPECTRE_V2_USER_PRCTL,
	SPECTRE_V2_USER_SECCOMP,
};

/* The Speculative Store Bypass disable variants */
enum ssb_mitigation {
	SPEC_STORE_BYPASS_NONE,
	SPEC_STORE_BYPASS_DISABLE,
	SPEC_STORE_BYPASS_PRCTL,
	SPEC_STORE_BYPASS_SECCOMP,
};

extern char __indirect_thunk_start[];
extern char __indirect_thunk_end[];

/*
 * On VMEXIT we must ensure that no RSB predictions learned in the guest
 * can be followed in the host, by overwriting the RSB completely. Both
 * retpoline and IBRS mitigations for Spectre v2 need this; only on future
 * CPUs with IBRS_ALL *might* it be avoided.
 */
static inline void vmexit_fill_RSB(void)
{
#ifdef CONFIG_RETPOLINE
	unsigned long loops;

	asm volatile (ANNOTATE_NOSPEC_ALTERNATIVE
		      ALTERNATIVE("jmp 910f",
				  __stringify(__FILL_RETURN_BUFFER(%0, RSB_CLEAR_LOOPS, %1)),
				  X86_FEATURE_RETPOLINE)
		      "910:"
		      : "=r" (loops), ASM_CALL_CONSTRAINT
		      : : "memory" );
#endif
}

static __always_inline
void alternative_msr_write(unsigned int msr, u64 val, unsigned int feature)
{
	asm volatile(ALTERNATIVE("", "wrmsr", %c[feature])
		: : "c" (msr),
		    "a" ((u32)val),
		    "d" ((u32)(val >> 32)),
		    [feature] "i" (feature)
		: "memory");
}

static inline void indirect_branch_prediction_barrier(void)
{
	u64 val = PRED_CMD_IBPB;

	alternative_msr_write(MSR_IA32_PRED_CMD, val, X86_FEATURE_USE_IBPB);
}

/* The Intel SPEC CTRL MSR base value cache */
extern u64 x86_spec_ctrl_base;
DECLARE_PER_CPU(u64, x86_spec_ctrl_current);
extern void write_spec_ctrl_current(u64 val, bool force);
extern u64 spec_ctrl_current(void);

/*
 * With retpoline, we must use IBRS to restrict branch prediction
 * before calling into firmware.
 *
 * (Implemented as CPP macros due to header hell.)
 */
#define firmware_restrict_branch_speculation_start()			\
do {									\
	preempt_disable();						\
	alternative_msr_write(MSR_IA32_SPEC_CTRL,			\
			      spec_ctrl_current() | SPEC_CTRL_IBRS,	\
			      X86_FEATURE_USE_IBRS_FW);			\
} while (0)

#define firmware_restrict_branch_speculation_end()			\
do {									\
	alternative_msr_write(MSR_IA32_SPEC_CTRL,			\
			      spec_ctrl_current(),			\
			      X86_FEATURE_USE_IBRS_FW);			\
	preempt_enable();						\
} while (0)

DECLARE_STATIC_KEY_FALSE(switch_to_cond_stibp);
DECLARE_STATIC_KEY_FALSE(switch_mm_cond_ibpb);
DECLARE_STATIC_KEY_FALSE(switch_mm_always_ibpb);

DECLARE_STATIC_KEY_FALSE(mds_user_clear);
DECLARE_STATIC_KEY_FALSE(mds_idle_clear);

DECLARE_STATIC_KEY_FALSE(mmio_stale_data_clear);

#include <asm/segment.h>

/**
 * mds_clear_cpu_buffers - Mitigation for MDS and TAA vulnerability
 *
 * This uses the otherwise unused and obsolete VERW instruction in
 * combination with microcode which triggers a CPU buffer flush when the
 * instruction is executed.
 */
static __always_inline void mds_clear_cpu_buffers(void)
{
	static const u16 ds = __KERNEL_DS;

	/*
	 * Has to be the memory-operand variant because only that
	 * guarantees the CPU buffer flush functionality according to
	 * documentation. The register-operand variant does not.
	 * Works with any segment selector, but a valid writable
	 * data segment is the fastest variant.
	 *
	 * "cc" clobber is required because VERW modifies ZF.
	 */
	asm volatile("verw %[ds]" : : [ds] "m" (ds) : "cc");
}

/**
 * mds_user_clear_cpu_buffers - Mitigation for MDS and TAA vulnerability
 *
 * Clear CPU buffers if the corresponding static key is enabled
 */
static __always_inline void mds_user_clear_cpu_buffers(void)
{
	if (static_branch_likely(&mds_user_clear))
		mds_clear_cpu_buffers();
}

/**
 * mds_idle_clear_cpu_buffers - Mitigation for MDS vulnerability
 *
 * Clear CPU buffers if the corresponding static key is enabled
 */
static inline void mds_idle_clear_cpu_buffers(void)
{
	if (static_branch_likely(&mds_idle_clear))
		mds_clear_cpu_buffers();
}

#endif /* __ASSEMBLY__ */

/*
 * Below is used in the eBPF JIT compiler and emits the byte sequence
 * for the following assembly:
 *
 * With retpolines configured:
 *
 *    callq do_rop
 *  spec_trap:
 *    pause
 *    lfence
 *    jmp spec_trap
 *  do_rop:
 *    mov %rax,(%rsp) for x86_64
 *    mov %edx,(%esp) for x86_32
 *    retq
 *
 * Without retpolines configured:
 *
 *    jmp *%rax for x86_64
 *    jmp *%edx for x86_32
 */
#ifdef CONFIG_RETPOLINE
# ifdef CONFIG_X86_64
#  define RETPOLINE_RAX_BPF_JIT_SIZE	17
#  define RETPOLINE_RAX_BPF_JIT()				\
do {								\
	EMIT1_off32(0xE8, 7);	 /* callq do_rop */		\
	/* spec_trap: */					\
	EMIT2(0xF3, 0x90);       /* pause */			\
	EMIT3(0x0F, 0xAE, 0xE8); /* lfence */			\
	EMIT2(0xEB, 0xF9);       /* jmp spec_trap */		\
	/* do_rop: */						\
	EMIT4(0x48, 0x89, 0x04, 0x24); /* mov %rax,(%rsp) */	\
	EMIT1(0xC3);             /* retq */			\
} while (0)
# else /* !CONFIG_X86_64 */
#  define RETPOLINE_EDX_BPF_JIT()				\
do {								\
	EMIT1_off32(0xE8, 7);	 /* call do_rop */		\
	/* spec_trap: */					\
	EMIT2(0xF3, 0x90);       /* pause */			\
	EMIT3(0x0F, 0xAE, 0xE8); /* lfence */			\
	EMIT2(0xEB, 0xF9);       /* jmp spec_trap */		\
	/* do_rop: */						\
	EMIT3(0x89, 0x14, 0x24); /* mov %edx,(%esp) */		\
	EMIT1(0xC3);             /* ret */			\
} while (0)
# endif
#else /* !CONFIG_RETPOLINE */
# ifdef CONFIG_X86_64
#  define RETPOLINE_RAX_BPF_JIT_SIZE	2
#  define RETPOLINE_RAX_BPF_JIT()				\
	EMIT2(0xFF, 0xE0);       /* jmp *%rax */
# else /* !CONFIG_X86_64 */
#  define RETPOLINE_EDX_BPF_JIT()				\
	EMIT2(0xFF, 0xE2)        /* jmp *%edx */
# endif
#endif

#endif /* _ASM_X86_NOSPEC_BRANCH_H_ */<|MERGE_RESOLUTION|>--- conflicted
+++ resolved
@@ -76,17 +76,6 @@
 #define __FILL_RETURN_BUFFER(reg, nr, sp)	\
 	.rept nr;				\
 	call	772f;				\
-<<<<<<< HEAD
-	int3;					\
-772:;						\
-	.endr;					\
-	add	$(BITS_PER_LONG/8) * nr, sp;
-#endif
-
-#define __ISSUE_UNBALANCED_RET_GUARD(sp)	\
-	call	881f;				\
-=======
->>>>>>> dd708cc5
 	int3;					\
 772:;						\
 	.endr;					\
