<<<<<<< HEAD
linux (3.5.0-29.49) quantal; urgency=low

  [Brad Figg]

  * Release Tracking Bug
    - LP: #1177007

  [ AceLan Kao ]

  * SAUCE: (no-up) alx: disables MSI generation
    - LP: #927782

  [ Brad Figg ]

  * CONFIG: CONFIG_EFI_VARS_PSTORE (not set); CONFIG_PPC_EMULATE_SSTEP=y

  [ Gavin Guo ]

  * SAUCE: Bluetooth: Add support for Broadcom 413c:8143
    - LP: #1166113

  [ joseph.salisbury@canonical.com ]

  * SAUCE: (no-up) x86: reboot: Make Dell Optiplex 390 use reboot=pci
    - LP: #800660

  [ Leann Ogasawara ]

  * SAUCE: cpuidle: Fix NULL pointer dereference when offlining CPU's
    - LP: #1168452

  [ Stefan Bader ]

  * [Config] Add libceph to base modules list
    - LP: #1164739

  [ Tim Gardner ]

  * SAUCE: (no-up) alx: Don't check netif_running() before powering up
    - LP: #1172415
  * [packaging] Bump ABI for every new release

  [ Upstream Kernel Changes ]

  * Revert "drivers/rtc/rtc-at91rm9200.c: use a variable for storing IMR"
    - LP: #1174946
  * Input: ALPS - document the alps.h data structures
    - LP: #1089413
  * Input: ALPS - copy "model" info into alps_data struct
    - LP: #1089413
  * Input: ALPS - move alps_get_model() down below hw_init code
    - LP: #1089413
  * Input: ALPS - introduce helper function for repeated commands
    - LP: #1089413
  * Input: ALPS - rework detection sequence
    - LP: #1089413
  * Input: ALPS - use function pointers for different protocol handlers
    - LP: #1089413
  * Input: ALPS - move {addr,nibble}_command settings into
    alps_set_defaults()
    - LP: #1089413
  * Input: ALPS - rework detection of Pinnacle AGx touchpads
    - LP: #1089413
  * Input: ALPS - fix command mode check
    - LP: #1089413
  * Input: ALPS - move pixel and bitmap info into alps_data struct
    - LP: #1089413
  * Input: ALPS - make the V3 packet field decoder "pluggable"
    - LP: #1089413
  * Input: ALPS - add support for "Rushmore" touchpads
    - LP: #1089413
  * Input: ALPS - enable trackstick on Rushmore touchpads
    - LP: #1089413
  * Input: ALPS - remove unused argument to alps_enter_command_mode()
    - LP: #1089413
  * Input: ALPS - add "Dolphin V1" touchpad support
    - LP: #1089413
  * tg3: fix length overflow in VPD firmware parsing
    - LP: #1167065
    - CVE-2013-1929
  * Bluetooth: Add support for atheros 04ca:3004 device to ath3k
    - LP: #1168852
  * ata_piix: Fix DVD not dectected at some Haswell platforms
    - LP: #1170797
  * clockevents: Don't allow dummy broadcast timers
    - LP: #1174946
  * Bluetooth: Add support for Dell[QCA 0cf3:0036]
    - LP: #1174946
  * Bluetooth: Add support for Dell[QCA 0cf3:817a]
    - LP: #1174946
  * ath9k_hw: revert chainmask to user configuration after calibration
    - LP: #1174946
  * ath9k: limit tx path hang check to normal data queues
    - LP: #1174946
  * rtlwifi: usb: add missing freeing of skbuff
    - LP: #1174946
  * net/irda: add missing error path release_sock call
    - LP: #1174946
  * pnfs-block: removing DM device maybe cause oops when call dev_remove
    - LP: #1174946
  * NFSv4.1: Fix a race in pNFS layoutcommit
    - LP: #1174946
  * IPoIB: Fix send lockup due to missed TX completion
    - LP: #1174946
  * SUNRPC: Add barriers to ensure read ordering in
    rpc_wake_up_task_queue_locked
    - LP: #1174946
  * Nest rename_lock inside vfsmount_lock
    - LP: #1174946
  * vt: synchronize_rcu() under spinlock is not nice...
    - LP: #1174946
  * iommu/amd: Make sure dma_ops are set for hotplug devices
    - LP: #1174946
  * i915: initialize CADL in opregion
    - LP: #1174946
  * tracing: Protect tracer flags with trace_types_lock
    - LP: #1174946
  * tracing: Prevent buffer overwrite disabled for latency tracers
    - LP: #1174946
  * nohz: Make tick_nohz_irq_exit() irq safe
    - LP: #1174946
  * udf: Fix bitmap overflow on large filesystems with small block size
    - LP: #1174946
  * xen/blkback: correctly respond to unknown, non-native requests
    - LP: #1174946
  * tty: atmel_serial_probe(): index of atmel_ports[] fix
    - LP: #1174946
  * HID: usbhid: quirk for Realtek Multi-card reader
    - LP: #1174946
  * HID: usbhid: quirk for MSI GX680R led panel
    - LP: #1174946
  * xen-blkback: fix dispatch_rw_block_io() error path
    - LP: #1174946
  * sysfs: handle failure path correctly for readdir()
    - LP: #1174946
  * usb: xhci: Fix TRB transfer length macro used for Event TRB.
    - LP: #1174946
  * staging: comedi: s626: fix continuous acquisition
    - LP: #1174946
  * USB: serial: fix hang when opening port
    - LP: #1174946
  * Btrfs: fix race between mmap writes and compression
    - LP: #1174946
  * Btrfs: fix space leak when we fail to reserve metadata space
    - LP: #1174946
  * Btrfs: limit the global reserve to 512mb
    - LP: #1174946
  * usb: ftdi_sio: Add support for Mitsubishi FX-USB-AW/-BD
    - LP: #1174946
  * Btrfs: don't drop path when printing out tree errors in scrub
    - LP: #1174946
  * USB: serial: add modem-status-change wait queue
    - LP: #1174946
  * USB: ark3116: fix use-after-free in TIOCMIWAIT
    - LP: #1174946
  * USB: ch341: fix use-after-free in TIOCMIWAIT
    - LP: #1174946
  * USB: cypress_m8: fix use-after-free in TIOCMIWAIT
    - LP: #1174946
  * USB: f81232: fix use-after-free in TIOCMIWAIT
    - LP: #1174946
  * USB: ftdi_sio: fix use-after-free in TIOCMIWAIT
    - LP: #1174946
  * USB: io_edgeport: fix use-after-free in TIOCMIWAIT
    - LP: #1174946
  * USB: io_ti: fix use-after-free in TIOCMIWAIT
    - LP: #1174946
  * USB: mct_u232: fix use-after-free in TIOCMIWAIT
    - LP: #1174946
  * USB: mos7840: fix broken TIOCMIWAIT
    - LP: #1174946
  * USB: mos7840: fix use-after-free in TIOCMIWAIT
    - LP: #1174946
  * USB: oti6858: fix use-after-free in TIOCMIWAIT
    - LP: #1174946
  * USB: pl2303: fix use-after-free in TIOCMIWAIT
    - LP: #1174946
  * USB: quatech2: fix use-after-free in TIOCMIWAIT
    - LP: #1174946
  * USB: spcp8x5: fix use-after-free in TIOCMIWAIT
    - LP: #1174946
  * USB: ssu100: fix use-after-free in TIOCMIWAIT
    - LP: #1174946
  * USB: ti_usb_3410_5052: fix use-after-free in TIOCMIWAIT
    - LP: #1174946
  * Btrfs: use set_nlink if our i_nlink is 0
    - LP: #1174946
  * Bluetooth: Fix not closing SCO sockets in the BT_CONNECT2 state
    - LP: #1174946
  * HID: usbhid: fix build problem
    - LP: #1174946
  * sysfs: fix race between readdir and lseek
    - LP: #1174946
  * net: remove a WARN_ON() in net_enable_timestamp()
    - LP: #1174946
  * sky2: Receive Overflows not counted
    - LP: #1174946
  * sky2: Threshold for Pause Packet is set wrong
    - LP: #1174946
  * tcp: preserve ACK clocking in TSO
    - LP: #1174946
  * tcp: undo spurious timeout after SACK reneging
    - LP: #1174946
  * 8021q: fix a potential use-after-free
    - LP: #1174946
  * thermal: shorten too long mcast group name
    - LP: #1174946
  * genetlink: trigger BUG_ON if a group name is too long
    - LP: #1174946
  * unix: fix a race condition in unix_release()
    - LP: #1174946
  * bonding: remove already created master sysfs link on failure
    - LP: #1174946
  * bonding: fix miimon and arp_interval delayed work race conditions
    - LP: #1174946
  * bonding: fix disabling of arp_interval and miimon
    - LP: #1174946
  * drivers: net: ethernet: davinci_emac: use netif_wake_queue() while
    restarting tx queue
    - LP: #1174946
  * drivers: net: ethernet: cpsw: use netif_wake_queue() while restarting
    tx queue
    - LP: #1174946
  * net: fix *_DIAG_MAX constants
    - LP: #1174946
  * aoe: reserve enough headroom on skbs
    - LP: #1174946
  * atl1e: drop pci-msi support because of packet corruption
    - LP: #1174946
  * DM9000B: driver initialization upgrade
    - LP: #1174946
  * ipv6: don't accept multicast traffic with scope 0
    - LP: #1174946
  * ipv6: fix bad free of addrconf_init_net
    - LP: #1174946
  * ipv6: don't accept node local multicast traffic from the wire
    - LP: #1174946
  * ks8851: Fix interpretation of rxlen field.
    - LP: #1174946
  * net: add a synchronize_net() in netdev_rx_handler_unregister()
    - LP: #1174946
  * pch_gbe: fix ip_summed checksum reporting on rx
    - LP: #1174946
  * smsc75xx: fix jumbo frame support
    - LP: #1174946
  * bonding: get netdev_rx_handler_unregister out of locks
    - LP: #1174946
  * mac80211: always synchronize_net() during station removal
    - LP: #1174946
  * regmap: cache Fix regcache-rbtree sync
    - LP: #1174946
  * iwlwifi: dvm: don't send HCMD in restart flow
    - LP: #1174946
  * nfsd4: reject "negative" acl lengths
    - LP: #1174946
  * can: sja1000: fix define conflict on SH
    - LP: #1174946
  * b43: N-PHY: increase initial value of "mind" in RSSI calibration
    - LP: #1174946
  * b43: A fix for DMA transmission sequence errors
    - LP: #1174946
  * b43: N-PHY: use more bits for offset in RSSI calibration
    - LP: #1174946
  * tile: expect new initramfs name from hypervisor file system
    - LP: #1174946
  * virtio: console: rename cvq_lock to c_ivq_lock
    - LP: #1174946
  * virtio: console: add locking around c_ovq operations
    - LP: #1174946
  * ARM: cns3xxx: fix mapping of private memory region
    - LP: #1174946
  * loop: prevent bdev freeing while device in use
    - LP: #1174946
  * thermal: return an error on failure to register thermal class
    - LP: #1174946
  * UBIFS: make space fixup work in the remount case
    - LP: #1174946
  * reiserfs: Fix warning and inode leak when deleting inode with xattrs
    - LP: #1174946
  * mm: prevent mmap_cache race in find_vma()
    - LP: #1174946
  * Linux 3.5.7.10
    - LP: #1174946
  * ASoC: imx-ssi: Fix occasional AC97 reset failure
    - LP: #1174946
  * ASoC: dma-sh7760: Fix compile error
    - LP: #1174946
  * spi/s3c64xx: modified error interrupt handling and init
    - LP: #1174946
  * spi/mpc512x-psc: optionally keep PSC SS asserted across xfer segmensts
    - LP: #1174946
  * EISA/PCI: Fix bus res reference
    - LP: #1174946
  * EISA/PCI: Init EISA early, before PNP
    - LP: #1174946
  * mwifiex: limit channel number not to overflow memory
    - LP: #1174946
  * ALSA: hda - bug fix on return value when getting HDMI ELD info
    - LP: #1174946
  * x86: remove the x32 syscall bitmask from syscall_get_nr()
    - LP: #1174946
  * ixgbe: fix registration order of driver and DCA nofitication
    - LP: #1174946
  * alpha: Add irongate_io to PCI bus resources
    - LP: #1174946
  * crypto: gcm - fix assumption that assoc has one segment
    - LP: #1174946
  * libata: Use integer return value for atapi_command_packet_set
    - LP: #1174946
  * libata: Set max sector to 65535 for Slimtype DVD A DS8A8SH drive
    - LP: #1174946
  * remoteproc: fix error path of handle_vdev
    - LP: #1174946
  * hwspinlock: fix __hwspin_lock_request error path
    - LP: #1174946
  * remoteproc: fix FW_CONFIG typo
    - LP: #1174946
  * powerpc: pSeries_lpar_hpte_remove fails from Adjunct partition being
    performed before the ANDCOND test
    - LP: #1174946
  * ftrace: Consistently restore trace function on sysctl enabling
    - LP: #1174946
  * spinlocks and preemption points need to be at least compiler barriers
    - LP: #1174946
  * drm/mgag200: Index 24 in extended CRTC registers is 24 in hex, not
    decimal.
    - LP: #1174946
  * panic: fix a possible deadlock in panic()
    - LP: #1174946
  * Bluetooth: Add support for IMC Networks [13d3:3393]
    - LP: #1174946
  * Bluetooth: Add support for GC-WB300D PCIe [04ca:3006] to ath3k.
    - LP: #1174946
  * Bluetooth: Add support for Foxconn / Hon Hai [0489:e04e]
    - LP: #1174946
  * Bluetooth: Add support for Foxconn / Hon Hai [0489:e056]
    - LP: #1174946
  * Bluetooth device 04ca:3008 should use ath3k
    - LP: #1174946
  * Bluetooth: Device 0cf3:3008 should map AR 3012
    - LP: #1174946
  * ALSA: hda - Enabling Realtek ALC 671 codec
    - LP: #1174946
  * ALSA: hda - fix typo in proc output
    - LP: #1174946
  * can: gw: use kmem_cache_free() instead of kfree()
    - LP: #1174946
  * tracing: Fix double free when function profile init failed
    - LP: #1174946
  * r8169: fix auto speed down issue
    - LP: #1174946
  * x86: Fix rebuild with EFI_STUB enabled
    - LP: #1174946
  * msi-wmi: Fix memory leak
    - LP: #1174946
  * DRM/i915: Add QUIRK_INVERT_BRIGHTNESS for NCR machines.
    - LP: #1174946
  * drm/i915: add quirk to invert brightness on eMachines G725
    - LP: #1174946
  * drm/i915: add quirk to invert brightness on eMachines e725
    - LP: #1174946
  * drm/i915: add quirk to invert brightness on Packard Bell NCL20
    - LP: #1174946
  * block: avoid using uninitialized value in from queue_var_store
    - LP: #1174946
  * ALSA: usb-audio: fix endianness bug in snd_nativeinstruments_*
    - LP: #1174946
  * PM / reboot: call syscore_shutdown() after disable_nonboot_cpus()
    - LP: #1174946
  * ASoC: wm8903: Fix the bypass to HP/LINEOUT when no DAC or ADC is
    running
    - LP: #1174946
  * drm/i915: Use the correct size of the GTT for placing the per-process
    entries
    - LP: #1174946
  * GFS2: Fix unlock of fcntl locks during withdrawn state
    - LP: #1174946
  * libsas: fix handling vacant phy in sas_set_ex_phy()
    - LP: #1174946
  * sched_clock: Prevent 64bit inatomicity on 32bit systems
    - LP: #1174946
  * x86, mm, paravirt: Fix vmalloc_fault oops during lazy MMU updates
    - LP: #1174946
  * x86, mm: Patch out arch_flush_lazy_mmu_mode() when running on bare
    metal
    - LP: #1174946
  * cifs: Allow passwords which begin with a delimitor
    - LP: #1174946
  * target: Fix incorrect fallthrough of ALUA Standby/Offline/Transition
    CDBs
    - LP: #1174946
  * udl: handle EDID failure properly.
    - LP: #1174946
  * tracing: Fix possible NULL pointer dereferences
    - LP: #1174946
  * ftrace: Move ftrace_filter_lseek out of CONFIG_DYNAMIC_FTRACE section
    - LP: #1174946
  * Btrfs: make sure nbytes are right after log replay
    - LP: #1174946
  * kobject: fix kset_find_obj() race with concurrent last kobject_put()
    - LP: #1174946
  * vfs: Revert spurious fix to spinning prevention in prune_icache_sb
    - LP: #1174946
  * kref: Implement kref_get_unless_zero v3
    - LP: #1174946
  * hrtimer: Don't reinitialize a cpu_base lock on CPU_UP
    - LP: #1174946
  * ARM: Do 15e0d9e37c (ARM: pm: let platforms select cpu_suspend support)
    properly
    - LP: #1174946
  * efivars: Allow disabling use as a pstore backend
    - LP: #1174946
  * efivars: Add module parameter to disable use as a pstore backend
    - LP: #1174946
  * efivars: Fix check for CONFIG_EFI_VARS_PSTORE_DEFAULT_DISABLE
    - LP: #1174946
  * KVM: Allow cross page reads and writes from cached translations.
    - LP: #1174946
  * mtd: Disable mtdchar mmap on MMU systems
    - LP: #1174946
  * Linux 3.5.7.11
    - LP: #1174946

 -- Brad Figg <brad.figg@canonical.com>  Mon, 06 May 2013 10:25:47 -0700
=======
linux (3.5.0-30.51) quantal-proposed; urgency=low

  [Steve Conklin]

  * Release Tracking Bug
    - LP: #1180038

  [ Upstream Kernel Changes ]

  * perf: Treat attr.config as u64 in perf_swevent_init()
    - LP: #1179943
    - CVE-2013-2094

 -- Steve Conklin <sconklin@canonical.com>  Tue, 14 May 2013 13:01:04 -0500
>>>>>>> 334de43c

linux (3.5.0-28.48) quantal-proposed; urgency=low

  [Brad Figg]

  * Release Tracking Bug
    - LP: #1172023

  [ Steve Conklin ]

  * Revert "drm/i915: GFX_MODE Flush TLB Invalidate Mode must be '1' for
    scanline waits"
    - LP: #1140716

  [ Upstream Kernel Changes ]

  * fbcon: fix locking harder
    - LP: #1167114

 -- Brad Figg <brad.figg@canonical.com>  Tue, 23 Apr 2013 14:01:06 -0700

linux (3.5.0-28.47) quantal-proposed; urgency=low

  [Steve Conklin]

  * Release Tracking Bug
    - LP: #1166876

  [ Adam Lee ]

  * SAUCE: Bluetooth: Add support for 105b:e065
    - LP: #1161261

  [ John Johansen ]

  * SAUCE: (no-up) apparmor: Fix quieting of audit messages for network
    mediation
    - LP: #1163259

  [ Upstream Kernel Changes ]

  * NFSv4: Fix the string length returned by the idmapper
    - LP: #1101292
  * Input: cypress_ps2 - fix trackpadi found in Dell XPS12
    - LP: #1103594
  * omap_vout: find_vma() needs ->mmap_sem held
    - LP: #1164714
  * nfsd: Fix memleak
    - LP: #1164714
  * iommu/amd: Initialize device table after dma_ops
    - LP: #1164714
  * svcrpc: make svc_age_temp_xprts enqueue under sv_lock
    - LP: #1164714
  * target: Add missing mapped_lun bounds checking during make_mappedlun
    setup
    - LP: #1164714
  * xen-blkback: do not leak mode property
    - LP: #1164714
  * btrfs: Init io_lock after cloning btrfs device struct
    - LP: #1164714
  * NFS: Don't allow NFS silly-renamed files to be deleted, no signal
    - LP: #1164714
  * SUNRPC: Don't start the retransmission timer when out of socket space
    - LP: #1164714
  * storvsc: Initialize the sglist
    - LP: #1164714
  * dc395x: uninitialized variable in device_alloc()
    - LP: #1164714
  * ALSA: bt87x: Make load_all parameter working again
    - LP: #1164714
  * ARM: VFP: fix emulation of second VFP instruction
    - LP: #1164714
  * ARM: fix scheduling while atomic warning in alignment handling code
    - LP: #1164714
  * doc, xen: Mention 'earlyprintk=xen' in the documentation.
    - LP: #1164714
  * doc, kernel-parameters: Document 'console=hvc<n>'
    - LP: #1164714
  * sony-laptop: fully enable SNY controlled modems
    - LP: #1164714
  * x86: Make sure we can boot in the case the BDA contains pure garbage
    - LP: #1164714
  * cifs: ensure that cifs_get_root() only traverses directories
    - LP: #1164714
  * iscsi-target: Fix immediate queue starvation regression with DATAIN
    - LP: #1164714
  * ocfs2: fix ocfs2_init_security_and_acl() to initialize acl correctly
    - LP: #1164714
  * ocfs2: ac->ac_allow_chain_relink=0 won't disable group relink
    - LP: #1164714
  * block: fix ext_devt_idr handling
    - LP: #1164714
  * idr: fix a subtle bug in idr_get_next()
    - LP: #1164714
  * block: fix synchronization and limit check in blk_alloc_devt()
    - LP: #1164714
  * firewire: add minor number range check to fw_device_init()
    - LP: #1164714
  * idr: fix top layer handling
    - LP: #1164714
  * sysctl: fix null checking in bin_dn_node_address()
    - LP: #1164714
  * nbd: fsync and kill block device on shutdown
    - LP: #1164714
  * target/pscsi: Fix page increment
    - LP: #1164714
  * xen/pat: Disable PAT using pat_enabled value.
    - LP: #1164714
  * xen/pci: We don't do multiple MSI's.
    - LP: #1164714
  * xenbus: fix compile failure on ARM with Xen enabled
    - LP: #1164714
  * dm snapshot: add missing module aliases
    - LP: #1164714
  * ext4: convert number of blocks to clusters properly
    - LP: #1164714
  * ata_piix: reenable MS Virtual PC guests
    - LP: #1164714
  * nfsd: add get_uint for u32's
    - LP: #1164714
  * asus-laptop: Do not call HWRS on init
    - LP: #1164714
  * ata_piix: IDE-mode SATA patch for Intel Avoton DeviceIDs
    - LP: #1164714
  * ata_piix: Add Device IDs for Intel Wellsburg PCH
    - LP: #1164714
  * ata_piix: Add Device IDs for Intel Lynx Point-LP PCH
    - LP: #1164714
  * fs: cachefiles: add support for large files in filesystem caching
    - LP: #1164714
  * fuse: don't WARN when nlink is zero
    - LP: #1164714
  * usb hid quirks for Masterkit MA901 usb radio
    - LP: #1164714
  * pstore: Avoid deadlock in panic and emergency-restart path
    - LP: #1164714
  * unbreak automounter support on 64-bit kernel with 32-bit userspace (v2)
    - LP: #1164714
  * workqueue: consider work function when searching for busy work items
    - LP: #1164714
  * zram: Fix deadlock bug in partial read/write
    - LP: #1164714
  * md: protect against crash upon fsync on ro array
    - LP: #1164714
  * md: fix two bugs when attempting to resize RAID0 array.
    - LP: #1164714
  * md: raid0: fix error return from create_stripe_zones.
    - LP: #1164714
  * ath9k: fix RSSI dummy marker value
    - LP: #1164714
  * ath9k_htc: fix signal strength handling issues
    - LP: #1164714
  * ath9k_hw: improve reset reliability after errors
    - LP: #1164714
  * mwifiex: correct sleep delay counter
    - LP: #1164714
  * libertas: fix crash for SD8688
    - LP: #1164714
  * hw_random: make buffer usable in scatterlist.
    - LP: #1164714
  * drm/i915: Don't clobber crtc->fb when queue_flip fails
    - LP: #1164714
  * ARM: 7657/1: head: fix swapper and idmap population with LPAE and
    big-endian
    - LP: #1164714
  * ARM: 7663/1: perf: fix ARMv7 EVTYPE_MASK to include NSH bit
    - LP: #1164714
  * userns: Stop oopsing in key_change_session_keyring
    - LP: #1164714
  * hwmon: (pmbus/ltc2978) Fix peak attribute handling
    - LP: #1164714
  * hwmon: (pmbus/ltc2978) Use detected chip ID to select supported
    functionality
    - LP: #1164714
  * hwmon: (sht15) Check return value of regulator_enable()
    - LP: #1164714
  * random: fix locking dependency with the tasklist_lock
    - LP: #1164714
  * ALSA: vmaster: Fix slave change notification
    - LP: #1164714
  * ALSA: ice1712: Initialize card->private_data properly
    - LP: #1164714
  * drm/radeon: add primary dac adj quirk for R200 board
    - LP: #1164714
  * dmi_scan: fix missing check for _DMI_ signature in smbios_present()
    - LP: #1164714
  * Btrfs: account for orphan inodes properly during cleanup
    - LP: #1164714
  * HID: logitech-dj: do not directly call hid_output_raw_report() during
    probe
    - LP: #1164714
  * ftrace: Update the kconfig for DYNAMIC_FTRACE
    - LP: #1164714
  * e1000e: fix pci-device enable-counter balance
    - LP: #1164714
  * Fix memory leak in cpufreq stats.
    - LP: #1164714
  * Btrfs: fix panic when recovering tree log
    - LP: #1164714
  * xen/pciback: Don't disable a PCI device that is already disabled.
    - LP: #1164714
  * vfs: fix pipe counter breakage
    - LP: #1164714
  * Fix: compat_rw_copy_check_uvector() misuse in aio, readv, writev, and
    security keys
    - LP: #1164714
  * drm/i915: Increase the RC6p threshold.
    - LP: #1164714
  * USB: Handle warm reset failure on empty port.
    - LP: #1164714
  * USB: Don't use EHCI port sempahore for USB 3.0 hubs.
    - LP: #1164714
  * USB: Prepare for refactoring by adding extra udev checks.
    - LP: #1164714
  * USB: Rip out recursive call on warm port reset.
    - LP: #1164714
  * USB: Fix connected device switch to Inactive state.
    - LP: #1164714
  * Linux 3.5.7.8
    - LP: #1164714
  * USB: option: add Huawei E5331
    - LP: #1164714
  * USB: storage: fix Huawei mode switching regression
    - LP: #1164714
  * USB: added support for Cinterion's products AH6 and PLS8
    - LP: #1164714
  * ALSA: seq: Fix missing error handling in snd_seq_timer_open()
    - LP: #1164714
  * usb: cp210x new Vendor/Device IDs
    - LP: #1164714
  * staging: vt6656: Fix oops on resume from suspend.
    - LP: #1164714
  * qcaux: add Franklin U600
    - LP: #1164714
  * ext3: Fix format string issues
    - LP: #1164714
  * tty/serial: Add support for Altera serial port
    - LP: #1164714
  * Fix 4 port and add support for 8 port 'Unknown' PCI serial port cards
    - LP: #1164714
  * serial: 8250_pci: add support for another kind of NetMos Technology PCI
    9835 Multi-I/O Controller
    - LP: #1164714
  * tty: serial: fix typo "ARCH_S5P6450"
    - LP: #1164714
  * usb: serial: Add Rigblaster Advantage to device table
    - LP: #1164714
  * w1: fix oops when w1_search is called from netlink connector
    - LP: #1164714
  * USB: cdc-wdm: fix buffer overflow
    - LP: #1164714
  * hwmon: (lineage-pem) Add missing terminating entry for
    pem_[input|fan]_attributes
    - LP: #1164714
  * hwmon: (pmbus/ltc2978) Fix temperature reporting
    - LP: #1164714
  * btrfs: use rcu_barrier() to wait for bdev puts at unmount
    - LP: #1164714
  * hwmon: (sht15) Fix memory leak if regulator_enable() fails
    - LP: #1164714
  * TTY: do not reset master's packet mode
    - LP: #1164714
  * virtio: rng: disallow multiple device registrations, fixes crashes
    - LP: #1164714
  * block: use i_size_write() in bd_set_size()
    - LP: #1164714
  * loopdev: fix a deadlock
    - LP: #1164714
  * loopdev: remove an user triggerable oops
    - LP: #1164714
  * proc connector: reject unprivileged listener bumps
    - LP: #1164714
  * s390: critical section cleanup vs. machine checks
    - LP: #1164714
  * s390/mm: fix flush_tlb_kernel_range()
    - LP: #1164714
  * powerpc: Fix STAB initialization
    - LP: #1164714
  * powerpc: Fix cputable entry for 970MP rev 1.0
    - LP: #1164714
  * atmel_lcdfb: fix 16-bpp modes on older SOCs
    - LP: #1164714
  * selinux: use GFP_ATOMIC under spin_lock
    - LP: #1164714
  * perf,x86: fix kernel crash with PEBS/BTS after suspend/resume
    - LP: #1164714
  * perf,x86: fix link failure for non-Intel configs
    - LP: #1164714
  * perf,x86: fix wrmsr_on_cpu() warning on suspend/resume
    - LP: #1164714
  * l2tp: Restore socket refcount when sendmsg succeeds
    - LP: #1164714
  * rds: limit the size allocated by rds_message_alloc()
    - LP: #1164714
  * net: ipv6: Don't purge default router if accept_ra=2
    - LP: #1164714
  * tcp: fix double-counted receiver RTT when leaving receiver fast path
    - LP: #1164714
  * tun: add a missing nf_reset() in tun_net_xmit()
    - LP: #1164714
  * macvlan: Set IFF_UNICAST_FLT flag to prevent unnecessary promisc mode.
    - LP: #1164714
  * netlabel: correctly list all the static label mappings
    - LP: #1164714
  * netlabel: fix build problems when CONFIG_IPV6=n
    - LP: #1164714
  * bridging: fix rx_handlers return code
    - LP: #1164714
  * ipv6: stop multicast forwarding to process interface scoped addresses
    - LP: #1164714
  * rtnl: fix info leak on RTM_GETLINK request for VF devices
    - LP: #1164714
  * dcbnl: fix various netlink info leaks
    - LP: #1164714
  * 6lowpan: Fix endianness issue in is_addr_link_local().
    - LP: #1164714
  * ahci: Add Device IDs for Intel Lynx Point-LP PCH
    - LP: #1164714
  * ahci: AHCI-mode SATA patch for Intel Avoton DeviceIDs
    - LP: #1164714
  * ahci: Add Device IDs for Intel Wellsburg PCH
    - LP: #1164714
  * HID: add support for Sony RF receiver with USB product id 0x0374
    - LP: #1164714
  * HID: clean up quirk for Sony RF receivers
    - LP: #1164714
  * rt2x00: error in configurations with mesh support disabled
    - LP: #1164714
  * mwifiex: fix potential out-of-boundary access to ibss rate table
    - LP: #1164714
  * rtlwifi: rtl8192cu: Fix schedule while atomic bug splat
    - LP: #1164714
  * rtlwifi: rtl8192cu: Fix problem that prevents reassociation
    - LP: #1164714
  * vhost/net: fix heads usage of ubuf_info
    - LP: #1164714
  * udf: avoid info leak on export
    - LP: #1164714
  * isofs: avoid info leak on export
    - LP: #1164714
  * key: Fix resource leak
    - LP: #1164714
  * ext4: fix the wrong number of the allocated blocks in
    ext4_split_extent()
    - LP: #1164714
  * jbd2: fix use after free in jbd2_journal_dirty_metadata()
    - LP: #1164714
  * ext4: use atomic64_t for the per-flexbg free_clusters count
    - LP: #1164714
  * tracing: Fix race in snapshot swapping
    - LP: #1164714
  * cifs: delay super block destruction until all cifsFileInfo objects are
    gone
    - LP: #1164714
  * drm/i915: restrict kernel address leak in debugfs
    - LP: #1164714
  * drm/i915: bounds check execbuffer relocation count
    - LP: #1164714
    - CVE-2013-0913
  * tracing: Fix free of probe entry by calling call_rcu_sched()
    - LP: #1164714
  * tracing: Keep overwrite in sync between regular and snapshot buffers
    - LP: #1164714
  * USB: xhci: correctly enable interrupts
    - LP: #1164714
  * usb-storage: add unusual_devs entry for Samsung YP-Z3 mp3 player
    - LP: #1164714
  * drm/radeon: fix backend map setup on 1 RB trinity boards
    - LP: #1164714
  * drm/radeon/benchmark: make sure bo blit copy exists before using it
    - LP: #1164714
  * drm/radeon: add support for Richland APUs
    - LP: #1164714
  * drm/radeon: add Richland pci ids
    - LP: #1164714
  * ALSA: hda/cirrus - Fix the digital beep registration
    - LP: #1164714
  * USB: xhci - fix bit definitions for IMAN register
    - LP: #1164714
  * x86-64: Fix the failure case in copy_user_handle_tail()
    - LP: #1164714
  * target/iscsi: Fix mutual CHAP auth on big-endian arches
    - LP: #1164714
  * target/file: Bump FD_MAX_SECTORS to 2048 to handle 1M sized I/Os
    - LP: #1164714
  * ALSA: snd-usb: mixer: propagate errors up the call chain
    - LP: #1164714
  * ALSA: snd-usb: mixer: ignore -EINVAL in snd_usb_mixer_controls()
    - LP: #1164714
  * ext4: fix data=journal fast mount/umount hang
    - LP: #1164714
  * ALSA: hda - Fix typo in checking IEC958 emphasis bit
    - LP: #1164714
  * usb: gadget: udc-core: fix a regression during gadget driver unbinding
    - LP: #1164714
  * usb: gadget: ffs: fix enable multiple instances
    - LP: #1164714
  * dm thin: fix discard corruption
    - LP: #1164714
  * dm verity: avoid deadlock
    - LP: #1164714
  * drm/mgag200: Bug fix: Modified pll algorithm for EH project
    - LP: #1164714
  * cifs: ignore everything in SPNEGO blob after mechTypes
    - LP: #1164714
  * USB: cdc-acm: fix device unregistration
    - LP: #1164714
  * USB: garmin_gps: fix memory leak on disconnect
    - LP: #1164714
  * USB: io_ti: fix get_icount for two port adapters
    - LP: #1164714
  * USB: serial: fix interface refcounting
    - LP: #1164714
  * i2c: tegra: check the clk_prepare_enable() return value
    - LP: #1164714
  * mm/hugetlb: fix total hugetlbfs pages count when using memory
    overcommit accouting
    - LP: #1164714
  * drivers/rtc/rtc-at91rm9200.c: use a variable for storing IMR
    - LP: #1164714
  * KMS: fix EDID detailed timing vsync parsing
    - LP: #1164714
  * KMS: fix EDID detailed timing frame rate
    - LP: #1164714
  * tg3: 5715 does not link up when autoneg off
    - LP: #1164714
  * sunsu: Fix panic in case of nonexistent port at "console=ttySY" cmdline
    option
    - LP: #1164714
  * sfc: Disable VF queues during register self-test
    - LP: #1164714
  * sfc: Really disable flow control while flushing
    - LP: #1164714
  * sfc: Convert firmware subtypes to native byte order in
    efx_mcdi_get_board_cfg()
    - LP: #1164714
  * sfc: Add parentheses around use of bitfield macro arguments
    - LP: #1164714
  * sfc: Fix MCDI structure field lookup
    - LP: #1164714
  * sfc: Avoid generating over-length MC_CMD_FLUSH_RX_QUEUES request
    - LP: #1164714
  * sfc: Work-around flush timeout when flushes have completed
    - LP: #1164714
  * sfc: lock TX queues when calling netif_device_detach()
    - LP: #1164714
  * sfc: Correctly initialise reset_method in siena_test_chip()
    - LP: #1164714
  * sfc: Fix timekeeping in efx_mcdi_poll()
    - LP: #1164714
  * sfc: Properly sync RX DMA buffer when it is not the last in the page
    - LP: #1164714
  * sfc: Fix efx_rx_buf_offset() in the presence of swiotlb
    - LP: #1164714
  * sfc: Correct efx_rx_buffer::page_offset when EFX_PAGE_IP_ALIGN != 0
    - LP: #1164714
  * sfc: Detach net device when stopping queues for reconfiguration
    - LP: #1164714
  * sfc: Only use TX push if a single descriptor is to be written
    - LP: #1164714
  * sfc: Disable soft interrupt handling during efx_device_detach_sync()
    - LP: #1164714
  * sctp: don't break the loop while meeting the active_path so as to find
    the matched transport
    - LP: #1164714
  * netconsole: don't call __netpoll_cleanup() while atomic
    - LP: #1164714
  * net/ipv4: Ensure that location of timestamp option is stored
    - LP: #1164714
  * bonding: don't call update_speed_duplex() under spinlocks
    - LP: #1164714
  * sctp: Use correct sideffect command in duplicate cookie handling
    - LP: #1164714
  * ipv4: fix definition of FIB_TABLE_HASHSZ
    - LP: #1164714
  * rtnetlink: Mask the rta_type when range checking
    - LP: #1164714
  * tcp: fix skb_availroom()
    - LP: #1164714
  * inet: limit length of fragment queue hash table bucket lists
    - LP: #1164714
  * bnx2x: fix occasional statistics off-by-4GB error
    - LP: #1164714
  * signal: Define __ARCH_HAS_SA_RESTORER so we know whether to clear
    sa_restorer
    - LP: #1164714
  * kernel/signal.c: use __ARCH_HAS_SA_RESTORER instead of SA_RESTORER
    - LP: #1164714
  * vfs,proc: guarantee unique inodes in /proc
    - LP: #1164714
  * Linux 3.5.7.9
    - LP: #1164714
  * KVM: x86: fix for buffer overflow in handling of MSR_KVM_SYSTEM_TIME
    (CVE-2013-1796)
    - LP: #1158254
    - CVE-2013-1796
  * KVM: Fix bounds checking in ioapic indirect register reads
    (CVE-2013-1798)
    - LP: #1158262
    - CVE-2013-1798
  * KVM: x86: Convert MSR_KVM_SYSTEM_TIME to use gfn_to_hva_cache functions
    (CVE-2013-1797)
    - LP: #1158258
    - CVE-2013-1797
  * drm/i915: "Flush Me Harder" required on gen6+
    - LP: #1140716
  * drm/i915: PIPE_CONTROL_TLB_INVALIDATE
    - LP: #1140716
  * drm/i915: Apply post-sync write for pipe control invalidates
    - LP: #1140716
  * drm/i915: TLB invalidation with MI_FLUSH_DW requires a post-sync op v3
    - LP: #1140716
  * drm/i915: PIPE_CONTROL TLB invalidate requires CS stall
    - LP: #1140716

 --  Steve Conklin <sconklin@canonical.com>  Tue, 09 Apr 2013 11:43:02 -0500

linux (3.5.0-27.46) quantal-proposed; urgency=low

  [Steve Conklin]

  * Release Tracking Bug
    - LP: #1159991

  [ Steve Conklin ]

  * Start New Release

  [ Upstream Kernel Changes ]

  * crypto: user - fix info leaks in report API
    - LP: #1156790, #1156795, #1156799
    - CVE-2013-2546
  * brcmsmac: fix mismatch in number of custom regulatory rules
    - LP: #1156769

  [ Xiangliang Yu ]

  * SAUCE: PCI: define macro for marvell vendor ID
    - LP: #1159863
  * SAUCE: PCI: fix system hang issue of Marvell SATA host controller
    - LP: #1159863

 --  Steve Conklin <sconklin@canonical.com>  Mon, 25 Mar 2013 14:32:06 -0500

linux (3.5.0-27.45) quantal-proposed; urgency=low

  [Steve Conklin]

  * no change

 -- Steve Conklin <sconklin@canonical.com>  Tue, 19 Mar 2013 15:26:20 -0500

linux (3.5.0-27.44) quantal-proposed; urgency=low

  [Steve Conklin]

  * no change

 -- Steve Conklin <sconklin@canonical.com>  Tue, 19 Mar 2013 10:26:04 -0500

linux (3.5.0-27.43) quantal-proposed; urgency=low

  [Steve Conklin]

  * Release Tracking Bug
    - LP: #1156821

  [ Adam Lee ]

  * SAUCE: Bluetooth: Add support for 04ca:2007
    - LP: #1153448

  [ Andy Whitcroft ]

  * [Config] re-disable CONFIG_SOUND_OSS_PRECLAIM
    - LP: #1105230

  [ Brad Figg ]

  * Start new release

  [ Kamal Mostafa ]

  * SAUCE: alx: use github.com/qca/alx repo
    - LP: #1154238

  [ Luis Henriques ]

  * [Config] CONFIG_NFS_V4_1=y
    - LP: #1111416

  [ Qualcomm Atheros, Inc ]

  * SAUCE: alx: Update to heads/master
    - LP: #1154238

  [ Upstream Kernel Changes ]

  * Revert "drm: Add EDID_QUIRK_FORCE_REDUCED_BLANKING for ASUS VW222S"
    - LP: #1144961
  * genirq: Avoid deadlock in spurious handling
    - LP: #1144961
  * KVM: s390: Handle hosts not supporting s390-virtio.
    - LP: #1144961
  * v4l: Reset subdev v4l2_dev field to NULL if registration fails
    - LP: #1144961
  * powerpc/eeh: Fix crash when adding a device in a slot with DDW
    - LP: #1144961
  * pcmcia/vrc4171: Add missing spinlock init
    - LP: #1144961
  * USB: DWC3: Generate interrupt on each TRB as default option
    - LP: #1144961
  * usb: dwc3: gadget: fix skip LINK_TRB on ISOC
    - LP: #1144961
  * usb: dwc3: gadget: req->queued must be forced to false in cleanup
    - LP: #1144961
  * Purge existing TLB entries in set_pte_at and ptep_set_wrprotect
    - LP: #1144961
  * ARM: PXA3xx: program the CSMSADRCFG register
    - LP: #1144961
  * ab8500-chargalg: Only root should have write permission on sysfs file
    - LP: #1144961
  * USB: option: add and update Alcatel modems
    - LP: #1144961
  * uprobes/powerpc: Add dependency on single step emulation
    - LP: #1144961
  * drivers/video: fsl-diu-fb: fix pixel formats for 24 and 16 bpp
    - LP: #1144961
  * s390/kvm: Fix store status for ACRS/FPRS
    - LP: #1144961
  * staging: comedi: disallow COMEDI_DEVCONFIG on non-board minors
    - LP: #1144961
  * ALSA: usb-audio: fix Roland A-PRO support
    - LP: #1144961
  * x86-32, mm: Rip out x86_32 NUMA remapping code
    - LP: #1144961
  * x86-32, mm: Remove reference to resume_map_numa_kva()
    - LP: #1144961
  * x86-32, mm: Remove reference to alloc_remap()
    - LP: #1144961
  * ALSA: hda - Release assigned pin/cvt at error path of hdmi_pcm_open()
    - LP: #1144961
  * ab8500_btemp: Demote initcall sequence
    - LP: #1144961
  * Driver core: treat unregistered bus_types as having no devices
    - LP: #1144961
  * ALSA: aloop: Fix Oops while PM resume
    - LP: #1144961
  * ASoC: wm2200: correct IN2L and IN3L digital mute
    - LP: #1144961
  * tty: set_termios/set_termiox should not return -EINTR
    - LP: #1144961
  * ARM: i.MX25: clk: parent per5_clk to AHB clock
    - LP: #1144961
  * hrtimer: Prevent hrtimer_enqueue_reprogram race
    - LP: #1144961
  * staging: comedi: check s->async for poll(), read() and write()
    - LP: #1144961
  * ACPI: Add DMI entry for Sony VGN-FW41E_H
    - LP: #1144961
  * timeconst.pl: Eliminate Perl warning
    - LP: #1144961
  * p54usb: corrected USB ID for T-Com Sinus 154 data II
    - LP: #1144961
  * rtlwifi: rtl8192cu: Fix NULL dereference BUG when using new_id
    - LP: #1144961
  * rtlwifi: rtl8192cu: Add new USB ID
    - LP: #1144961
  * USB: storage: properly handle the endian issues of idProduct
    - LP: #1144961
  * ALSA: rme32.c irq enabling after spin_lock_irq
    - LP: #1144961
  * ALSA: ali5451: remove irq enabling in pointer callback
    - LP: #1144961
  * ARM: 7643/1: sched: correct update_sched_clock()
    - LP: #1144961
  * ALSA: hda - Workaround for silent output on Sony Vaio VGC-LN51JGB with
    ALC889
    - LP: #1144961
  * x86: Hyper-V: register clocksource only if its advertised
    - LP: #1144961
  * USB: option: add Yota / Megafon M100-1 4g modem
    - LP: #1144961
  * USB: serial: fix null-pointer dereferences on disconnect
    - LP: #1144961
  * idr: idr_for_each_entry() macro
    - LP: #1144961
  * pps: Add pps_lookup_dev() function
    - LP: #1144961
  * pps: Use pps_lookup_dev to reduce ldisc coupling
    - LP: #1144961
  * pps: Fix a use-after free bug when unregistering a source.
    - LP: #1144961
  * USB: option: add Huawei "ACM" devices using protocol = vendor
    - LP: #1144961
  * ARM: samsung: fix assembly syntax for new gas
    - LP: #1144961
  * USB: ehci-omap: Don't free gpios that we didn't request
    - LP: #1144961
  * USB: ehci-omap: Fix autoloading of module
    - LP: #1144961
  * USB: usb-storage: unusual_devs update for Super TOP SATA bridge
    - LP: #1144961
  * perf tools: Fix build with bison 2.3 and older.
    - LP: #1144961
  * serial: imx: Fix recursive locking bug
    - LP: #1144961
  * posix-cpu-timers: Fix nanosleep task_struct leak
    - LP: #1144961
  * drivercore: Fix ordering between deferred_probe and exiting initcalls
    - LP: #1144961
  * NFSv4.1: Don't decode skipped layoutgets
    - LP: #1144961
  * umount oops when remove blocklayoutdriver first
    - LP: #1144961
  * HID: wiimote: fix nunchuck button parser
    - LP: #1144961
  * cgroup: fix exit() vs rmdir() race
    - LP: #1144961
  * cpuset: fix cpuset_print_task_mems_allowed() vs rename() race
    - LP: #1144961
  * rtlwifi: usb: allocate URB control message setup_packet and data buffer
    separately
    - LP: #1144961
  * b43: Increase number of RX DMA slots
    - LP: #1144961
  * futex: Revert "futex: Mark get_robust_list as deprecated"
    - LP: #1144961
  * NLM: Ensure that we resend all pending blocking locks after a reclaim
    - LP: #1144961
  * ALSA: hda - hdmi: ELD shouldn't be valid after unplug
    - LP: #1144961
  * xen: close evtchn port if binding to irq fails
    - LP: #1144961
  * xen: Send spinlock IPI to all waiters
    - LP: #1011792, #1144961
  * ALSA: usb: Fix Processing Unit Descriptor parsers
    - LP: #1144961
  * inotify: remove broken mask checks causing unmount to be EINVAL
    - LP: #1144961
  * fs/block_dev.c: page cache wrongly left invalidated after
    revalidate_disk()
    - LP: #1144961
  * ocfs2: unlock super lock if lockres refresh failed
    - LP: #1144961
  * drivers/video/backlight/adp88?0_bl.c: fix resume
    - LP: #1144961
  * powerpc/kexec: Disable hard IRQ before kexec
    - LP: #1144961
  * mm: mmu_notifier: have mmu_notifiers use a global SRCU so they may
    safely schedule
    - LP: #1144961
  * mm: mmu_notifier: make the mmu_notifier srcu static
    - LP: #1144961
  * mmu_notifier_unregister NULL Pointer deref and multiple ->release()
    callouts
    - LP: #1144961
  * mm/fadvise.c: drain all pagevecs if POSIX_FADV_DONTNEED fails to
    discard all pages
    - LP: #1144961
  * tmpfs: fix use-after-free of mempolicy object
    - LP: #1144961
  * dca: check against empty dca_domains list before unregister provider
    - LP: #1144961
  * ext4: return ENOMEM if sb_getblk() fails
    - LP: #1144961
  * ext4: check bh in ext4_read_block_bitmap()
    - LP: #1144961
  * quota: autoload the quota_v2 module for QFMT_VFS_V1 quota format
    - LP: #1144961
  * ext4: fix possible use-after-free with AIO
    - LP: #1144961
  * drm/i915: Fix CAGF for HSW
    - LP: #1144961
  * ext4: fix race in ext4_mb_add_n_trim()
    - LP: #1144961
  * UBIFS: fix use of freed ubifs_orphan objects
    - LP: #1144961
  * UBIFS: fix double free of ubifs_orphan objects
    - LP: #1144961
  * drm/radeon/dce6: fix display powergating
    - LP: #1144961
  * vgacon/vt: clear buffer attributes when we load a 512 character font
    (v2)
    - LP: #1144961
  * fbcon: don't lose the console font across generic->chip driver switch
    - LP: #1144961
  * drm/usb: bind driver to correct device
    - LP: #1144961
  * drm/udl: make usage as a console safer
    - LP: #1144961
  * drm/udl: disable fb_defio by default
    - LP: #1144961
  * fb: rework locking to fix lock ordering on takeover
    - LP: #1144961
  * fb: Yet another band-aid for fixing lockdep mess
    - LP: #1144961
  * ext4: fix xattr block allocation/release with bigalloc
    - LP: #1144961
  * target: Fix lookup of dynamic NodeACLs during cached demo-mode
    operation
    - LP: #1144961
  * target: Add missing mapped_lun bounds checking during make_mappedlun
    setup
    - LP: #1144961
  * ftrace: Call ftrace cleanup module notifier after all other notifiers
    - LP: #1144961
  * drm: don't add inferred modes for monitors that don't support them
    - LP: #1144961
  * drm/i915: disable shared panel fitter for pipe
    - LP: #1144961
  * drm: Fill depth/bits_per_pixel for C8 format
    - LP: #1144961
  * drm: Use C8 instead of RGB332 when determining the format from
    depth/bpp
    - LP: #1144961
  * drm/i915: add missing \n to UTS_RELEASE in the error_state
    - LP: #1144961
  * drm/i915: Set i9xx sdvo clock limits according to specifications
    - LP: #1144961
  * drm/i915: inverted brightness quirk for Acer Aspire 4736Z
    - LP: #1144961
  * intel/iommu: force writebuffer-flush quirk on Gen 4 Chipsets
    - LP: #1144961
  * drm/radeon: remove overzealous warning in hdmi handling
    - LP: #1144961
  * x86, efi: Make "noefi" really disable EFI runtime serivces
    - LP: #1144961
  * posix-timer: Don't call idr_find() with out-of-range ID
    - LP: #1144961
  * ext4: fix free clusters calculation in bigalloc filesystem
    - LP: #1144961
  * fs: Fix possible use-after-free with AIO
    - LP: #1144961
  * mmc: sdhci-esdhc-imx: fix host version read
    - LP: #1144961
  * b43: Fix lockdep splat on module unload
    - LP: #1144961
  * ocfs2: fix possible use-after-free with AIO
    - LP: #1144961
  * x86/xen: don't assume %ds is usable in xen_iret for 32-bit PVOPS.
    - LP: #1144961
  * igb: Remove artificial restriction on RQDPC stat reading
    - LP: #1144961
  * ptrace/x86: Introduce set_task_blockstep() helper
    - LP: #1144961
  * ptrace/x86: Partly fix set_task_blockstep()->update_debugctlmsr() logic
    - LP: #1144961
  * sunvdc: Fix off-by-one in generic_request().
    - LP: #1144961
  * sparc64: Fix gfp_flags setting in tsb_grow().
    - LP: #1144961
  * bridge: set priority of STP packets
    - LP: #1144961
  * xen-netback: correctly return errors from netbk_count_requests()
    - LP: #1144961
  * xen-netback: cancel the credit timer when taking the vif down
    - LP: #1144961
  * net: fix a compile error when SOCK_REFCNT_DEBUG is enabled
    - LP: #1144961
  * ipv4: fix a bug in ping_err().
    - LP: #1144961
  * ipv6: use a stronger hash for tcp
    - LP: #1144961
  * ARM: 7635/1: versatile: fix the PCI IRQ regression
    - LP: #1144961
  * staging: vt6656: Fix URB submitted while active warning.
    - LP: #1144961
  * vlan: adjust vlan_set_encap_proto() for its callers
    - LP: #1144961
  * gpio/ich: Add missing spinlock init
    - LP: #1144961
  * staging: comedi: ni_labpc: set up command4 register *after* command3
    - LP: #1144961
  * staging: comedi: ni_labpc: correct differential channel sequence for AI
    commands
    - LP: #1144961
  * tty: Prevent deadlock in n_gsm driver
    - LP: #1144961
  * Linux 3.5.7.7
    - LP: #1144961
  * i915_hsw: don't send DP "idle" pattern before "normal" on HSW PORT_A
    - LP: #1138700
  * mfd: rtsx: Optimize card detect flow
    - LP: #1148892
  * mfd: rtsx: Fix issue that booting OS with SD card inserted
    - LP: #1148892
  * drm/radeon: add new AMD ACPI header and update relevant code (v2)
    - LP: #1110219
  * drm/radeon: add a license header to radeon_apci.c
    - LP: #1110219
  * drm/radeon: track whether the GPU controls the backlight (v2)
    - LP: #1110219
  * drm/radeon: rework legacy backlight control
    - LP: #1110219
  * drm/radeon: add backlight control for atom devices (v2)
    - LP: #1110219
  * drm/radeon: refactor radeon_atif_call
    - LP: #1110219
  * drm/radeon: implement radeon_atif_verify_interface
    - LP: #1110219
  * drm/radeon: implement wrapper for GET_SYSTEM_PARAMS
    - LP: #1110219
  * drm/radeon: implement handler for ACPI event
    - LP: #1110219
  * drm/radeon: re-organize the acpi notifier callback
    - LP: #1110219
  * ACPI video: allow events handlers to veto the keypress
    - LP: #1110219
  * drm/radeon: block the keypress on ATIF events
    - LP: #1110219
  * keys: fix race with concurrent install_user_keyrings()
    - LP: #1152788
    - CVE-2013-1792
  * mfd: rtsx: Add clock divider hook
    - LP: #1153618
  * mfd: rtsx: Implement driving adjustment to device-dependent callbacks
    - LP: #1153618
  * mfd: rtsx: Support RTS5227
    - LP: #1153618
  * mmc: rtsx: remove driving adjustment
    - LP: #1153618
  * x86/apic: Remove noisy zero-mask warning from
    default_send_IPI_mask_logical()
    - LP: #1100202
  * signal: always clear sa_restorer on execve
    - LP: #1153813
    - CVE-2013-0914

 -- Steve Conklin <sconklin@canonical.com>  Mon, 18 Mar 2013 13:39:54 -0500

linux (3.5.0-26.42) quantal-proposed; urgency=low

  [Steve Conklin]

  * Release Tracking Bug
    - LP: #1152715

  [ Andy Whitcroft ]

  * ubuntu: overlayfs -- fix missmerge of vfs_open changes
    - LP: #1122094, #1147678

 -- Steve Conklin <sconklin@canonical.com>  Fri, 08 Mar 2013 12:50:52 -0600

linux (3.5.0-26.42) quantal-proposed; urgency=low

  [Steve Conklin]

  * Release Tracking Bug
    - LP: #1152715

  [ Andy Whitcroft ]

  * ubuntu: overlayfs -- fix missmerge of vfs_open changes
    - LP: #1122094, #1147678

 -- Steve Conklin <sconklin@canonical.com>  Fri, 08 Mar 2013 12:50:52 -0600

linux (3.5.0-26.40) quantal-proposed; urgency=low

  [Brad Figg]

  * Release Tracking Bug
    - LP: #1133429

  [ Andy Whitcroft ]

  * ubuntu: overlayfs -- fix missmerge of vfs_open changes
    - LP: #1122094

  [ Ian Campbell ]

  * SAUCE: xen/netback: shutdown the ring if it contains garbage.
    - LP: #1117325
    - CVE-2013-0216
  * SAUCE: netback: correct netbk_tx_err to handle wrap around.
    - LP: #1117325
    - CVE-2013-0216
  * SAUCE: xen/netback: don't leak pages on failure in
    xen_netbk_tx_check_gop.
    - LP: #1117331
    - CVE-2013-0217
  * SAUCE: xen/netback: free already allocated memory on failure in
    xen_netbk_get_requests
    - LP: #1117331
    - CVE-2013-0217

  [ Jan Beulich ]

  * SAUCE: xen-pciback: rate limit error messages from
    xen_pcibk_enable_msi{, x}()
    - LP: #1117336
    - CVE-2013-0231

  [ Tim Gardner ]

  * [Config] CONFIG_SATA_AHCI=m
    - LP: #1056563
  * SAUCE: rt2x00: rt2x00pci_regbusy_read() - only print register access
    failure once
    - LP: #1128840

  [ Upstream Kernel Changes ]

  * Revert "USB: Handle warm reset failure on empty port."
    - LP: #1131944
  * xen: Fix stack corruption in xen_failsafe_callback for 32bit PVOPS
    guests.
    - LP: #1102374
    - CVE-2013-0190
  * virtio-blk: Don't free ida when disk is in use
    - LP: #1119885
  * ioat: Fix DMA memory sync direction correct flag
    - LP: #1119885
  * PCI: pciehp: Use per-slot workqueues to avoid deadlock
    - LP: #1119885
  * PCI/AER: pci_get_domain_bus_and_slot() call missing required
    pci_dev_put()
    - LP: #1119885
  * xen/grant-table: correctly initialize grant table version 1
    - LP: #1119885
  * serial:ifx6x60:Delete SPI timer when shut down port
    - LP: #1119885
  * tty: 8250_dw: Fix inverted arguments to serial_out in IRQ handler
    - LP: #1119885
  * drm/i915: Invalidate the relocation presumed_offsets along the slow
    path
    - LP: #1119885
  * ARM: 7627/1: Predicate preempt logic on PREEMP_COUNT not PREEMPT alone
    - LP: #1119885
  * staging: vt6656: Fix inconsistent structure packing
    - LP: #1119885
  * 8250/16?50: Add support for Broadcom TruManage redirected serial port
    - LP: #1119885
  * KVM: PPC: Emulate dcbf
    - LP: #1119885
  * staging: wlan-ng: Fix clamping of returned SSID length
    - LP: #1119885
  * USB: option: blacklist network interface on ONDA MT8205 4G LTE
    - LP: #1119885
  * USB: option: add TP-LINK HSUPA Modem MA180
    - LP: #1119885
  * ALSA: hda - Fix mute led for another HP machine
    - LP: #1096789, #1119885
  * usb: dwc3: gadget: fix ep->maxburst for ep0
    - LP: #1119885
  * ACPI / cpuidle: Fix NULL pointer issues when cpuidle is disabled
    - LP: #1119885
  * ACPI / processor: Get power info before updating the C-states
    - LP: #1119885
  * ARM: DMA: Fix struct page iterator in dma_cache_maint() to work with
    sparsemem
    - LP: #1119885
  * evm: checking if removexattr is not a NULL
    - LP: #1119885
  * ALSA: hda - Add Conexant CX20755/20756/20757 codec IDs
    - LP: #1119885
  * ftrace: Be first to run code modification on modules
    - LP: #1119885
  * i2c: mxs: Fix type of error code
    - LP: #1119885
  * USB: UHCI: fix IRQ race during initialization
    - LP: #1119885
  * async: fix __lowest_in_progress()
    - LP: #1119885
  * fs/cifs/cifs_dfs_ref.c: fix potential memory leakage
    - LP: #1119885
  * ARM: at91: rm9200: remake the BGA as default version
    - LP: #1119885
  * Bluetooth: Fix sending HCI commands after reset
    - LP: #1119885
  * Bluetooth: Fix incorrect strncpy() in hidp_setup_hid()
    - LP: #1119885
  * ath9k_htc: Fix memory leak
    - LP: #1119885
  * ath9k: do not link receive buffers during flush
    - LP: #1119885
  * ath9k: add a better fix for the rx tasklet vs rx flush race
    - LP: #1119885
  * ath9k: fix rx flush handling
    - LP: #1119885
  * brcmsmac: increase timer reference count for new timers only
    - LP: #1119885
  * ath9k: remove sc->rx.rxbuflock to fix a deadlock
    - LP: #1119885
  * ath9k: disable the tasklet before taking the PCU lock
    - LP: #1119885
  * ASoC: wm2200: correct mixer values and text
    - LP: #1119885
  * mac80211: fix FT roaming
    - LP: #1119885
  * mac80211: synchronize scan off/on-channel and PS states
    - LP: #1119885
  * efi, x86: Pass a proper identity mapping in efi_call_phys_prelog
    - LP: #1119885
  * iwlegacy: fix IBSS cleanup
    - LP: #1119885
  * ath9k_hw: fix calibration issues on chainmask that don't include chain
    0
    - LP: #1119885
  * ath9k_hw: fix chain swap setting when setting rx chainmask to 5
    - LP: #1119885
  * mwifiex: fix typo in PCIe adapter NULL check
    - LP: #1119885
  * drm/i915: Disable AsyncFlip performance optimisations
    - LP: #1119885
  * drm/i915: GFX_MODE Flush TLB Invalidate Mode must be '1' for scanline
    waits
    - LP: #1119885
  * iommu/intel: disable DMAR for g4x integrated gfx
    - LP: #1119885
  * drm/i915: dump UTS_RELEASE into the error_state
    - LP: #1119885
  * ALSA: hda - Add a fixup for Packard-Bell desktop with ALC880
    - LP: #1119885
  * drm/radeon: fix cursor corruption on DCE6 and newer
    - LP: #1119885
  * radeon_display: Use pointer return error codes
    - LP: #1119885
  * drm/radeon: fix error path in kpage allocation
    - LP: #1119885
  * drm/radeon: fix a rare case of double kfree
    - LP: #1119885
  * x86/msr: Add capabilities check
    - LP: #1119885
  * x86, efi: Set runtime_version to the EFI spec revision
    - LP: #1119885
  * can: c_can: fix invalid error codes
    - LP: #1119885
  * can: ti_hecc: fix invalid error codes
    - LP: #1119885
  * can: pch_can: fix invalid error codes
    - LP: #1119885
  * ALSA: usb-audio: fix invalid length check for RME and other UAC 2
    devices
    - LP: #1119885
  * smp: Fix SMP function call empty cpu mask race
    - LP: #1119885
  * IOMMU, AMD Family15h Model10-1Fh erratum 746 Workaround
    - LP: #1119885
  * xfs: Fix possible use-after-free with AIO
    - LP: #1119885
  * powerpc/book3e: Disable interrupt after preempt_schedule_irq
    - LP: #1119885
  * ALSA: hda - Fix non-snoop page handling
    - LP: #1119885
  * EDAC: Test correct variable in ->store function
    - LP: #1119885
  * NFS: Fix error reporting in nfs_xdev_mount
    - LP: #1119885
  * NFS: Don't silently fail setattr() requests on mountpoints
    - LP: #1119885
  * NFSv4.1: Handle NFS4ERR_DELAY when resetting the NFSv4.1 session
    - LP: #1119885
  * drivers/firmware/dmi_scan.c: check dmi version when get system uuid
    - LP: #1119885
  * drivers/firmware/dmi_scan.c: fetch dmi version from SMBIOS if it exists
    - LP: #1119885
  * ahci: Add support for Enmotus Bobcat device.
    - LP: #1119885
  * ahci: Fix lack of command retry after a success error handler.
    - LP: #1119885
  * x86/Sandy Bridge: mark arrays in __init functions as __initconst
    - LP: #1119885
  * x86/Sandy Bridge: Sandy Bridge workaround depends on CONFIG_PCI
    - LP: #1119885
  * drm/i915: Implement WaDisableHiZPlanesWhenMSAAEnabled
    - LP: #1119885
  * ahci: Add identifiers for ASM106x devices
    - LP: #1119885
  * module: fix symbol waiting when module fails before init
    - LP: #1119885
  * module: wait when loading a module which is currently initializing.
    - LP: #1119885
  * module: add new state MODULE_STATE_UNFORMED.
    - LP: #1119885
  * module: put modules in list much earlier.
    - LP: #1119885
  * module: fix missing module_mutex unlock
    - LP: #1119885
  * intel_idle: Don't register CPU notifier if we are not running.
    - LP: #1119885
  * xfs: fix periodic log flushing
    - LP: #1119885
  * gspca_kinect: add Kinect for Windows USB id
    - LP: #1119885
  * ARM: 7628/1: head.S: map one extra section for the ATAG/DTB area
    - LP: #1119885
  * Linux 3.5.7.5
    - LP: #1119885
  * net: fix infinite loop in __skb_recv_datagram()
    - LP: #1129184
    - CVE-2013-0290
  * vhost: fix length for cross region descriptor
    - LP: #1130951
    - CVE-2013-0311
  * xhci: Fix isoc TD encoding.
    - LP: #1131944
  * xhci: Fix TD size for isochronous URBs.
    - LP: #1131944
  * drivers: xhci: fix incorrect bit test
    - LP: #1131944
  * USB: XHCI: fix memory leak of URB-private data
    - LP: #1131944
  * usb: Prevent dead ports when xhci is not enabled
    - LP: #1131944
  * usb: Using correct way to clear usb3.0 device's remote wakeup feature.
    - LP: #1131944
  * sched/rt: Use root_domain of rt_rq not current processor
    - LP: #1131944
  * USB: EHCI: fix timer bug affecting port resume
    - LP: #1131944
  * regulator: max8998: fix incorrect min_uV value for ldo10
    - LP: #1131944
  * drm/radeon: fix MC blackout on evergreen+
    - LP: #1131944
  * drm/radeon: add WAIT_UNTIL to the non-VM safe regs list for cayman/TN
    - LP: #1131944
  * rtlwifi: Fix the usage of the wrong variable in usb.c
    - LP: #1131944
  * e1000e: enable ECC on I217/I218 to catch packet buffer memory errors
    - LP: #1131944
  * drm/radeon: add quirk for RV100 board
    - LP: #1131944
  * USB: qcserial: add Telit Gobi QDL device
    - LP: #1131944
  * USB: option: add support for Telit LE920
    - LP: #1131944
  * drm/radeon: fix backend map setup on 1 RB sumo boards
    - LP: #1131944
  * drm/radeon: protect against div by 0 in backend setup
    - LP: #1131944
  * mwifiex: fix incomplete scan in case of IE parsing error
    - LP: #1131944
  * USB: EHCI: fix bug in scheduling periodic split transfers
    - LP: #1131944
  * x86-64: Replace left over sti/cli in ia32 audit exit code
    - LP: #1131944
  * drm/radeon/evergreen+: wait for the MC to settle after MC blackout
    - LP: #1131944
  * Bluetooth: Fix handling of unexpected SMP PDUs
    - LP: #1131944
  * drm/radeon: Calling object_unrefer() when creating fb failure
    - LP: #1131944
  * drm/radeon: prevent crash in the ring space allocation
    - LP: #1131944
  * target: Fix divide by zero bug in fabric_max_sectors for unconfigured
    devices
    - LP: #1131944
  * digsig: Fix memory leakage in digsig_verify_rsa()
    - LP: #1131944
  * can: c_can: Set reserved bit in IFx_MASK2 to 1 on write
    - LP: #1131944
  * USB: ftdi_sio: add PID/VID entries for ELV WS 300 PC II
    - LP: #1131944
  * USB: option: add Changhong CH690
    - LP: #1131944
  * USB: ftdi_sio: add Zolix FTDI PID
    - LP: #1131944
  * USB: storage: Define a new macro for USB storage match rules
    - LP: #1131944
  * USB: storage: optimize to match the Huawei USB storage devices and
    support new switch command
    - LP: #1131944
  * rtlwifi: Fix scheduling while atomic bug
    - LP: #1131944
  * nilfs2: fix fix very long mount time issue
    - LP: #1131944
  * mm/hugetlb: set PTE as huge in hugetlb_change_protection and
    remove_migration_pte
    - LP: #1131944
  * drivers/rtc/rtc-isl1208.c: call rtc_update_irq() from the alarm irq
    handler
    - LP: #1131944
  * drivers/rtc/rtc-pl031.c: fix the missing operation on enable
    - LP: #1131944
  * virtio_console: Don't access uninitialized data.
    - LP: #1131944
  * HID: usbhid: quirk for Formosa IR receiver
    - LP: #1131944
  * kernel/resource.c: fix stack overflow in __reserve_region_with_split()
    - LP: #1131944
  * net: prevent setting ttl=0 via IP_TTL
    - LP: #1131944
  * ipv6: fix the noflags test in addrconf_get_prefix_route
    - LP: #1131944
  * MAINTAINERS: Stephen Hemminger email change
    - LP: #1131944
  * ipv6: fix header length calculation in ip6_append_data()
    - LP: #1131944
  * macvlan: fix macvlan_get_size()
    - LP: #1131944
  * net: calxedaxgmac: throw away overrun frames
    - LP: #1131944
  * net/mlx4_en: Fix bridged vSwitch configuration for non SRIOV mode
    - LP: #1131944
  * net/mlx4_core: Set number of msix vectors under SRIOV mode to firmware
    defaults
    - LP: #1131944
  * isdn/gigaset: fix zero size border case in debug dump
    - LP: #1131944
  * netxen: fix off by one bug in netxen_release_tx_buffer()
    - LP: #1131944
  * r8169: remove the obsolete and incorrect AMD workaround
    - LP: #1131944
  * net: loopback: fix a dst refcounting issue
    - LP: #1131944
  * pktgen: correctly handle failures when adding a device
    - LP: #1131944
  * ipv6: do not create neighbor entries for local delivery
    - LP: #1131944
  * via-rhine: Fix bugs in NAPI support.
    - LP: #1131944
  * packet: fix leakage of tx_ring memory
    - LP: #1131944
  * atm/iphase: rename fregt_t -> ffreg_t
    - LP: #1131944
  * sctp: refactor sctp_outq_teardown to insure proper re-initalization
    - LP: #1131944
  * net: sctp: sctp_setsockopt_auth_key: use kzfree instead of kfree
    - LP: #1131944
  * net: sctp: sctp_endpoint_free: zero out secret key data
    - LP: #1131944
  * tcp: frto should not set snd_cwnd to 0
    - LP: #1131944
  * tcp: fix for zero packets_in_flight was too broad
    - LP: #1131944
  * tg3: Avoid null pointer dereference in tg3_interrupt in netconsole mode
    - LP: #1131944
  * tg3: Fix crc errors on jumbo frame receive
    - LP: #1131944
  * s390/timer: avoid overflow when programming clock comparator
    - LP: #1131944
  * x86: Do not leak kernel page mapping locations
    - LP: #1131944
  * x86/apic: Work around boot failure on HP ProLiant DL980 G7 Server
    systems
    - LP: #1131944
  * drivers/rtc/rtc-pl031.c: restore ST variant functionality
    - LP: #1131944
  * mm: don't overwrite mm->def_flags in do_mlockall()
    - LP: #1131944
  * x86/mm: Check if PUD is large when validating a kernel address
    - LP: #1131944
  * PCI/PM: Clean up PME state when removing a device
    - LP: #1131944
  * efi: Clear EFI_RUNTIME_SERVICES rather than EFI_BOOT by "noefi" boot
    parameter
    - LP: #1131944
  * mm: fix pageblock bitmap allocation
    - LP: #1131944
  * Linux 3.5.7.6
    - LP: #1131944

 -- Brad Figg <brad.figg@canonical.com>  Tue, 26 Feb 2013 08:44:21 -0800

linux (3.5.0-25.39) quantal-proposed; urgency=low

  [Brad Figg]

  * Release Tracking Bug
    - LP: #1132885

  [ Upstream Kernel Changes ]

  * sock_diag: Fix out-of-bounds access to sock_diag_handlers[]

 -- Brad Figg <brad.figg@canonical.com>  Mon, 25 Feb 2013 09:04:12 -0800

linux (3.5.0-25.38) quantal-proposed; urgency=low

  [Luis Henriques]

  * Release Tracking Bug
    - LP: #1129472

  [ Upstream Kernel Changes ]

  * ptrace: introduce signal_wake_up_state() and ptrace_signal_wake_up()
    - LP: #1119885, #1129192
    - CVE-2013-0871
  * ptrace: ensure arch_ptrace/ptrace_request can never race with SIGKILL
    - LP: #1119885, #1129192
    - CVE-2013-0871
  * wake_up_process() should be never used to wakeup a TASK_STOPPED/TRACED
    task
    - LP: #1119885, #1129192
    - CVE-2013-0871

 -- Luis Henriques <luis.henriques@canonical.com>  Mon, 18 Feb 2013 21:57:04 +0000

linux (3.5.0-24.37) quantal-proposed; urgency=low

  [Luis Henriques]

  * Release Tracking Bug
    - LP: #1117492

  [ Tim Gardner ]

  * [Config] CONFIG_ALX=m for x86 only
    - LP: #927782

 -- Luis Henriques <luis.henriques@canonical.com>  Wed, 06 Feb 2013 17:29:44 +0000

linux (3.5.0-24.36) quantal-proposed; urgency=low

  [Luis Henriques]

  * Release Tracking Bug
    - LP: #1116501

  [ Adam Lee ]

  * [Config] Enable RTSX_PCI modules
    - LP: #1057089

  [ Andy Whitcroft ]

  * [Config] enable various HVC consoles
    - LP: #1102206

  [ Brad Figg ]

  * Revert "SAUCE: samsung-laptop: disable in UEFI mode"
    - LP: #1111689

  [ Herton Ronaldo Krzesinski ]

  * [Config] updateconfigs for 3.5.7.3 stable update
  * d-i: Add mellanox ethernet drivers to nic-modules
    - LP: #1015339

  [ Kamal Mostafa ]

  * SAUCE: alx driver import script
    - LP: #927782

  [ Qualcomm Atheros, Inc ]

  * SAUCE: alx: Update to heads/master
    - LP: #927782

  [ Seth Forshee ]

  * SAUCE: samsung-laptop: Add quirk for broken acpi_video backlight on
    N250P
    - LP: #1086921

  [ Stefan Bader ]

  * (config) Move 9p modules into generic package
    - LP: #1107658

  [ Tim Gardner ]

  * [debian] Remove dangling symlink from headers package
    - LP: #1112442
  * [config] CONFIG_ALX=m
    - LP: #927782
  * [Config] Add alx to d-i nic-modules
    - LP: #927782

  [ Upstream Kernel Changes ]

  * Revert "8139cp: revert "set ring address before enabling receiver""
    - LP: #1102417
  * Revert "ath9k_hw: Update AR9003 high_power tx gain table"
    - LP: #1102417
  * Revert "drm/i915: no lvds quirk for Zotac ZDBOX SD ID12/ID13"
    - LP: #1102417
  * Revert "ALSA: hda - Shut up pins at power-saving mode with Conexnat
    codecs"
    - LP: #1106966, #886975
  * be2net: don't call vid_config() when there's no vlan config
    - LP: #1083088
  * be2net: cleanup be_vid_config()
    - LP: #1083088
  * be2net: do not modify PCI MaxReadReq size
    - LP: #1083088
  * be2net: fix reporting number of actual rx queues
    - LP: #1083088
  * be2net: do not use SCRATCHPAD register
    - LP: #1083088
  * be2net: Fix driver load for VFs for Lancer
    - LP: #1083088
  * be2net: Explicitly clear the reserved field in the Tx Descriptor
    - LP: #1083088
  * be2net: Regression bug wherein VFs creation broken for multiple cards.
    - LP: #1083088
  * be2net: Fix to trim skb for padded vlan packets to workaround an ASIC
    Bug
    - LP: #1083088
  * be2net: Fix Endian
    - LP: #1083088
  * be2net: Fix error while toggling autoneg of pause parameters
    - LP: #1083088
  * be2net : Fix die temperature stat for Lancer
    - LP: #1083088
  * be2net: Fix initialization sequence for Lancer
    - LP: #1083088
  * be2net: Activate new FW after FW download for Lancer
    - LP: #1083088
  * be2net: Fix cleanup path when EQ creation fails
    - LP: #1083088
  * be2net: Enable RSS UDP hashing for Lancer and Skyhawk
    - LP: #1083088
  * be2net: dont pull too much data in skb linear part
    - LP: #1083088
  * be2net: Fix VF driver load for Lancer
    - LP: #1083088
  * be2net: Ignore physical link async event for Lancer
    - LP: #1083088
  * be2net: Fix to parse RSS hash from Receive completions correctly.
    - LP: #1083088
  * netpoll: revert 6bdb7fe3104 and fix be_poll() instead
    - LP: #1083088
  * be2net: create RSS rings even in multi-channel configs
    - LP: #1083088
  * be2net: fix max VFs reported by HW
    - LP: #1083088
  * be2net: fix FW default for VF tx-rate
    - LP: #1083088
  * be2net: fixup malloc/free of adapter->pmac_id
    - LP: #1083088
  * be2net: fix wrong handling of be_setup() failure in be_probe()
    - LP: #1083088
  * be2net: cleanup code related to be_link_status_query()
    - LP: #1083088
  * be2net: fix vfs enumeration
    - LP: #1083088
  * be2net: Remove code that stops further access to BE NIC based on UE
    bits
    - LP: #1083088
  * mtip32xx: Add support for new devices
    - LP: #1099913
  * mtip32xx: Handle NCQ commands during the security locked state
    - LP: #1099913
  * mtip32xx: Increase timeout for standby command
    - LP: #1099913
  * mtip32xx: Proper reporting of write protect status on big-endian
    - LP: #1099913
  * mtip32xx: Change printk to pr_xxxx
    - LP: #1099913
  * mtip32xx: Remove dead code
    - LP: #1099913
  * mtip32xx: fix user_buffer check in exec_drive_command
    - LP: #1099913
  * mtip32xx:Added appropriate timeout value for secure erase
    - LP: #1099913
  * mtip32xx: fix potential crash on SEC_ERASE_UNIT
    - LP: #1099913
  * mtip32xx: Fix to make lba address correct in big-endian systems
    - LP: #1099913
  * mtip32xx: Fix incorrect mask used for erase mode
    - LP: #1099913
  * mtip32xx: fix shift larger than type warning
    - LP: #1099913
  * mtip32xx: fix potential NULL pointer dereference in
    mtip_timeout_function()
    - LP: #1099913
  * mtip32xx: Fix padding issue
    - LP: #1099913
  * KVM: PPC: e500: fix allocation size error on g2h_tlb1_map
    - LP: #1102417
  * s390/kvm: dont announce RRBM support
    - LP: #1102417
  * cgroup: cgroup_subsys->fork() should be called after the task is added
    to css_set
    - LP: #1102417
  * freezer: add missing mb's to freezer_count() and freezer_should_skip()
    - LP: #1102417
  * ath9k_hw: Enable hw PLL power save for AR9462
    - LP: #1102417
  * usb: gadget: tcm_usb_gadget: NULL terminate the FS descriptor list
    - LP: #1102417
  * usb: gadget: network: fix bind() error path
    - LP: #1102417
  * usb: gadget: midi: free hs descriptors
    - LP: #1102417
  * usb: gadget: phonet: free requests in pn_bind()'s error path
    - LP: #1102417
  * usb: gadget: uvc: fix error path in uvc_function_bind()
    - LP: #1102417
  * x86: hpet: Fix masking of MSI interrupts
    - LP: #1102417
  * usb: musb: cppi_dma: export cppi_interrupt()
    - LP: #1102417
  * iscsi-target: Fix bug in handling of ExpStatSN ACK during u32
    wrap-around
    - LP: #1102417
  * iscsi-target: Always send a response before terminating iSCSI
    connection
    - LP: #1102417
  * SUNRPC: Fix validity issues with rpc_pipefs sb->s_fs_info
    - LP: #1102417
  * ext4: fix memory leak in ext4_xattr_set_acl()'s error path
    - LP: #1102417
  * ARM: mm: use pteval_t to represent page protection values
    - LP: #1102417
  * perf test: fix a build error on builtin-test
    - LP: #1102417
  * USB: fix endpoint-disabling for failed config changes
    - LP: #1102417
  * genirq: Always force thread affinity
    - LP: #1102417
  * xhci: Fix conditional check in bandwidth calculation.
    - LP: #1102417
  * xHCI: Fix TD Size calculation on 1.0 hosts.
    - LP: #1102417
  * xhci: fix null-pointer dereference when destroying half-built segment
    rings
    - LP: #1102417
  * xhci: Extend Fresco Logic MSI quirk.
    - LP: #1102417
  * usb: host: xhci: Stricter conditional for Z1 system models for
    Compliance Mode Patch
    - LP: #1102417
  * Staging: bcm: Add two products and remove an existing product.
    - LP: #1102417
  * rcu: Fix batch-limit size problem
    - LP: #1102417
  * ext4: init pagevec in ext4_da_block_invalidatepages
    - LP: #1102417
  * powerpc: Fix CONFIG_RELOCATABLE=y CONFIG_CRASH_DUMP=n build
    - LP: #1102417
  * ftrace: Clear bits properly in reset_iter_read()
    - LP: #1102417
  * cdc-acm: implement TIOCSSERIAL to avoid blocking close(2)
    - LP: #1102417
  * ACPI / battery: Correct battery capacity values on Thinkpads
    - LP: #1102417
  * cgroup: remove incorrect dget/dput() pair in cgroup_create_dir()
    - LP: #1102417
  * Bluetooth: Add support for BCM20702A0 [04ca, 2003]
    - LP: #1102417
  * Bluetooth: Add support for BCM20702A0 [0b05, 17b5]
    - LP: #1102417
  * regulator: wm831x: Set the new rather than old value for DVS VSEL
    - LP: #1102417
  * drm: fix documentation for drm_crtc_set_mode()
    - LP: #1102417
  * mfd: Only unregister platform devices allocated by the mfd core
    - LP: #1102417
  * NFS: Add sequence_priviliged_ops for nfs4_proc_sequence()
    - LP: #1102417
  * drm/i915: make the panel fitter work on pipes B and C on IVB
    - LP: #1102417
  * USB: add new zte 3g-dongle's pid to option.c
    - LP: #1102417
  * ACPI / PM: Add Sony Vaio VPCEB1S1E to nonvs blacklist.
    - LP: #1102417
  * mfd: wm8994: Add support for WM1811 rev E
    - LP: #1102417
  * 8139cp: set ring address after enabling C+ mode
    - LP: #1102417
  * USB: OHCI: workaround for hardware bug: retired TDs not added to the
    Done Queue
    - LP: #1102417
  * USB: option: blacklist network interface on Huawei E173
    - LP: #1102417
  * USB: cp210x: add Virtenio Preon32 device id
    - LP: #1102417
  * usb: ftdi_sio: fixup BeagleBone A5+ quirk
    - LP: #1102417
  * USB: ftdi_sio: Add support for Newport AGILIS motor drivers
    - LP: #1102417
  * qla2xxx: Look up LUN for abort requests
    - LP: #1102417
  * iscsit: use GFP_ATOMIC under spin lock
    - LP: #1102417
  * ASoC: wm8994: Use the same DCS codes for all WM1811 variants
    - LP: #1102417
  * sata_promise: fix hardreset lockdep error
    - LP: #1102417
  * xhci: Add Lynx Point LP to list of Intel switchable hosts
    - LP: #1102417
  * USB: mark uas driver as BROKEN
    - LP: #1102417
  * can: Do not call dev_put if restart timer is running upon close
    - LP: #1102417
  * mlx4_core: Fix potential deadlock in mlx4_eq_int()
    - LP: #1102417
  * xfs: fix stray dquot unlock when reclaiming dquots
    - LP: #1102417
  * KVM: Fix user memslot overlap check
    - LP: #1102417
  * ext4: fix possible use after free with metadata csum
    - LP: #1102417
  * prevent stack buffer overflow in host_reset
    - LP: #1102417
  * mvsas: fix undefined bit shift
    - LP: #1102417
  * qla2xxx: Test and clear FCPORT_UPDATE_NEEDED atomically.
    - LP: #1102417
  * ACPI: do acpisleep dmi check when CONFIG_ACPI_SLEEP is set
    - LP: #1102417
  * ACPI / PNP: Do not crash due to stale pointer use during system resume
    - LP: #1102417
  * ring-buffer: Fix NULL pointer if rb_set_head_page() fails
    - LP: #1102417
  * firewire: net: Fix handling of fragmented multicast/broadcast packets.
    - LP: #1102417
  * HID: Add Apple wireless keyboard 2011 ANSI to special driver list
    - LP: #1102417
  * libata: set dma_mode to 0xff in reset
    - LP: #1102417
  * s390/cio: fix pgid reserved check
    - LP: #1102417
  * Bluetooth: Add missing lock nesting notation
    - LP: #1102417
  * Bluetooth: cancel power_on work when unregistering the device
    - LP: #1102417
  * Input: wacom - fix touch support for Bamboo Fun CTH-461
    - LP: #1102417
  * ALSA: usb-audio: Avoid autopm calls after disconnection
    - LP: #1102417
  * ALSA: usb-audio: Fix missing autopm for MIDI input
    - LP: #1102417
  * ACPI / video: ignore BIOS initial backlight value for HP Folio 13-2000
    - LP: #1102417
  * mac80211: introduce IEEE80211_HW_TEARDOWN_AGGR_ON_BAR_FAIL
    - LP: #1102417
  * Revert: "rt2x00: Don't let mac80211 send a BAR when an AMPDU subframe
    fails"
    - LP: #1102417
  * x86,AMD: Power driver support for AMD's family 16h processors
    - LP: #1102417
  * target/file: Fix 32-bit highmem breakage for SGL -> iovec mapping
    - LP: #1102417
  * drm/i915: Close race between processing unpin task and queueing the
    flip
    - LP: #1102417
  * cgroup_rm_file: don't delete the uncreated files
    - LP: #1102417
  * pnpacpi: fix incorrect TEST_ALPHA() test
    - LP: #1102417
  * drm/radeon: stop page faults from hanging the system (v2)
    - LP: #1102417
  * drm/radeon/dce32+: use fractional fb dividers for high clocks
    - LP: #1102417
  * drm/radeon: fix eDP clk and lane setup for scaled modes
    - LP: #1102417
  * regmap: debugfs: Avoid overflows for very small reads
    - LP: #1102417
  * b43legacy: Fix firmware loading when driver is built into the kernel
    - LP: #1102417
  * ath9k: ar9003: fix OTP register offsets for AR9340
    - LP: #1102417
  * bcma: mips: fix clearing device IRQ
    - LP: #1102417
  * ath9k_hw: Fix signal strength / channel noise reporting
    - LP: #1102417
  * ath5k: fix tx path skb leaks
    - LP: #1102417
  * b43: fix tx path skb leaks
    - LP: #1102417
  * drm/i915: drop buggy write to FDI_RX_CHICKEN register
    - LP: #1102417
  * drm/i915: disable cpt phase pointer fdi rx workaround
    - LP: #1102417
  * iwlwifi: silently ignore fw flaws in Tx path
    - LP: #1102417
  * iwlwifi: don't handle masked interrupt
    - LP: #1102417
  * mm: dmapool: use provided gfp flags for all dma_alloc_coherent() calls
    - LP: #1102417
  * nfs: don't extend writes to cover entire page if pagecache is invalid
    - LP: #1102417
  * solos-pci: fix double-free of TX skb in DMA mode
    - LP: #1102417
  * ALSA: hda - Add stereo-dmic fixup for Acer Aspire One 522
    - LP: #1102417
  * nfs: don't zero out the rest of the page if we hit the EOF on a DIO
    READ
    - LP: #1102417
  * drm/radeon: fix amd afusion gpu setup aka sumo v2
    - LP: #1102417
  * NFS: avoid NULL dereference in nfs_destroy_server
    - LP: #1102417
  * sbp-target: fix error path in sbp_make_tpg()
    - LP: #1102417
  * target/tcm_fc: fix the lockdep warning due to inconsistent lock state
    - LP: #1102417
  * MIPS: Fix poweroff failure when HOTPLUG_CPU configured.
    - LP: #1102417
  * fix Null pointer dereference on disk error
    - LP: #1102417
  * NFS: Fix calls to drop_nlink()
    - LP: #1102417
  * Input: walkera0701 - fix crash on startup
    - LP: #1102417
  * SUNRPC: continue run over clients list on PipeFS event instead of break
    - LP: #1102417
  * proc: pid/status: show all supplementary groups
    - LP: #1102417
  * CRIS: fix I/O macros
    - LP: #1102417
  * virtio: force vring descriptors to be allocated from lowmem
    - LP: #1102417
  * nfs: fix wrong object type in lockowner_slab
    - LP: #1102417
  * jffs2: hold erase_completion_lock on exit
    - LP: #1102417
  * nfsd: fix v4 reply caching
    - LP: #1102417
  * mtd cs553x_nand: Initialise ecc.strength before nand_scan()
    - LP: #1102417
  * kbuild: Do not remove vmlinux when cleaning external module
    - LP: #1102417
  * ASoC: sigmadsp: Fix endianness conversion issue
    - LP: #1102417
  * nfsd: avoid permission checks on EXCLUSIVE_CREATE replay
    - LP: #1102417
  * x86, 8042: Enable A20 using KBC to fix S3 resume on some MSI laptops
    - LP: #1102417
  * mtd: nand: gpmi: reset BCH earlier, too, to avoid NAND startup problems
    - LP: #1102417
  * ALSA: hda - Fix pin configuration of HP Pavilion dv7
    - LP: #1102417
  * ALSA: hda - Always turn on pins for HDMI/DP
    - LP: #1102417
  * OMAP: board-files: fix i2c_bus for tfp410
    - LP: #1102417
  * i2400m: add Intel 6150 device IDs
    - LP: #1102417
  * ALSA: hda - Fix the wrong pincaps set in ALC861VD dallas/hp fixup
    - LP: #1102417
  * nfsd4: fix oops on unusual readlike compound
    - LP: #1102417
  * qmi_wwan/cdc_ether: add Dell Wireless 5800 (Novatel E362) USB IDs
    - LP: #1102417
  * ARM: missing ->mmap_sem around find_vma() in swp_emulate.c
    - LP: #1102417
  * ARM: 7607/1: realview: fix private peripheral memory base for EB rev. B
    boards
    - LP: #1102417
  * cifs: don't compare uniqueids in cifs_prime_dcache unless server inode
    numbers are in use
    - LP: #1102417
  * intel-iommu: Free old page tables before creating superpage
    - LP: #1102417
  * vfs: d_obtain_alias() needs to use "/" as default name.
    - LP: #1102417
  * mm: fix calculation of dirtyable memory
    - LP: #1102417
  * SGI-XP: handle non-fatal traps
    - LP: #1102417
  * dm persistent data: rename node to btree_node
    - LP: #1102417
  * dm ioctl: prevent unsafe change to dm_ioctl data_size
    - LP: #1102417
  * sis900: fix sis900_set_mode call parameters.
    - LP: #1102417
  * ne2000: add the right platform device
    - LP: #1102417
  * irda: sir_dev: Fix copy/paste typo
    - LP: #1102417
  * ipv4: ip_check_defrag must not modify skb before unsharing
    - LP: #1102417
  * inet_diag: fix oops for IPv4 AF_INET6 TCP SYN-RECV state
    - LP: #1102417
  * inet_diag: validate byte code to prevent oops in inet_diag_bc_run()
    - LP: #1102417
  * inet_diag: avoid unsafe and nonsensical prefix matches in
    inet_diag_bc_run()
    - LP: #1102417
  * inet_diag: validate port comparison byte code to prevent unsafe reads
    - LP: #1102417
  * usb/ipheth: Add iPhone 5 support
    - LP: #1102417
  * bonding: fix race condition in bonding_store_slaves_active
    - LP: #1102417
  * sctp: fix memory leak in sctp_datamsg_from_user() when copy from user
    space fails
    - LP: #1102417
  * sctp: fix -ENOMEM result with invalid user space pointer in sendto()
    syscall
    - LP: #1102417
  * udf: fix memory leak while allocating blocks during write
    - LP: #1102417
  * udf: don't increment lenExtents while writing to a hole
    - LP: #1102417
  * staging: vt6656: [BUG] out of bound array reference in RFbSetPower.
    - LP: #1102417
  * staging: vt6656: 64 bit fixes: use u32 for QWORD definition.
    - LP: #1102417
  * staging: vt6656: 64 bit fixes : correct all type sizes
    - LP: #1102417
  * staging: vt6656: 64 bit fixes: fix long warning messages.
    - LP: #1102417
  * staging: vt6656: 64bit fixes: key.c/h change unsigned long to u32
    - LP: #1102417
  * staging: vt6656: 64bit fixes: vCommandTimerWait change calculation of
    timer.
    - LP: #1102417
  * drm/i915: Flush outstanding unpin tasks before pageflipping
    - LP: #1094173, #1102417
  * ext4: fix extent tree corruption caused by hole punch
    - LP: #1102417
  * ext4: check dioread_nolock on remount
    - LP: #1102417
  * drm/i915: fix flags in dma buf exporting
    - LP: #1102417
  * jbd2: fix assertion failure in jbd2_journal_flush()
    - LP: #1102417
  * drm/radeon: add WAIT_UNTIL to evergreen VM safe reg list
    - LP: #1102417
  * hwmon: (lm73} Detect and report i2c bus errors
    - LP: #1102417
  * ext4: do not try to write superblock on ro remount w/o journal
    - LP: #1102417
  * PCI: Work around Stratus ftServer broken PCIe hierarchy (fix DMI check)
    - LP: #1102417
  * PCI: Reduce Ricoh 0xe822 SD card reader base clock frequency to 50MHz
    - LP: #1102417
  * mm: Fix PageHead when !CONFIG_PAGEFLAGS_EXTENDED
    - LP: #1102417
  * tmpfs mempolicy: fix /proc/mounts corrupting memory
    - LP: #1102417
  * epoll: prevent missed events on EPOLL_CTL_MOD
    - LP: #1102417
  * drm/i915: add some barriers when changing DIPs
    - LP: #1102417
  * drm/i915: make sure we write all the DIP data bytes
    - LP: #1102417
  * RDMA/nes: Fix for terminate timer crash
    - LP: #1102417
  * RDMA/nes: Fix for crash when registering zero length MR for CQ
    - LP: #1102417
  * sparc: huge_ptep_set_* functions need to call set_huge_pte_at()
    - LP: #1102417
  * batman-adv: fix random jitter calculation
    - LP: #1102417
  * inet: Fix kmemleak in tcp_v4/6_syn_recv_sock and
    dccp_v4/6_request_recv_sock
    - LP: #1102417
  * net: sched: integer overflow fix
    - LP: #1102417
  * tcp: fix MSG_SENDPAGE_NOTLAST logic
    - LP: #1102417
  * tcp: implement RFC 5961 3.2
    - LP: #1102417
  * tcp: implement RFC 5961 4.2
    - LP: #1102417
  * tcp: refine SYN handling in tcp_validate_incoming
    - LP: #1102417
  * tcp: tcp_replace_ts_recent() should not be called from
    tcp_validate_incoming()
    - LP: #1102417
  * tcp: RFC 5961 5.2 Blind Data Injection Attack Mitigation
    - LP: #1102417
  * ACPI : do not use Lid and Sleep button for S5 wakeup
    - LP: #1102417
  * aoe: do not call bdi_init after blk_alloc_queue
    - LP: #1102417
  * Input: sentelic - only report position of first finger as ST
    coordinates
    - LP: #1102417
  * Input: gpio_keys - defer probing if GPIO probing is deferred
    - LP: #1102417
  * cifs: adjust sequence number downward after signing NT_CANCEL request
    - LP: #1102417
  * rtlwifi: fix incorrect use of usb_alloc_coherent with usb_control_msg
    - LP: #1102417
  * p54usb: add USB ID for T-Com Sinus 154 data II
    - LP: #1102417
  * ath9k_hw: Fix RX gain initvals for AR9485
    - LP: #1102417
  * p54usb: add USBIDs for two more p54usb devices
    - LP: #1102417
  * powerpc/vdso: Remove redundant locking in update_vsyscall_tz()
    - LP: #1102417
  * powerpc: Add missing NULL terminator to avoid boot panic on PPC40x
    - LP: #1102417
  * drm/radeon: add connector table for Mac G4 Silver
    - LP: #1102417
  * drm/radeon: Properly handle DDC probe for DP bridges
    - LP: #1102417
  * drm/nouveau: fix init with agpgart-uninorth
    - LP: #1102417
  * video: mxsfb: fix crash when unblanking the display
    - LP: #1102417
  * nfs: fix null checking in nfs_get_option_str()
    - LP: #1102417
  * SUNRPC: Ensure that we free the rpc_task after cleanups are done
    - LP: #1102417
  * NFS: Ensure that we free the rpc_task after read and write cleanups are
    done
    - LP: #1102417
  * ACPI / scan: Do not use dummy HID for system bus ACPI nodes
    - LP: #1102417
  * mm: limit mmu_gather batching to fix soft lockups on !CONFIG_PREEMPT
    - LP: #1102417
  * drivers/rtc/rtc-vt8500.c: correct handling of CR_24H bitfield
    - LP: #1102417
  * drivers/rtc/rtc-vt8500.c: fix handling of data passed in struct
    rtc_time
    - LP: #1102417
  * printk: fix incorrect length from print_time() when seconds > 99999
    - LP: #1102417
  * PM: Move disabling/enabling runtime PM to late suspend/early resume
    - LP: #1102417
  * signals: sys_ssetmask() uses uninitialized newmask
    - LP: #1102417
  * ext4: release buffer in failed path in dx_probe()
    - LP: #1102417
  * ALSA: hda - add mute LED for HP Pavilion 17 (Realtek codec)
    - LP: #1096789, #1102417
  * drm/prime: drop reference on imported dma-buf come from gem
    - LP: #1102417
  * i915: ensure that VGA plane is disabled
    - LP: #1102417
  * mvsas: Fix oops when ata commond timeout.
    - LP: #1102417
  * staging: comedi: Kconfig: COMEDI_NI_AT_A2150 should select COMEDI_FC
    - LP: #1102417
  * iscsi-target: Fix CmdSN comparison (use cmd->cmd_sn instead of
    cmd->stat_sn)
    - LP: #1102417
  * Linux 3.5.7.3
    - LP: #1102417
  * usb: gadget: dummy: fix enumeration with g_multi
    - LP: #1106966
  * usb: musb: core: print new line in the driver banner again
    - LP: #1106966
  * ASoC: pcm: allow backend hardware to be freed in pause state
    - LP: #1106966
  * ASoC: wm2200: Fix setting dai format in wm2200_set_fmt
    - LP: #1106966
  * mac80211: fix ibss scanning
    - LP: #1106966
  * mac80211: use del_timer_sync for final sta cleanup timer deletion
    - LP: #1106966
  * mac80211: fix dtim_period in hidden SSID AP association
    - LP: #1106966
  * xhci: Handle HS bulk/ctrl endpoints that don't NAK.
    - LP: #1106966
  * USB: Handle auto-transition from hot to warm reset.
    - LP: #1106966
  * USB: Ignore xHCI Reset Device status.
    - LP: #1106966
  * USB: Allow USB 3.0 ports to be disabled.
    - LP: #1106966
  * USB: Increase reset timeout.
    - LP: #1106966
  * USB: Ignore port state until reset completes.
    - LP: #1106966
  * USB: Handle warm reset failure on empty port.
    - LP: #1106966
  * xhci: Avoid "dead ports", add roothub port polling.
    - LP: #1106966
  * ASoC: wm2200: Remove DSP B and left justified AIF modes
    - LP: #1106966
  * ASoC: wm5100: Remove DSP B and left justified formats
    - LP: #1106966
  * mwifiex: check wait_event_interruptible return value
    - LP: #1106966
  * ASoC: wm2000: Fix sense of speech clarity enable
    - LP: #1106966
  * drm/i915; Only increment the user-pin-count after successfully pinning
    the bo
    - LP: #1106966
  * samsung-laptop: Add quirk for broken acpi_video backlight on N250P
    - LP: #1086921, #1106966
  * sony-laptop: fix SNC buffer calls when SN06 returns Integers
    - LP: #1106966
  * staging: r8712u: Add new device ID
    - LP: #1106966
  * b43: Fix firmware loading when driver is built into the kernel
    - LP: #1106966
  * staging: speakup: avoid out-of-range access in synth_init()
    - LP: #1106966
  * staging: speakup: avoid out-of-range access in synth_add()
    - LP: #1106966
  * staging: comedi: fix minimum AO period for NI 625x and NI 628x
    - LP: #1106966
  * staging: comedi: prevent auto-unconfig of manually configured devices
    - LP: #1106966
  * staging: comedi: comedi_test: fix race when cancelling command
    - LP: #1106966
  * regulator: max8997: Use uV in voltage_map_desc
    - LP: #1106966
  * regulator: max8998: Convert to regulator_list_voltage_linear()
    - LP: #1106966
  * regulator: max8998: Convert to set_voltage_sel and
    regulator_map_voltage_linear
    - LP: #1106966
  * regulator: max8998: Use uV in voltage_map_desc
    - LP: #1106966
  * ALSA: pxa27x: fix ac97 cold reset
    - LP: #1106966
  * ALSA: pxa27x: fix ac97 warm reset
    - LP: #1106966
  * SUNRPC: Ensure we release the socket write lock if the rpc_task exits
    early
    - LP: #1106966
  * target: use correct sense code for LUN communication failure
    - LP: #1106966
  * regulator: max8998: Ensure enough delay time for
    max8998_set_voltage_buck_time_sel
    - LP: #1106966
  * tcm_fc: Do not indicate retry capability to initiators
    - LP: #1106966
  * tcm_fc: Do not report target role when target is not defined
    - LP: #1106966
  * target: Fix use-after-free in LUN RESET handling
    - LP: #1106966
  * target: Release se_cmd when LUN lookup fails for TMR
    - LP: #1106966
  * sh: Fix FDPIC binary loader
    - LP: #1106966
  * USB: option: Add new MEDIATEK PID support
    - LP: #1106966
  * USB: option: blacklist network interface on ZTE MF880
    - LP: #1106966
  * USB: option: add Telekom Speedstick LTE II
    - LP: #1106966
  * USB: option: add Nexpring NP10T terminal id
    - LP: #1106966
  * Add CDC-ACM support for the CX93010-2x UCMxx USB Modem
    - LP: #1106966
  * USB: cdc-acm: Add support for "PSC Scanning, Magellan 800i"
    - LP: #1106966
  * USB: hub: handle claim of enabled remote wakeup after reset
    - LP: #1106966
  * mm: compaction: fix echo 1 > compact_memory return error issue
    - LP: #1106966
  * mm: use aligned zone start for pfn_to_bitidx calculation
    - LP: #1106966
  * mm: bootmem: fix free_all_bootmem_core() with odd bitmap alignment
    - LP: #1106966
  * audit: create explicit AUDIT_SECCOMP event type
    - LP: #1106966
  * USB: Add device quirk for Microsoft VX700 webcam
    - LP: #1106966
  * drm/nouveau: fix blank LVDS screen regression on pre-nv50 cards
    - LP: #1106966
  * drm/nv17-50: restore fence buffer on resume
    - LP: #1106966
  * usb: ftdi_sio: Crucible Technologies COMET Caller ID - pid added
    - LP: #1106966
  * udldrmfb: Fix EDID not working with monitors with EDID extension blocks
    - LP: #1106966
  * udldrmfb: udl_get_edid: usb_control_msg buffer must not be on the stack
    - LP: #1106966
  * udldrmfb: udl_get_edid: drop unneeded i--
    - LP: #1106966
  * s390/time: fix sched_clock() overflow
    - LP: #1106966
  * rt2800usb: Add support for 2001:3c1e (D-Link DWA-125 rev B1) USB Wi-Fi
    adapter
    - LP: #1085351, #1106966
  * drm/radeon: fix NULL pointer dereference in UMS mode
    - LP: #1106966
  * drm/radeon: fix a bogus kfree
    - LP: #1106966
  * ALSA: usb - fix race in creation of M-Audio Fast track pro driver
    - LP: #1095315, #1106966
  * x86/Sandy Bridge: reserve pages when integrated graphics is present
    - LP: #1106966
  * USB: io_ti: Fix NULL dereference in chase_port()
    - LP: #1106966
  * intel-iommu: Prevent devices with RMRRs from being placed into SI
    Domain
    - LP: #1106966
  * igb: release already assigned MSI-X interrupts if setup fails
    - LP: #1106966
  * usb: chipidea: Allow disabling streaming not only in udc mode
    - LP: #1106966
  * sd: Reshuffle init_sd to avoid crash
    - LP: #1106966
  * Linux 3.5.7.4
    - LP: #1106966
  * HID: Add suport for the brightness control keys on HP keyboards
    - LP: #1007575
  * efi: Make 'efi_enabled' a function to query EFI facilities
    - LP: #1111689
  * samsung-laptop: Disable on EFI hardware
    - LP: #1111689
  * inotify, fanotify: replace fsnotify_put_group() with
    fsnotify_destroy_group()
    - LP: #1110605
  * fsnotify: introduce fsnotify_get_group()
    - LP: #1110605
  * fsnotify: use reference counting for groups
    - LP: #1110605
  * fsnotify: take groups mark_lock before mark lock
    - LP: #1110605
  * fanotify: add an extra flag to mark_remove_from_mask that indicates
    wheather a mark should be destroyed
    - LP: #1110605
  * fsnotify: use a mutex instead of a spinlock to protect a groups mark
    list
    - LP: #1110605
  * audit: clean up refcounting in audit-tree
    - LP: #1110605
  * fsnotify: pass group to fsnotify_destroy_mark()
    - LP: #1110605
  * fsnotify: introduce locked versions of fsnotify_add_mark() and
    fsnotify_remove_mark()
    - LP: #1110605
  * fsnotify: dont put marks on temporary list when clearing marks by group
    - LP: #1110605
  * fsnotify: change locking order
    - LP: #1110605
  * drivers/mfd: Add realtek pcie card reader driver
    - LP: #1057089
  * mfd: rtsx: Add output voltage switch hook
    - LP: #1057089
  * mfd: rtsx: Fix oops when rtsx_pci_sdmmc is not probed
    - LP: #1057089
  * mmc: Add realtek pcie sdmmc host driver
    - LP: #1057089
  * mmc: rtsx: Remove a duplicate command in sd_rw_multi
    - LP: #1057089
  * mmc: rtsx: Configure SD_CFG2 register in sd_rw_multi
    - LP: #1057089
  * mmc: rtsx: Explicitely include slab.h in rtsx_pci_sdmmc.c
    - LP: #1057089
  * mmc: rtsx: Call MFD hook to switch output voltage
    - LP: #1057089
  * drivers/memstick: Add realtek pcie memstick host driver
    - LP: #1057089

 -- Luis Henriques <luis.henriques@canonical.com>  Wed, 06 Feb 2013 10:41:09 +0000

linux (3.5.0-23.35) quantal-proposed; urgency=low

  [Luis Henriques]

  * Release Tracking Bug
    - LP: #1103932

  [ Upstream Kernel Changes ]

  * Revert "fsnotify: change locking order"
    - LP: #1101666
  * Revert "fsnotify: dont put marks on temporary list when clearing marks
    by group"
    - LP: #1101666
  * Revert "fsnotify: introduce locked versions of fsnotify_add_mark() and
    fsnotify_remove_mark()"
    - LP: #1101666
  * Revert "fsnotify: pass group to fsnotify_destroy_mark()"
    - LP: #1101666
  * Revert "fsnotify: use a mutex instead of a spinlock to protect a groups
    mark list"
    - LP: #1101666
  * Revert "fanotify: add an extra flag to mark_remove_from_mask that
    indicates wheather a mark should be destroyed"
    - LP: #1101666
  * Revert "fsnotify: take groups mark_lock before mark lock"
    - LP: #1101666
  * Revert "fsnotify: use reference counting for groups"
    - LP: #1101666
  * Revert "fsnotify: introduce fsnotify_get_group()"
    - LP: #1101666
  * radeon/kms: force rn50 chip to always report connected on analog output
    - LP: #1103320

 -- Luis Henriques <luis.henriques@canonical.com>  Thu, 24 Jan 2013 11:06:25 +0000

linux (3.5.0-22.34) quantal-proposed; urgency=low

  [Luis Henriques]

  * Release Tracking Bug
    - LP: #1097343

  [ Chris J Arges ]

  * Revert "SAUCE: fsnotify: dont put marks on temporary list when clearing
    marks by group"
    - LP: #1096137
  * Revert "SAUCE: fsnotify: introduce locked versions of
    fsnotify_add_mark() and fsnotify_remove_mark()"
    - LP: #1096137
  * Revert "SAUCE: fsnotify: pass group to fsnotify_destroy_mark()"
    - LP: #1096137
  * Revert "SAUCE: fsnotify: use a mutex instead of a spinlock to protect a
    groups mark list"
    - LP: #1096137
  * Revert "SAUCE: fanotify: add an extra flag to mark_remove_from_mask
    that indicates wheather a mark should be destroyed"
    - LP: #1096137
  * Revert "SAUCE: fsnotify: take groups mark_lock before mark lock"
    - LP: #1096137
  * Revert "SAUCE: fsnotify: use reference counting for groups"
    - LP: #1096137
  * Revert "SAUCE: fsnotify: introduce fsnotify_get_group()"
    - LP: #1096137

  [ Upstream Kernel Changes ]

  * fsnotify: introduce fsnotify_get_group()
    - LP: #1096137
  * fsnotify: use reference counting for groups
    - LP: #1096137
  * fsnotify: take groups mark_lock before mark lock
    - LP: #1096137
  * fanotify: add an extra flag to mark_remove_from_mask that indicates
    wheather a mark should be destroyed
    - LP: #1096137
  * fsnotify: use a mutex instead of a spinlock to protect a groups mark
    list
    - LP: #1096137
  * fsnotify: pass group to fsnotify_destroy_mark()
    - LP: #1096137
  * fsnotify: introduce locked versions of fsnotify_add_mark() and
    fsnotify_remove_mark()
    - LP: #1096137
  * fsnotify: dont put marks on temporary list when clearing marks by group
    - LP: #1096137
  * fsnotify: change locking order
    - LP: #1096137

 -- Luis Henriques <luis.henriques@canonical.com>  Tue, 08 Jan 2013 17:54:01 +0000

linux (3.5.0-22.33) quantal-proposed; urgency=low

  [Brad Figg]

  * Release Tracking Bug
    - LP: #1095349

  [ Chris J Arges ]

  * SAUCE: add eeprom_bad_csum_allow module parameter
    - LP: #1070182

  [ Colin Ian King ]

  * SAUCE: samsung-laptop: disable in UEFI mode
    - LP: #1040557

  [ Kees Cook ]

  * SAUCE: exec: do not leave bprm->interp on stack
    - LP: #1068888
    - CVE-2012-4530

  [ Leann Ogasawara ]

  * Add ceph to linux-image for virtual instances
    - LP: #1063784

  [ Lino Sanfilippo ]

  * SAUCE: fsnotify: introduce fsnotify_get_group()
    - LP: #922906
  * SAUCE: fsnotify: use reference counting for groups
    - LP: #922906
  * SAUCE: fsnotify: take groups mark_lock before mark lock
    - LP: #922906
  * SAUCE: fanotify: add an extra flag to mark_remove_from_mask that
    indicates wheather a mark should be destroyed
    - LP: #922906
  * SAUCE: fsnotify: use a mutex instead of a spinlock to protect a groups
    mark list
    - LP: #922906
  * SAUCE: fsnotify: pass group to fsnotify_destroy_mark()
    - LP: #922906
  * SAUCE: fsnotify: introduce locked versions of fsnotify_add_mark() and
    fsnotify_remove_mark()
    - LP: #922906
  * SAUCE: fsnotify: dont put marks on temporary list when clearing marks
    by group
    - LP: #922906

  [ Tomas Hozza ]

  * SAUCE: tools: hv: Netlink source address validation allows DoS
    - LP: #1084777
    - CVE-2012-5532

  [ Upstream Kernel Changes ]

  * Revert "Staging: Android alarm: IOCTL command encoding fix"
    - LP: #1091251
  * Revert "sched, autogroup: Stop going ahead if autogroup is disabled"
    - LP: #1091251
  * Revert "serial: omap: fix software flow control"
    - LP: #1091251
  * drm/i915: EBUSY status handling added to i915_gem_fault().
    - LP: #1087302
  * MISC: hpilo, remove pci_disable_device
    - LP: #1087860
  * asix: Adds support for Lenovo 10/100 USB dongle.
    - LP: #1087480
  * hpsa: gen8plus Smart Array IDs
    - LP: #1089623
  * KVM: x86: invalid opcode oops on SET_SREGS with OSXSAVE bit set
    (CVE-2012-4461)
    - LP: #1089604
    - CVE-2012-4461
  * gpio-timberdale: fix a potential wrapping issue
    - LP: #1091251
  * cfg80211: fix antenna gain handling
    - LP: #1091251
  * drm/i915: fix overlay on i830M
    - LP: #1091251
  * drm/i915: clear the entire sdvo infoframe buffer
    - LP: #1091251
  * mac80211: use blacklist for duplicate IE check
    - LP: #1091251
  * mac80211: Only process mesh config header on frames that RA_MATCH
    - LP: #1091251
  * mac80211: don't inspect Sequence Control field on control frames
    - LP: #1091251
  * gpiolib: Don't return -EPROBE_DEFER to sysfs, or for invalid gpios
    - LP: #1091251
  * qla2xxx: Update target lookup session tables when a target session
    changes
    - LP: #1091251
  * mac80211: fix SSID copy on IBSS JOIN
    - LP: #1091251
  * wireless: drop invalid mesh address extension frames
    - LP: #1091251
  * mac80211: check management frame header length
    - LP: #1091251
  * mac80211: verify that skb data is present
    - LP: #1091251
  * mac80211: make sure data is accessible in EAPOL check
    - LP: #1091251
  * target: Fix double-free of se_cmd in target_complete_tmr_failure
    - LP: #1091251
  * ext4: fix unjournaled inode bitmap modification
    - LP: #1091251
  * ath9k: fix stale pointers potentially causing access to free'd skbs
    - LP: #1091251
  * floppy: don't call alloc_ordered_workqueue inside the alloc_disk loop
    - LP: #1091251
  * floppy: do put_disk on current dr if blk_init_queue fails
    - LP: #1091251
  * floppy: properly handle failure on add_disk loop
    - LP: #1091251
  * ALSA: PCM: Fix some races at disconnection
    - LP: #1091251
  * ALSA: usb-audio: Fix races at disconnection
    - LP: #1091251
  * ALSA: usb-audio: Use rwsem for disconnect protection
    - LP: #1091251
  * ALSA: usb-audio: Fix races at disconnection in mixer_quirks.c
    - LP: #1091251
  * ALSA: Add a reference counter to card instance
    - LP: #1091251
  * ALSA: Avoid endless sleep after disconnect
    - LP: #1091251
  * xen/gntdev: don't leak memory from IOCTL_GNTDEV_MAP_GRANT_REF
    - LP: #1091251
  * rt2800: validate step value for temperature compensation
    - LP: #1091251
  * ath9k: Test for TID only in BlockAcks while checking tx status
    - LP: #1091251
  * md/raid1: Fix assembling of arrays containing Replacements.
    - LP: #1091251
  * Input: tsc40 - remove wrong announcement of pressure support
    - LP: #1091251
  * HID: microsoft: fix invalid rdesc for 3k kbd
    - LP: #1091251
  * xen/mmu: Use Xen specific TLB flush instead of the generic one.
    - LP: #1091251
  * NFS: Wait for session recovery to finish before returning
    - LP: #1091251
  * NFSv4.1: We must release the sequence id when we fail to get a session
    slot
    - LP: #1091251
  * NFSv4: nfs4_locku_done must release the sequence id
    - LP: #1091251
  * NFS: fix bug in legacy DNS resolver.
    - LP: #1091251
  * nfsv3: Make v3 mounts fail with ETIMEDOUTs instead EIO on mountd
    timeouts
    - LP: #1091251
  * nfs: Show original device name verbatim in /proc/*/mount{s,info}
    - LP: #1091251
  * target: Don't return success from module_init() if setup fails
    - LP: #1091251
  * target: Avoid integer overflow in se_dev_align_max_sectors()
    - LP: #1091251
  * iscsi-target: Fix missed wakeup race in TX thread
    - LP: #1091251
  * target: Fix incorrect usage of nested IRQ spinlocks in ABORT_TASK path
    - LP: #1091251
  * DRM/Radeon: Fix Load Detection on legacy primary DAC.
    - LP: #1091251
  * ixgbe: PTP get_ts_info missing software support
    - LP: #1091251
  * drm/udl: fix stride issues scanning out stride != width*bpp
    - LP: #1091251
  * crypto: cryptd - disable softirqs in cryptd_queue_worker to prevent
    data corruption
    - LP: #1091251
  * module: fix out-by-one error in kallsyms
    - LP: #1091251
  * cifs: fix potential buffer overrun in cifs.idmap handling code
    - LP: #1091251
  * ptp: update adjfreq callback description
    - LP: #1091251
  * ALSA: hda: Cirrus: Fix coefficient index for beep configuration
    - LP: #1091251
  * ALSA: HDA: Fix digital microphone on CS420x
    - LP: #1091251
  * ALSA: hda - Force to reset IEC958 status bits for AD codecs
    - LP: #1091251, #359361
  * hwmon: (w83627ehf) Force initial bank selection
    - LP: #1091251
  * drm: restore open_count if drm_setup fails
    - LP: #1091251
  * ALSA: hda - Fix empty DAC filling in patch_via.c
    - LP: #1091251
  * ALSA: hda - Fix invalid connections in VT1802 codec
    - LP: #1091251
  * xen/events: fix RCU warning, or Call idle notifier after irq_enter()
    - LP: #1091251
  * mmc: sdhci: fix NULL dereference in sdhci_request() tuning
    - LP: #1091251
  * ALSA: hda - Improve HP depop when system enter to S3
    - LP: #1091251
  * ALSA: hda - Add new codec ALC668 and ALC900 (default name ALC1150)
    - LP: #1091251
  * ALSA: Fix card refcount unbalance
    - LP: #1091251
  * drm/radeon/cayman: add some missing regs to the VM reg checker
    - LP: #1091251
  * drm/radeon/si: add some missing regs to the VM reg checker
    - LP: #1091251
  * xfs: fix buffer shudown reference count mismatch
    - LP: #1091251
  * xfs: fix reading of wrapped log data
    - LP: #1091251
  * virtio: Don't access index after unregister.
    - LP: #1091251
  * fanotify: fix missing break
    - LP: #1091251
  * mm: bugfix: set current->reclaim_state to NULL while returning from
    kswapd()
    - LP: #1091251
  * drm/vmwgfx: Fix hibernation device reset
    - LP: #1091251
  * drm/vmwgfx: Fix a case where the code would BUG when trying to pin GMR
    memory
    - LP: #1091251
  * UBIFS: introduce categorized lprops counter
    - LP: #1091251
  * UBIFS: fix mounting problems after power cuts
    - LP: #1091251
  * USB: usb_wwan: fix bulk-urb allocation
    - LP: #1091251
  * ARM: dt: tegra: fix length of pad control and mux registers
    - LP: #1091251
  * futex: Handle futex_pi OWNER_DIED take over correctly
    - LP: #1091251
  * mac80211: sync acccess to tx_filtered/ps_tx_buf queues
    - LP: #1091251
  * iwlwifi: handle DMA mapping failures
    - LP: #1091251
  * ASoC: wm8978: pll incorrectly configured when codec is master
    - LP: #1091251
  * ASoC: cs42l52: fix the return value of cs42l52_set_fmt()
    - LP: #1091251
  * Bluetooth: Fix having bogus entries in mgmt_read_index_list reply
    - LP: #1091251
  * mac80211: don't send null data packet when not associated
    - LP: #1091251
  * ASoC: dapm: Use card_list during DAPM shutdown
    - LP: #1091251
  * ASoC: core: Double control update err for snd_soc_put_volsw_sx
    - LP: #1091251
  * mac80211: call skb_dequeue/ieee80211_free_txskb instead of
    __skb_queue_purge
    - LP: #1091251
  * ALSA: hda - Add a missing quirk entry for iMac 9,1
    - LP: #1091251
  * s390/signal: set correct address space control
    - LP: #1091251
  * wireless: allow 40 MHz on world roaming channels 12/13
    - LP: #1091251
  * drm/i915/sdvo: clean up connectors on intel_sdvo_init() failures
    - LP: #1091251
  * s390/gup: add missing TASK_SIZE check to get_user_pages_fast()
    - LP: #1091251
  * USB: option: add Novatel E362 and Dell Wireless 5800 USB IDs
    - LP: #1091251
  * USB: option: add Alcatel X220/X500D USB IDs
    - LP: #1091251
  * i2c-mux-pinctrl: Fix probe error path
    - LP: #1091251
  * ALSA: usb-audio: Fix mutex deadlock at disconnection
    - LP: #1091251
  * drm/radeon: fix logic error in atombios_encoders.c
    - LP: #1091251
  * ttm: Clear the ttm page allocated from high memory zone correctly
    - LP: #1091251
  * ARM: imx: ehci: fix host power mask bit
    - LP: #1091251
  * memcg: oom: fix totalpages calculation for memory.swappiness==0
    - LP: #1091251
  * memcg: fix hotplugged memory zone oops
    - LP: #1091251
  * tmpfs: fix shmem_getpage_gfp() VM_BUG_ON
    - LP: #1091251
  * tmpfs: change final i_blocks BUG to WARNING
    - LP: #1091251
  * mtd: ofpart: Fix incorrect NULL check in parse_ofoldpart_partitions()
    - LP: #1091251
  * mtd: slram: invalid checking of absolute end address
    - LP: #1091251
  * jffs2: Fix lock acquisition order bug in jffs2_write_begin
    - LP: #1091251
  * isci: copy fis 0x34 response into proper buffer
    - LP: #1091251
  * mac80211: deinitialize ibss-internals after emptiness check
    - LP: #1091251
  * iwlwifi: fix monitor mode FCS flag
    - LP: #1091251
  * fix virtual aliasing issue in get_shared_area()
    - LP: #1091251
  * rtlwifi: rtl8192cu: Add new USB ID
    - LP: #1091251
  * mwifiex: fix system hang issue in cmd timeout error case
    - LP: #1091251
  * mwifiex: report error to MMC core if we cannot suspend
    - LP: #1091251
  * xfs: drop buffer io reference when a bad bio is built
    - LP: #1091251
  * m68k: fix sigset_t accessor functions
    - LP: #1091251
  * ALSA: ua101, usx2y: fix broken MIDI output
    - LP: #1091251
  * sparc64: not any error from do_sigaltstack() should fail rt_sigreturn()
    - LP: #1091251
  * reiserfs: Fix lock ordering during remount
    - LP: #1091251
  * reiserfs: Protect reiserfs_quota_on() with write lock
    - LP: #1091251
  * reiserfs: Protect reiserfs_quota_write() with write lock
    - LP: #1091251
  * reiserfs: Move quota calls out of write lock
    - LP: #1091251
  * md: Reassigned the parameters if read_seqretry returned true in func
    md_is_badblock.
    - LP: #1091251
  * md: Avoid write invalid address if read_seqretry returned true.
    - LP: #1091251
  * drm/radeon/dce4+: don't use radeon_crtc for vblank callback
    - LP: #1091251
  * drm/radeon: properly handle mc_stop/mc_resume on evergreen+ (v2)
    - LP: #1091251
  * drm/radeon: properly track the crtc not_enabled case
    evergreen_mc_stop()
    - LP: #1091251
  * radeon: add AGPMode 1 quirk for RV250
    - LP: #1091251
  * x86, efi: Fix processor-specific memcpy() build error
    - LP: #1091251
  * x86-32: Fix invalid stack address while in softirq
    - LP: #1091251
  * x86-32: Export kernel_stack_pointer() for modules
    - LP: #1091251
  * x86, microcode, AMD: Add support for family 16h processors
    - LP: #1091251
  * ALSA: hda - Add new codec ALC283 ALC290 support
    - LP: #1091251
  * ALSA: hda - Add support for Realtek ALC292
    - LP: #1081466, #1091251
  * selinux: fix sel_netnode_insert() suspicious rcu dereference
    - LP: #1091251
  * drm/radeon: add new SI pci id
    - LP: #1091251
  * md/raid10: close race that lose writes lost when replacement completes.
    - LP: #1091251
  * md/raid10: decrement correct pending counter when writing to
    replacement.
    - LP: #1091251
  * fix user-triggerable panic on parisc
    - LP: #1091251
  * dm: fix deadlock with request based dm and queue request_fn recursion
    - LP: #1091251
  * block: Don't access request after it might be freed
    - LP: #1091251
  * PM / QoS: fix wrong error-checking condition
    - LP: #1091251
  * i7300_edac: Fix error flag testing
    - LP: #1091251
  * iwlwifi: fix the basic CCK rates calculation
    - LP: #1091251
  * Dove: Attempt to fix PMU/RTC interrupts
    - LP: #1091251
  * Dove: Fix irq_to_pmu()
    - LP: #1091251
  * ARM: Kirkwood: Update PCI-E fixup
    - LP: #1091251
  * jbd: Fix lock ordering bug in journal_unmap_buffer()
    - LP: #1091251
  * can: peak_usb: fix hwtstamp assignment
    - LP: #1091251
  * can: bcm: initialize ifindex for timeouts without previous frame
    reception
    - LP: #1091251
  * writeback: put unused inodes to LRU after writeback completion
    - LP: #1091251
  * futex: avoid wake_futex() for a PI futex_q
    - LP: #1091251
  * mm/vmemmap: fix wrong use of virt_to_page
    - LP: #1091251
  * mm: vmscan: fix endless loop in kswapd balancing
    - LP: #1091251
  * mm: soft offline: split thp at the beginning of soft_offline_page()
    - LP: #1091251
  * x86, fpu: Avoid FPU lazy restore after suspend
    - LP: #1091251
  * workqueue: exit rescuer_thread() as TASK_RUNNING
    - LP: #1091251
  * Revert misapplied "mmc: sh-mmcif: avoid oops on spurious interrupts"
    - LP: #1091251
  * mmc: sh-mmcif: avoid oops on spurious interrupts (second try)
    - LP: #1091251
  * tmpfs: fix shared mempolicy leak
    - LP: #1091251
  * HID: microsoft: do not use compound literal - fix build
    - LP: #1091251
  * ACPI video: Ignore errors after _DOD evaluation.
    - LP: #1091251
  * SUNRPC: Fix a UDP transport regression
    - LP: #1091251
  * SUNRPC: Set alloc_slot for backchannel tcp ops
    - LP: #1091251
  * sparc64: fix ptrace interaction with force_successful_syscall_return()
    - LP: #1091251
  * sparc64: Like x86 we should check current->mm during perf backtrace
    generation.
    - LP: #1091251
  * sparc64: Fix bit twiddling in sparc_pmu_enable_event().
    - LP: #1091251
  * sparc64: do not clobber personality flags in sys_sparc64_personality()
    - LP: #1091251
  * sparc64: Be less verbose during vmemmap population.
    - LP: #1091251
  * netlink: add reference of module in netlink_dump_start
    - LP: #1091251
  * infiniband: pass rdma_cm module to netlink_dump_start
    - LP: #1091251
  * net: remove skb recycling
    - LP: #1091251
  * net: Fix skb_under_panic oops in neigh_resolve_output
    - LP: #1091251
  * skge: Add DMA mask quirk for Marvell 88E8001 on ASUS P5NSLI motherboard
    - LP: #1091251
  * vlan: don't deliver frames for unknown vlans to protocols
    - LP: #1091251
  * RDS: fix rds-ping spinlock recursion
    - LP: #1091251
  * tcp: resets are misrouted
    - LP: #1091251
  * ipv6: addrconf: fix /proc/net/if_inet6
    - LP: #1091251
  * drm/i915: Use cpu relocations if the object is in the GTT but not
    mappable
    - LP: #1091251
  * floppy: destroy floppy workqueue before cleaning up the queue
    - LP: #1091251
  * drm/nouveau: silence modesetting spam on pre-gf8 chipsets
    - LP: #1091251
  * drm/nouveau: fix suspend/resume when in headless mode
    - LP: #1091251
  * drm/nouveau: headless mode by default if pci class != vga display
    - LP: #1091251
  * sky2: Fix for interrupt handler
    - LP: #1091251
  * batman-adv: Fix broadcast packet CRC calculation
    - LP: #1091251
  * drm/radeon: fix typo in evergreen_mc_resume()
    - LP: #1091251
  * GFS2: Test bufdata with buffer locked and gfs2_log_lock held
    - LP: #1091251
  * USB: mos7840: remove unused variable
    - LP: #1091251
  * sctp: fix call to SCTP_CMD_PROCESS_SACK in sctp_cmd_interpreter()
    - LP: #1091251
  * netlink: use kfree_rcu() in netlink_release()
    - LP: #1091251
  * tcp: fix FIONREAD/SIOCINQ
    - LP: #1091251
  * ipv6: Set default hoplimit as zero.
    - LP: #1091251
  * net: usb: Fix memory leak on Tx data path
    - LP: #1091251
  * drivers/net/ethernet/nxp/lpc_eth.c: Call mdiobus_unregister before
    mdiobus_free
    - LP: #1091251
  * l2tp: fix oops in l2tp_eth_create() error path
    - LP: #1091251
  * tcp-repair: Handle zero-length data put in rcv queue
    - LP: #1091251
  * net: inet_diag -- Return error code if protocol handler is missed
    - LP: #1091251
  * af-packet: fix oops when socket is not present
    - LP: #1091251
  * ipv6: send unsolicited neighbour advertisements to all-nodes
    - LP: #1091251
  * r8169: allow multicast packets on sub-8168f chipset.
    - LP: #1091251
  * r8169: Fix WoL on RTL8168d/8111d.
    - LP: #1091251
  * r8169: use unlimited DMA burst for TX
    - LP: #1091251
  * netfilter: Mark SYN/ACK packets as invalid from original direction
    - LP: #1091251
  * netfilter: Validate the sequence number of dataless ACK packets as well
    - LP: #1091251
  * netfilter: nf_nat: don't check for port change on ICMP tuples
    - LP: #1091251
  * ipv4: avoid undefined behavior in do_ip_setsockopt()
    - LP: #1091251
  * ipv6: setsockopt(IPIPPROTO_IPV6, IPV6_MINHOPCOUNT) forgot to set return
    value
    - LP: #1091251
  * net: correct check in dev_addr_del()
    - LP: #1091251
  * net-rps: Fix brokeness causing OOO packets
    - LP: #1091251
  * tcp: fix retransmission in repair mode
    - LP: #1091251
  * GFS2: Don't call file_accessed() with a shared glock
    - LP: #1091251
  * get_dvb_firmware: fix download site for tda10046 firmware
    - LP: #1091251
  * ixgbe: add support for X540-AT1
    - LP: #1091251
  * fimc-lite: Don't use mutex_lock_interruptible() in device release()
    - LP: #1091251
  * NFC: pn533: Fix use after free
    - LP: #1091251
  * NFC: pn533: Fix mem leak in pn533_in_dep_link_up
    - LP: #1091251
  * HID: add quirk for Freescale i.MX28 ROM recovery
    - LP: #1091251
  * NFC: Fix nfc_llcp_local chained list insertion
    - LP: #1091251
  * bas_gigaset: fix pre_reset handling
    - LP: #1091251
  * watchdog: using u64 in get_sample_period()
    - LP: #1091251
  * sata_svw: check DMA start bit before reset
    - LP: #1091251
  * bnx2x: remove redundant warning log
    - LP: #1091251
  * x86, amd: Disable way access filter on Piledriver CPUs
    - LP: #1091251
  * telephony: ijx: buffer overflow in ixj_write_cid()
    - LP: #1091251
  * i915: Quirk no_lvds on Gigabyte GA-D525TUD ITX motherboard
    - LP: #1091251
  * drm/i915: Add no-lvds quirk for Supermicro X7SPA-H
    - LP: #1091251
  * ACPI: missing break
    - LP: #1091251
  * 8139cp: revert "set ring address before enabling receiver"
    - LP: #1091251
  * ASoC: dmaengine: Correct Makefile when sound is built as module
    - LP: #1091251
  * i82975x_edac: Fix dimm label initialization
    - LP: #1091251
  * drm/i915: do not ignore eDP bpc settings from vbt
    - LP: #1091251
  * drm/i915: do not default to 18 bpp for eDP if missing from VBT
    - LP: #1091251
  * Input: matrix-keymap - provide proper module license
    - LP: #1091251
  * Linux 3.5.7.2
    - LP: #1091251
  * exec: use -ELOOP for max recursion depth
    - LP: #1068888
    - CVE-2012-4530
  * ALSA: hda - bug fix for invalid connection list of Haswell HDMI codec
    pins
    - LP: #1095242

 -- Brad Figg <brad.figg@canonical.com>  Wed, 02 Jan 2013 12:24:40 -0800

linux (3.5.0-21.32) quantal-proposed; urgency=low

  [ Luis Henriques ]

  * Release Tracking Bug
    - LP: #1088979
  * SAUCE: i915_hsw: move i915_hsw_enabled symbol to intel_ips
    - LP: #1087622

 -- Luis Henriques <luis.henriques@canonical.com>  Tue, 11 Dec 2012 16:55:32 +0000

linux (3.5.0-20.31) quantal-proposed; urgency=low

  [Luis Henriques]

  * Release Tracking Bug
    - LP: #1086759

  [ Ben Widawsky ]

  * SAUCE: i915_hsw: Include #define I915_PARAM_HAS_WAIT_TIMEOUT
    - LP: #1085245
  * SAUCE: i915_hsw: Include #define DRM_I915_GEM_CONTEXT_[CREATE,DESTROY]
    - LP: #1085245
  * SAUCE: i915_hsw: drm/i915: add register read IOCTL
    - LP: #1085245
  * SAUCE: i915_hsw: Include #define i915_execbuffer2_[set,get]_context_id
    - LP: #1085245

  [ Chris Wilson ]

  * SAUCE: i915_hsw: Include #define I915_GEM_PARAM_HAS_SEMAPHORES
    - LP: #1085245
  * SAUCE: i915_hsw: Include #define I915_PARAM_HAS_SECURE_BATCHES
    - LP: #1085245

  [ Daniel Vetter ]

  * SAUCE: i915_hsw: drm/i915: call intel_enable_gtt
    - LP: #1085245
  * SAUCE: i915_hsw: drm: add helper to sort panels to the head of the
    connector list
    - LP: #1085245
  * SAUCE: i915_hsw: drm: extract dp link bw helpers
    - LP: #1085245
  * SAUCE: i915_hsw: drm: extract drm_dp_max_lane_count helper
    - LP: #1085245
  * SAUCE: i915_hsw: drm: dp helper: extract drm_dp_channel_eq_ok
    - LP: #1085245
  * SAUCE: i915_hsw: drm: extract helpers to compute new training values
    from sink request
    - LP: #1085245
  * SAUCE: i915_hsw: drm: dp helper: extract drm_dp_clock_recovery_ok
    - LP: #1085245

  [ Dave Airlie ]

  * SAUCE: i915_hsw: Include #define I915_PARAM_HAS_PRIME_VMAP_FLUSH
    - LP: #1085245

  [ Leann Ogasawara ]

  * SAUCE: i915_hsw: Provide an ubuntu/i915 driver for Haswell graphics
    - LP: #1085245
  * SAUCE: i915_hsw: Revert "drm: Make the .mode_fixup() operations mode
    argument a const pointer" for ubuntu/i915 driver
    - LP: #1085245
  * SAUCE: i915_hsw: Rename ubuntu/i915 driver i915_hsw
    - LP: #1085245
  * SAUCE: i915_hsw: Only support Haswell with ubuntu/i915 driver
    - LP: #1085245
  * SAUCE: i915_hsw: Include #define DRM_I915_GEM_WAIT
    - LP: #1085245
  * SAUCE: i915_hsw: drm: extract dp link train delay functions from radeon
    - LP: #1085245
  * SAUCE: i915_hsw: drm/dp: Update DPCD defines
    - LP: #1085245
  * SAUCE: i915_hsw: Update intel_ips.h file location
    - LP: #1085245
  * SAUCE: i915_hsw: Provide updated drm_mm.h and drm_mm.c for ubuntu/i915
    - LP: #1085245
  * SAUCE: i915_hsw: drm/i915: Replace the array of pages with a
    scatterlist
    - LP: #1085245
  * SAUCE: i915_hsw: drm/i915: Replace the array of pages with a
    scatterlist
    - LP: #1085245
  * SAUCE: i915_hsw: drm/i915: Stop using AGP layer for GEN6+
    - LP: #1085245
  * SAUCE: i915_hsw: Add i915_hsw_gpu_*() calls for ubuntu/i915
    - LP: #1085245
  * i915_hsw: [Config] Enable CONFIG_DRM_I915_HSW=m
    - LP: #1085245

  [ Paulo Zanoni ]

  * SAUCE: drm/i915: fix hsw_fdi_link_train "retry" code
    - LP: #1085245
  * SAUCE: drm/i915: reject modes the LPT FDI receiver can't handle
    - LP: #1085245
  * SAUCE: drm/i915: add support for mPHY destination on intel_sbi_{read,
    write}
    - LP: #1085245
  * SAUCE: drm/i915: add lpt_init_pch_refclk
    - LP: #1085245
  * SAUCE: drm/i915: set the LPT FDI RX polarity reversal bit when needed
    - LP: #1085245

  [ Tim Gardner ]

  * Revert "SAUCE: SECCOMP: audit: always report seccomp violations"
    - LP: #1079469

  [ Upstream Kernel Changes ]

  * Revert "cgroup: Drop task_lock(parent) on cgroup_fork()"
    - LP: #1084539
  * Revert "cgroup: Remove task_lock() from cgroup_post_fork()"
    - LP: #1084539
  * Revert "x86/mm: Fix the size calculation of mapping tables"
    - LP: #1084539
  * Revert "SUNRPC: Ensure we close the socket on EPIPE errors too..."
    - LP: #1084539
  * Revert "ath9k_hw: Updated AR9003 tx gain table for 5GHz"
    - LP: #1084539
  * Revert "sched: Add missing call to calc_load_exit_idle()"
    - LP: #1084539
  * net: fix secpath kmemleak
    - LP: #1065434
  * seccomp: forcing auditing of kill condition
    - LP: #1079469
  * e1000e: add device IDs for i218
    - LP: #1081796
  * bonding: Bonding driver does not consider the gso_max_size/gso_max_segs
    setting of slave devices.
    - LP: #1078184
  * mm/hotplug: correctly add new zone to all other nodes' zone lists
    - LP: #1079860
    - CVE-2012-5517
  * xen: enable platform-pci only in a Xen guest
    - LP: #1081054
  * udf: fix retun value on error path in udf_load_logicalvol
    - LP: #1084539
  * usb: gadget: at91_udc: fix dt support
    - LP: #1084539
  * netfilter: nf_nat_sip: fix incorrect handling of EBUSY for RTCP
    expectation
    - LP: #1084539
  * netfilter: nf_nat_sip: fix via header translation with multiple
    parameters
    - LP: #1084539
  * netfilter: nf_ct_expect: fix possible access to uninitialized timer
    - LP: #1084539
  * netfilter: xt_limit: have r->cost != 0 case work
    - LP: #1084539
  * netfilter: nf_conntrack: fix racy timer handling with reliable events
    - LP: #1084539
  * netfilter: nfnetlink_log: fix NLA_PUT macro removal bug
    - LP: #1084539
  * MIPS: ath79: Fix CPU/DDR frequency calculation for SRIF PLLs
    - LP: #1084539
  * jbd: Fix assertion failure in commit code due to lacking transaction
    credits
    - LP: #1084539
  * nfsd4: fix nfs4 stateid leak
    - LP: #1084539
  * NFSD: pass null terminated buf to kstrtouint()
    - LP: #1084539
  * mfd: 88pm860x: Move _IO resources out of ioport_ioresource
    - LP: #1084539
  * target: support zero allocation length in INQUIRY
    - LP: #1084539
  * target: fix truncation of mode data, support zero allocation length
    - LP: #1084539
  * target: fix return code in target_core_init_configfs error path
    - LP: #1084539
  * powerpc/eeh: Lock module while handling EEH event
    - LP: #1084539
  * SUNRPC: Ensure that the TCP socket is closed when in CLOSE_WAIT
    - LP: #1084539
  * ext4: remove erroneous ext4_superblock_csum_set() in update_backups()
    - LP: #1084539
  * block: remove the duplicated setting for congestion_threshold
    - LP: #1084539
  * block: lift the initial queue bypass mode on blk_register_queue()
    instead of blk_init_allocated_queue()
    - LP: #1084539
  * block: fix request_queue->flags initialization
    - LP: #1084539
  * viafb: don't touch clock state on OLPC XO-1.5
    - LP: #1084539
  * qla2xxx: Fix endianness of task management response code
    - LP: #1084539
  * iscsi-target: Correctly set 0xffffffff field within ISCSI_OP_REJECT PDU
    - LP: #1084539
  * drm/i915: use adjusted_mode instead of mode for checking the 6bpc force
    flag
    - LP: #1084539
  * kbuild: Do not package /boot and /lib in make tar-pkg
    - LP: #1084539
  * module: taint kernel when lve module is loaded
    - LP: #1084539
  * mtd: nand: allow NAND_NO_SUBPAGE_WRITE to be set from driver
    - LP: #1084539
  * nfsd4: don't pin clientids to pseudoflavors
    - LP: #1084539
  * lockd: use rpc client's cl_nodename for id encoding
    - LP: #1084539
  * pnfsblock: fix partial page buffer wirte
    - LP: #1084539
  * pnfsblock: fix non-aligned DIO read
    - LP: #1084539
  * pnfsblock: fix non-aligned DIO write
    - LP: #1084539
  * target/file: Re-enable optional fd_buffered_io=1 operation
    - LP: #1084539
  * iscsi-target: Add explicit set of cache_dynamic_acls=1 for TPG
    demo-mode
    - LP: #1084539
  * iscsit: remove incorrect unlock in iscsit_build_sendtargets_resp
    - LP: #1084539
  * iscsi-target: Bump defaults for nopin_timeout + nopin_response_timeout
    values
    - LP: #1084539
  * drivers/dma/dmaengine.c: lower the priority of 'failed to get' dma
    channel message
    - LP: #1084539
  * ath9k: use ieee80211_free_txskb
    - LP: #1084539
  * ALSA: hda - Fix hang caused by race during suspend.
    - LP: #1084539
  * ACPI: EC: Make the GPE storm threshold a module parameter
    - LP: #1084539
  * ACPI: EC: Add a quirk for CLEVO M720T/M730T laptop
    - LP: #1084539
  * mmc: sdhci-s3c: fix the wrong number of max bus clocks
    - LP: #1084539
  * mac80211: use ieee80211_free_txskb to fix possible skb leaks
    - LP: #1084539
  * ARM: OMAP: counter: add locking to read_persistent_clock
    - LP: #1084539
  * ARM: vfp: fix saving d16-d31 vfp registers on v6+ kernels
    - LP: #1084539
  * scsi_debug: Fix off-by-one bug when unmapping region
    - LP: #1084539
  * storvsc: Account for in-transit packets in the RESET path
    - LP: #1084539
  * firewire: cdev: fix user memory corruption (i386 userland on amd64
    kernel)
    - LP: #1084539
  * timers: Fix endless looping between cascade() and internal_add_timer()
    - LP: #1084539
  * timekeeping: Cast raw_interval to u64 to avoid shift overflow
    - LP: #1084539
  * video/udlfb: fix line counting in fb_write
    - LP: #1084539
  * tmpfs,ceph,gfs2,isofs,reiserfs,xfs: fix fh_len checking
    - LP: #1084539
  * ALSA: hda - Add missing hda_gen_spec to struct via_spec
    - LP: #1084539
  * ALSA: hda - Fix memory leaks at error path in patch_cirrus.c
    - LP: #1084539
  * autofs4 - fix reset pending flag on mount fail
    - LP: #1084539
  * pktgen: fix crash when generating IPv6 packets
    - LP: #1084539
  * md/raid10: use correct limit variable
    - LP: #1084539
  * mips,kgdb: fix recursive page fault with CONFIG_KPROBES
    - LP: #1084539
  * kdb,vt_console: Fix missed data due to pager overruns
    - LP: #1084539
  * xen/bootup: allow read_tscp call for Xen PV guests.
    - LP: #1084539
  * xen/bootup: allow {read|write}_cr8 pvops call.
    - LP: #1084539
  * libceph: eliminate connection state "DEAD"
    - LP: #1084539
  * libceph: kill bad_proto ceph connection op
    - LP: #1084539
  * libceph: rename socket callbacks
    - LP: #1084539
  * libceph: rename kvec_reset and kvec_add functions
    - LP: #1084539
  * libceph: embed ceph messenger structure in ceph_client
    - LP: #1084539
  * libceph: start separating connection flags from state
    - LP: #1084539
  * libceph: start tracking connection socket state
    - LP: #1084539
  * libceph: provide osd number when creating osd
    - LP: #1084539
  * libceph: set CLOSED state bit in con_init
    - LP: #1084539
  * libceph: embed ceph connection structure in mon_client
    - LP: #1084539
  * libceph: drop connection refcounting for mon_client
    - LP: #1084539
  * libceph: init monitor connection when opening
    - LP: #1084539
  * libceph: fully initialize connection in con_init()
    - LP: #1084539
  * libceph: tweak ceph_alloc_msg()
    - LP: #1084539
  * libceph: have messages point to their connection
    - LP: #1084539
  * libceph: have messages take a connection reference
    - LP: #1084539
  * libceph: make ceph_con_revoke() a msg operation
    - LP: #1084539
  * libceph: make ceph_con_revoke_message() a msg op
    - LP: #1084539
  * libceph: fix overflow in __decode_pool_names()
    - LP: #1084539
  * libceph: fix overflow in osdmap_decode()
    - LP: #1084539
  * libceph: fix overflow in osdmap_apply_incremental()
    - LP: #1084539
  * libceph: transition socket state prior to actual connect
    - LP: #1084539
  * libceph: fix NULL dereference in reset_connection()
    - LP: #1084539
  * libceph: use con get/put methods
    - LP: #1084539
  * libceph: drop ceph_con_get/put helpers and nref member
    - LP: #1084539
  * libceph: encapsulate out message data setup
    - LP: #1084539
  * libceph: encapsulate advancing msg page
    - LP: #1084539
  * libceph: don't mark footer complete before it is
    - LP: #1084539
  * libceph: move init_bio_*() functions up
    - LP: #1084539
  * libceph: move init of bio_iter
    - LP: #1084539
  * libceph: don't use bio_iter as a flag
    - LP: #1084539
  * libceph: SOCK_CLOSED is a flag, not a state
    - LP: #1084539
  * libceph: don't change socket state on sock event
    - LP: #1084539
  * libceph: just set SOCK_CLOSED when state changes
    - LP: #1084539
  * libceph: don't touch con state in con_close_socket()
    - LP: #1084539
  * libceph: clear CONNECTING in ceph_con_close()
    - LP: #1084539
  * libceph: clear NEGOTIATING when done
    - LP: #1084539
  * libceph: define and use an explicit CONNECTED state
    - LP: #1084539
  * libceph: separate banner and connect writes
    - LP: #1084539
  * libceph: distinguish two phases of connect sequence
    - LP: #1084539
  * libceph: small changes to messenger.c
    - LP: #1084539
  * libceph: add some fine ASCII art
    - LP: #1084539
  * libceph: set peer name on con_open, not init
    - LP: #1084539
  * libceph: initialize mon_client con only once
    - LP: #1084539
  * libceph: allow sock transition from CONNECTING to CLOSED
    - LP: #1084539
  * libceph: initialize msgpool message types
    - LP: #1084539
  * libceph: prevent the race of incoming work during teardown
    - LP: #1084539
  * libceph: report socket read/write error message
    - LP: #1084539
  * libceph: fix mutex coverage for ceph_con_close
    - LP: #1084539
  * libceph: resubmit linger ops when pg mapping changes
    - LP: #1084539
  * libceph: (re)initialize bio_iter on start of message receive
    - LP: #1084539
  * libceph: protect ceph_con_open() with mutex
    - LP: #1084539
  * libceph: reset connection retry on successfully negotiation
    - LP: #1084539
  * libceph: fix fault locking; close socket on lossy fault
    - LP: #1084539
  * libceph: move msgr clear_standby under con mutex protection
    - LP: #1084539
  * libceph: move ceph_con_send() closed check under the con mutex
    - LP: #1084539
  * libceph: drop gratuitous socket close calls in con_work
    - LP: #1084539
  * libceph: close socket directly from ceph_con_close()
    - LP: #1084539
  * libceph: drop unnecessary CLOSED check in socket state change callback
    - LP: #1084539
  * libceph: replace connection state bits with states
    - LP: #1084539
  * libceph: clean up con flags
    - LP: #1084539
  * libceph: clear all flags on con_close
    - LP: #1084539
  * libceph: fix handling of immediate socket connect failure
    - LP: #1084539
  * libceph: revoke mon_client messages on session restart
    - LP: #1084539
  * libceph: verify state after retaking con lock after dispatch
    - LP: #1084539
  * libceph: avoid dropping con mutex before fault
    - LP: #1084539
  * libceph: change ceph_con_in_msg_alloc convention to be less weird
    - LP: #1084539
  * libceph: recheck con state after allocating incoming message
    - LP: #1084539
  * libceph: fix crypto key null deref, memory leak
    - LP: #1084539
  * libceph: delay debugfs initialization until we learn global_id
    - LP: #1084539
  * libceph: avoid truncation due to racing banners
    - LP: #1084539
  * libceph: only kunmap kmapped pages
    - LP: #1084539
  * rbd: reset BACKOFF if unable to re-queue
    - LP: #1084539
  * libceph: avoid NULL kref_put when osd reset races with alloc_msg
    - LP: #1084539
  * ceph: fix dentry reference leak in encode_fh()
    - LP: #1084539
  * ceph: Fix oops when handling mdsmap that decreases max_mds
    - LP: #1084539
  * libceph: check for invalid mapping
    - LP: #1084539
  * ceph: avoid 32-bit page index overflow
    - LP: #1084539
  * ASoC: wm2200: Use rev A register patches on rev B
    - LP: #1084539
  * ASoC: wm2200: Fix non-inverted OUT2 mute control
    - LP: #1084539
  * drm/i915: remove useless BUG_ON which caused a regression in 3.5.
    - LP: #1084539
  * USB: Enable LPM after a failed probe.
    - LP: #1084539
  * usb: Don't enable LPM if the exit latency is zero.
    - LP: #1084539
  * usb: Send Set SEL before enabling parent U1/U2 timeout.
    - LP: #1084539
  * ASoC: fsi: don't reschedule DMA from an atomic context
    - LP: #1084539
  * drm/i915: Set guardband clipping workaround bit in the right register.
    - LP: #1084539
  * pcmcia: sharpsl: don't discard sharpsl_pcmcia_ops
    - LP: #1084539
  * hwmon: (coretemp) Add support for Atom CE4110/4150/4170
    - LP: #1084539
  * ALSA: hda - Fix registration race of VGA switcheroo
    - LP: #1084539
  * usb: dwc3: gadget: fix 'endpoint always busy' bug
    - LP: #1084539
  * usb: musb: am35xx: drop spurious unplugging a device
    - LP: #1084539
  * drm/radeon: Don't destroy I2C Bus Rec in radeon_ext_tmds_enc_destroy().
    - LP: #1084539
  * ALSA: hda - Always check array bounds in alc_get_line_out_pfx
    - LP: #1084539
  * NLM: nlm_lookup_file() may return NLMv4-specific error codes
    - LP: #1084539
  * x86: Exclude E820_RESERVED regions and memory holes above 4 GB from
    direct mapping.
    - LP: #1084539
  * SUNRPC: Prevent kernel stack corruption on long values of flush
    - LP: #1084539
  * USB: cdc-acm: fix pipe type of write endpoint
    - LP: #1084539
  * usb: acm: fix the computation of the number of data bits
    - LP: #1084539
  * usb: host: xhci: New system added for Compliance Mode Patch on
    SN65LVPE502CP
    - LP: #1084539
  * USB: option: blacklist net interface on ZTE devices
    - LP: #1084539
  * USB: option: add more ZTE devices
    - LP: #1084539
  * ext4: race-condition protection for
    ext4_convert_unwritten_extents_endio
    - LP: #1084539
  * ext4: fix metadata checksum calculation for the superblock
    - LP: #1084539
  * nohz: Fix idle ticks in cpu summary line of /proc/stat
    - LP: #1084539
  * ring-buffer: Check for uninitialized cpu buffer before resizing
    - LP: #1084539
  * Bluetooth: SMP: Fix setting unknown auth_req bits
    - LP: #1084539
  * oprofile, x86: Fix wrapping bug in op_x86_get_ctrl()
    - LP: #1084539
  * cfg80211/mac80211: avoid state mishmash on deauth
    - LP: #1084539
  * mac80211: check if key has TKIP type before updating IV
    - LP: #1084539
  * mac80211: use ieee80211_free_txskb in a few more places
    - LP: #1084539
  * bcma: fix unregistration of cores
    - LP: #1084539
  * net/wireless: ipw2200: Fix panic occurring in
    ipw_handle_promiscuous_tx()
    - LP: #1084539
  * iwlwifi: fix 6000 series channel switch command
    - LP: #1084539
  * cgroup: notify_on_release may not be triggered in some cases
    - LP: #1084539
  * dt: Document: correct tegra20/30 pinctrl slew-rate name
    - LP: #1084539
  * pinctrl: tegra: set low power mode bank width to 2
    - LP: #1084539
  * pinctrl: tegra: correct bank for pingroup and drv pingroup
    - LP: #1084539
  * s390: fix linker script for 31 bit builds
    - LP: #1084539
  * pinctrl: remove mutex lock in groups show
    - LP: #1084539
  * xen/x86: don't corrupt %eip when returning from a signal handler
    - LP: #1084539
  * ALSA: hda - Fix silent headphone output from Toshiba P200
    - LP: #1084539
  * ext4: Checksum the block bitmap properly with bigalloc enabled
    - LP: #1084539
  * ARM: 7559/1: smp: switch away from the idmap before updating
    init_mm.mm_count
    - LP: #1084539
  * usb hub: send clear_tt_buffer_complete events when canceling TT clear
    work
    - LP: #1084539
  * staging: comedi: amplc_pc236: fix invalid register access during detach
    - LP: #1084539
  * Staging: android: binder: Fix memory leak on thread/process exit
    - LP: #1084539
  * Staging: android: binder: Allow using highmem for binder buffers
    - LP: #1084539
  * ext4: Avoid underflow in ext4_trim_fs()
    - LP: #1084539
  * cpufreq / powernow-k8: Remove usage of smp_processor_id() in
    preemptible code
    - LP: #1084539
  * extcon: Unregister compat class at module unload to fix oops
    - LP: #1084539
  * extcon: unregister compat link on cleanup
    - LP: #1084539
  * pinctrl: fix missing unlock on error in pinctrl_groups_show()
    - LP: #1084539
  * arch/tile: avoid generating .eh_frame information in modules
    - LP: #1084539
  * drm/radeon: add some new SI PCI ids
    - LP: #1084539
  * drm/radeon: add error output if VM CS fails on cayman
    - LP: #1084539
  * xhci: endianness xhci_calculate_intel_u2_timeout
    - LP: #1084539
  * xhci: fix integer overflow
    - LP: #1084539
  * dmaengine: imx-dma: fix missing unlock on error in imxdma_xfer_desc()
    - LP: #1084539
  * x86-64: Fix page table accounting
    - LP: #1084539
  * dmaengine: sirf: fix a typo in dma_prep_interleaved
    - LP: #1084539
  * dmaengine: sirf: fix a typo in moving running dma_desc to active queue
    - LP: #1084539
  * amd64_edac:__amd64_set_scrub_rate(): avoid overindexing scrubrates[]
    - LP: #1084539
  * SUNRPC: Clear the connect flag when socket state is TCP_CLOSE_WAIT
    - LP: #1084539
  * SUNRPC: Prevent races in xs_abort_connection()
    - LP: #1084539
  * SUNRPC: Get rid of the xs_error_report socket callback
    - LP: #1084539
  * iommu/tegra: smmu: Fix deadly typo
    - LP: #1084539
  * ARM: at91/tc: fix typo in the DT document
    - LP: #1084539
  * ARM: at91: at91sam9g10: fix SOC type detection
    - LP: #1084539
  * ARM: at91/i2c: change id to let i2c-gpio work
    - LP: #1084539
  * b43: Fix oops on unload when firmware not found
    - LP: #1084539
  * USB: serial: Fix memory leak in sierra_release()
    - LP: #1084539
  * x86, mm: Trim memory in memblock to be page aligned
    - LP: #1084539
  * x86, mm: Use memblock memory loop instead of e820_RAM
    - LP: #1084539
  * usb-storage: add unusual_devs entry for Casio EX-N1 digital camera
    - LP: #1084539
  * Drivers: hv: Cleanup error handling in vmbus_open()
    - LP: #1084539
  * sysfs: sysfs_pathname/sysfs_add_one: Use strlcat() instead of strcat()
    - LP: #1084539
  * vhost: fix mergeable bufs on BE hosts
    - LP: #1084539
  * USB: metro-usb: fix io after disconnect
    - LP: #1084539
  * USB: whiteheat: fix memory leak in error path
    - LP: #1084539
  * USB: quatech2: fix memory leak in error path
    - LP: #1084539
  * USB: quatech2: fix io after disconnect
    - LP: #1084539
  * USB: opticon: fix DMA from stack
    - LP: #1084539
  * USB: opticon: fix memory leak in error path
    - LP: #1084539
  * USB: mct_u232: fix broken close
    - LP: #1084539
  * USB: sierra: fix memory leak in attach error path
    - LP: #1084539
  * USB: sierra: fix memory leak in probe error path
    - LP: #1084539
  * USB: mos7840: fix urb leak at release
    - LP: #1084539
  * USB: mos7840: fix port-device leak in error path
    - LP: #1084539
  * USB: mos7840: remove NULL-urb submission
    - LP: #1084539
  * USB: mos7840: remove invalid disconnect handling
    - LP: #1084539
  * ehci: fix Lucid nohandoff pci quirk to be more generic with BIOS
    versions
    - LP: #1084539
  * ehci: Add yet-another Lucid nohandoff pci quirk
    - LP: #1084539
  * xhci: Fix potential NULL ptr deref in command cancellation.
    - LP: #1084539
  * freezer: exec should clear PF_NOFREEZE along with PF_KTHREAD
    - LP: #1084539
  * mm: fix XFS oops due to dirty pages without buffers on s390
    - LP: #1084539
  * genalloc: stop crashing the system when destroying a pool
    - LP: #1084539
  * drivers/rtc/rtc-imxdi.c: add missing spin lock initialization
    - LP: #1084539
  * gen_init_cpio: avoid stack overflow when expanding
    - LP: #1084539
  * fs/compat_ioctl.c: VIDEO_SET_SPU_PALETTE missing error check
    - LP: #1084539
  * qmi_wwan/cdc_ether: move Novatel 551 and E362 to qmi_wwan
    - LP: #1084539
  * efi: Defer freeing boot services memory until after ACPI init
    - LP: #1084539
  * x86: efi: Turn off efi_enabled after setup on mixed fw/kernel
    - LP: #1082059, #1084539
  * target: Re-add explict zeroing of INQUIRY bounce buffer memory
    - LP: #1084539
  * ARM: 7566/1: vfp: fix save and restore when running on pre-VFPv3 and
    CONFIG_VFPv3 set
    - LP: #1084539
  * libceph: drop declaration of ceph_con_get()
    - LP: #1084539
  * x86, mm: Find_early_table_space based on ranges that are actually being
    mapped
    - LP: #1084539
  * x86, mm: Undo incorrect revert in arch/x86/mm/init.c
    - LP: #1084539
  * Linux 3.5.7.1
    - LP: #1084539
  * ALSA: hda - Cirrus: Correctly clear line_out_pins when moving to
    speaker
    - LP: #1076840
  * Bluetooth: ath3k: Add support for VAIO VPCEH [0489:e027]
    - LP: #898826
  * i915_hsw: drm/i915: Reserve ioctl numbers for set/get_caching
    - LP: #1085245
  * i915_hsw: drm: Export drm_probe_ddc()
    - LP: #1085245
  * i915_hsw: drm: remove the raw_edid field from struct drm_display_info
    - LP: #1085245
  * i915_hsw: drm/i915: fix hsw uncached pte
    - LP: #1085245
  * i915_hsw: drm/fb-helper: delay hotplug handling when partially bound
    - LP: #1085245
  * i915_hsw: drm/fb helper: don't call drm_crtc_helper_set_config
    - LP: #1085245
  * i915_hsw: drm/fb-helper: don't clobber output routing in setup_crtcs
    - LP: #1085245
  * i915_hsw: drm/fb helper: don't call drm_helper_connector_dpms directly
    - LP: #1085245
  * i915_hsw: drm/edid: Fix potential memory leak in edid_load()
    - LP: #1085245

 -- Luis Henriques <luis.henriques@canonical.com>  Wed, 05 Dec 2012 11:53:06 +0000

linux (3.5.0-19.30) quantal-proposed; urgency=low

  [Luis Henriques]

  * Release Tracking Bug
    - LP: #1078041

  [ Andy Whitcroft ]

  * [Config] update Vcs-git: to point to quantal
    - LP: #1069204

  [ Joseph Salisbury ]

  * SAUCE: ALSA: hda - add quirk for Thinkpad T430
    - LP: #1060372

  [ Tim Gardner ]

  * [Config] CONFIG_USB_OTG=n for all but armel/armhf
    - LP: #1047527
  * [Config] remove ndiswrapper from Provides:
    - LP: #1076395
  * [Config] ONFIG_AMD_IOMMU_V2=m
    - LP: #1071520

  [ Upstream Kernel Changes ]

  * kernel/sys.c: fix stack memory content leak via UNAME26
    - LP: #1065622, #1060521
    - CVE-2012-0957
  * use clamp_t in UNAME26 fix
    - LP: #1065622, #1060521
    - CVE-2012-0957
  * net: fix divide by zero in tcp algorithm illinois
    - LP: #1077091
    - CVE-2012-4565

  [ Wen-chien Jesse Sung ]

  * SAUCE: Bluetooth: Add a load_firmware callback to struct hci_dev
    - LP: #1065400
  * SAUCE: Bluetooth: Implement broadcom patchram firmware loader
    - LP: #1065400
  * SAUCE: Bluetooth: Add support for 13d3:3388 and 13d3:3389
    - LP: #1065400

 -- Luis Henriques <luis.henriques@canonical.com>  Tue, 13 Nov 2012 15:49:15 +0000

linux (3.5.0-18.29) quantal-proposed; urgency=low

  [Luis Henriques]

  * Release Tracking Bug
    - LP: #1068224

  [ Andy Whitcroft ]

  * [packaging] do not fail secure copy on older kernels
  * SAUCE: efivarfs: efivarfs_file_read ensure we free data in error paths
    - LP: #1063061
  * SAUCE: efivars: efivarfs_create() ensure we drop our reference on inode
    on error
    - LP: #1063061
  * SAUCE: efivarfs: efivarfs_fill_super() fix inode reference counts
    - LP: #1063061
  * SAUCE: efivarfs: efivarfs_fill_super() ensure we free our temporary
    name
    - LP: #1063061
  * SAUCE: efivarfs: efivarfs_fill_super() ensure we clean up correctly on
    error
    - LP: #1063061
  * [Config] add fs/udf to linux-image to support DVD/CD formats in virtual
    instances
    - LP: #1066921

  [ Jeremy Kerr ]

  * SAUCE: efi: Handle deletions and size changes in efivarfs_write_file
    - LP: #1063061
  * SAUCE: efivarfs: Implement exclusive access for {get, set}_variable
    - LP: #1063061

  [ Kamal Mostafa ]

  * SAUCE: input: Cypress PS/2 Trackpad list additional contributors

  [ Kyle Fazzari ]

  * SAUCE: input: Cypress PS/2 Trackpad fix lost sync upon palm contact
    - LP: #1048258
  * SAUCE: input: Cypress PS/2 Trackpad fix taps turning into hardware
    clicks
    - LP: #1064086

  [ Leann Ogasawara ]

  * Revert "SAUCE: ext4: fix crash when accessing /proc/mounts
    concurrently"
    - LP: #1066176
  * Revert "SAUCE: ALSA: hda/realtek - Fix detection of ALC271X codec"
    - LP: #1066176

  [ Lee, Chun-Yi ]

  * SAUCE: efi: add efivars kobject to efi sysfs folder
    - LP: #1063061

  [ Matt Fleming ]

  * SAUCE: efivarfs: Add documentation for the EFI variable filesystem
    - LP: #1063061

  [ Matthew Garrett ]

  * SAUCE: efi: Add support for a UEFI variable filesystem
    - LP: #1063061

  [ Sarveshwar Bandi ]

  * SAUCE: bridge: Pull ip header into skb->data before looking into ip
    header.
    - LP: #1065150

  [ Upstream Kernel Changes ]

  * Revert "drm/i915: correctly order the ring init sequence"
    - LP: #1066176
  * vfs: dcache: fix deadlock in tree traversal
    - LP: #1063761
  * dm mpath: only retry ioctl when no paths if queue_if_no_path set
    - LP: #1063761
  * dm: handle requests beyond end of device instead of using BUG_ON
    - LP: #1063761
  * dm table: clear add_random unless all devices have it set
    - LP: #1063761
  * dm verity: fix overflow check
    - LP: #1063761
  * usb: gadget: make g_printer enumerate again
    - LP: #1063761
  * usb: gadget: initialize the strings in tcm_usb_gadget properly
    - LP: #1063761
  * USB: option: blacklist QMI interface on ZTE MF683
    - LP: #1063761
  * USB: ftdi_sio: add TIAO USB Multi-Protocol Adapter (TUMPA) support
    - LP: #1063761
  * USB: qcaux: add Pantech vendor class match
    - LP: #1063761
  * usb: host: xhci: Fix Null pointer dereferencing with 71c731a for
    non-x86 systems
    - LP: #1063761
  * USB: serial: fix up bug with missing {}
    - LP: #1063761
  * staging: speakup_soft: Fix reading of init string
    - LP: #1063761
  * tty: keyboard.c: Remove locking from vt_get_leds.
    - LP: #1063761
  * staging: r8712u: Do not queue cloned skb
    - LP: #1063761
  * staging: comedi: s626: don't dereference insn->data
    - LP: #1063761
  * staging: comedi: jr3_pci: fix iomem dereference
    - LP: #1063761
  * staging: comedi: don't dereference user memory for INSN_INTTRIG
    - LP: #1063761
  * staging: comedi: fix memory leak for saved channel list
    - LP: #1063761
  * Remove BUG_ON from n_tty_read()
    - LP: #1063761
  * TTY: ttyprintk, don't touch behind tty->write_buf
    - LP: #1063761
  * serial: omap: fix software flow control
    - LP: #1063761
  * serial: pl011: handle corruption at high clock speeds
    - LP: #1063761
  * serial: set correct baud_base for EXSYS EX-41092 Dual 16950
    - LP: #1063761
  * tools/hv: Fix file handle leak
    - LP: #1063761
  * tools/hv: Fix exit() error code
    - LP: #1063761
  * tools/hv: Check for read/write errors
    - LP: #1063761
  * b43legacy: Fix crash on unload when firmware not available
    - LP: #1063761
  * firmware: Add missing attributes to EFI variable attribute print out
    from sysfs
    - LP: #1063761
  * xhci: Intel Panther Point BEI quirk.
    - LP: #1063761
  * xHCI: add cmd_ring_state
    - LP: #1063761
  * xHCI: add aborting command ring function
    - LP: #1063761
  * xHCI: cancel command after command timeout
    - LP: #1063761
  * xHCI: handle command after aborting the command ring
    - LP: #1063761
  * Increase XHCI suspend timeout to 16ms
    - LP: #1063761
  * HID: keep dev_rdesc unmodified and use it for comparisons
    - LP: #1049623, #1063761
  * ath9k: Disable ASPM only for AR9285
    - LP: #1063761
  * xen/pciback: Restore the PCI config space after an FLR.
    - LP: #1063761
  * coredump: prevent double-free on an error path in core dumper
    - LP: #1063761
  * n_gsm.c: Implement 3GPP27.010 DLC start-up procedure in MUX
    - LP: #1063761
  * n_gsm: uplink SKBs accumulate on list
    - LP: #1063761
  * n_gsm: added interlocking for gsm_data_lock for certain code paths
    - LP: #1063761
  * n_gsm: memory leak in uplink error path
    - LP: #1063761
  * UBI: fix autoresize handling in R/O mode
    - LP: #1063761
  * UBI: erase free PEB with bitflip in EC header
    - LP: #1063761
  * Yama: handle 32-bit userspace prctl
    - LP: #1063761
  * SCSI: ibmvscsi: Fix host config length field overflow
    - LP: #1063761
  * SCSI: hpsa: Use LUN reset instead of target reset
    - LP: #1063761
  * can: mscan-mpc5xxx: fix return value check in mpc512x_can_get_clock()
    - LP: #1063761
  * remoteproc: select VIRTIO to avoid build breakage
    - LP: #1063761
  * remoteproc: fix a potential NULL-dereference on cleanup
    - LP: #1063761
  * IPoIB: Fix use-after-free of multicast object
    - LP: #1063761
  * IB/srp: Fix use-after-free in srp_reset_req()
    - LP: #1063761
  * IB/srp: Avoid having aborted requests hang
    - LP: #1063761
  * isci: fix isci_pci_probe() generates warning on efi failure path
    - LP: #1063761
  * x86/alternatives: Fix p6 nops on non-modular kernels
    - LP: #1063761
  * SCSI: scsi_remove_target: fix softlockup regression on hot remove
    - LP: #1063761
  * SCSI: scsi_dh_alua: Enable STPG for unavailable ports
    - LP: #1063761
  * Linux 3.5.6
    - LP: #1063761
  * au0828: fix case where STREAMOFF being called on stopped stream causes
    BUG()
    - LP: #1062917
  * ALSA: hda - do not detect jack on internal speakers for Realtek
    - LP: #1064621
  * HID: Remove QUANTA from special drivers list
    - LP: #1064921
  * drm/i915: no lvds quirk for Zotac ZDBOX SD ID12/ID13
    - LP: #1064924
  * Revert dyndbg: fix for SOH in logging messages
    - LP: #1066176
  * mn10300: only add -mmem-funcs to KBUILD_CFLAGS if gcc supports it
    - LP: #1066176
  * kbuild: make: fix if_changed when command contains backslashes
    - LP: #1066176
  * kbuild: Fix gcc -x syntax
    - LP: #1066176
  * slab: fix the DEADLOCK issue on l3 alien lock
    - LP: #1066176
  * intel-iommu: Default to non-coherent for domains unattached to iommus
    - LP: #1066176
  * ARM: 7548/1: include linux/sched.h in syscall.h
    - LP: #1066176
  * em28xx: Make all em28xx extensions to be initialized asynchronously
    - LP: #1066176
  * media: rc: ite-cir: Initialise ite_dev::rdev earlier
    - LP: #1066176
  * media: gspca_pac7302: add support for device 1ae7:2001 Speedlink Snappy
    Microphone SL-6825-SBK
    - LP: #1066176
  * ACPI: run _OSC after ACPI_FULL_INITIALIZATION
    - LP: #1066176
  * PCI: acpiphp: check whether _ADR evaluation succeeded
    - LP: #1066176
  * mfd: max8925: Move _IO resources out of ioport_ioresource
    - LP: #1066176
  * lib/gcd.c: prevent possible div by 0
    - LP: #1066176
  * kernel/sys.c: call disable_nonboot_cpus() in kernel_restart()
    - LP: #1066176
  * drivers/scsi/atp870u.c: fix bad use of udelay
    - LP: #1066176
  * lguest: fix occasional crash in example launcher.
    - LP: #1066176
  * powerpc/eeh: Fix crash on converting OF node to edev
    - LP: #1066176
  * ixgbe: fix PTP ethtool timestamping function
    - LP: #1066176
  * rapidio/rionet: fix multicast packet transmit logic
    - LP: #1066176
  * PM / Sleep: use resume event when call dpm_resume_early
    - LP: #1066176
  * workqueue: add missing smp_wmb() in process_one_work()
    - LP: #1066176
  * jbd2: don't write superblock when if its empty
    - LP: #1066176
  * localmodconfig: Fix localyesconfig to set to 'y' not 'm'
    - LP: #1066176
  * bnx2x: fix rx checksum validation for IPv6
    - LP: #1066176
  * tcp: fix regression in urgent data handling
    - LP: #1066176
  * xfrm: Workaround incompatibility of ESN and async crypto
    - LP: #1066176
  * xfrm_user: return error pointer instead of NULL
    - LP: #1066176
  * xfrm_user: return error pointer instead of NULL #2
    - LP: #1066176
  * xfrm: fix a read lock imbalance in make_blackhole
    - LP: #1066176
  * xfrm_user: fix info leak in copy_to_user_auth()
    - LP: #1066176
  * xfrm_user: fix info leak in copy_to_user_state()
    - LP: #1066176
  * xfrm_user: fix info leak in copy_to_user_policy()
    - LP: #1066176
  * xfrm_user: fix info leak in copy_to_user_tmpl()
    - LP: #1066176
  * xfrm_user: don't copy esn replay window twice for new states
    - LP: #1066176
  * net: ethernet: davinci_cpdma: decrease the desc count when cleaning up
    the remaining packets
    - LP: #1066176
  * ixp4xx_hss: fix build failure due to missing linux/module.h inclusion
    - LP: #1066176
  * netxen: check for root bus in netxen_mask_aer_correctable
    - LP: #1066176
  * net-sched: sch_cbq: avoid infinite loop
    - LP: #1066176
  * pkt_sched: fix virtual-start-time update in QFQ
    - LP: #1066176
  * sierra_net: Endianess bug fix.
    - LP: #1066176
  * 8021q: fix mac_len recomputation in vlan_untag()
    - LP: #1066176
  * batman-adv: make batadv_test_bit() return 0 or 1 only
    - LP: #1066176
  * ipv6: release reference of ip6_null_entry's dst entry in __ip6_del_rt
    - LP: #1066176
  * ipv6: del unreachable route when an addr is deleted on lo
    - LP: #1066176
  * ipv6: fix return value check in fib6_add()
    - LP: #1066176
  * tcp: flush DMA queue before sk_wait_data if rcv_wnd is zero
    - LP: #1066176
  * sctp: Don't charge for data in sndbuf again when transmitting packet
    - LP: #1066176
  * pppoe: drop PPPOX_ZOMBIEs in pppoe_release
    - LP: #1066176
  * net: small bug on rxhash calculation
    - LP: #1066176
  * net: guard tcp_set_keepalive() to tcp sockets
    - LP: #1066176
  * ipv4: raw: fix icmp_filter()
    - LP: #1066176
  * ipv6: raw: fix icmpv6_filter()
    - LP: #1066176
  * ipv6: mip6: fix mip6_mh_filter()
    - LP: #1066176
  * l2tp: fix a typo in l2tp_eth_dev_recv()
    - LP: #1066176
  * netrom: copy_datagram_iovec can fail
    - LP: #1066176
  * net: do not disable sg for packets requiring no checksum
    - LP: #1066176
  * aoe: assert AoE packets marked as requiring no checksum
    - LP: #1066176
  * drm/savage: re-add busmaster enable, regression fix
    - LP: #1066176
  * SCSI: zfcp: Adapt to new FC_PORTSPEED semantics
    - LP: #1066176
  * SCSI: zfcp: Make trace record tags unique
    - LP: #1066176
  * SCSI: zfcp: Bounds checking for deferred error trace
    - LP: #1066176
  * SCSI: zfcp: Do not wakeup while suspended
    - LP: #1066176
  * SCSI: zfcp: remove invalid reference to list iterator variable
    - LP: #1066176
  * SCSI: zfcp: restore refcount check on port_remove
    - LP: #1066176
  * SCSI: zfcp: only access zfcp_scsi_dev for valid scsi_device
    - LP: #1066176
  * PCI: Check P2P bridge for invalid secondary/subordinate range
    - LP: #1066176
  * ext4: ignore last group w/o enough space when resizing instead of
    BUG'ing
    - LP: #1066176
  * ext4: don't copy non-existent gdt blocks when resizing
    - LP: #1066176
  * ext4: avoid duplicate writes of the backup bg descriptor blocks
    - LP: #1066176
  * ext4: fix potential deadlock in ext4_nonda_switch()
    - LP: #1066176
  * ext4: fix crash when accessing /proc/mounts concurrently
    - LP: #1066176
  * ext4: move_extent code cleanup
    - LP: #1066176
  * ext4: online defrag is not supported for journaled files
    - LP: #1066176
  * ext4: always set i_op in ext4_mknod()
    - LP: #1066176
  * ext4: fix fdatasync() for files with only i_size changes
    - LP: #1066176
  * xfrm_user: ensure user supplied esn replay window is valid
    - LP: #1066176
  * ASoC: wm_hubs: Ensure volume updates are handled during class W startup
    - LP: #1066176
  * ASoC: wm9712: Fix name of Capture Switch
    - LP: #1066176
  * kpageflags: fix wrong KPF_THP on non-huge compound pages
    - LP: #1066176
  * hugetlb: do not use vma_hugecache_offset() for vma_prio_tree_foreach
    - LP: #1066176
  * mm: fix invalidate_complete_page2() lock ordering
    - LP: #1066176
  * mm: thp: fix pmd_present for split_huge_page and PROT_NONE with THP
    - LP: #1066176
  * MIPS: ath79: use correct fractional dividers for {CPU,DDR}_PLL on
    AR934x
    - LP: #1066176
  * drm/i915: prevent possible pin leak on error path
    - LP: #1066176
  * ALSA: hda - Add inverted internal mic quirk for Lenovo IdeaPad U310
    - LP: #1066176
  * ALSA: aloop - add locking to timer access
    - LP: #1066176
  * ALSA: hda/realtek - Fix detection of ALC271X codec
    - LP: #1006690, #1066176
  * ALSA: hda - limit internal mic boost for Asus X202E
    - LP: #1052460, #1066176
  * ALSA: usb - disable broken hw volume for Tenx TP6911
    - LP: #1066176, #559939
  * ALSA: USB: Support for (original) Xbox Communicator
    - LP: #1066176
  * drm/nvc0/fence: restore pre-suspend fence buffer context on resume
    - LP: #1066176
  * drm: Destroy the planes prior to destroying the associated CRTC
    - LP: #1066176
  * drm/radeon: only adjust default clocks on NI GPUs
    - LP: #1066176
  * drm/radeon: Add MSI quirk for gateway RS690
    - LP: #1066176
  * drm/radeon: force MSIs on RS690 asics
    - LP: #1066176
  * drm/i915: Flush the pending flips on the CRTC before modification
    - LP: #1066176
  * drm/i915: call drm_handle_vblank before finish_page_flip
    - LP: #1066176
  * drm/i915: Fix GT_MODE default value
    - LP: #1066176
  * ia64: Add missing RCU idle APIs on idle loop
    - LP: #1066176
  * h8300: Add missing RCU idle APIs on idle loop
    - LP: #1066176
  * parisc: Add missing RCU idle APIs on idle loop
    - LP: #1066176
  * xtensa: Add missing RCU idle APIs on idle loop
    - LP: #1066176
  * frv: Add missing RCU idle APIs on idle loop
    - LP: #1066176
  * mn10300: Add missing RCU idle APIs on idle loop
    - LP: #1066176
  * m68k: Add missing RCU idle APIs on idle loop
    - LP: #1066176
  * alpha: Add missing RCU idle APIs on idle loop
    - LP: #1066176
  * cris: Add missing RCU idle APIs on idle loop
    - LP: #1066176
  * m32r: Add missing RCU idle APIs on idle loop
    - LP: #1066176
  * score: Add missing RCU idle APIs on idle loop
    - LP: #1066176
  * rcu: Fix day-one dyntick-idle stall-warning bug
    - LP: #1066176
  * revert "mm: mempolicy: Let vma_merge and vma_split handle
    vma->vm_policy linkages"
    - LP: #1066176
  * mempolicy: remove mempolicy sharing
    - LP: #1066176
  * mempolicy: fix a race in shared_policy_replace()
    - LP: #1066176
  * mempolicy: fix refcount leak in mpol_set_shared_policy()
    - LP: #1066176
  * mempolicy: fix a memory corruption by refcount imbalance in
    alloc_pages_vma()
    - LP: #1066176
  * efi: Build EFI stub with EFI-appropriate options
    - LP: #1066176
  * efi: initialize efi.runtime_version to make
    query_variable_info/update_capsule workable
    - LP: #1066176
  * CPU hotplug, cpusets, suspend: Don't modify cpusets during
    suspend/resume
    - LP: #1066176
  * mtd: mtdpart: break it as soon as we parse out the partitions
    - LP: #1066176
  * mtd: autcpu12-nvram: Fix compile breakage
    - LP: #1066176
  * mtd: nandsim: bugfix: fail if overridesize is too big
    - LP: #1066176
  * mtd: nand: Use the mirror BBT descriptor when reading its version
    - LP: #1066176
  * mtd: omap2: fix omap_nand_remove segfault
    - LP: #1066176
  * mtd: omap2: fix module loading
    - LP: #1066176
  * mmc: omap_hsmmc: Pass on the suspend failure to the PM core
    - LP: #1066176
  * mmc: sh-mmcif: avoid oops on spurious interrupts
    - LP: #1066176
  * JFFS2: fix unmount regression
    - LP: #1066176
  * JFFS2: don't fail on bitflips in OOB
    - LP: #1066176
  * cifs: reinstate the forcegid option
    - LP: #1066176
  * Convert properly UTF-8 to UTF-16
    - LP: #1066176
  * Linux 3.5.7
    - LP: #1066176

 -- Luis Henriques <luis.henriques@canonical.com>  Thu, 18 Oct 2012 17:43:41 +0100

linux (3.5.0-17.28) quantal-proposed; urgency=low

  [ Andy Whitcroft ]

  * [packaging] we already have a valid src_pkg_name
  * [packaging] allow us to select which builds have uefi signed versions

  [ James M Leddy ]

  * SAUCE: input: fix weird issue of synaptics psmouse sync lost after
    resume
    - LP: #717970

  [ Paolo Pisati ]

  * SAUCE: omap3 clocks .dev_id = NULL
    - LP: #1061599
  * [Config] omap: disable USB_[EHCI|OHCI]_HCD_PLATFORM
    - LP: #1061599
  * [Config] omap: enforce USB_[EHCI|OHCI]_HCD_PLATFORM=n
    - LP: #1061599

  [ Stefan Bader ]

  * SAUCE: net/ipv4: Always flush route cache on unregister batch call
    - LP: #1021471

  [ Upstream Kernel Changes ]

  * Bluetooth: Add USB_VENDOR_AND_INTERFACE_INFO() for Broadcom/Foxconn
    - LP: #1030233

  [ Wen-chien Jesse Sung ]

  * SAUCE: Bluetooth: Remove rules for matching Broadcom vendor specific
    IDs
    - LP: #1030233

 -- Leann Ogasawara <leann.ogasawara@canonical.com>  Tue, 09 Oct 2012 11:23:41 -0700

linux (3.5.0-17.27) quantal-proposed; urgency=low

  [ Andy Whitcroft ]

  * [packaging] add custom upload for the kernel binary package

 -- Andy Whitcroft <apw@canonical.com>  Thu, 04 Oct 2012 22:14:01 +0100

linux (3.5.0-17.26) quantal-proposed; urgency=low

  [ David Henningsson ]

  * SAUCE: ALSA: hda - fix indices on boost volume on Conexant
    - LP: #1059523

  [ Leann Ogasawara ]

  * [Config] Build in CONFIG_X86_PCC_CPUFREQ=y
    - LP: #1061126

  [ Rob Herring ]

  * Revert "SAUCE: ahci_platform: add custom hard reset for Calxeda ahci
    ctrlr"
    - LP: #1059432
  * Revert "SAUCE: net: calxedaxgmac: add write barriers around setting
    owner bit"
    - LP: #1059432
  * Revert "SAUCE: ARM: highbank: use writel_relaxed variant for pwr
    requests"
    - LP: #1059432
  * Revert "SAUCE: force DMA buffers to non-bufferable on highbank"
    - LP: #1059432
  * Revert "SAUCE: input: add a key driver for highbank"
    - LP: #1059432
  * [Config] Align highbank config with amd64-generic and add new configs
    - LP: #1059432
  * SAUCE: net: calxedaxgmac: enable operate on 2nd frame mode
    - LP: #1059432
  * SAUCE: net: calxedaxgmac: remove explicit rx dma buffer polling
    - LP: #1059432
  * SAUCE: net: calxedaxgmac: use relaxed i/o accessors in rx and tx paths
    - LP: #1059432
  * SAUCE: net: calxedaxgmac: drop some unnecessary register writes
    - LP: #1059432
  * SAUCE: net: calxedaxgmac: rework transmit ring handling
    - LP: #1059432
  * SAUCE: ARM: highbank: retry wfi on reset request
    - LP: #1059432

  [ Tim Gardner ]

  * [Config] TIDSPBRIDGE=m
    - LP: #1058022
  * rebase to v3.5.5

  [ Upstream Kernel Changes ]

  * common: DMA-mapping: add DMA_ATTR_NO_KERNEL_MAPPING attribute
    - LP: #1059432
  * common: DMA-mapping: add DMA_ATTR_SKIP_CPU_SYNC attribute
    - LP: #1059432
  * ARM: dma-mapping: add support for DMA_ATTR_SKIP_CPU_SYNC attribute
    - LP: #1059432
  * ARM: add coherent dma ops
    - LP: #1059432
  * ARM: add coherent iommu dma ops
    - LP: #1059432
  * ARM: highbank: add coherent DMA setup
    - LP: #1059432
  * sata: add platform driver for Calxeda AHCI controller
    - LP: #1059432
  * xhci: Rate-limit XHCI_TRUST_TX_LENGTH quirk warning.
    - LP: #1039478
  * agp/intel-gtt: remove dead code
    - LP: #1011440
  * drm/i915: stop using dev->agp->base
    - LP: #1011440
  * agp/intel-gtt: don't require the agp bridge on setup
    - LP: #1011440
  * drm/i915 + agp/intel-gtt: prep work for direct setup
    - LP: #1011440
  * agp/intel-gtt: move gart base addres setup
    - LP: #1011440
  * drm/i915: don't use dev->agp
    - LP: #1011440
  * drm/i915: disable drm agp support for !gen3 with kms enabled
    - LP: #1011440
  * agp/intel-agp: remove snb+ host bridge pciids
    - LP: #1011440
  * rebase to v3.5.5
    - LP: #1000424

 -- Leann Ogasawara <leann.ogasawara@canonical.com>  Wed, 03 Oct 2012 11:11:18 -0700

linux (3.5.0-16.25) quantal-proposed; urgency=low

  [ git@status.e4ward.com ]

  * SAUCE: input: Cypress PS/2 Trackpad fix multi-source, double-click
    - LP: #1055788

  [ Tim Gardner ]

  * [Config] revert '[Config] enable CONFIG_X86_X32=y'
    - LP: #1041883

  [ Upstream Kernel Changes ]

  * vmwgfx: corruption in vmw_event_fence_action_create()
  * drm/nvd0/disp: hopefully fix selection of 6/8bpc mode on DP outputs
    - LP: #1058088
  * drm/nv50-/gpio: initialise to vbios defaults during init
    - LP: #1058088
  * igb: A fix to VF TX rate limit
    - LP: #1058188
  * igb: Add switch case for supported hardware to igb_ptp_remove.
    - LP: #1058188
  * igb: Support the get_ts_info ethtool method.
    - LP: #1058188
  * igb: Streamline RSS queue and queue pairing assignment logic.
    - LP: #1058188
  * igb: Update firmware info output
    - LP: #1058188
  * igb: Version bump
    - LP: #1058188
  * igb: reset PHY in the link_up process to recover PHY setting after
    power down.
    - LP: #1058188
  * igb: Fix for failure to init on some 82576 devices.
    - LP: #1058188
  * igb: correct hardware type (i210/i211) check in igb_loopback_test()
    - LP: #1058188
  * igb: don't break user visible strings over multiple lines in
    igb_ethtool.c
    - LP: #1058188
  * igb: add delay to allow igb loopback test to succeed on 8086:10c9
    - LP: #1058188
  * igb: fix panic while dumping packets on Tx hang with IOMMU
    - LP: #1058188
  * igb: Fix register defines for all non-82575 hardware
    - LP: #1058188
  * e1000e: use more informative logging macros when netdev not yet
    registered
    - LP: #1058219
  * e1000e: Cleanup code logic in e1000_check_for_serdes_link_82571()
    - LP: #1058219
  * e1000e: Program the correct register for ITR when using MSI-X.
    - LP: #1058219
  * e1000e: advertise transmit time stamping
    - LP: #1058219
  * e1000e: 82571 Tx Data Corruption during Tx hang recovery
    - LP: #1058219
  * e1000e: fix panic while dumping packets on Tx hang with IOMMU
    - LP: #1058219
  * e1000: Combining Bitwise OR in one expression.
    - LP: #1058221
  * e1000: advertise transmit time stamping
    - LP: #1058221
  * e1000: Small packets may get corrupted during padding by HW
    - LP: #1058221
  * sched: Fix migration thread runtime bogosity
    - LP: #1057593
  * ACER: Add support for accelerometer sensor
    - LP: #1055433
  * ACER: Fix Smatch double-free issue
    - LP: #1055433

  [ Wen-chien Jesse Sung ]

  * SAUCE: HID: ntrig: change default value of logical/physical
    width/height to 1
    - LP: #1044248

 -- Leann Ogasawara <leann.ogasawara@canonical.com>  Fri, 28 Sep 2012 14:07:41 -0700

linux (3.5.0-16.24) quantal-proposed; urgency=low

  [ Andy Whitcroft ]

  * SAUCE: ata_piix: add a disable_driver option
    - LP: #994870

  [ Christian König ]

  * (pre-stable) drm/radeon: make 64bit fences more robust v3 (3.5 stable)
    - LP: #1029582

  [ David Henningsson ]

  * SAUCE: ALSA: hda - use both input paths on Conexant auto parser
    - LP: #1037642
  * SAUCE: ALSA: hda - fix control names for multiple speaker out on
    IDT/STAC
    - LP: #1046734

  [ Herton Ronaldo Krzesinski ]

  * SAUCE: ALSA: hda/via - don't report presence on HPs with no presence
    support
    - LP: #1052499
  * SAUCE: ext4: fix crash when accessing /proc/mounts concurrently
    - LP: #1053019
  * SAUCE: ALSA: hda/realtek - Fix detection of ALC271X codec
    - LP: #1006690

  [ Kyle Fazzari ]

  * SAUCE: input: Cypress PS/2 Trackpad fix disabling tap-to-click
    - LP: #1048816

  [ Leann Ogasawara ]

  * [Config] Disable CONFIG_DRM_AST
    - LP: #1053290

  [ Stefan Bader ]

  * [Config] Disable the Cirrus QEMU drm driver
    - LP: #1038055

  [ Upstream Kernel Changes ]

  * Revert "KVM: VMX: Fix KVM_SET_SREGS with big real mode segments"
    - LP: #1045027
  * x86, efi: Handover Protocol
  * drm/i915: HDMI - Clear Audio Enable bit for Hot Plug
    - LP: #1056729
  * UBUNTU SAUCE: apparmor: fix IRQ stack overflow
    - LP: #1056078
  * drm/nouveau: fix booting with plymouth + dumb support
    - LP: #1043518
  * ALSA: hda - Add DeviceID for Haswell HDA
    - LP: #1057698
  * ALSA: hda - add Haswell HDMI codec id
    - LP: #1057698
  * ALSA: hda - Fix driver type of Haswell controller to AZX_DRIVER_SCH
    - LP: #1057698
  * ALSA: hda_intel: Add Device IDs for Intel Lynx Point-LP PCH
    - LP: #1011438, #1057698

  [ Wang Xingchao ]

  * SAUCE: ALSA: hda - Add another pci id for Haswell board
    - LP: #1057698

  [ Wen-chien Jesse Sung ]

  * SAUCE: drm/i915: Explicitly disable RC6 for certain models
    - LP: #1002170, #1008867

 -- Leann Ogasawara <leann.ogasawara@canonical.com>  Thu, 27 Sep 2012 13:55:52 -0700

linux (3.5.0-15.23) quantal; urgency=low

  [ Upstream Kernel Changes ]

  * Revert "drm/i915: don't forget the PCH backlight registers"
    - LP: #1053269, #1055231, #1055665
  * Revert "drm/i915: fix up PCH backlight #define mixup"
    - LP: #1053269, #1055665
  * Revert "drm/i915: allow pipe A for lvds on gen4"
    - LP: #1053269, #1055665
  * Revert "drm/i915: properly enable the blc controller on the right pipe"
    - LP: #1053269, #1055665
  * Revert "drm/i915: clear up backlight #define confusion on gen4+"
    - LP: #1053269, #1055665
  * Revert "drm/i915: pnv has a backlight polarity control bit, too"
    - LP: #1053269, #1055665

 -- Leann Ogasawara <leann.ogasawara@canonical.com>  Mon, 24 Sep 2012 12:33:26 -0700

linux (3.5.0-15.22) quantal; urgency=low

  * fix regressions introduced by the last batch of i915 patches.

  [ Upstream Kernel Changes ]

  * drm/i915: fix up PCH backlight #define mixup
    - LP: #954661
  * drm/i915: don't forget the PCH backlight registers
    - LP: #954661

 -- Tim Gardner <tim.gardner@canonical.com>  Wed, 19 Sep 2012 13:32:19 -0600

linux (3.5.0-15.21) quantal; urgency=low

  [ Tim Gardner ]

  * ubuntu: AUFS -- update to 18e455787597579fe144cdb2f18aa6a0a32c46a4
  * [Config] Enable aufs
    - LP: #908784

  [ Upstream Kernel Changes ]

  * eCryptfs: check for eCryptfs cipher support at mount
    - LP: #338914
  * drm/i915: pnv has a backlight polarity control bit, too
    - LP: #954661
  * drm/i915: clear up backlight #define confusion on gen4+
    - LP: #954661
  * drm/i915: properly enable the blc controller on the right pipe
    - LP: #954661
  * drm/i915: allow pipe A for lvds on gen4
    - LP: #954661

 -- Tim Gardner <tim.gardner@canonical.com>  Tue, 18 Sep 2012 08:37:51 -0400

linux (3.5.0-15.20) quantal-proposed; urgency=low

  [ Tim Gardner ]

  * rebase to v3.5.4
  * SAUCE: CONFIG_HID_BATTERY_STRENGTH=y
    - LP: #1003090

  [ Upstream Kernel Changes ]

  * eCryptfs: Copy up attributes of the lower target inode after rename
    - LP: #561129
  * eCryptfs: Write out all dirty pages just before releasing the lower
    file
    - LP: #1047261
  * eCryptfs: Call lower ->flush() from ecryptfs_flush()
    - LP: #1047261
  * af_netlink: force credentials passing [CVE-2012-3520]
    - LP: #1052097
    - CVE-2012-3520
  * drm/i915: clarify IBX dp workaround
    - LP: #1011440
  * drm/i915: Implement w/a for sporadic read failures on waking from rc6
    - LP: #1011440
  * drm/i915: support Haswell force waking
    - LP: #1011440
  * drm/i915: add RPS configuration for Haswell
    - LP: #1011440
  * drm/i915: enable RC6 by default on Haswell
    - LP: #1011440
  * drm/i915: introduce haswell_init_clock_gating
    - LP: #1011440
  * drm/i915: enable RC6 workaround on Haswell
    - LP: #1011440
  * drm/i915: re-initialize DDI buffer translations after resume
    - LP: #1011440
  * drm/i915: fix PIPE_DDI_PORT_MASK
    - LP: #1011440
  * drm/i915: try to train DP even harder
    - LP: #1011440
  * drm/i915: add more Haswell PCI IDs
    - LP: #1011440
  * rebase to v3.5.4
    - LP: #1038651

 -- Leann Ogasawara <leann.ogasawara@canonical.com>  Mon, 17 Sep 2012 13:41:39 -0700

linux (3.5.0-14.19) quantal; urgency=low

  [ Tim Gardner ]

  * [Config] Fix debug FTBS on non-x86

 -- Tim Gardner <tim.gardner@canonical.com>  Fri, 14 Sep 2012 13:06:02 -0600

linux (3.5.0-14.18) quantal; urgency=low

  [ Tim Gardner ]

  * SAUCE: Add 'used' to the video_cards structure attributes
    - LP: #1049650

 -- Tim Gardner <tim.gardner@canonical.com>  Fri, 14 Sep 2012 10:58:40 -0400

linux (3.5.0-14.17) quantal; urgency=low

  [ Keng-Yu Lin ]

  * SAUCE: Intel xhci: Only switch the switchable ports
    - LP: #1034814

 -- Leann Ogasawara <leann.ogasawara@canonical.com>  Wed, 12 Sep 2012 08:34:21 -0700

linux (3.5.0-14.16) quantal-proposed; urgency=low

  [ Bernhard Froemel ]

  * SAUCE: apple-gmux: Fix index read functions

  [ Kamal Mostafa ]

  * SAUCE: input: Cypress PS/2 Trackpad move PSMOUSE_CYPRESS enum
    - LP: #1041594

  [ Seth Forshee ]

  * SAUCE: Input: synaptics - Adjust threshold for treating position values
    as negative
    - LP: #1046512

  [ Upstream Kernel Changes ]

  * mei: check for error codes that mei_flow_ctrl_creds retuns
  * mei: make mei_write_message more readable
  * mei: mei_irq_thread_write_handler check for overflow
  * mei: group wd_interface_reg with watchdog variables within struct
    mei_device
  * mei: don't query HCSR for host buffer depth
  * mei: revamp host buffer interface function
  * mei: mei_device can be const for mei register access functions
  * mei: remove write only wariable wd_due_counter
  * mei: mei_wd_host_init: update the comment
  * mei: introduce mei_data2slots wrapper
  * mei: streamline the _mei_irq_thread_close/ioctol functions
  * mei: mei_irq_thread_write_handler - line break fix
  * mei: use module_pci_driver
  * mei: fix device stall after wd is stopped

 -- Leann Ogasawara <leann.ogasawara@canonical.com>  Mon, 10 Sep 2012 13:05:18 -0700

linux (3.5.0-14.15) quantal-proposed; urgency=low

  [ Andy Whitcroft ]

  * SAUCE: fs: d_revalidate methods may be passed a NULL nameidata
    - LP: #1038075

  [ Dave Airlie ]

  * SAUCE: drm/vmwgfx: add MODULE_DEVICE_TABLE so vmwgfx loads at boot
    - LP: #1039157

  [ Ike Panhc ]

  * [Config] Enable CONFIG_DEVPTS_MULTIPLE_INSTANCES for highbank
    - LP: #1038259

  [ Tim Gardner ]

  * SAUCE: wlcore: Declare MODULE_FIRMWARE usage
    - LP: #1042918

  [ Upstream Kernel Changes ]

  * asus-nb-wmi: add some video toggle keys
    - LP: #1022427
  * [media] uvcvideo: Fix frame drop in bulk video stream
  * [media] uvcvideo: Fix alternate setting selection
  * Input: wacom - add support to Cintiq 22HD
    - LP: #1043733
  * ALSA: HDA: Create phantom jacks for fixed inputs and outputs
  * ALSA: HDA: Support single 3-pin jack without VREF on the actual pin
    - LP: #1018262
  * ALSA: hda - give 3-pin jack the name "Headphone Mic Jack"
  * ALSA: hda - Do not set GPIOs for speakers on IDT if there are no
    speakers
    - LP: #1040077
  * ALSA: hda - Fix pop noise in headphones on S3 for Asus X55A, X55V
    - LP: #1034779
  * ALSA: hda - Always call standard unsolicited event for Realtek codecs
    - LP: #1021192
  * ALSA: hda - Add the inverted digital mic workaround to Realtek codecs
  * ALSA: hda - Add inverted mic quirks for Asus U41SV, Acer 1810TZ and
    AOD260
    - LP: #1006089, #996611, #997227
  * ALSA: hda - don't create dysfunctional mixer controls for ca0132
    - LP: #1038651
  * ALSA: hda - Don't send invalid volume knob command on IDT 92hd75bxx

 -- Leann Ogasawara <leann.ogasawara@canonical.com>  Thu, 06 Sep 2012 10:06:28 -0700

linux (3.5.0-13.14) quantal; urgency=low

  [ Leann Ogasawara ]

  * [Config] Disable CONFIG_DRM_MGAG200
    - LP: #1042903

  [ Upstream Kernel Changes ]

  * [media] uvcvideo: Reset the bytesused field when recycling an erroneous
    buffer
    - LP: #1042809

 -- Tim Gardner <tim.gardner@canonical.com>  Tue, 28 Aug 2012 08:43:55 -0400

linux (3.5.0-13.13) quantal-proposed; urgency=low

  [ Tim Gardner ]

  * rebase to v3.5.3
  * [Config] Add smsc{79}5xx to nic-usb-modules
    - LP: #1041397

  [ Upstream Kernel Changes ]

  * rebase to v3.5.3

 -- Leann Ogasawara <leann.ogasawara@canonical.com>  Mon, 27 Aug 2012 11:29:08 -0700

linux (3.5.0-12.12) quantal-proposed; urgency=low

  [ Luis Henriques ]

  * [Config] Fix typo on control.stub.in

  [ Ricardo Salveti de Araujo ]

  * [Config] installing omapdrm specific headers for external drivers
    - LP: #1038846

  [ Seth Forshee ]

  * SAUCE: apple-gmux: Fix port address calculation in gmux_pio_write32()

  [ Stefan Bader ]

  * SAUCE: (no-up) x86/mm: Fix 64bit size of mapping tables
    - LP: #1022561

  [ Tim Gardner ]

  * SAUCE: firmware: Remove sb16 files duplicated in linux-firmware

  [ Upstream Kernel Changes ]

  * net: Allow driver to limit number of GSO segments per skb
    - LP: #1037456
    - CVE-2012-3412
  * sfc: Fix maximum number of TSO segments and minimum TX queue size
    - LP: #1037456
    - CVE-2012-3412
  * tcp: Apply device TSO segment limit earlier
    - LP: #1037456
    - CVE-2012-3412
  * cfg80211: add channel flag to prohibit OFDM operation
  * brcmsmac: use channel flags to restrict OFDM
  * gmux: Add generic write32 function
  * apple_gmux: Add support for newer hardware
  * apple_gmux: Fix ACPI video unregister
  * apple-gmux: Fix kconfig dependencies
  * vga_switcheroo: Don't require handler init callback
  * vga_switcheroo: Remove assumptions about registration/unregistration
    ordering
  * apple-gmux: Add display mux support
  * mei: add mei_quirk_probe function
    - LP: #1041164
  * mutex: Place lock in contended state after fastpath_lock failure
    - LP: #1041114

 -- Leann Ogasawara <leann.ogasawara@canonical.com>  Fri, 24 Aug 2012 07:13:00 -0700

linux (3.5.0-11.11) quantal-proposed; urgency=low

  [ Andy Whitcroft ]

  * [Config] enable CONFIG_X86_X32=y

  [ Cypress Semiconductor Corporation ]

  * SAUCE: input: Cypress PS/2 Trackpad mouse driver
    - LP: #978807
  * SAUCE: input: Cypress PS/2 Trackpad link driver into psmouse-base
    - LP: #978807

  [ Dann Frazier ]

  * [Config] compile the rtc-pl031 driver as static on the highbank kernel
    flavour
    - LP: #1035110

  [ Ike Panhc ]

  * [Config] Enable CONFIG_DEBUG_HIGHBANK_UART for highbank
    - LP: #1034781

  [ Kamal Mostafa ]

  * SAUCE: input: Cypress PS/2 Trackpad code style cleanup
    - LP: #978807
  * SAUCE: input: Cypress PS/2 Trackpad eliminate dead code
    - LP: #978807
  * SAUCE: input: Cypress PS/2 Trackpad fix no-config stubs
    - LP: #978807
  * SAUCE: input: Cypress PS/2 Trackpad set default debug_level=0
    - LP: #978807
  * SAUCE: [Config] add MOUSE_PS2_CYPRESS=y
    - LP: #978807

  [ Kees Cook ]

  * SAUCE: Yama: access task_struct->comm directly
  * SAUCE: Yama: add link restrictions
  * SAUCE: security: unconditionally chain to Yama LSM

  [ Seth Forshee ]

  * SAUCE: (drop after 3.6) irq_remap: disable IRQ remapping if any IOAPIC
    lacks an IOMMU
    - LP: #1034459

  [ Stefan Bader ]

  * (config) Enable getabis to use local package copies

  [ Tim Gardner ]

  * rebase to v3.5.2

  [ Upstream Kernel Changes ]

  * rds: set correct msg_namelen
    - LP: #1031112
    - CVE-2012-2340
  * rebase to v3.5.2
    - LP: #1027789
    - LP: #1001251

 -- Leann Ogasawara <leann.ogasawara@canonical.com>  Thu, 16 Aug 2012 08:52:09 -0700

linux (3.5.0-10.10) quantal-proposed; urgency=low

  [ Andy Whitcroft ]

  * rebase to v3.5.1

  [ Leann Ogasawara ]

  * [Config] Enable CONFIG_AFS_FSCACHE=y
    - LP: #728977

  [ Tim Gardner ]

  * SAUCE: firmware: Remove emi62 files duplicated in linux-firmware
  * SAUCE: firmware: Remove tehuti files duplicated in linux-firmware

  [ Upstream Kernel Changes ]

  * overlayfs: copy up i_uid/i_gid from the underlying inode
    - LP: #944386
  * hwmon: (applesmc) Shorten minimum wait time
    - LP: #1034449
  * hwmon: (applesmc) Decode and act on read/write status codes
    - LP: #1034449

  [ Upstream Kernel Changes ]

  * rebase to v3.5.1
    - LP: #1026953
    - LP: #1025377

 -- Leann Ogasawara <leann.ogasawara@canonical.com>  Sun, 12 Aug 2012 13:16:43 -0700

linux (3.5.0-9.9) quantal-proposed; urgency=low

  [ Daniel P. Berrange ]

  * SAUCE: (drop after 3.6) Forbid invocation of kexec_load() outside
    initial PID namespace
    - LP: #1034125

  [ Douglas Bagnall ]

  * SAUCE: Unlock the rc_dev lock when the raw device is missing
    - LP: #1015836

  [ Ike Panhc ]

  * [Config] Enable EDAC/CLK for highbank
    - LP: #1008345

  [ Leann Ogasawara ]

  * Revert "ubuntu: AUFS -- reenable"

  [ Rob Herring ]

  * SAUCE: net: calxedaxgmac: add write barriers around setting owner bit
    - LP: #1008345
  * SAUCE: ARM smp_twd: add back "arm,smp-twd" compatible property
    - LP: #1008345
  * SAUCE: ARM: highbank: add soft power and reset key event handling
    - LP: #1008345
  * SAUCE: ARM: highbank: use writel_relaxed variant for pwr requests
    - LP: #1008345
  * SAUCE: ahci: un-staticize ahci_dev_classify
    - LP: #1008345
  * SAUCE: ahci_platform: add custom hard reset for Calxeda ahci ctrlr
    - LP: #1008345

  [ Upstream Kernel Changes ]

  * rt2x00: Add support for BUFFALO WLI-UC-GNM2 to rt2800usb.
    - LP: #871904
  * Avoid sysfs oops when an rc_dev's raw device is absent
    - LP: #1015836
  * eCryptfs: Copy up POSIX ACL and read-only flags from lower mount
  * clk: add DT clock binding support
    - LP: #1008345
  * clk: add DT fixed-clock binding support
    - LP: #1008345
  * clk: add highbank clock support
  * edac: add support for Calxeda highbank memory controller
    - LP: #1008345
  * edac: add support for Calxeda highbank L2 cache ecc
    - LP: #1008345
  * net: calxedaxgmac: enable rx cut-thru mode
    - LP: #1008345
  * net: calxedaxgmac: fix hang on rx refill
    - LP: #1008345
  * eCryptfs: Revert to a writethrough cache model
    - LP: #1034012
  * eCryptfs: Initialize empty lower files when opening them
    - LP: #911507
  * eCryptfs: Unlink lower inode when ecryptfs_create() fails
    - LP: #872905

 -- Leann Ogasawara <leann.ogasawara@canonical.com>  Wed, 08 Aug 2012 08:39:42 -0700

linux (3.5.0-8.8) quantal-proposed; urgency=low

  [ Andy Whitcroft ]

  * ubuntu: AUFS -- add BOM and automated update script
  * ubuntu: AUFS -- include the aufs_types.h file in linux-libc-headers
    - LP: #684666
  * ubuntu: AUFS -- update aufs-update to track new locations of headers
  * ubuntu: AUFS -- clean up the aufs updater and BOM
  * ubuntu: AUFS -- documentation on updating aufs2
  * ubuntu: AUFS -- fix undefined __devcgroup_inode_permission
  * ubuntu: AUFS -- update to 4cf5db36bcd9748e8e7270022f295f84d1fc2245
  * ubuntu: AUFS -- updateconfigs following update
  * ubuntu: AUFS -- suppress benign plink warning messages
    - LP: #621195
  * ubuntu: AUFS -- enable in config and makefile
  * ubuntu: AUFS -- disable in favor of overlayfs
  * ubuntu: AUFS -- adapt to the new changelog handling
  * ubuntu: AUFS -- sort out the relative header paths
  * ubuntu: AUFS -- update to d266b0c5d0693d6383976ee54b9e2c0fa9a3f5b0
  * ubuntu: AUFS -- aufs3-base.patch
  * ubuntu: AUFS -- aufs3-standalone.patch
  * ubuntu: AUFS -- update to 4a5e660ed7f5c1d0467c81c535d0fedcfe62d15f
  * ubuntu: AUFS -- reenable

  [ Chris Van Hoof ]

  * [Config] Add cifs support to the nfs-modules list
    - LP: #1031398

  [ Ilan Peer ]

  * (pre-stable) iwlwifi: Check BSS ctx active before call mac80211
    - LP: #1021086

  [ John Johansen ]

  * SAUCE: Update aufs for build failure caused by apparmor backport

  [ Tim Gardner ]

  * SAUCE: firmware: Remove ess files duplicated in linux-firmware
  * SAUCE: firmware: Remove kaweth files duplicated in linux-firmware
  * SAUCE: firmware: Remove obsolete Chelsio cxgb3 firmware
  * SAUCE: firmware: Remove cxgb3 files duplicated in linux-firmware
  * SAUCE: firmware: Remove edgeport files duplicated in linux-firmware
  * SAUCE: firmware: Remove ti_usb_3410_5052 duplicated in linux-firmware
  * SAUCE: firmware: Remove adaptec files duplicated in linux-firmware
  * SAUCE: firmware: Remove advansys files duplicated in linux-firmware
  * SAUCE: firmware: Remove ambassador files duplicated in linux-firmware
  * SAUCE: firmware: Remove av7110 files duplicated in linux-firmware
  * SAUCE: cpia2: Declare MODULE_FIRMWARE usage
  * SAUCE: firmware: Remove cpia2 files duplicated in linux-firmware
  * SAUCE: firmware: Remove korg files duplicated in linux-firmware
  * SAUCE: firmware: Remove matrox files duplicated in linux-firmware
  * SAUCE: firmware: Remove r128 files duplicated in linux-firmware
  * SAUCE: firmware: Remove radeon files duplicated in linux-firmware

  [ Upstream Kernel Changes ]

  * intel_idle: initial IVB support
  * KVM: x86: change PT_FIRST_AVAIL_BITS_SHIFT to avoid conflict with EPT
    Dirty bit
  * KVM: VMX: Use EPT Access bit in response to memory notifiers
  * KVM: VMX: Enable EPT A/D bits if supported by turning on relevant bit
    in EPTP
  * KVM: VMX: Add parameter to control A/D bits support, default is on
  * KVM: VMX: Add EPT A/D bits definitions
  * KVM: VMX: Implement PCID/INVPCID for guests with EPT
  * xhci: Export Latency Tolerance Messaging capabilities.
  * USB: Fix LPM disable/enable during device reset.
  * usb: convert port_owners type from void * to struct dev_state *
  * USB: Disable LPM while the device is unconfigured.
  * USB: Fix LPM disable count mismatch on driver unbind.
  * USB: Enable Latency Tolerance Messaging (LTM).
  * drm/i915: enable parity error interrupts
  * drm/i915: Dynamic Parity Detection handling
  * drm/i915: l3 parity sysfs interface
  * drm/i915: remap l3 on hw init
  * drm/i915: initialize the parity work only once
  * drm/i915: ivybridge_handle_parity_error should be static

 -- Leann Ogasawara <leann.ogasawara@canonical.com>  Fri, 03 Aug 2012 13:33:27 -0700

linux (3.5.0-7.7) quantal-proposed; urgency=low

  [ Andy Whitcroft ]

  * [Config] CONFIG_X86_POWERNOW_K6=m
  * [Config] CONFIG_X86_POWERNOW_K7=m
  * [Config] CONFIG_X86_LONGHAUL=m
  * [Config] CONFIG_X86_LONGRUN=m
  * [Config] CONFIG_X86_GX_SUSPMOD=m
  * [Config] CONFIG_X86_CPUFREQ_NFORCE2=m
  * SAUCE: rds_ib_send() -- prevent local pings triggering BUG_ON()
    - LP: #1016299
    - CVE-2012-2372
  * [Config] enable CONFIG_VFAT_FS=y for EFI systems
  * [Config] CONFIG_USB_G_MULTI=n on highbank
  * [Config] annotate: CONFIG_USB_INVENTRA_DMA OMAP2 specific
  * [Config] CONFIG_WAN_ROUTER disable for arm
  * add support for generating binary device trees and install them in
    /lib/firmware
    - LP: #1030600
  * [Config] add dtb_file configuration for highbank
    - LP: #1030600

  [ Tim Gardner ]

  * SAUCE: ene_ub6250: Use macros for firmware names
  * SAUCE: s2255drv: Add MODULE_FIRMWARE statement
  * SAUCE: xc5000: Add MODULE_FIRMWARE statements
  * SAUCE: firmware: remove computone driver firmware and documentation
  * SAUCE: lgs8gxx: Declare MODULE_FIRMWARE usage
  * SAUCE: firmware: Remove obsolete Myricom firmware
  * SAUCE: staging rtl8192e: Declare MODULE_FIRMWARE usage
  * SAUCE: tlg2300: Declare MODULE_FIRMWARE usage
  * SAUCE: ueagle-atm: Declare MODULE_FIRMWARE usage
  * SAUCE: usbduxfast: Declare MODULE_FIRMWARE usage
  * SAUCE: usbdux: Declare MODULE_FIRMWARE usage
  * SAUCE: usbduxsigma: Declare MODULE_FIRMWARE usage
  * SAUCE: cx25840: Declare MODULE_FIRMWARE usage
  * SAUCE: cx18: Declare MODULE_FIRMWARE usage
  * SAUCE: ivtv: Declare MODULE_FIRMWARE usage
  * SAUCE: cx231xx: Declare MODULE_FIRMWARE usage
  * SAUCE: cx23885: Declare MODULE_FIRMWARE usage
  * SAUCE: pvrusb2: Declare MODULE_FIRMWARE usage
  * SAUCE: vxge: Declare MODULE_FIRMWARE usage

  [ Upstream Kernel Changes ]

  * mac80211: fix crash with single-queue drivers
    - LP: #1022351

 -- Leann Ogasawara <leann.ogasawara@canonical.com>  Mon, 30 Jul 2012 11:11:05 -0700

linux (3.5.0-6.6) quantal-proposed; urgency=low

  [ Andy Whitcroft ]

  * [Config] CONFIG_INET6_XFRM_MODE_ROUTEOPTIMIZATION enable IPv6
    experimental features
  * SAUCE: highbank -- export clock functions for modules
  * [Config] highbank -- reenable CONFIG_TOUCHSCREEN_W90X900
  * [Config] highbank -- renenable CONFIG_SERIO_AMBAKMI
  * [Config] highbank -- reenable CONFIG_RFKILL_GPIO
  * [Config] highbank -- reenable CONFIG_MMC_SDHCI_PXAV3
  * [Config] highbank -- reenable CONFIG_MMC_SDHCI_PXAV3
  * [Config] highbank -- reenable CONFIG_KEYBOARD_SAMSUNG
  * [Config] highbank -- reenable CONFIG_FB_ARMCLCD
  * [Config] highbank -- reenable CONFIG_DW_DMAC
  * [Config] highbank -- reenable CONFIG_USB_R8A66597_HCD
  * [Config] highbank -- reenable CONFIG_USB_MV_UDC
  * [Config] highbank -- reenable CONFIG_USB_DWC3
  * [Config] highbank -- reenable CONFIG_SATA_MV
  * [Config] highbank -- reenable CONFIG_PATA_ARASAN_CF
  * [Config] highbank -- CONFIG_CAN_C_CAN_PLATFORM
  * [Config] highbank -- reenable CONFIG_MMC_ARMMMCI
  * [Config] highbank -- reenable CONFIG_SERIAL_AMBA_PL010
  * [Config] highbank -- reenable CONFIG_ATMEL_PWM
  * [Config] highbank -- enable CONFIG_CHECKPOINT_RESTORE
  * [Config] highbank -- enable CONFIG_EXPERT
  * [Config] highbank -- enable CONFIG_CHECKPOINT_RESTORE
  * [Config] enable CONFIG_USB_DYNAMIC_MINORS
  * [Config] enable CONFIG_USB_EHCI_TT_NEWSCHED
  * [Config] enable CONFIG_USB_ETH_EEM
  * [Config] enable CONFIG_USB_HCD_BCMA/CONFIG_USB_HCD_SSB
  * [Config] disable CONFIG_USB_M66592
  * [Config] enable CONFIG_USB_NET2272
  * [Config] enable CONFIG_USB_R8A66597
  * [Config] annotate: CONFIG_USB_OMAP not required for our h/w
  * [Config] set CONFIG_USB_MUSB_HDRC=m for omap
  * [Config] annotate: CONFIG_USB_G_MULTI fix rule
  * [Config] CONFIG_USB_GPIO_VBUS=m for OMAP
  * [Config] Enable CONFIG_DRM_AST/_CIRRUS_QEMU/_MGAG200
  * [Config] sync configuration armhf omap -> armel omap
  * [Config] annotate: CONFIG_IIO triggers build failures on OMAP4
  * [Config] disable CONFIG_OMAP_IOVMM is deprecated

  [ Bryan Wu ]

  * [Config] change default IO scheduler from CFQ to Deadline

  [ Leann Ogasawara ]

  * Revert "[Config] Temporarily disable CONFIG_MV643XX_ETH on powerpc"
  * [Config] Disable CONFIG_MOUSE_INPORT

  [ Tim Gardner ]

  * SAUCE: firmware: Update bnx2x to current firmware version 7.2.51
  * [Config] Add bnx2x firmware to nic-modules udeb
  * SAUCE: Add script to convert firmware to ihex format
  * SAUCE: firmware: Upgrade bnx2 to current versions
  * [Config] Add tigon firmware to nic-modules udeb
  * [Config] CONFIG_EARLY_PRINTK_DBGP=y
    - LP: #1026761
  * SAUCE: Remove redundant cis firmware
  * SAUCE: Remove redundant emi26 firmware
  * SAUCE: Remove redundant ttusb-budget firmware
  * SAUCE: Remove redundant sun/cassini firmware
  * SAUCE: Remove redundant ositech/Xilinx7OD firmware
  * SAUCE: Remove redundant 3com/typhoon.bin firmware
  * SAUCE: Remove redundant yamaha/ds1 firmware
  * SAUCE: Remove redundant keyspan_pda firmware
  * rebase to v3.5

  [ Upstream Kernel Changes ]

  * rebase to v3.5
    - LP: #1027828

 -- Leann Ogasawara <leann.ogasawara@canonical.com>  Mon, 23 Jul 2012 05:57:04 -0700

linux (3.5.0-5.5) quantal-proposed; urgency=low

  [ Andy Whitcroft ]

  * [Config] annotations: initial import of configuration annotations

  [ Bryan Wu ]

  * [Config] enforcer -- add CONFIG_I2C_DESIGNWARE_PLATFORM enforce checker

  [ Leann Ogasawara ]

  * Rebase to v3.5-rc7

  [ Manoj Iyer ]

  * SAUCE: Bluetooth: btusb: Add vendor specific ID (0a5c:21f4) BCM20702A0
    - LP: #1010281

  [ Tim Gardner ]

  * [Config] enable CONFIG_I2C_HELPER_AUTO for all flavours as policy
    expects
  * [Config] CONFIG_I2O_CONFIG_OLD_IOCTL=n
  * [Config] CONFIG_BRIDGE_EBT_ULOG=n
  * [Config] CONFIG_IP_NF_QUEUE=n
  * [Config] CONFIG_MTD_DOC2000=n
  * [Config] CONFIG_PRINT_QUOTA_WARNING=n
  * [Config] CONFIG_PRISM54=n
  * [Config] CONFIG_SCx200_I2C=n
  * [Config] CONFIG_USB_ANNOUNCE_NEW_DEVICES=y

  [ Upstream Kernel Changes ]

  * rebase to v3.5-rc7

 -- Leann Ogasawara <leann.ogasawara@canonical.com>  Mon, 16 Jul 2012 15:38:41 -0700

linux (3.5.0-4.4) quantal-proposed; urgency=low

  [ Andy Whitcroft ]

  * [Packaging] getabis should be extracting all packages
    - LP: #1021174
  * [Config] getabis -- series uses linux-image-extra
    - LP: #1021174
  * rebase to v3.5-rc6

  [ Bryan Wu ]

  * [Config] built-in CONFIG_MICREL_PHY as other PHY drivers for all
    flavours
  * [Config] sync CONFIG_MOUSE_PS2_ config for all flavours

  [ Leann Ogasawara ]

  * [Config] Enable CONFIG_RT2800USB_RT35XX and CONFIG_RT2800USB_RT53XX
    - LP: #1019561

  [ Paolo Pisati ]

  * [Config] SND_OMAP_SOC, SND_OMAP_SOC_MCBSP and SND_OMAP_SOC_OMAP3_BEAGLE =y
    - LP: #1019321

  [ Stefan Bader ]

  * SAUCE: (pre-up) net: dont use __netdev_alloc_skb for bounce buffer
    - LP: #1018456
  * (config) Disable ACPI_PROCFS_POWER

  [ Tim Gardner ]

  * [Config] CONFIG_ACPI_BGRT=y
  * Extract firmware module info during getabi
    - LP: #1021174

  [ Upstream Kernel Changes ]

  * rebase to v3.5-rc6

 -- Leann Ogasawara <leann.ogasawara@canonical.com>  Mon, 09 Jul 2012 08:50:20 -0700

linux (3.5.0-3.3) quantal-proposed; urgency=low

  [ Andy Whitcroft ]

  * [Config] enable CONFIG_MEMTEST=y
    - LP: #1004535
  * [Config] config-check: add support for a cut operation
  * [Config] enforcer -- switch to cut where appropriate

  [ Leann Ogasawara ]

  * Rebase to v3.5-rc5
  * [Config] Updateconfigs after rebase to v3.5-rc5

  [ Luis Henriques ]

  * SAUCE: ocfs2: Fix NULL pointer dereferrence in
    __ocfs2_change_file_space
    - LP: #1006012

  [ Seth Forshee ]

  * SAUCE: (drop after 3.5) drm/i915: ignore pipe select bit when checking
    for LVDS register initialization
    - LP: #1012800

  [ Upstream Kernel Changes ]

  * rebase to v3.5-rc5
    - LP: #1013183
    - LP: #1017017
    - LP: #884652

 -- Leann Ogasawara <leann.ogasawara@canonical.com>  Mon, 02 Jul 2012 06:41:58 -0700

linux (3.5.0-2.2) quantal-proposed; urgency=low

  [ Andy Whitcroft ]

  * rebase to v3.5-rc4

  [ Arend van Spriel ]

  * SAUCE: (drop after 3.5) brcmsmac: fix NULL pointer crash in
    brcms_c_regd_init()
    - LP: #950320

  [ Bryan Wu ]

  * [Config] Sync CONFIG_CGROUP_MEM_RES_CTLR_SWAP for ARM

  [ Chris J Arges ]

  * PACKAGING: add .gnu_debuglink sections to .ko files
    - LP: #669641

  [ Leann Ogasawara ]

  * d-i: Add hid-generic to input-modules
    - LP: #1017879

  [ Ming Lei ]

  * SAUCE: Revert "mmc: omap_hsmmc: Enable Auto CMD12"
    - LP: #1017717, #225

  [ Paolo Pisati ]

  * SAUCE: Revert "Fix OMAP EHCI suspend/resume failure (i693)"
    - LP: #1017718
  * [Config] Disable generic USB_EHCI_HCD_PLATFORM on omap3

  [ Seth Forshee ]

  * SAUCE: (drop after 3.5) brcm80211: smac: don't set up tx power limits
    during initialization
    - LP: #950320
  * SAUCE: (drop after 3.5) brcm80211: smac: always set channel specified
    by mac80211
    - LP: #950320
  * SAUCE: (drop after 3.5) brcm80211: smac: remove unused code for 40MHz
    channels
    - LP: #950320
  * SAUCE: (drop after 3.5) brcm80211: smac: clean up channel.c
    - LP: #950320
  * SAUCE: (drop after 3.5) brcm80211: smac: inform mac80211 of the X2
    regulatory domain
    - LP: #950320
  * SAUCE: (drop after 3.5) brcm80211: smac: enable/disable radio on
    regulatory updates
    - LP: #950320
  * SAUCE: (drop after 3.5) brcm80211: smac: use mac80211 channel data for
    tx power limits
    - LP: #950320
  * SAUCE: (drop after 3.5) brcm80211: smac: don't validate channels
    against internal regulatory data
    - LP: #950320
  * SAUCE: (drop after 3.5) brcm80211: smac: use current regulatory domain
    when checking whether OFDM is allowed
    - LP: #950320

  [ Tim Gardner ]

  * [Config] Enable CONFIG_CGROUPS for highbank
    - LP: #1014692
  * [Config] FB_OMAP*=y and PANEL_TFP410=y

  [ Upstream Kernel Changes ]

  * rebase to v3.5-rc4

 -- Leann Ogasawara <leann.ogasawara@canonical.com>  Tue, 26 Jun 2012 06:21:05 -0700

linux (3.5.0-1.1) quantal-proposed; urgency=low

  [ Andy Whitcroft ]

  * [Config] highbank -- enable CONFIG_RFKILL=y and CONFIG_CAN=m

  [ Leann Ogasawara ]

  * Rebase to v3.5-rc1
  * [Config] Remove USB_DEVICEFS from the config enforcer
  * [Config] Updateconfigs after rebase to v3.5-rc1
  * [Config] Temporarily disable CONFIG_MACH_NOKIA_RX51 on arm
  * [Config] Temporarily disable CONFIG_TOUCHSCREEN_EETI on arm
  * [Config] Temporarily disable CONFIG_TOUCHSCREEN_EGALAX on arm
  * [Config] Temporarily disable CONFIG_EZX_PCAP on arm
  * [Config] Temporarily disable CONFIG_LIS3L02DQ on arm
  * [Config] Temporarily disable CONFIG_TI_CPSW on arm
  * [Config] Temporarily disable CONFIG_GPIO_EM on arm
  * [Config] Temporarily disable CONFIG_SERIAL_8250_EM on armhf
  * [Config] Temporarily disable CONFIG_STMMAC_ETH on armhf
  * [Config] Temporarily disable CONFIG_HW_RANDOM_ATMEL on armhf
  * Rebase to v3.5-rc2
  * [Config] Updateconfigs after rebase to v3.5-rc2
  * [Config] Temporarily disable CONFIG_MV643XX_ETH on powerpc
  * Rebase to v3.5-rc3
  * [Config] Updateconfigs after rebase to v3.5-rc3

  [ Paul Mundt ]

  * SAUCE: fix bug.h's inclusion of kernel.h

  [ Stefan Bader ]

  * SAUCE: Fix compile failures of dm-raid45
  * [Config] Enable dm-raid45
  * Move dependency on crda to extra package
    - LP: #657901
  * SAUCE: Mask CR4 writes on older Xen hypervisors

  [ Upstream Kernel Changes ]

  * rebase to v3.5-rc3
    - LP: #993162
    - LP: #925577
  * rebase to v3.5-rc2
  * rebase to v3.5-rc1
    - LP: #955892
    - LP: #978038
    - LP: #987371
    - LP: #929545
    - LP: #942316
    - LP: #903853

 -- Leann Ogasawara <leann.ogasawara@canonical.com>  Fri, 08 Jun 2012 14:28:46 -0700

linux (3.4.0-5.11) quantal-proposed; urgency=low

  [ Leann Ogasawara ]

  * [Config] Disable CONFIG_ARM_LPAE
    - LP: #1009061

  [ Oleksij Rempel ]

  * SAUCE: b43: do not call ieee80211_unregister_hw if we are not registred
    - LP: #1008905

  [ Paolo Pisati ]

  * [Config] omap3: MFD_OMAP_USB_HOST is usb host in omap2+.
    - LP: #1009061

 -- Leann Ogasawara <leann.ogasawara@canonical.com>  Tue, 05 Jun 2012 08:06:28 -0700

linux (3.4.0-4.10) quantal; urgency=low

  [ Leann Ogasawara ]

  * Temporarily disable ABI and module check

 -- Leann Ogasawara <leann.ogasawara@canonical.com>  Mon, 04 Jun 2012 20:27:31 -0700

linux (3.4.0-4.9) quantal; urgency=low

  [ Andy Whitcroft ]

  * [Config] fix config split to avoid the shared config
  * [Config] updateconfigs following split config fix
  * [Config] linux-image-extras needs full postinst
  * [Config] CONFIG_BLK_DEV_NVME commonise across architectures
  * [Config] CONFIG_HP_WATCHDOG enable as module
  * [Config] CONFIG_PDC_ADMA is not boot essential
  * [Config] CONFIG_XEN_ACPI_PROCESSOR should be enabled on x86
  * [Config] CONFIG_VT6655/CONFIG_VT6656=m
  * [Config] CONFIG_TRANZPORT=m commonise
  * [Config] CONFIG_R3964=m commonise
  * [Config] CONFIG_SCSI_DH=m commonise
  * [Config] CONFIG_SCSI_IBMVSCSIS=m commonise
  * [Config] CONFIG_AMD_PHY=y phys are not autoloadable
  * [Config] CONFIG_SCSI_QLA_ISCSI=m commonise
  * [Config] CONFIG_SCSI_SPI_ATTR=m commonise
  * [Config] CONFIG_USB_SN9C102 is deprecated disable
  * [Config] CONFIG_USB_SI470X=m commonise
  * [Config] CONFIG_USB_ET61X251=m commonise
  * [Config] CONFIG_RTS_PSTOR=m commonise
  * [Config] CONFIG_SCANLOG=m commonise
  * [Config] CONFIG_SCSI_SYM53C8XX_2=m commonise
  * [Config] CONFIG_SM_FTL=m commonise
  * [Config] CONFIG_SOLO6X10=m commonise
  * [Config] CONFIG_SND_PCM_OSS=n using pulseaudio emulation instead
  * [Config] CONFIG_SPI_DESIGNWARE=m commonise
  * [Config] CONFIG_SPI_SPIDEV=m commonise
  * [Config] CONFIG_TABLET_USB_WACOM=m commonise
  * [Config] CONFIG_TPS65010=m commonise
  * [Config] CONFIG_STE10XP=y commonise
  * [Config] CONFIG_X25_ASY=m commonise
  * [Config] CONFIG_USB_MON=m commonise
  * [Config] CONFIG_VME_BUS=m commonise
  * [Config] CONFIG_W35UND=m commonise
  * [Config] -CONFIG_TCG_TPM=y commonise
  * [Config] highbank -- commonise filesystems
  * [Config] highbank -- commonise subsystems
  * [Config] highbank -- commonise network protocols
  * [Config] highbank -- commonise input drivers
  * [Config] highbank -- commonise CRYPTO options
  * [Config] highbank -- commonise HID options
  * [Config] highbank -- commonise sensors options
  * [Config] highbank -- commonise EXPORTFS/FHANDLE
  * [Config] highbank -- commonise CONFIG_CRYPTO_LZO
  * [Config] highbank -- commonise ENCRYPTED_KEYS
  * [Config] highbank -- commonise CONFIG_ATALK
  * [Config] highbank -- commonise INET/INET6
  * [Config] highbank -- commonise NLS
  * [Config] highbank -- commonise BLK/CHR
  * [Config] highbank -- CONFIG_EXT2_FS=y boot essential on highbank
  * [Config] highbank -- commonise INET/INET6 part 2
  * [Config] highbank -- commonise PHY settings
  * [Config] highbank -- commonise CRC settings
  * [Config] highbank -- commonise BINFMT settings
  * [Config] highbank -- commonise DM settings
  * [Config] highbank -- commonise RTC_DRV settings
  * [Config] highbank -- commonise KEYBOARD/MOUSE settings
  * [Config] highbank -- commonise USB settings
  * [Config] highbank -- commonise GPIO settings
  * [Config] highbank -- commonise I2C settings
  * [Config] highbank -- commonise numerous subsystem selectors
  * [Config] highbank -- commonise A-C modules missmatches
  * [Config] highbank -- commonise D-F modules missmatches
  * [Config] CONFIG_AUDIT_LOGINUID_IMMUTABLE incompatible with upstart
  * [Config] highbank -- commonise G-I modules missmatches
  * [Config] highbank -- commonise J-L modules missmatches
  * [Config] highbank -- commonise M modules missmatches
  * [Config] highbank -- commonise N-P modules missmatches
  * [Config] highbank -- commonise Q-R modules missmatches
  * [Config] highbank -- commonise S modules missmatches -- part 1
  * [Config] highbank -- commonise S modules missmatches -- part 2
  * [Config] highbank -- commonise T modules missmatches
  * [Config] highbank -- commonise U-Z modules missmatches

  [ Ike Panhc ]

  * [Config] add highbank flavour
    - LP: #1000831

  [ Mark Langsdorf ]

  * SAUCE: arm highbank: add support for pl320-ipc driver
    - LP: #1000831

  [ Rob Herring ]

  * SAUCE: input: add a key driver for highbank
    - LP: #1000831
  * SAUCE: ARM: highbank: Add smc calls to enable/disable the L2
    - LP: #1000831
  * SAUCE: force DMA buffers to non-bufferable on highbank
    - LP: #1000831
  * SAUCE: net: calxedaxgmac: fix net timeout recovery
    - LP: #1000831

  [ Tim Gardner ]

  * [Config] CONFIG_IWLWIFI_EXPERIMENTAL_MFP=n
  * [Config] CONFIG_PCI_REALLOC_ENABLE_AUTO=y
  * [Config] CONFIG_CIFS_EXPERIMENTAL has disappeared
  * [Config] Homogenize CIFS configs across all arches
  * [Config] armhf should not be skipabi or skipmodules
    - LP: #1006913

 -- Leann Ogasawara <leann.ogasawara@canonical.com>  Mon, 04 Jun 2012 05:52:49 -0700

linux (3.4.0-3.8) quantal; urgency=low

  [ Andy Whitcroft ]

  * [Config] include include/generated/compile.h
    - LP: #942569
  * [Config] fix up postinst to ensure we know which error is which
    - LP: #1002388

  [ Herton Ronaldo Krzesinski ]

  * SAUCE: async_populate_rootfs: fix build warnings
    - LP: #1003417

  [ John Johansen ]

  * Revert "SAUCE: AppArmor: Add the ability to mediate mount"
  * SAUCE: apparmor: Add the ability to mediate mount
  * SAUCE: AppArmor: basic networking rules
  * SAUCE: apparmor: fix profile lookup for unconfined
    - LP: #978038, #987371
  * SAUCE: apparmor: fix long path failure due to disconnected path
    - LP: #955892

  [ Mario Limonciello ]

  * SAUCE: dell-laptop: rfkill blacklist Dell XPS 13z, 15
    - LP: #901410

  [ Stefan Bader ]

  * (config) Built-in xen-acpi-processor

  [ Tim Gardner ]

  * [Config] CONFIG_NET_DSA=m
    - LP: #1004148
  * [Config] Ensure CONFIG_XEN_ACPI_PROCESSOR=y for amd64

 -- Leann Ogasawara <leann.ogasawara@canonical.com>  Fri, 25 May 2012 11:38:33 -0700

linux (3.4.0-3.7) quantal; urgency=low

  [ Andy Whitcroft ]

  * [Config] drop the virtual flavour in favour of a split generic et al
  * [Config] enforcer -- drop IDLE enforcement
  * [Config] enable CONFIG_SCSI_VIRTIO=m for amd64
  * [Config] updateconfigs following removal of -virtual

  [ Leann Ogasawara ]

  * Rebase to v3.4

  [ Seth Forshee ]

  * [Config] disable CONFIG_B43_BCMA_EXTRA

  [ Tim Gardner ]

  * [Config] Check for extras when building udebs
  * [Config] Collapsed generic-pae into generic [i386]

  [ Upstream Kernel Changes ]

  * rebase to v3.4

 -- Leann Ogasawara <leann.ogasawara@canonical.com>  Mon, 21 May 2012 07:23:47 -0700

linux (3.4.0-2.6) quantal; urgency=low

  [ Andy Whitcroft ]

  * Revert "ubuntu: overlayfs -- overlayfs: update touch_atime() usage"
  * Revert "ubuntu: overlayfs -- overlayfs: switch from d_alloc_root() to
    d_make_root()"
  * Revert "ubuntu: overlayfs -- overlayfs: follow header cleanup"
  * Revert "ubuntu: overlayfs -- overlayfs: apply device cgroup and
    security permissions to overlay files"
  * Revert "ubuntu: overlayfs -- fs: limit filesystem stacking depth"
  * Revert "ubuntu: overlayfs -- overlay: overlay filesystem documentation"
  * Revert "ubuntu: overlayfs -- overlayfs: implement show_options"
  * Revert "ubuntu: overlayfs -- overlayfs: add statfs support"
  * Revert "ubuntu: overlayfs -- overlay filesystem"
  * Revert "ubuntu: overlayfs -- vfs: introduce clone_private_mount()"
  * Revert "ubuntu: overlayfs -- vfs: export do_splice_direct() to modules"
  * Revert "ubuntu: overlayfs -- vfs: add i_op->open()"
  * Revert "ubuntu: overlayfs -- vfs: pass struct path to __dentry_open()"
  * ubuntu: overlayfs -- overlayfs: add statfs support
  * ubuntu: overlayfs -- inode_only_permission: export inode level
    permissions checks
  * ubuntu: overlayfs -- overlayfs: switch to use inode_only_permissions

  [ Erez Zadok ]

  * ubuntu: overlayfs -- overlayfs: implement show_options

  [ Miklos Szeredi ]

  * ubuntu: overlayfs -- vfs: pass struct path to __dentry_open()
  * ubuntu: overlayfs -- vfs: add i_op->open()
  * ubuntu: overlayfs -- vfs: export do_splice_direct() to modules
  * ubuntu: overlayfs -- vfs: introduce clone_private_mount()
  * ubuntu: overlayfs -- overlay filesystem
  * ubuntu: overlayfs -- fs: limit filesystem stacking depth

  [ Neil Brown ]

  * ubuntu: overlayfs -- overlay: overlay filesystem documentation

  [ Robin Dong ]

  * ubuntu: overlayfs -- overlayfs: fix possible leak in ovl_new_inode
  * ubuntu: overlayfs -- overlayfs: create new inode in ovl_link

  [ Tim Gardner ]

  * [Config] perarch and indep tools builds need separate build directories
  * Prevent upgrading a non-PAE CPU
  * perf is not parallel build safe

 -- Leann Ogasawara <leann.ogasawara@canonical.com>  Wed, 16 May 2012 08:43:18 -0700

linux (3.4.0-2.5) quantal; urgency=low

  [ Andy Whitcroft ]

  * [Config] perarch and indep tools builds need separate build directories

  [ Tim Gardner ]

  * Prevent upgrading a non-PAE CPU
  * [Config] build debug
  * [Config] perf tools are not parallel build safe

 -- Leann Ogasawara <leann.ogasawara@canonical.com>  Tue, 15 May 2012 11:37:53 -0700

linux (3.4.0-2.4) quantal; urgency=low

  [ Leann Ogasawara ]

  * Revert "SAUCE: fsam7400: use UMH_WAIT_PROC consistently"
  * Revert "ubuntu: fsam7400 select CHECK_SIGNATURE and depend on X86"
  * Revert "ubuntu: fsam7400: Depend on CHECK_SIGNATURE"
  * Revert "ubuntu: fsam7400 -- Cleanup Makefile"
  * Revert "ubuntu: fsam7400 -- kill switch for Fujitsu Siemens Amilo M
    7400"
  * Revert "ubuntu: omnibook: fix source file newline"
  * Revert "ubuntu: omnibook -- update BOM"
  * Revert "SAUCE: Make CONFIG_{OMNIBOOK, AVERATEC_5100P, PACKARDBELL_E5}
    depend on X86"
  * Revert "ubuntu: omnibook -- Added missing BOM file"
  * Revert "ubuntu: omnibook -- support Toshiba (HP) netbooks"
  * Revert "ubuntu: nx-emu - i386: mmap randomization for executable
    mappings"
  * Revert "SAUCE: disable_nx should not be in __cpuinitdata section for
    X86_32"
  * Revert "ubuntu: nx-emu - i386: NX emulation"
  * Revert "ubuntu: rfkill drivers -- version 1.3"
  * Temporarily disable module check
  * [Config] Remove CONFIG_FSAM7400
  * [Config] Remove CONFIG_OMNIBOOK
  * [Config] Update configs
  * Rebase to v3.4-rc7
  * SAUCE: genirq: export handle_edge_irq() and irq_to_desc()

  [ Tim Gardner ]

  * Updated generic-pae description
  * Rebase to v3.4-rc6
  * install-tools depends on build targets

  [ Upstream Kernel Changes ]

  * kconfig: in debug mode some 0 length message prints occur
  * rebase to v3.4-rc7
  * rebase to v3.3-rc6

 -- Leann Ogasawara <leann.ogasawara@canonical.com>  Mon, 14 May 2012 08:22:56 -0700

linux (3.4.0-1.3) quantal; urgency=low

  [ Andy Whitcroft ]

  * [Config] control.stub is an intermediate product not a dependancy
    - LP: #992414

  [ Leann Ogasawara ]

  * remove i386 generic from getabis

  [ Upstream Kernel Changes ]

  * (pre-stable) b43: only reload config after successful initialization
    - LP: #950295

 -- Leann Ogasawara <leann.ogasawara@canonical.com>  Wed, 02 May 2012 09:48:14 -0700

linux (3.4.0-1.2) quantal; urgency=low

  [ Andy Whitcroft ]

  * [Config] add build depends for flex, bison and pkg-config

 -- Andy Whitcroft <apw@canonical.com>  Tue, 01 May 2012 13:15:41 +0100

linux (3.4.0-1.1) quantal; urgency=low

  [ Andy Whitcroft ]

  * ubuntu: overlayfs -- overlayfs: apply device cgroup and security
    permissions to overlay files
    - LP: #915941, #918212
    - CVE-2012-0055

  [ Leann Ogasawara ]

  * Open Q
  * Rebase to v3.4-rc5
  * [Config] Temporarily disable CONFIG_TOUCHSCREEN_EETI on arm
  * [Config] Temporarily disable CONFIG_TOUCHSCREEN_EGALAX on arm
  * [Config] Temporarily disable CONFIG_EZX_PCAP on arm
  * [Config] Temporarily disable CONFIG_MFD_OMAP_USB_HOST on arm
  * [Config] Temporarily disable CONFIG_LIS3L02DQ on arm
  * [Config] Temporarily disable CONFIG_USB_EHCI_HCD_PLATFORM on arm
  * [Config] Temporarily disable CONFIG_TI_CPSW on arm
  * [Config] Temporarily disable CONFIG_AX88796 on arm

  [ Upstream Kernel Changes ]

  * vfs: pass struct path to __dentry_open()
  * vfs: add i_op->open()
  * vfs: export do_splice_direct() to modules
  * vfs: introduce clone_private_mount()
  * overlay filesystem
  * overlayfs: add statfs support
  * overlayfs: implement show_options
  * overlay: overlay filesystem documentation
  * fs: limit filesystem stacking depth
  * overlayfs: follow header cleanup
  * overlayfs: switch from d_alloc_root() to d_make_root()
  * overlayfs: update touch_atime() usage
  * rebase to v3.4-rc5
    - LP: #950490
  * rebase to v3.4-rc4
  * rebase to v3.4-rc3
  * rebase to v3.4-rc2
  * rebase to v3.4-rc1
  * rebase to v3.3
  * rebase to v3.3-rc7
  * rebase to v3.3-rc6
  * rebase to v3.3-rc5
  * rebase to v3.3-rc4
    - LP: #900802
    - LP: #930842
  * rebase to v3.3-rc3
    - LP: #924320
    - LP: #923316
    - LP: #923409
    - LP: #918254
  * rebase to v3.3-rc2
  * rebase to v3.3-rc1
    - LP: #795823
    - LP: #909419
    - LP: #910792
    - LP: #878701
    - LP: #724831

 -- Leann Ogasawara <leann.ogasawara@canonical.com>  Wed, 25 Jan 2012 06:50:04 -0800

linux (3.2.0-10.18) precise; urgency=low

  [ Tim Gardner ]

  * SAUCE: ecryptfs: Print inode on metadata error

  [ Upstream Kernel Changes ]

  * Revert "proc: enable writing to /proc/pid/mem"
    - LP: #919115
    - CVE-2012-0056
  * (pre-stable) ALSA: HDA: Use LPIB position fix for Macbook Pro 7, 1
    - LP: #909419

 -- Andy Whitcroft <apw@canonical.com>  Tue, 24 Jan 2012 10:15:12 +0000

linux (3.2.0-10.17) precise; urgency=low

  [ Andy Whitcroft ]

  * Revert "SAUCE: overlayfs -- fs: limit filesystem stacking depth"
  * Revert "SAUCE: overlayfs -- overlay: overlay filesystem documentation"
  * Revert "SAUCE: overlayfs -- overlayfs: implement show_options"
  * Revert "SAUCE: overlayfs -- overlayfs: add statfs support"
  * Revert "SAUCE: overlayfs -- overlay filesystem"
  * Revert "SAUCE: overlayfs -- vfs: introduce clone_private_mount()"
  * Revert "SAUCE: overlayfs -- vfs: export do_splice_direct() to modules"
  * Revert "SAUCE: overlayfs -- vfs: add i_op->open()"
  * ensure debian/ is not excluded from git by default
  * add new scripting to handle buglinks in rebases
  * ubuntu: overlayfs -- overlayfs: add statfs support
  * ubuntu: overlayfs -- overlayfs: apply device cgroup and security
    permissions to overlay files
    - LP: #915941, #918212
    - CVE-2012-0055

  [ Erez Zadok ]

  * ubuntu: overlayfs -- overlayfs: implement show_options

  [ Leann Ogasawara ]

  * Revert "SAUCE: dmar: disable if ricoh multifunction detected"
  * [Config] Disable CONFIG_INTEL_IOMMU_DEFAULT_ON
    - LP: #907377, #911236
  * [Config] Enable CONFIG_IRQ_REMAP

  [ Miklos Szeredi ]

  * ubuntu: overlayfs -- vfs: pass struct path to __dentry_open()
  * ubuntu: overlayfs -- vfs: add i_op->open()
  * ubuntu: overlayfs -- vfs: export do_splice_direct() to modules
  * ubuntu: overlayfs -- vfs: introduce clone_private_mount()
  * ubuntu: overlayfs -- overlay filesystem
  * ubuntu: overlayfs -- fs: limit filesystem stacking depth

  [ Neil Brown ]

  * ubuntu: overlayfs -- overlay: overlay filesystem documentation

  [ Upstream Kernel Changes ]

  * (pre-stable) x86/PCI: amd: factor out MMCONFIG discovery
    - LP: #647043
  * (pre-stable) PNP: work around Dell 1536/1546 BIOS MMCONFIG bug that
    breaks USB
    - LP: #647043

 -- Leann Ogasawara <leann.ogasawara@canonical.com>  Mon, 16 Jan 2012 07:10:08 -0800

linux (3.2.0-9.16) precise; urgency=low

  [ Andy Whitcroft ]

  * [Config] Enable numerous CONFIG_VIDEO_* cards on ARM
  * [Config] pull ARM sound modules =m
  * [Config] CONFIG_RTC_DRV_TEST is for testing only
  * [Config] CONFIG_USB_DUMMY_HCD is testing only
  * [Config] CONFIG_USB_FILE_STORAGE is deprecated

  [ Leann Ogasawara ]

  * Revert "[Config] Temporarily disable CONFIG_CAN_TI_HECC on armel"
  * [Config] Enable CONFIG_HW_RANDOM_PASEMI=m
  * [Config] Enable CONFIG_MMC_TMIO=m
  * [Config] Enable CONFIG_MTD_NAND_FSL_ELBC=m
  * [Config] Enable CONFIG_ISI=m
  * [Config] Enable CONFIG_MMC=y
  * [Config] Enable CONFIG_LIRC_PARALLEL=m
  * [Config] Enable CONFIG_MAC_EMUMOUSEBTN=m
  * [Config] Enable CONFIG_CHR_DEV_SG=y
  * [Config] Enable CONFIG_GPIO_PCA953X=m
  * [Config] Enable CONFIG_GPIO_TWL4030=m
  * [Config] Enable CONFIG_INET_DIAG=m
  * [Config] Enable CONFIG_NLS_ISO8859_1=m
  * [Config] Enable CONFIG_NVRAM=m
  * [Config] Enable CONFIG_SLIP=m
  * [Config] Enable CONFIG_PC300TOO=m
  * [Config] Enable CONFIG_TUN=y
  * [Config] Enable CONFIG_NET_CLS_CGROUP=m
  * [Config] Enable CONFIG_THERMAL=y
  * [Config] Enable CONFIG_PPP=y
  * [Config] Enable CONFIG_PCI_STUB=m
  * Rebase to v3.2.1
  * [Config] Enable CONFIG_RTL8192E=m
  * [Config] Enable CONFIG_RTS5139=m

  [ Stefan Bader ]

  * [Config] Make CONFIG_VIRTIO_(NET|BLK)=y

  [ Upstream Kernel Changes ]

  * ARM: restart: add restart hook to machine_desc record
  * ARM: restart: allow platforms more flexibility specifying restart mode
  * ARM: restart: move reboot failure handing into machine_restart()
  * ARM: restart: remove argument to setup_mm_for_reboot()
  * ARM: 7159/1: OMAP: Introduce local common.h files
  * ARM: restart: only perform setup for restart when soft-restarting
  * ARM: 7189/1: OMAP3: Fix build break in cpuidle34xx.c because of irq
    function
  * ARM: idmap: populate identity map pgd at init time using .init.text
  * ARM: suspend: use idmap_pgd instead of suspend_pgd
  * ARM: proc-*.S: place cpu_reset functions into .idmap.text section
  * ARM: idmap: use idmap_pgd when setting up mm for reboot
  * ARM: head.S: only include __turn_mmu_on in the initial identity mapping
  * ARM: SMP: use idmap_pgd for mapping MMU enable during secondary booting
  * ARM: 7194/1: OMAP: Fix build after a merge between v3.2-rc4 and ARM
    restart changes
  * ARM: lib: add call_with_stack function for safely changing stack
  * ARM: reset: implement soft_restart for jumping to a physical address
  * ARM: stop: execute platform callback from cpu_stop code
  * ARM: kexec: use soft_restart for branching to the reboot buffer
  * ARM: restart: omap: use new restart hook
  * topdown mmap support
    - LP: #861296

  [ Upstream Kernel Changes ]

  * Rebase to v3.2.1

 -- Leann Ogasawara <leann.ogasawara@canonical.com>  Fri, 13 Jan 2012 20:32:08 +0100

linux (3.2.0-8.15) precise; urgency=low

  [ Leann Ogasawara ]

  * [Config] Disable CONFIG_ACPI_PROCFS
  * Remove server from getabis
  * Temporarily disable module check
  * [Config] Disable CONFIG_MTD_TESTS
  * [Config] Disable CONFIG_X86_E_POWERSAVER
  * [Config] Set CONFIG_ARCNET=m
  * [Config] Enable CONFIG_ATM_DUMMY=m
  * [Config] Enable CONFIG_BLK_DEV_MD=y
  * ubuntu: fsam7400 select CHECK_SIGNATURE and depend on X86
  * [Config] Enable CONFIG_BLK_DEV_SD=y
  * [Config] Enable CONFIG_BLK_DEV_SR=y
  * [Config] Enable CONFIG_BLK_DEV_UB=m
  * [Config] Enable CONFIG_COPS=m
  * [Config] Enable CONFIG_DVB_USB_EC168=m
  * [Config] Enable CONFIG_ENC28J60=m
  * [Config] Enable CONFIG_FB_UVESA=m
  * [Config] Enable CONFIG_FB_ATY=m
  * [Config] Enable CONFIG_BROADCOM_PHY=y
  * [Config] Enable CONFIG_CICADA_PHY=y
  * [Config] Enable CONFIG_DAVICOM_PHY=y
  * [Config] Enable CONFIG_ICPLUS_PHY=y
  * [Config] Enable CONFIG_LSI_ET1011C_PHY=y
  * [Config] Enable CONFIG_LXT_PHY=y
  * [Config] Enable CONFIG_MARVELL_PHY=y
  * [Config] Enable CONFIG_NATIONAL_PHY=y
  * [Config] Enable CONFIG_QSEMI_PHY=y
  * [Config] Enable CONFIG_SMSC_PHY=y
  * [Config] Enable CONFIG_VITESSE_PHY=y
  * Add 3w-sas to scsi-modules
    - LP: #776542

  [ Mathieu Trudel-Lapierre ]

  * SAUCE: ipv6: make the net.ipv6.conf.all.use_tempaddr sysctl propagate
    to interface settings

  [ Paolo Pisati ]

  * Revert "SAUCE: omap3: beagle: if rev unknown, assume xM revision C"
    - LP: #912199
  * Revert "SAUCE: omap3: beagle: detect new xM revision B"
    - LP: #912199
  * Revert "SAUCE: omap3: beaglexm: fix DVI initialization"
    - LP: #912199

  [ Upstream Kernel Changes ]

  * Bluetooth: Add support for BCM20702A0 [0a5c:21e3]
    - LP: #906832

 -- Leann Ogasawara <leann.ogasawara@canonical.com>  Fri, 06 Jan 2012 10:02:03 -0800

linux (3.2.0-8.14) precise; urgency=low

  [ Andy Whitcroft ]

  * [Config] enable CONFIG_SND_USB_6FIRE
    - LP: #912197
  * rebase to mainline v3.2 final release
  * updateconfigs following rebase to v3.2 final
  * ubuntu: AUFS -- add BOM and automated update script
  * ubuntu: AUFS -- include the aufs_types.h file in linux-libc-headers
    - LP: #684666
  * ubuntu: AUFS -- update aufs-update to track new locations of headers
  * ubuntu: AUFS -- clean up the aufs updater and BOM
  * ubuntu: AUFS -- documentation on updating aufs2
  * ubuntu: AUFS -- aufs3-base.patch
  * ubuntu: AUFS -- aufs3-standalone.patch
  * ubuntu: AUFS -- fix undefined __devcgroup_inode_permission
  * ubuntu: AUFS -- fix undefined security_path_link
  * ubuntu: AUFS -- update to 4cf5db36bcd9748e8e7270022f295f84d1fc2245
  * ubuntu: AUFS -- updateconfigs following update
  * ubuntu: AUFS -- suppress benign plink warning messages
    - LP: #621195
  * ubuntu: AUFS -- enable in config and makefile
  * ubuntu: AUFS -- disable in favor of overlayfs
  * [Config] linux-virtual -- should include the extX modules
    - LP: #912308

  [ Tyler Hicks ]

  * SAUCE: eCryptfs: Improve statfs reporting
    - LP: #885744

  [ Upstream Kernel Changes ]

  * rebase to upstream v3.2

 -- Leann Ogasawara <leann.ogasawara@canonical.com>  Mon, 26 Dec 2011 20:24:30 -0800

linux (3.2.0-7.13) precise; urgency=low

  [ Upstream Kernel Changes ]

  * rebase to upstream 3.2-rc7

 -- Leann Ogasawara <leann.ogasawara@canonical.com>  Mon, 19 Dec 2011 09:14:34 -0800

linux (3.2.0-6.12) precise; urgency=low

  [ Upstream Kernel Changes ]

  * rebase to upstream v3.2-rc6

 -- Leann Ogasawara <leann.ogasawara@canonical.com>  Fri, 16 Dec 2011 10:19:02 -0800

linux (3.2.0-5.11) precise; urgency=low

  [ Andy Whitcroft ]

  * enforcer -- allow arch and flavour predicates to take lists
  * enforcer -- simplify armel/armhf specific options
  * enforcer -- fix incorrectly specified flavour matches

  [ Leann Ogasawara ]

  * [Config] Disable IRQ_REMAP
  * [Config] Enable CONFIG_SENSORS_LM95245=m
  * [Config] Enable CONFIG_SENSORS_MAX1668=m
  * [Config] Enable CONFIG_SENSORS_NTC_THERMISTOR=m
  * [Config] Enable CONFIG_SENSORS_MAX6639=m
  * [Config] Enable CONFIG_SENSORS_MAX6642=m
  * [Config] Enable CONFIG_SENSORS_LINEAGE=m
  * [Config] Enable CONFIG_CRYPTO_SALSA20=m
  * [Config] Enable CONFIG_PATA_TOSHIBA=m
  * [Config] Enable CONFIG_POHMELFS=m
  * [Config] Enable CONFIG_NET_PACKET_ENGINE=y
  * [Config] Enable CONFIG_PATA_OPTI=m
  * add overlayfs to virtual inclusion list
    - LP: #903897
  * add veth to virtual inclusion list
    - LP: #903897
  * SAUCE: resolve WARNING: at drivers/block/floppy.c:2929 do_fd_request

  [ Paolo Pisati ]

  * [Config] DEFAULT_MMAP_MIN_ADDR=32k on arm
    - LP: #903346

  [ Tim Gardner ]

  * [Config] CONFIG_LOCKUP_DETECTOR=y
    - LP: #903615

  [ Upstream Kernel Changes ]

  * rebase to upstream 55b02d2f

 -- Leann Ogasawara <leann.ogasawara@canonical.com>  Mon, 12 Dec 2011 07:08:10 -0800

linux (3.2.0-4.10) precise; urgency=low

  [ Kyle McMartin ]

  * SAUCE: dmar: disable if ricoh multifunction detected
    - LP: #894070

  [ Seth Forshee ]

  * SAUCE: dell-wmi: Demote unknown WMI event message to pr_debug
    - LP: #581312

  [ Tim Gardner ]

  * Start new release, Bump ABI, rebase to 3.2-rc5

  [ Leann Ogasawara ]

  * [Config] Enable CONFIG_SENSORS_AK8975=m

 --  Tim Gardner <tim.gardner@canonical.com>  Sat, 10 Dec 2011 08:57:04 -0700

linux (3.2.0-3.9) precise; urgency=low

  [ Andy Whitcroft ]

  * SAUCE: ext4: correct partial write discard size calculation
    - LP: #894768

  [ Leann Ogasawara ]

  * Revert "SAUCE: x86, microcode, AMD: Restrict microcode reporting"
    - LP: #892615

  [ Matthew Garrett ]

  * SAUCE: pci: Rework ASPM disable code

  [ Upstream Kernel Changes ]

  * x86: Fix boot failures on older AMD CPU's
    - LP: #892615
  * EHCI : Fix a regression in the ISO scheduler
    - LP: #899165

 -- Leann Ogasawara <leann.ogasawara@canonical.com>  Mon, 05 Dec 2011 10:37:36 -0800

linux (3.2.0-3.8) precise; urgency=low

  [ Andy Whitcroft ]

  * armhf -- add d-i configuration
  * armhf -- disable ABI checks for armhf
  * armhf -- add arch to getabis config

 -- Andy Whitcroft <apw@canonical.com>  Sat, 03 Dec 2011 14:22:52 +0000

linux (3.2.0-3.7) precise; urgency=low

  [ Stefan Bader ]

  * SAUCE: x86/paravirt: PTE updates in k(un)map_atomic need to be
    synchronous, regardless of lazy_mmu mode
    - LP: #854050

  [ Tim Gardner ]

  * rebase to v3.2-rc4

 -- Leann Ogasawara <leann.ogasawara@canonical.com>  Fri, 02 Dec 2011 11:53:56 -0800

linux (3.2.0-2.6) precise; urgency=low

  [ Andy Whitcroft ]

  * armhf -- fix omap flavour to build on armhf
  * [Config] CONFIG_PATA_MACIO=y to fix MAC qemu boot

  [ Borislav Petkov ]

  * SAUCE: x86, microcode, AMD: Restrict microcode reporting
    - LP: #892615

  [ Colin Watson ]

  * Add pata_macio to pata-modules

  [ Tim Gardner ]

  * [Config] Prefer crda over wireless-crda
  * [Config] Fix virtual inclusion list.
    - LP: #897795

 -- Leann Ogasawara <leann.ogasawara@canonical.com>  Wed, 30 Nov 2011 06:09:35 -0800

linux (3.2.0-2.5) precise; urgency=low

  [ Paolo Pisati ]

  * [Config] PANEL_DVI=y

 -- Leann Ogasawara <leann.ogasawara@canonical.com>  Mon, 28 Nov 2011 09:13:24 -0800

linux (3.2.0-2.4) precise; urgency=low

  [ Andy Whitcroft ]

  * rebase to v3.2-rc3

  [ Leann Ogasawara ]

  * Revert "SAUCE: xen: Do not use pv spinlocks on HVM"
  * Revert "fix ERROR: __devcgroup_inode_permission undefined"
  * Revert "olpc_dcon_xo_1_5 needs delay.h"
  * Revert "olpc_dcon_xo_1 needs delay.h"
  * rebase to 6fe4c6d4
  * [Config] updateconfigs after rebase to 6fe4c6d4

  [ Tim Gardner ]

  * [Config] Replace wireless-crda with crda,wireless-regdb
    - LP: #856421
  * [Config] Relax the dependencies on crda

  [ Upstream Kernel Changes ]

  * (pre-stable) HID: bump maximum global item tag report size to 96 bytes
    - LP: #724831
  * Ubuntu: remove coreutils|fileutils package dependency
    - LP: #892814
  * iio: iio_event_getfd -- fix ev_int build failure

  [ Upstream Kernel Changes ]

  * Rebase to v3.2-rc3

 -- Andy Whitcroft <apw@canonical.com>  Thu, 24 Nov 2011 16:20:45 +0000

linux (3.2.0-1.3) precise; urgency=low

  [ Upstream Kernel Changes ]

  * Ubuntu: Add ext2 to fs-core-modules
    - LP: #893395

 -- Leann Ogasawara <leann.ogasawara@canonical.com>  Mon, 21 Nov 2011 20:42:33 -0800

linux (3.2.0-1.2) precise; urgency=low

  [ Andy Whitcroft ]

  * [Config] enable CONFIG_NFC and associated devices
  * SAUCE: allow brcmsmac and b43 to both build

  [ Soren Hansen ]

  * Add ixgbe driver to d-i
    - LP: #891969

 -- Leann Ogasawara <leann.ogasawara@canonical.com>  Mon, 21 Nov 2011 08:33:46 -0800

linux (3.2.0-1.1) precise; urgency=low
  [ Andy Whitcroft ]

  * armhf -- enable armhf and create the first flavours
  * SAUCE: ensure root is ready before running usermodehelpers in it
  * [Config] enforcer -- ensure CONFIG_FAT_FS is built-in on arm

  [ Leann Ogasawara ]

  * Temporarily ignore module check
  * [Config] Enable PCI_IOV on powerpc
  * [Config] Temporarily disable CONFIG_PASEMI_MAC on powerpc
  * rebase to v3.2-rc2
  * SAUCE: include <linux/export.h> for cpuidle34xx arm build
  * SAUCE: include <linux/kernel.h> for linux/mtd/map.h arm build
  * SAUCE: include <linux/printk.h> and <stdarg.h> for mmc_core arm build
  * SAUCE: select ARM_AMBA if OMAP3_EMU
  * [Config] updateconfigs after select ARM_AMBA
  * [Config] Temporarily disable CONFIG_KVM_BOOK3S_32 on powerpc
  * [Config] Enable CONFIG_EXT2_FS=m
  * [Config] Build in CONFIG_SATA_AHCI=y
  * Resolve linux-image-extra's install dependency

  [ Seth Forshee ]

  * [Config] Enable EVENT_POWER_TRACING_DEPRECATED=y for powertop
  * SAUCE: (drop after 3.2) Input: ALPS - move protocol information to
    Documentation
  * SAUCE: (drop after 3.2) Input: ALPS - add protocol version field in
    alps_model_info
  * SAUCE: (drop after 3.2) Input: ALPS - remove assumptions about packet
    size
  * SAUCE: (drop after 3.2) Input: ALPS - add support for protocol versions
    3 and 4
  * SAUCE: (drop after 3.2) Input: ALPS - add semi-MT support for v3
    protocol
  * SAUCE: (drop after 3.2) Input: ALPS - add documentation for protocol
    versions 3 and 4

  [ Stefan Bader ]

  * [Config] Built-in xen-netfront and xen-blkfront
  * Fix build of dm-raid45 and re-enable it

  [ Tim Gardner ]

  * [Config] CONFIG_USB_XHCI_HCD=y
    - LP: #886167
  * [Config] CONFIG_R6040=m
    - LP: #650899
  * SAUCE: Add a new entry (413c:8197) to Bluetooth USB device ID table
    - LP: #854399
  * [Config] Consolidated amd64 server flavour into generic
  * [Config] updateconfigs after rebase to 3.2-rc1
  * [Config] Disabled dm-raid4-5
  * [Config] Disabled ndiswrapper
  * [Config] Disable vt6656
  * [Config] exclude ppp-modules for virtual flavour
  * [Config] CONFIG_MEMSTICK_R592=m
    - LP: #238208

  [ Upstream Kernel Changes ]

  * CHROMIUM: seccomp_filter: new mode with configurable syscall filters
    - LP: #887780
  * CHROMIUM: seccomp_filter: add process state reporting
    - LP: #887780
  * CHROMIUM: seccomp_filter: Document what seccomp_filter is and how it
    works.
    - LP: #887780
  * CHROMIUM: x86: add HAVE_SECCOMP_FILTER and seccomp_execve
    - LP: #887780
  * CHROMIUM: arm: select HAVE_SECCOMP_FILTER
    - LP: #887780
  * CHROMIUM: seccomp_filters: move to btrees
  * CHROMIUM: enable CONFIG_BTREE
  * CHROMIUM: seccomp_filter: kill NR_syscall references
  * CHROMIUM: seccomp_filters: guard all ftrace wrapper code
  * CHROMIUM: seccomp_filters: clean up warnings; kref mistake
  * CHROMIUM: seccomp_filter: remove "skip" from copy and add drop helper
  * CHROMIUM: seccomp_filter: allow CAP_SYS_ADMIN management of execve
  * CHROMIUM: seccomp_filter: inheritance documentation
  * CHROMIUM: seccomp_filter: make inherited filters composable
  * CHROMIUM: Fix seccomp_t compile error
    - LP: #887780
  * CHROMIUM: Fix kref usage
    - LP: #887780
  * CHROMIUM: enable CONFIG_SECCOMP_FILTER and CONFIG_HAVE_SECCOMP_FILTER
  * rebase to v3.2-rc2

 -- Leann Ogasawara <leann.ogasawara@canonical.com>  Mon, 31 Oct 2011 09:24:39 -0400

linux (3.1.0-2.3) precise; urgency=low

  [ Tim Gardner ]

  * Add postinit and postrm scripts to the extras package
    - LP: #882120

 -- Leann Ogasawara <leann.ogasawara@canonical.com>  Fri, 28 Oct 2011 12:48:33 -0700

linux (3.1.0-2.2) precise; urgency=low

  [ Andy Whitcroft ]

  * debian: add locking to protect debian/files from parallel update

  [ Leann Ogasawara ]

  * rebase to v3.1

  [ Upstream Kernel Changes ]

  * rebase to v3.1

 -- Leann Ogasawara <leann.ogasawara@canonical.com>  Wed, 19 Oct 2011 07:12:38 -0700

linux (3.1.0-1.1) precise; urgency=low

  [ Andiry Xu ]

  * SAUCE: (drop during 3.2 merge) xHCI: AMD isoc link TRB chain bit quirk
    - LP: #872811

  [ Andy Whitcroft ]

  * Revert "ubuntu: compcache -- follow changes to bd_claim/bd_release"
    - LP: #832694
  * Revert "ubuntu: compcache -- version 0.5.3"
    - LP: #832694
  * [Config] standardise CONFIG_NETFILTER_XT_TARGET_TCPOPTSTRIP=m
  * [Config] Enable CONFIG_MACVTAP=m
    - LP: #822601
  * record the compiler in the ABI and check for inconsistant builds
  * [Config] move ECRYPT_FS back to =y for all architectures
    - LP: #827197
  * [Config] enable CONFIG_DRM_VMWGFX=m
    - LP: #698009
  * [Config] re-fix ECRYPT_FS=y
    - LP: #827197
  * enforcer -- ensure we have CONFIG_ECRYPT_FS=y
    - LP: #827197
  * [Config] dropping compcache configuration options
  * [Config] standardise on HZ=250
  * SAUCE: headers_install: fix #include "..." usage for userspace
    - LP: #824377
  * make module-inclusion selection retain the left overs
  * add a new linux-image-extras package for virtual

  [ Colin Watson ]

  * Deliver more Atheros, Ralink, and iwlagn NIC drivers to d-i

  [ edwin_rong ]

  * SAUCE: Staging: add driver for Realtek RTS5139 cardreader
    - LP: #824273

  [ Greg Kroah-Hartman ]

  * SAUCE: staging: rts5139: add vmalloc.h to some files to fix the build.
    - LP: #824273

  [ Jesse Sung ]

  * SAUCE: Unregister input device only if it is registered
    - LP: #839238

  [ Jiri Kosina ]

  * SAUCE: HID: add MacBookAir4, 2 to hid_have_special_driver[]

  [ Joshua V. Dillon ]

  * SAUCE: HID: add support for MacBookAir4,2 keyboard.

  [ Kees Cook ]

  * [Config] enable and enforce SECCOMP_FILTER on x86

  [ Keng-Yu Lin ]

  * [Config] Enable CONFIG_RTS5139=m on i386/amd64
    - LP: #824273

  [ Leann Ogasawara ]

  * Revert "ubuntu: overlayfs -- ovl: make lower mount read-only"
  * Revert "ubuntu: overlayfs -- fs: limit filesystem stacking depth"
  * Revert "ubuntu: overlayfs -- ovl: improve stack use of lookup and
    readdir"
  * Revert "ubuntu: overlayfs -- ovl: fix overlayfs over overlayfs"
  * Revert "ubuntu: overlayfs -- overlayfs: implement show_options"
  * Revert "ubuntu: overlayfs -- overlayfs: add statfs support"
  * Revert "ubuntu: overlayfs -- overlay filesystem"
  * Revert "ubuntu: overlayfs -- overlay: overlay filesystem documentation"
  * Revert "SAUCE: ARM: OMAP: Add macros for comparing silicon revision"
  * Revert "SAUCE: OMAP: DSS2: check for both cpu type and revision, rather
    than just revision"
  * Revert "SAUCE: OMAP: DSS2: enable hsclk in dsi_pll_init for OMAP36XX"
  * Revert "ubuntu: fsam7400 disable driver"
    - LP: #876030
  * rebase to v3.1-rc1
  * [Config] updateconfigs after rebase to v3.1-rc1
  * rebase to v3.1-rc2
  * [Config] Updateconfigs after rebase to v3.1-rc2
  * ubuntu: Yama - update calls to generic_permission() and
    inode->i_op->permission()
  * ubuntu: ndiswrapper -- remove netdev_priv macro
  * ubuntu: aufs -- Temporarily disable due to build failure
  * [Config] Diable INTEL_MID_PTI on armel
  * [Config] Temporarily disable CONFIG_FTMAC100 on armel
  * [Config] Temporarily disable CONFIG_FTGMAC100 on armel
  * [Config] Temporarily disable CONFIG_CAN_TI_HECC on armel
  * [Config] Temporarily disable CONFIG_VIDEO_OMAP2_VOUT on armel
  * [Config] Set CONFIG_DM_MIRROR=m on amd64, i386, and arm
  * [Config] Set CONFIG_DM_MULTIPATH=m on amd64, i386, and arm
  * [Config] Set CONFIG_DM_SNAPSHOT=m on amd64, i386, and arm
  * [Config] Enable CONFIG_EDAC_AMD8111=m on powerpc
  * [Config] Enable CONFIG_EDAC_AMD8131=m on powerpc
  * [Config] Enable CONFIG_EDAC_CPC925=m on powerpc
  * [Config] Enable CONFIG_EDAC_PASEMI=m on powerpc
  * [Config] Enable CONFIG_ECHO=m on powerpc
  * [Config] Enable CONFIG_ET131X=m on powerpc
  * [Config] Set CONFIG_FB_MATROX=m
  * [Config] Enable CONFIG_FB_UDL=m on powerpc
  * [Config] Set CONFIG_FB_VIRTUAL=n
  * [Config] Enable CONFIG_FB_VGA16=m on powerpc
  * [Config] Enable CONFIG_GPIO_MAX732X=m on arm
  * [Config] Enable CONFIG_GPIO_PCF857X=m on arm
  * [Config] Set CONFIG_HOTPLUG_PCI_FAKE=m
  * [Config] Enable CONFIG_HOTPLUG_PCI=y on powerpc
  * [Config] Enable CONFIG_HOTPLUG_PCI_CPCI=y on powerpc
  * [Config] Enable CONFIG_HP_ILO=m on powerpc-smp
  * [Config] Enable CONFIG_I2C_PASEMI=m on powerpc
  * [Config] Enable CONFIG_IBM_BSR=m on powerpc
  * [Config] Enable CONFIG_IBMVETH=m on powerpc
  * [Config] Enable CONFIG_IDE_PHISON=m on powerpc
  * [Config] Enable CONFIG_IGB=m on powerpc
  * [Config] Enable CONFIG_IIO=m on powerpc
  * [Config] Enable CONFIG_INFINIBAND_NES=m
  * [Config] Enable CONFIG_IPMI_HANDLER=m on arm
  * [Config] Enable CONFIG_IWL3945=m on powerpc
  * [Config] Disable CONFIG_KVM_BOOK3S_64
  * [Config] Enable CONFIG_LAPBETHER=m on arm
  * [Config] Enable CONFIG_LEDS_GPIO=m on powerpc
  * [Config] Enable CONFIG_LEDS_CLEVO_MAIL=m all arch's
  * [Config] Enable CONFIG_LEDS_PCA9532=m on powerpc
  * [Config] Enable CONFIG_LEDS_PCA955X=m on powerpc
  * [Config] Enable CONFIG_LEDS_TRIGGER_DEFAULT_ON=m on powerpc
  * [Config] Set CONFIG_LEDS_TRIGGER_HEARTBEAT=m on arm and powerpc
  * [Config] Set CONFIG_LEDS_TRIGGER_TIMER=m on powerpc
  * [Config] Enable CONFIG_LINE6_USB=m on arm and powerpc
  * [Config] Enable CONFIG_MEMSTICK=m on arm
  * [Config] Enable CONFIG_MTD_AFS_PARTS=m on arm
  * [Config] Enable CONFIG_MTD_ALAUDA=m on arm
  * [Config] Enable CONFIG_MTD_AR7_PARTS=m on arm
  * [Config] Enable CONFIG_MTD_ARM_INTEGRATOR=m on arm
  * [Config] Enable CONFIG_MOXA_SMARTIO=m on powerpc
  * [Config] Enable CONFIG_MTD_DATAFLASH=m on arm
  * [Config] Enable CONFIG_MTD_GPIO_ADDR=m on arm
  * [Config] Enable CONFIG_MTD_IMPA7=m on arm
  * [Config] Enable CONFIG_MTD_NAND_GPIO=m on arm
  * [Config] Enable CONFIG_MTD_NAND_NANDSIM=m on arm
  * [Config] Enable CONFIG_MTD_NAND_PASEMI=m on powerpc
  * [Config] Enable CONFIG_MTD_NAND_PLATFORM=m on arm
  * [Config] Enable CONFIG_MTD_NAND_TMIO=m on arm
  * [Config] Enable CONFIG_MTD_SST25L=m on arm
  * [Config] Enable CONFIG_NET_CLS_CGROUP=y on arm
  * [Config] Enable CONFIG_NET_CLS_FLOW=m on arm
  * [Config] Enable CONFIG_NET_CLS_U32=m on arm
  * [Config] Enable CONFIG_NET_DCCPPROBE=m on arm
  * [Config] Enable CONFIG_NET_SCH_INGRESS=m on arm
  * [Config] Enable CONFIG_NET_TCPPROBE=m on arm
  * [Config] Enable CONFIG_PASEMI_MAC=m on powerpc
  * [Config] Enable CONFIG_PATA_NS87410=m on powerpc
  * [Config] Enable CONFIG_I2C_GPIO=m on powerpc64-smp
  * [Config] Enable CONFIG_PANEL=m on powerpc
  * [Config] Enable CONFIG_PATA_CMD640_PCI=m on powerpc
  * SAUCE: x86: reboot: Make Dell Latitude E6520 use reboot=pci
    - LP: #833705
  * [Config] Add CONFIG_EFI_VARS=y to the enforcer
    - LP: #837332
  * [Config] Update CONFIG_EFI_VARS enforcer check
  * [Config] Add aufs to virtual flavor inclusion list
    - LP: #844159
  * SAUCE: x86: reboot: Make Dell Optiplex 790 use reboot=pci
    - LP: #818933
  * SAUCE: x86: reboot: Make Dell Optiplex 990 use reboot=pci
    - LP: #768039
  * SAUCE: x86: reboot: Make Dell Latitude E6220 use reboot=pci
    - LP: #838402
  * [Config] Add igbvf to the virtual flavor inclusion list
    - LP: #794570
  * [Config] Add ixgbevf to the virtual inclusion list
    - LP: #872411
  * [Config] Transition -generic and -server to be identical
  * rebase to v3.1-rc10

  [ Luke Yelavich ]

  * [Config] Disable legacy IDE drivers on powerpc

  [ Ming Lei ]

  * SAUCE: fireware: add NO_MSI quirks for o2micro controller
    - LP: #801719
  * SAUCE: ata_piix: make DVD Drive recognisable on systems with Intel
    Sandybridge chipsets(v2)
    - LP: #737388, #782389, #794642

  [ Paolo Pisati ]

  * [Config] Compile-in vfat support for armel
    - LP: #853783

  [ Randy Dunlap ]

  * SAUCE: staging: fix rts5139 depends & build
    - LP: #824273

  [ Rene Bolldorf ]

  * SAUCE: (drop after 3.0) ideapad: Check if acpi already handle backlight
    power in 'ideapad_backlight_notify_power' to avoid a page fault

  [ Seth Forshee ]

  * SAUCE: (no-up) Input: elantech - Add v3 hardware support
    - LP: #681904
  * SAUCE: (drop after 3.1) usb_storage: Don't freeze in usb-stor-scan
    - LP: #810020

  [ Stefan Bader ]

  * (config) Package macvlan and macvtap for virtual
  * [Config] Force perf to use libiberty for demangling
    - LP: #783660
  * SAUCE: xen: Do not use pv spinlocks on HVM
    - LP: #838026

  [ Tim Gardner ]

  * [Config] Clean up tools rules
  * [Config] Package x86_energy_perf_policy and turbostat
    - LP: #797556
  * rebase to v3.1-rc3
  * [Config] Simplify binary-udebs dependencies
  * [Config] kernel preparation cannot be parallelized
  * [Config] Linearize module/abi checks
  * [Config] Linearize and simplify tree preparation rules
  * [Config] Build kernel image in parallel with modules
  * [Config] Set concurrency for kmake invocations
  * [Config] Improve install-arch-headers speed
  * [Config] Fix binary-perarch dependencies
  * [Config] Removed stamp-flavours target
  * [Config] Serialize binary indep targets
  * [Config] Use build stamp directly
  * [Config] Restore prepare-% target
  * rebase to v3.1-rc4
  * rebase to v3.1-rc5
  * [Config] Disable makedumpfile for i386/amd64
  * rebase to v3.1-rc6
  * [Config] Fix binary-% build target
  * rebase to v3.1-rc7
  * rebase to v3.1-rc8
  * SAUCE: Add a new entry (413c:8197) to Bluetooth USB device ID table
    - LP: #854399
  * [Config] Enable ftrace support in the mac80211 layer
    - LP: #865171
  * rebase to v3.1-rc9
  * SAUCE: usb/core/devio.c: Check for printer class specific request
    - LP: #872711

  [ Upstream Kernel Changes ]

  * overlay filesystem
  * overlayfs: add statfs support
  * overlayfs: implement show_options
  * overlay: overlay filesystem documentation
  * fs: limit filesystem stacking depth

  [ Will Drewry ]

  * SAUCE: seccomp_filter: new mode with configurable syscall filters
  * SAUCE: seccomp_filter: add process state reporting
  * SAUCE: seccomp_filter: Document what seccomp_filter is and how it
    works.
  * SAUCE: seccomp_filter: add HAVE_SECCOMP_FILTER and seccomp_execve

  [ Upstream Kernel Changes ]

  * rebase to v3.1-rc1
  * rebase to v3.1-rc2
  * rebase to v3.1-rc3
    +CONFIG_BLK_DEV_BSGLIB=y
    +CONFIG_BLK_DEV_LOOP_MIN_COUNT=8
    -CONFIG_VIDEO_OMAP2_VOUT_VRFB=y
  * rebase to v3.1-rc4
  * rebase to v3.1-rc5
  * rebase to v3.1-rc6
  * rebase to v3.1-rc7
  * rebase to v3.1-rc8
  * rebase to v3.1-rc9
  * rebase to v3.1-rc10

 -- Leann Ogasawara <leann.ogasawara@canonical.com>  Wed, 10 Aug 2011 15:43:38 -0700

linux (3.1.0-1.0) oneiric; urgency=low

  [ Leann Ogasawara ]

  * Open P-series

 -- Leann Ogasawara <leann.ogasawara@canonical.com>  Wed, 10 Aug 2011 13:42:40 -0700

linux (3.0.0-8.10) oneiric; urgency=low

  [ Adam Jackson ]

  * SAUCE: drm/i915/pch: Fix integer math bugs in panel fitting
    - LP: #753994

  [ John Johansen ]

  * [Config] Enable missing IPv6 options

  [ Leann Ogasawara ]

  * [Config] Disable config IWLWIFI_DEVICE_SVTOOL
    - LP: #819925
  * Rebase to 3.0.1

  [ Upstream Kernel Changes ]

  * x86, intel, power: Correct the MSR_IA32_ENERGY_PERF_BIAS message
  * ALSA: hda - Turn on extra EAPDs on Conexant codecs
    - LP: #783582
  * KVM: Remove SMEP bit from CR4_RESERVED_BITS
    - LP: #796476
  * KVM: Add SMEP support when setting CR4
    - LP: #796476
  * KVM: Mask function7 ebx against host capability word9
    - LP: #796476
  * KVM: Add instruction fetch checking when walking guest page table
    - LP: #796476

  [ Upstream Kernel Changes ]

  * rebase to v3.0.1

 -- Leann Ogasawara <leann.ogasawara@canonical.com>  Fri, 05 Aug 2011 11:32:25 -0700

linux (3.0.0-7.9) oneiric; urgency=low

  [ Andy Whitcroft ]

  * Revert "[Upstream] add local prefix to oss local change_bits"
  * Revert "SAUCE: add tracing for user initiated readahead requests"
  * Revert "SAUCE: vfs: Add a trace point in the mark_inode_dirty function"
  * Revert "SAUCE: Input: ALPS - Enable Intellimouse mode for Lenovo
    Zhaoyang E47"
  * Revert "SAUCE: fix documentation strings for struct input_keymap_entry"
  * Revert "SAUCE: vt -- fix handoff numbering to 1..n and add range checks
    (grub)"
  * Revert "SAUCE: vt -- fix handoff numbering to 1..n and add range
    checks"
  * Revert "SAUCE: vt -- allow grub to request automatic vt_handoff"
  * Revert "SAUCE: vt -- maintain bootloader screen mode and content until
    vt switch"
  * [Config] enable CONFIG_MTRR_SANITIZER_ENABLE_DEFAULT=1
    - LP: #816035
  * ubuntu: Yama: if an underlying filesystem provides a permissions op use
    it
  * SAUCE: (no-up) add tracing for user initiated readahead requests
  * SAUCE: vt -- maintain bootloader screen mode and content until vt
    switch
  * SAUCE: vt -- allow grub to request automatic vt_handoff

  [ Arjan van de Ven ]

  * SAUCE: (no-up) vfs: Add a trace point in the mark_inode_dirty function

  [ Kees Cook ]

  * Revert "SAUCE: (no-up) Disable building the ACPI debugfs source"
  * [Config] enforce ACPI_CUSTOM_METHOD disabled

  [ Keng-Yu Lin ]

  * SAUCE: (no-up) Input: ALPS - Enable Intellimouse mode for Lenovo
    Zhaoyang E47
    - LP: #632884, #803005

  [ Leann Ogasawara ]

  * [Config] Enable CONFIG_BLK_DEV_CMD64X=m on powerpc
    - LP: #513131
  * [Config] Enable CONFIG_RT2800PCI_RT53XX=y
    - LP: #815064

  [ Rezwanul Kabir ]

  * SAUCE: (no-up) Add support for Intellimouse Mode in ALPS touchpad on
    Dell E2 series Laptops
    - LP: #632884

  [ Upstream Kernel Changes ]

  * Revert "yama: if an underlying filesystem provides a permissions op use
    it"
  * Revert "Add support for Intellimouse Mode in ALPS touchpad on Dell E2
    series Laptops"
  * Revert "tty: include linux/slab.h for kfree"
  * Revert "gpio/ml_ioh_gpio: include linux/slab.h for kfree"
  * Revert "pch_dma: add include/slab.h for kfree"
  * mmc: Added quirks for Ricoh 1180:e823 lower base clock frequency
    - LP: #773524
  * oss: rename local change_bits to avoid powerpc bitsops.h definition

 -- Leann Ogasawara <leann.ogasawara@canonical.com>  Mon, 25 Jul 2011 09:08:01 -0700

linux (3.0.0-7.8) oneiric; urgency=low

  [ Andy Whitcroft ]

  * ubuntu: overlayfs -- overlayfs: add statfs support
  * [Config] enable CONFIG_OVERLAYFS

  [ Erez Zadok ]

  * ubuntu: overlayfs -- overlayfs: implement show_options

  [ Leann Ogasawara ]

  * [Config] Enable CONFIG_ALIM7101_WDT=m on powerpc
  * [Config] Enable CONFIG_ASUS_OLED=m on powerpc
  * [Config] Disable CONFIG_ATM_DUMMY on arm
  * [Config] Enable CONFIG_BLK_DEV_DRBD=m on powerpc
  * Temporarily disable module check on arm
  * Rebase to 3.0 final
  * [Config] Enable CONFIG_CAN_TI_HECC=m on arm
  * [Config] Set CONFIG_CDROM_PKTCDVD=m on amd64 and i386
  * [Config] Enable CONFIG_CRYPTO_CCM=m on powerpc
  * [Config] Enable CONFIG_CRYPTO_DEV_HIFN_795X=m on powerpc
  * [Config] Enable CONFIG_CRYPTO_GCM=m on powerpc
  * [Config] Set CRYPTO_LZO=m on powerpc64-smp
  * [Config] Enable CONFIG_DM9000=m on arm
  * [Config] Set CONFIG_DISPLAY_SUPPORT=m on arm
  * [Config] Enable CONFIG_DL2K=m on amd64 and i386

  [ Miklos Szeredi ]

  * ubuntu: overlayfs -- vfs: add i_op->open()
  * ubuntu: overlayfs -- vfs: export do_splice_direct() to modules
  * ubuntu: overlayfs -- vfs: introduce clone_private_mount()
  * ubuntu: overlayfs -- overlay filesystem
  * ubuntu: overlayfs -- ovl: fix overlayfs over overlayfs
  * ubuntu: overlayfs -- ovl: improve stack use of lookup and readdir
  * ubuntu: overlayfs -- fs: limit filesystem stacking depth
  * ubuntu: overlayfs -- ovl: make lower mount read-only

  [ Neil Brown ]

  * ubuntu: overlayfs -- overlay: overlay filesystem documentation

  [ Tim Gardner ]

  * [Config] Add enic/fnic to udebs
    - LP: #801610

  [ Upstream Kernel Changes ]

  * yama: if an underlying filesystem provides a permissions op use it

  [ Major Kernel Changes ]

  * Rebase to 3.0 final

 -- Leann Ogasawara <leann.ogasawara@canonical.com>  Thu, 21 Jul 2011 07:01:32 -0700

linux (3.0.0-6.7) oneiric; urgency=low

  [ Eagon Yager ]

  * [Config] Fix misspelled 'skipmodule' in arm makefile.

  [ Keng-Yu Lin ]

  * SAUCE: Input: ALPS - Enable Intellimouse mode for Lenovo Zhaoyang E47
    - LP: #632884, #803005

  [ Leann Ogasawara ]

  * Revert "[Config] Temporarily disable CONFIG_SMC91X on armel-omap"
  * Revert "[Config] Temporarily Disable CONFIG_BRCMSMAC on arm"
  * Revert "[Config] Temporarily Disable CONFIG_RTL8192SE on powerpc"
  * Revert "[Config] Temporarily Disable CONFIG_RTL8192SE on arm"
  * Revert "[Config] Temporarily disable CONFIG_BRCMSMAC on powerpc"
  * [Config] Set CONFIG_ACPI_PCI_SLOT=m
  * [Config] Set CONFIG_ACPI_SBS=m
  * [Config] Set CONFIG_ACPI_WMI=m
  * [Config] Set CONFIG_AD7150=m on arm
  * [Config] Set CONFIG_AD7152=m on arm
  * [Config] Drop CONFIG_GPIO_S5PV210
  * [Config] Drop CONFIG_GPIO_S5PC100
  * [Config] Drop CONFIG_GPIO_PLAT_SAMSUNG
  * [Config] Drop CONFIG_GPIO_EXYNOS4

  [ Stefan Bader ]

  * SAUCE: Re-enable RODATA for i386 virtual
    - LP: #809838

  [ Upstream Kernel Changes ]

  * Revert "Quirk to fix suspend/resume on Lenovo Edge 11,13,14,15"
  * (drop after 3.0.0) acer-wmi: Add support for Aspire 1830 wlan hotkey
    - LP: #771758

 -- Leann Ogasawara <leann.ogasawara@canonical.com>  Wed, 20 Jul 2011 06:36:02 -0700

linux (3.0.0-5.6) oneiric; urgency=low

  [ Tim Gardner ]

  * [Config] CONFIG_RTL8192CU=m
  * Rebase to -rc7

 --  Tim Gardner <tim.gardner@canonical.com>  Mon, 11 Jul 2011 22:13:50 +0100

linux (3.0.0-4.5) oneiric; urgency=low

  [ Ming Lei ]

  * SAUCE: fix yama_ptracer_del lockdep warning
    - LP: #791019

  [ Seth Forshee ]

  * SAUCE: (drop after 3.0) asus-wmi: Add callback for hotkey filtering
  * SAUCE: (drop after 3.0) eeepc-wmi: Add support for T101MT Home/Express Gate key
  * SAUCE: (drop after 3.0) asus-wmi: Enable autorepeat for hotkey input device
  * [Config] CONFIG_{ASUS,ASUS_NB,EEEPC}_WMI=m
    - LP: #805218

  [ Tim Gardner ]

  * [Config] updateconfigs after rebase to -rc6+
    Rebased against 4dd1b49c6d215dc41ce50c80b4868388b93f31a3
  * Adopt a 3 digit verion, e.g., 3.0.0-x.x
  * Revert "UBUNTU: add dependancies for module-init-tools"
    This dependency is no longer required for a 3 digit version.

 --  Tim Gardner <tim.gardner@canonical.com>  Tue, 05 Jul 2011 14:03:04 +0100

linux (3.0-3.4) oneiric; urgency=low

  [ Keng-Yu Lin ]

  * SAUCE: Revert: "dell-laptop: Toggle the unsupported hardware
    killswitch"
    - LP: #775281

  [ Leann Ogasawara ]

  * rebase to v3.0-rc5
  * [Config] updateconfigs after rebase to 3.0-rc5

  [ Tim Gardner ]

  * [Config] Remove ubuntu/rtl8192se
  * [Config] Added armel ABI files
  * [Config] Removed armel versatile flavour
  * [Config] CONFIG_INTEL_MEI=m
    - LP: #716867

  [ Upstream Kernel Changes ]

  * ALSA: hda - Enable auto-parser as default for Conexant codecs

  [ Upstream Kernel Changes ]

  * rebase to v3.0-rc5

 -- Leann Ogasawara <leann.ogasawara@canonical.com>  Thu, 30 Jun 2011 14:27:10 +0100

linux (3.0-2.3) oneiric; urgency=low

  [ Andy Whitcroft ]

  * ubuntu: AUFS -- update to 0e2bafab74f0d1463383faeb93f9fc5eb8c2c54e

  [ Leann Ogasawara ]

  * rebase to v3.0-rc4
  * [Config] updateconfigs after rebase to 3.0-rc4
  * fix ERROR: __devcgroup_inode_permission undefined

  [ Stefan Bader ]

  * SAUCE: iscsitarget: Remove driver from the kernel

  [ Tim Gardner ]

  * SAUCE: rtl8192se: Force a build for a 2.6/3.0 kernel
  * [Config] Add grub-efi as a recommended bootloader for server and
    generic
    - LP: #800910

  [ Upstream Kernel Changes ]

  * Fix node_start/end_pfn() definition for mm/page_cgroup.c

  [ Leann Ogasawara ]

  * rebase to v3.0-rc4

 -- Leann Ogasawara <leann.ogasawara@canonical.com>  Fri, 24 Jun 2011 11:51:12 -0700

linux (3.0-1.2) oneiric; urgency=low

  [ Andy Whitcroft ]

  * [Config] enable CONFIG_CAN_CALC_BITTIMING

  [ Leann Ogasawara ]

  * rebase to v3.0-rc3
  * [Config] updateconfigs after rebase to 3.0-rc3

  [ Upstream Kernel Changes ]

  * perf: clear out make flags when calling kernel make kernelver

  [ Leann Ogasawara ]

  * rebase to v3.0-rc3

 -- Leann Ogasawara <leann.ogasawara@canonical.com>  Tue, 14 Jun 2011 07:25:35 -0700

linux (3.0-0.1) oneiric; urgency=low

  [ Andy Whitcroft ]

  * use the packaging version in the kernel
  * use the kernels idea of its version for version_signature
  * add dependancies for module-init-tools
  * update control files to version 3
  * printchanges/insertchanges allow override of prev_release
  * correct Vcs-Git: to point to oneiric

  [ Leann Ogasawara ]

  * rebase to v3.0-rc1
  * [Config] updateconfigs after rebase to 3.0-rc1
  * ubuntu: dm-raid4-5 fix up build failure
  * [Config] Temporarily Disable CONFIG_GPIO_EXYNOS4 on arm
  * [Config] Temporarily Disable CONFIG_GPIO_PLAT_SAMSUNG on arm
  * [Config] Temporarily Disable CONFIG_GPIO_S5PC100 on arm
  * [Config] Temporarily Disable CONFIG_GPIO_S5PV210 on arm
  * [Config] Temporarily disable CONFIG_BRCMSMAC on powerpc
  * [Config] Temporarily Disable CONFIG_BRCMSMAC on arm
  * [Config] Temporarily Disable CONFIG_RTL8192SE on arm
  * [Config] Temporarily Disable CONFIG_RTL8192SE on powerpc
  * [Config] Temporarily disable CONFIG_SMC91X on armel-omap
  * rebase to v3.0-rc2

  [ Manoj Iyer ]

  * SAUCE: mmc: Enable MMC card reader for RICOH [1180:e823]
    - LP: #790754

  [ Upstream Kernel Changes ]

  * Revert "x86 idle: EXPORT_SYMBOL(default_idle, pm_idle) only when APM
    demands it"
  * drm/i915: fix regression after clock gating init split

  [ Major Kernel Changes ]

  * rebase from v2.6.39 to v3.0-rc1
  * rebase from v3.0-rc1 to v3.0-rc2

 -- Andy Whitcroft <apw@canonical.com>  Thu, 09 Jun 2011 15:18:33 +0100

linux (2.6.39-3.10) oneiric; urgency=low

  [ Colin Ian King ]

  * SAUCE: S3 early resume debug via keyboard LEDs

  [ Ingo Molnar ]

  * ubuntu: nx-emu - i386: NX emulation
  * ubuntu: nx-emu - i386: mmap randomization for executable mappings

  [ Leann Ogasawara ]

  * Revert "[Config] Disable CONFIG_FT1000 on powerpc64-smp"
  * Revert "[Config] Disable CONFIG_DM_RAID45"
  * [Config] enable CONFIG_BRCMFMAC=y
  * [Config] enable CONFIG_MDIO_BITBANG=m across all arch's and flavors
  * [Config] enable CONFIG_VIDEO_OUTPUT_CONTROL=m on armel-omap

  [ Robert Nelson ]

  * SAUCE: omap3: beagle: detect new xM revision B
    - LP: #770679
  * SAUCE: omap3: beagle: detect new xM revision C
    - LP: #770679
  * SAUCE: omap3: beagle: if rev unknown, assume xM revision C
    - LP: #770679

  [ Stefan Bader ]

  * SAUCE: Convert dm-raid45 to new block plugging

 -- Leann Ogasawara <leann.ogasawara@canonical.com>  Mon, 23 May 2011 11:46:43 -0700

linux (2.6.39-3.9) oneiric; urgency=low

  [ Leann Ogasawara ]

  * [Config] Disable CONFIG_SCSI_LPFC_DEBUG_FS
  * rebase to v2.6.39
  * [Config] enable CONFIG_LLC2=m across all arch's and flavours
  * [Config] enable CONFIG_INPUT_APANEL=m

  [ Thomas Schlichter ]

  * SAUCE: vesafb: mtrr module parameter is uint, not bool
    - LP: #778043
  * SAUCE: vesafb: enable mtrr WC by default
    - LP: #778043

  [ Major Kernel Changes ]

  * rebase from v2.6.39-rc7 to v2.6.39

 -- Andy Whitcroft <apw@canonical.com>  Fri, 20 May 2011 09:52:32 +0100

linux (2.6.39-2.8) oneiric; urgency=low

  [ Andy Whitcroft ]

  * Revert "ubuntu: AUFS -- aufs2-standalone.patch aufs2.1-37"
  * Revert "ubuntu: AUFS -- aufs2-base.patch aufs2.1-37"
  * Revert "[Config] Disable CONFIG_AUFS_FS"
  * ubuntu: AUFS -- aufs2-base.patch aufs2.1-39
  * ubuntu: AUFS -- aufs2-standalone.patch aufs2.1-39
  * ubuntu: AUFS -- update to c6b76974311efc5bf3eddf921cd015b6aae46935
  * ubuntu: AUFS -- clean up the aufs updater and BOM
  * ubuntu: AUFS -- documentation on updating aufs2

  [ Kees Cook ]

  * ubuntu: Yama - LSM hooks
  * ubuntu: Yama - create task_free security callback
  * ubuntu: Yama - add ptrace relationship tracking interface
  * ubuntu: Yama - unconditionally chain to Yama LSM

  [ Leann Ogasawara ]

  * Revert "SAUCE: Fix drivers/staging/easycap FTBS"
  * Revert "[Config] Disable CONFIG_EASYCAP"
  * ubuntu: fsam7400 disable driver
  * ubuntu: omnibook disable driver
  * ubuntu: rfkill disable driver

  [ Tim Gardner ]

  * SAUCE: Fix extra reference in fb_open()

 -- Leann Ogasawara <leann.ogasawara@canonical.com>  Mon, 16 May 2011 09:23:56 -0700

linux (2.6.39-2.7) oneiric; urgency=low

  [ Leann Ogasawara ]

  * rebase to v2.6.39-rc7

  [ Major Kernel Changes ]

  * rebase from v2.6.39-rc6 to v2.6.39-rc7

 -- Leann Ogasawara <leann.ogasawara@canonical.com>  Tue, 10 May 2011 10:18:28 +0200

linux (2.6.39-1.6) oneiric; urgency=low

  [ Leann Ogasawara ]

  * rebase to v2.6.39-rc6
  * SAUCE: [arm] fixup __aeabi_uldivmod undefined build error

  [ Tim Gardner ]

  * [Config] updateconfigs after rebase to 2.6.39-rc6

  [ Major Kernel Changes ]

  * rebase from v2.6.39-rc5 to v2.6.39-rc6
    - LP: #740126

 -- Leann Ogasawara <leann.ogasawara@canonical.com>  Thu, 05 May 2011 09:46:12 -0700

linux (2.6.39-0.5) oneiric; urgency=low

  [ Herton Ronaldo Krzesinski ]

  * SAUCE: Revert "x86, hibernate: Initialize mmu_cr4_features during boot"
    - LP: #764758

  [ Leann Ogasawara ]

  * rebase to v2.6.39-rc5
  * [Config] updateconfigs following rebase to v2.6.39-rc5

  [ Paolo Pisati ]

  * [Config] s/USB_MUSB_TUSB6010/USB_MUSB_OMAP2PLUS/ on omap3 to get musb
    - LP: #759913

  [ Stefan Bader ]

  * Include nls_iso8859-1 for virtual images
    - LP: #732046

  [ Major Kernel Changes ]

  * rebase from v2.6.39-rc4 to v2.6.39-rc5

 -- Leann Ogasawara <leann.ogasawara@canonical.com>  Wed, 27 Apr 2011 06:39:42 -0700

linux (2.6.39-0.4) oneiric; urgency=low

  [ Leann Ogasawara ]

  * rebase to v2.6.39-rc4
  * [Config] updateconfigs following rebase to v2.6.39-rc4
  * fixup powerpc implicit declaration of function
    'crash_kexec_wait_realmode'
  * [Config] Disable CONFIG_FT1000 on powerpc64-smp

  [ Tim Gardner ]

  * [Config] CONFIG_TRANSPARENT_HUGEPAGE=y
    - LP: #769503
  * [Config] Add cachefiles.ko to virtual flavour
    - LP: #770430

  [ Major Kernel Changes ]

  * rebase from v2.6.39-rc3 to v2.6.39-rc4

 -- Leann Ogasawara <leann.ogasawara@canonical.com>  Tue, 19 Apr 2011 06:25:20 -0700

linux (2.6.39-0.3) oneiric; urgency=low

  [ Leann Ogasawara ]

  * rebase to v2.6.39-rc3
  * crash_kexec_wait_realmode() undefined when !SMP

  [ Tim Gardner ]

  * [Config] CONFIG_PM_ADVANCED_DEBUG=y for i386/amd64
    - LP: #632327

  [ Major Kernel Changes ]

  * rebase from v2.6.39-rc2 to v2.6.39-rc3

 -- Leann Ogasawara <leann.ogasawara@canonical.com>  Tue, 12 Apr 2011 06:52:24 -0700

linux (2.6.39-0.2) oneiric; urgency=low

  [ Gustavo F. Padovan ]

  * SAUCE: Revert "Bluetooth: Add new PID for Atheros 3011"
    - LP: #720949

  [ John Johansen ]

  * AppArmor: Fix masking of capabilities in complain mode
    - LP: #748656

  [ Leann Ogasawara ]

  * rebase to v2.6.39-rc2
  * [Config] updateconfigs following rebase to v2.6.39-rc2
  * hv_mouse needs delay.h
  * olpc_dcon_xo_1 needs delay.h
  * olpc_dcon_xo_1_5 needs delay.h
  * Update dropped.txt for Oneiric

  [ Steve Langasek ]

  * [Config] Make linux-libc-dev coinstallable under multiarch
    - LP: #750585

  [ Upstream Kernel Changes ]

  * x86, hibernate: Initialize mmu_cr4_features during boot
    - LP: #752870

  [ Major Kernel Changes ]

  * rebase from v2.6.39-rc1 to v2.6.39-rc2

 -- Leann Ogasawara <leann.ogasawara@canonical.com>  Wed, 06 Apr 2011 11:04:15 -0700

linux (2.6.39-0.1) oneiric; urgency=low

  [ Brad Figg ]

  * [Config] Set CONFIG_NR_CPUS=256 for amd64 generic
    - LP: #737124

  [ Henrik Rydberg ]

  * SAUCE: HID: hid-ntrig: add support for 1b96:0006 model
  * SAUCE: HID: ntrig: fix suspend/resume on recent models

  [ Herton Ronaldo Krzesinski ]

  * SAUCE: (drop after 2.6.39) v4l: make sure drivers supply a zeroed
    struct v4l2_subdev
    - LP: #745213

  [ Kees Cook ]

  * [Config] packaging: adjust perms on vmlinuz as well
  * SAUCE: nx-emu: further clarify dmesg reporting
    - LP: #745181

  [ Leann Ogasawara ]

  * rebase to v2.6.39-rc1
  * [Config] updateconfigs following rebase to v2.6.39-rc1
  * [Config] Disable CONFIG_DM_RAID45
  * [Config] Disable CONFIG_SCSI_ISCSITARGET
  * [Config] Disable CONFIG_EASYCAP
  * [Config] Disable CONFIG_AUFS_FS
  * update bnx2 firmware files in d-i/firmware/nic-modules
  * xhci-pci.c resolve implicit declaration of kzalloc
  * [Config] Enable CONFIG_DRM_PSB for only x86
  * [Config] Enable CONFIG_RTS_PSTOR for only x86
  * mfd/asic3: Fix typo, s/irq_data/data/

  [ Luke Yelavich ]

  * [Config] Disable CONFIG_CRASH_DUMP on 32-bit powerpc kernels
    - LP: #745358
  * [Config] Disable CONFIG_DRM_RADEON_KMS on powerpc kernels
  * [Config] Build some framebuffer drivers as modules for powerpc kernels.

  [ Manoj Iyer ]

  * SAUCE: thinkpad-acpi: module autoloading for newer Lenovo ThinkPads.
    - LP: #745217

  [ Tim Gardner ]

  * SAUCE: INR_OPEN=4096
    - LP: #663090
  * SAUCE: Increase the default hard limit for open FDs to 4096
    - LP: #663090

  [ Upstream Kernel Changes ]

  * (drop after 2.6.39-rc1) arm: versatile : Fix typo introduced in irq
    namespace cleanup
  * (drop after 2.6.39-rc1) [media] staging: altera-jtag needs delay.h
  * ALSA: pcm: fix infinite loop in snd_pcm_update_hw_ptr0()

  [ Major Kernel Changes ]

  * rebase from v2.6.38 to v2.6.39-rc1

 -- Leann Ogasawara <leann.ogasawara@canonical.com>  Thu, 31 Mar 2011 12:50:10 -0700

linux (2.6.39-0.0) oneiric; urgency=low

  [ Leann Ogasawara ]

  * Open Oneiric 

 -- Leann Ogasawara <leann.ogasawara@canonical.com>  Thu, 31 Mar 2011 12:29:23 -0700

linux (2.6.38-7.39) natty; urgency=low

  [ Leann Ogasawara ]

  * No change upload.  This is just to rebuild with gcc-4.5.2-7ubuntu1.

 -- Leann Ogasawara <leann.ogasawara@canonical.com>  Thu, 24 Mar 2011 09:27:45 -0700

linux (2.6.38-7.38) natty; urgency=low

  [ Leann Ogasawara ]

  * No change upload take 2.  2.6.38-7.37 was accidentally uploaded before
    gcc-4.5.2-6ubuntu5 finished building on all arches.

 -- Leann Ogasawara <leann.ogasawara@canonical.com>  Tue, 22 Mar 2011 06:12:47 -0700

linux (2.6.38-7.37) natty; urgency=low

  [ Leann Ogasawara ]

  * No change upload.  This is just to rebuild with gcc-4.5.2-6ubuntu5.

 -- Leann Ogasawara <leann.ogasawara@canonical.com>  Sun, 20 Mar 2011 16:02:48 -0700

linux (2.6.38-7.36) natty; urgency=low

  [ Andy Whitcroft ]

  * Revert "SAUCE: KLUDGE: work around failed 'shrink-wrap' compiler
    optimisation"
  * purge last vestiges of maverick
  * [Config] switch CONFIG_FB_VESA back to module

  [ Chris Wilson ]

  * SAUCE: drm/i915: Fix pipelined fencing
    - LP: #717114

  [ Loïc Minier ]

  * Include nls_cp437 module in virtual for fat
    - LP: #732046
  * Support arch= cross-compilation for any arch
  * Fix couple of typos in 0-common-vars.mk
  * Enforce DEFAULT_MMAP_MIN_ADDR on armhf
  * Add armhf to Debian -> Linux arch map
  * Add initial armhf.mk
  * Enable common packages for armhf

  [ Upstream Kernel Changes ]

  * Yama: fix default relationship to check thread group
    - LP: #737676

 -- Andy Whitcroft <apw@canonical.com>  Fri, 18 Mar 2011 18:18:02 +0000

linux (2.6.38-7.35) natty; urgency=low

  [ Andy Whitcroft ]

  * rebase to 2fbfac4e053861925fa3fffcdc327649b09af54c
  * rebase fixes bug #715330
  * [Config] disable CONFIG_SCSI_QLA_ISCSI for powerpc 32bit to fix FTBS
  * rebase to v2.6.38 final

  [ Herton Ronaldo Krzesinski ]

  * SAUCE: Apply OPTION_BLACKLIST_SENDSETUP also for ZTE MF626
    - LP: #636091

  [ Tim Gardner ]

  * [Confg] CONFIG_BOOT_PRINTK_DELAY=y

  [ Upstream Kernel Changes ]

  * Yama: use thread group leader when creating match
    - LP: #729839
  * (drop after 2.6.38) ahci: AHCI mode SATA patch for Intel Patsburg SATA
    RAID controller
    - LP: #735240
  * (drop after v2.6.38) x86, quirk: Fix SB600 revision check

  [ Major Kernel Changes ]

  * rebase from v2.6.38-rc8 to v2.6.38 final
    - LP: #715330

 -- Andy Whitcroft <apw@canonical.com>  Tue, 15 Mar 2011 19:04:19 +0000

linux (2.6.38-6.34) natty; urgency=low

  [ Andy Whitcroft ]

  * [Config] normalise CONFIG_INTEL_TXT
  * SAUCE: KLUDGE: work around failed 'shrink-wrap' compiler optimisation
    - LP: #730860
  * rebase to mainline v2.6.38-rc8

  [ Major Kernel Changes ]

  * rebase from v2.6.38-rc7 + fb62c00a6d8942775abc23d1621db1252e2d93d1
    to v2.6.38-rc8

 -- Andy Whitcroft <apw@canonical.com>  Tue, 08 Mar 2011 11:54:48 +0000

linux (2.6.38-6.33) natty; urgency=low

  [ Andy Whitcroft ]

  * d-i -- enable speakup-modules udeb
    - LP: #672699
  * rebase to 493f3358cb289ccf716c5a14fa5bb52ab75943e5
  * [Config] debian PPC64 configuration
  * [Config] cleanup powerpc config fixing unexpected inconsistancies
  * [Config] resync ppc64 configuration
  * SAUCE: match up ENTRY/END naming for 32/64 bit
  * rebase to fb62c00a6d8942775abc23d1621db1252e2d93d1
  * [Config] update configs after rebase to
    fb62c00a6d8942775abc23d1621db1252e2d93d1
  * [Config] pps_gen_parport no longer built

  [ Corentin Chary ]

  * SAUCE: (drop after 2.6.38) eeepc-wmi: reorder keymap
    - LP: #689393
  * SAUCE: (drop after 2.6.38) eeepc-wmi: add wlan key found on 1015P
    - LP: #689393

  [ John Johansen ]

  * SAUCE: Fix aufs calling of security_path_mknod
    - LP: #724456

  [ Kees Cook ]

  * SAUCE: proc: hide kernel addresses via %pK in /proc/<pid>/stack

  [ Tim Gardner ]

  * rebase to 2.6.38-rc7

  [ Upstream Kernel Changes ]

  * Revert "drm/i915: fix corruptions on i8xx due to relaxed fencing"

  [ Major Kernel Changes ]

  * rebase from v2.6.38-rc6 to v2.6.38-rc7 +
    fb62c00a6d8942775abc23d1621db1252e2d93d1
    - LP: #721389
    - LP: #722925
    - LP: #723672
    - LP: #723676
    - LP: #715318

 -- Andy Whitcroft <apw@canonical.com>  Mon, 07 Mar 2011 15:33:17 +0000

linux (2.6.38-5.32) natty; urgency=low

  [ Andy Whitcroft ]

  * rebase to mainline 6f576d57f1fa0d6026b495d8746d56d949989161
  * [Config] updateconfigs following rebase to v2.6.38-rc6
  * [Config] enable CONFIG_DMAR
    - LP: #552311

  [ Upstream Kernel Changes ]

  * drm/i915: skip FDI & PCH enabling for DP_A
    - LP: #561802, #600453, #681877

  [ Major Kernel Changes ]

  * rebase from v2.6.38-rc5 to v2.6.38-rc6
    - LP: #718402
    - LP: #719524
    - LP: #721126
    - LP: #719691
    - LP: #722689
    - LP: #722310

 -- Andy Whitcroft <apw@canonical.com>  Tue, 22 Feb 2011 13:28:39 +0000

linux (2.6.38-4.31) natty; urgency=low

  [ Andy Whitcroft ]

  * add in bugs closed by upstream patches pulled in by rebases
  * rebase to 795abaf1e4e188c4171e3cd3dbb11a9fcacaf505
  * [Config] enable CONFIG_VSX to allow use of vector instuctions
  * resync with maverick 98defa1c5773a3d7e4c524967eb01d5bae035816
  * rebase to mainline v2.6.38-rc5
  * SAUCE: ecryptfs: read on a directory should return EISDIR if not
    supported
    - LP: #719691

  [ Colin Ian King ]

  * SAUCE: Dell All-In-One: Remove need for Dell module alias

  [ Manoj Iyer ]

  * SAUCE: (drop after 2.6.38) add ricoh 0xe823 pci id.
    - LP: #717435

  [ Tim Gardner ]

  * [Config] CONFIG_CRYPTO_CRC32C_INTEL=y

  [ Upstream Kernel Changes ]

  * Quirk to fix suspend/resume on Lenovo Edge 11,13,14,15
    - LP: #702434
  * vfs: fix BUG_ON() in fs/namei.c:1461

  [ Vladislav P ]

  * SAUCE: Release BTM while sleeping to avoid deadlock.
    - LP: #713837

  [ Major Kernel Changes ]

  * rebase from v2.6.38-rc4 to v2.6.38-rc5
    - LP: #579276
    - LP: #715877
    - LP: #713769
    - LP: #716811
  * resync with Maverick Ubuntu-2.6.35-27.47

 -- Andy Whitcroft <apw@canonical.com>  Fri, 11 Feb 2011 17:24:09 +0000

linux (2.6.38-3.30) natty; urgency=low

  [ Andy Whitcroft ]

  * rebase to v2.6.38-rc4
  * ppc64 -- add basic architecture
  * ubuntu: AUFS -- update to 65835da20b77c98fb538c9114fc31f5de1328230

  [ Colin Ian King ]

  * SAUCE: Add WMI hotkeys support for Dell All-In-One series
    - LP: #676997
  * SAUCE: Add WMI hotkeys support for another Dell All-In-One series
    - LP: #701530
  * SAUCE: Dell WMI: Use sparse keymaps and tidy up code.
    - LP: #701530

  [ Dan Rosenberg ]

  * SAUCE: (drop after 2.6.38) Convert net %p usage %pK

  [ Kees Cook ]

  * Revert "SAUCE: kernel: make /proc/kallsyms mode 400 to reduce ease of
    attacking"
  * SAUCE: (drop after 2.6.38) use %pK for /proc/kallsyms and /proc/modules

  [ Tim Gardner ]

  * [Config] CONFIG_BLK_CGROUP=y
    - LP: #706394
  * [Config] CONFIG_DELL_WMI_AIO=m

  [ Upstream Kernel Changes ]

  * drm/i915/lvds: Restore dithering on native modes for gen2/3
    - LP: #711568

  [ Upstream Kernel Changes ]

  * rebase from v2.6.38-rc3 to v2.6.38-rc4.
    - LP: #701271
    - LP: #708521
    - LP: #710371

 -- Andy Whitcroft <apw@canonical.com>  Tue, 08 Feb 2011 02:07:18 +0000

linux (2.6.38-2.29) natty; urgency=low

  [ Andy Whitcroft ]

  * rebase to 1f0324caefd39985e9fe052fac97da31694db31e
  * [Config] updateconfigs following rebase to
    1f0324caefd39985e9fe052fac97da31694db31e
  * rebase to 70d1f365568e0cdbc9f4ab92428e1830fdb09ab0
  * [Config] reenable HIBERNATE
    - LP: #710877
  * rebase to v2.6.38-rc3
  * [Config] reenable CONFIG_CRASH_DUMP

  [ Kamal Mostafa ]

  * SAUCE: rtl8192se: fix source file perms
  * SAUCE: rtl8192se: fix source file newline
  * SAUCE: omnibook: fix source file newline

  [ Kees Cook ]

  * [Config] packaging: really make System.map mode 0600

  [ Ricardo Salveti de Araujo ]

  * SAUCE: OMAP3630: PM: don't warn the user with a trace in case of
    PM34XX_ERRATUM

  [ Soren Hansen ]

  * SAUCE: nbd: Remove module-level ioctl mutex

  [ Tim Gardner ]

  * SAUCE: Disable building the ACPI debugfs source

  [ Upstream Kernel Changes ]

  * Set physical start and alignment 1M for virtual i386
    - LP: #710754

  [ Upstream Kernel Changes ]

  * rebase from v2.6.38-rc2 + c723fdab8aa728dc2bf0da6a0de8bb9c3f588d84
    to v2.6.38-rc3
    - LP: #707902

 -- Andy Whitcroft <apw@canonical.com>  Fri, 28 Jan 2011 16:30:32 +0000

linux (2.6.38-1.28) natty; urgency=low

  [ Andy Whitcroft ]

  * ubuntu: AUFS -- update to b1cee06249dfa0ab30951e7f06490a75c155b620

  [ Ricardo Salveti de Araujo ]

  * SAUCE: omap3: beaglexm: fix DVI initialization
  * [Config] omap: move CONFIG_PANEL_GENERIC_DPI to build in to make
    display work at Beagle

 -- Andy Whitcroft <apw@canonical.com>  Fri, 28 Jan 2011 10:51:57 +0000

linux (2.6.38-1.27) natty; urgency=low

  [ Andy Whitcroft ]

  * ubuntu: AUFS -- update aufs-update to track new locations of headers
  * ubuntu: AUFS -- update to c5021514085a5d96364e096dbd34cadb2251abfd
  * SAUCE: ensure root is ready before running usermodehelpers in it
  * correct the Vcs linkage to point to natty
  * rebase to linux tip e78bf5e6cbe837daa6ab628a5f679548742994d3
  * [Config] update configs following rebase
    e78bf5e6cbe837daa6ab628a5f679548742994d3
  * SAUCE: Yama: follow changes to generic_permission
  * ubuntu: compcache -- follow changes to bd_claim/bd_release
  * ubuntu: iscsitarget -- follow changes to open_bdev_exclusive
  * ubuntu: ndiswrapper -- fix interaction between __packed and packed
  * ubuntu: AUFS -- update to 806051bcbeec27748aae2b7957726a4e63ff308e
  * update package version to match payload version
  * rebase to e6f597a1425b5af64917be3448b29e2d5a585ac8
  * rebase to v2.6.38-rc1
  * [Config] updateconfigs following rebase to v2.6.38-rc1
  * SAUCE: x86 fix up jiffies/jiffies_64 handling
  * rebase to linus tip 2b1caf6ed7b888c95a1909d343799672731651a5
  * [Config] updateconfigs following rebase to
    2b1caf6ed7b888c95a1909d343799672731651a5
  * [Config] disable CONFIG_TRANSPARENT_HUGEPAGE to fix i386 boot crashes
  * ubuntu: AUFS -- suppress benign plink warning messages
    - LP: #621195
  * [Config] CONFIG_NR_CPUS=256 for amd64 -server flavour
  * rebase to v2.6.38-rc2
  * rebase to mainline d315777b32a4696feb86f2a0c9e9f39c94683649
  * rebase to c723fdab8aa728dc2bf0da6a0de8bb9c3f588d84
  * [Config] update configs following rebase to
    c723fdab8aa728dc2bf0da6a0de8bb9c3f588d84
  * [Config] disable CONFIG_AD7152 to fix FTBS on armel versatile
  * [Config] disable CONFIG_AD7150 to fix FTBS on armel versatile
  * [Config] disable CONFIG_RTL8192CE to fix FTBS on armel omap
  * [Config] disable CONFIG_MANTIS_CORE to fix FTBS on armel versatile

  [ Kees Cook ]

  * SAUCE: kernel: make /proc/kallsyms mode 400 to reduce ease of attacking

  [ Stefan Bader ]

  * Temporarily disable RODATA for virtual i386
    - LP: #699828

  [ Tim Gardner ]

  * [Config] CONFIG_NLS_DEFAULT=utf8
    - LP: #683690
  * [Config] CONFIG_HIBERNATION=n
  * update bnx2 firmware files in d-i/firmware/nic-modules

  [ Upstream Kernel Changes ]

  * Revert "drm/radeon/bo: add some fallback placements for VRAM only
    objects."
  * packaging: make System.map mode 0600
  * thinkpad_acpi: Always report scancodes for hotkeys
    - LP: #702407
  * sched: tg->se->load should be initialised to tg->shares
  * Input: sysrq -- ensure sysrq_enabled and __sysrq_enabled are consistent
  * brcm80211: include linux/slab.h for kfree
  * pch_dma: add include/slab.h for kfree
  * i2c-eg20t: include linux/slab.h for kfree
  * gpio/ml_ioh_gpio: include linux/slab.h for kfree
  * tty: include linux/slab.h for kfree
  * winbond: include linux/delay.h for mdelay et al

  [ Upstream Kernel Changes ]

  * mark the start of v2.6.38 versioning
  * rebase v2.6.37 to v2.6.38-rc2 + c723fdab8aa728dc2bf0da6a0de8bb9c3f588d84
    - LP: #689886
    - LP: #702125
    - LP: #608775
    - LP: #215802
    - LP: #686333
    - LP: #677830
    - LP: #677652
    - LP: #696493
    - LP: #697240
    - LP: #689036
    - LP: #705323
    - LP: #686692

 -- Andy Whitcroft <apw@canonical.com>  Sun, 09 Jan 2011 13:44:52 +0000

linux (2.6.37-12.26) natty; urgency=low

  [ Andy Whitcroft ]

  * rebase to v2.6.37-rc8
  * [Config] armel -- reenable omap flavour
  * [Config] disable CONFIG_MACH_OMAP3517EVM to fix FTBS on armel omap
  * [Config] disable CONFIG_GPIO_VX855 to fix FTBS on omap armel
  * [Config] disable CONFIG_WESTBRIDGE_ASTORIA to fix FTBS on omap armel
  * [Config] disable CONFIG_TI_DAVINCI_EMAC to fix FTBS on omap armel
  * rebase to mainline 989d873fc5b6a96695b97738dea8d9f02a60f8ab
  * [Config] track missing modules
  * rebase to v2.6.37 final

  [ Chase Douglas ]

  * SAUCE: (drop after 2.6.37) HID: magicmouse: Don't report REL_{X, Y} for
    Magic Trackpad

  [ Stefan Bader ]

  * Revert "SAUCE: blkfront: default to sd devices"
    - LP: #684875

  [ Tim Gardner ]

  * Revert "SAUCE: (no-up) libata: Ignore HPA by default."
    - LP: #380138
  * [Config] Added autofs4.ko to -virtual flavour
    - LP: #692917

  [ Upstream Kernel Changes ]

  * Add support for Intellimouse Mode in ALPS touchpad on Dell E2 series
    Laptops
    - LP: #632884

  [ Upstream Kernel Changes ]

  * rebase to v2.6.37-rc8
  * rebase to mainline 989d873fc5b6a96695b97738dea8d9f02a60f8ab
  * rebase to v2.6.37 final

 -- Andy Whitcroft <apw@canonical.com>  Thu, 23 Dec 2010 18:34:13 +0000

linux (2.6.37-11.25) natty; urgency=low

  [ Andy Whitcroft ]

  * [Config] d-i -- add hpsa to the list of block devices
    - LP: #684304
  * [Config] add vmw-balloon driver to -virtual flavour
    - LP: #592039
  * rebase to v2.6.37-rc7

  [ Upstream Kernel Changes ]

  * rebase to v2.6.37-rc7

 -- Andy Whitcroft <apw@canonical.com>  Tue, 21 Dec 2010 13:35:28 +0000

linux (2.6.37-10.24) natty; urgency=low

  [ Andy Whitcroft ]

  * rebase to v2.6.37-rc6
  * updateconfigs following rebase to v2.6.37-rc6

  [ Upstream Kernel Changes ]

  * rebase to v2.6.37-rc6

 -- Andy Whitcroft <apw@canonical.com>  Thu, 16 Dec 2010 12:34:19 +0000

linux (2.6.37-9.23) natty; urgency=low

  [ Andy Whitcroft ]

  * SAUCE: vt -- fix handoff numbering to 1..n and add range checks
    - LP: #689606
  * SAUCE: vt -- fix handoff numbering to 1..n and add range checks (grub)
    - LP: #689606

  [ Kees Cook ]

  * SAUCE: RO/NX protection for loadable kernel, fix ftrace
    - LP: #690190

 -- Andy Whitcroft <apw@canonical.com>  Wed, 15 Dec 2010 19:29:57 +0000

linux (2.6.37-9.22) natty; urgency=low

  [ Andy Whitcroft ]

  * rebase to v2.6.35-rc5
  * [Config] updateconfigs following rebase to v2.6.37-rc5
  * (no-up) add support for installed header files to ubuntu directory
    - LP: #684666
  * ubuntu: AUFS -- include the aufs_types.h file in linux-libc-headers
    - LP: #684666
  * ubuntu: dm-raid4-5 -- follow changes to bio flags
  * ubuntu: dm-raid4-5 -- re-enable
  * ubuntu: omnibook -- update BOM
  * ubuntu: ndiswrapper -- update BOM to match actual version
  * ubuntu: ndiswrapper -- follow removal of the BKL and locked ioctl
  * ubuntu: ndiswrapper -- re-enable
  * ubuntu: iscsitarget -- re-instate copy_io_context
  * ubuntu: iscsitarget -- follow changes to semaphore initialisation
  * ubuntu: iscsitarget -- convert NIPQUAD to %pI4
  * ubuntu: iscsitarget -- re-enable

  [ Kees Cook ]

  * [Config] update config for CONFIG_DEBUG_SET_MODULE_RONX

  [ Manoj Iyer ]

  * SAUCE: Enable jack sense for Thinkpad Edge 13
    - LP: #685015

  [ Tim Gardner ]

  * [Config] CONFIG_9P_FSCACHE=y,CONFIG_9P_FS_POSIX_ACL=y
  * [Config] CONFIG_CRYPTO_CRC32C=y
    - LP: #681819
  * [Config] CONFIG_9P_FSCACHE=n
  * [Config] Add nfsd modules to -virtual flavour
    - LP: #688070

  [ Upstream Kernel Changes ]

  * Revert "Staging: zram: work around oops due to startup ordering snafu"
  * NFS: Fix panic after nfs_umount()
    - LP: #683938
  * x86: Add NX protection for kernel data
  * x86: Add RO/NX protection for loadable kernel modules
  * x86: Resume trampoline must be executable
  * x86: RO/NX protection for loadable kernel, jump_table fix

  [ Upstream Kernel Changes ]

  * rebase to v2.6.37-rc5

 -- Andy Whitcroft <apw@canonical.com>  Thu, 09 Dec 2010 18:15:35 +0000

linux (2.6.37-8.21) natty; urgency=low

  [ Andy Whitcroft ]

  * Revert "ubuntu: AUFS -- include the aufs_types.h file in
    linux-libc-headers"
  * Revert "(no-up) add support for installed header files to ubuntu
    directory"

 -- Andy Whitcroft <apw@canonical.com>  Sun, 05 Dec 2010 17:33:28 +0000

linux (2.6.37-8.20) natty; urgency=low

  [ Andy Whitcroft ]

  * Revert "[Upstream] drivers/serial/mfd.c: Fix ARM compile error"
  * Revert "SAUCE: Nouveau: Disable acceleration on MacBook Pros"
  * Revert "SAUCE: Nouveau: Add quirk framework to disable acceleration"
  * Revert "SAUCE: i915 -- disable powersave by default"
  * SAUCE: enable Marvell 9128 PCIe SATA controller
    - LP: #658521
  * [Config] evtchn has been renamed
  * (no-up) add support for installed header files to ubuntu directory
    - LP: #684666
  * ubuntu: AUFS -- include the aufs_types.h file in linux-libc-headers
    - LP: #684666

  [ Tim Gardner ]

  * [Config] MISS: evtchn, NEW : xen-evtchn
  * rebase to v2.6.37-rc4

  [ Upstream Kernel Changes ]

  * drm/i915: Clean conflicting modesetting registers upon init
    - LP: #683775
  * rebase to v2.6.37-rc4

 -- Andy Whitcroft <apw@canonical.com>  Fri, 03 Dec 2010 18:42:07 +0000

linux (2.6.37-7.19) natty; urgency=low

  [ Tim Gardner ]

  * [Config] Add bnx2 firmware to nic-modules udeb
    - LP: #676245

 -- Andy Whitcroft <apw@canonical.com>  Fri, 26 Nov 2010 17:53:45 +0000

linux (2.6.37-7.18) natty; urgency=low

  [ Andy Whitcroft ]

  * Revert "[Upstream] USB: option: Remove duplicate AMOI_VENDOR_ID"
  * Revert "SAUCE: Add extra headers to linux-libc-dev"
  * Revert "SAUCE: Enable speedstep for sonoma processors."
  * [Config] enable CONFIG_BT_HCIUART_ATH3K
  * [Config] enable CONFIG_IWLWIFI_DEBUGFS
  * [Config] standardise CONFIG_MII
  * [Config] standardise CONFIG_PRISM2_USB
  * [Config] standardise CONFIG_SCSI_QLA_ISCSI
  * [Config] build in CONFIG_AGP
  * [Config] build in CONFIG_AGP_INTEL
  * [Config] build in CONFIG_AGP_AMD
  * [Config] build in CONFIG_AGP_AMD64
  * [Config] build in CONFIG_AGP_NVIDIA
  * [Config] build in CONFIG_AGP_VIA
  * [Config] disable CONFIG_SCSI_QLA_ISCSI for FTBS (arm)
  * (no-up): document the new ## scheme
  * [Config] harmonise CONFIG_SERIAL_8250_NR_UARTS
  * [Config] update CONFIG_SERIAL_8250_RUNTIME_UARTS=32
    - LP: #675453

  [ Mathieu J. Poirier ]

  * SAUCE: ARM: Adding vdd_sdi regulator supply to OMAP3EVM

  [ Upstream Kernel Changes ]

  * nx-emu: fix inverted report of disable_nx

 -- Andy Whitcroft <apw@canonical.com>  Tue, 23 Nov 2010 21:00:39 +0000

linux (2.6.37-6.17) natty; urgency=low

  [ Andy Whitcroft ]

  * Revert "ubuntu: AUFS -- aufs2-standalone.patch
    aufs2.1-36-UNRELEASED-20101103"
  * Revert "ubuntu: AUFS -- aufs2-base.patch
    aufs2.1-36-UNRELEASED-20101103"
  * [Config] standardise CONFIG_BT
  * [Config] standardise CONFIG_IRDA
  * [Config] standardise CONFIG_LAPB
  * [Config] standardise CONFIG_RDS
  * [Config] standardise CONFIG_RFKILL
  * [Config] standardise CONFIG_TIPC
  * [Config] standardise CONFIG_X25
  * [Config] standardise CONFIG_INPUT_EVDEV
  * [Config] standardise CONFIG_INPUT_JOYDEV
  * [Config] standardise CONFIG_INPUT_JOYSTICK
  * [Config] standardise CONFIG_INPUT_TOUCHSCREEN
  * [Config] CONFIG_INPUT_TOUCHSCREEN=n for FTBS (arm)
  * [Config] CONFIG_IRDA=n for FTBS (arm)
  * ubuntu: AUFS -- aufs2-base.patch aufs2.1-37
  * ubuntu: AUFS -- aufs2-standalone.patch aufs2.1-37
  * ubuntu: AUFS -- update to 097bf62d6f49619359d34bf17f242df38562489a

  [ Tim Gardner ]

  * SAUCE: Fix drivers/staging/easycap FTBS
  * [Config] CONFIG_EASYCAP=m after fixing FTBS

  [ Upstream Kernel Changes ]

  * Revert "x86: Add NX protection for kernel data"

 -- Andy Whitcroft <apw@canonical.com>  Mon, 22 Nov 2010 18:09:10 +0000

linux (2.6.37-6.16) natty; urgency=low

  [ Andy Whitcroft ]

  * Revert "[Config] update config for CONFIG_DEBUG_SET_MODULE_RONX"
  * rebase to v2.6.37-rc3

  [ Tim Gardner ]

  * [Config] CONFIG_SCHED_AUTOGROUP=y

  [ Upstream Kernel Changes ]

  * Revert "x86: Add RO/NX protection for loadable kernel modules"
  * sched: automated per session task groups
  * rebase to v2.6.37-rc3

 -- Andy Whitcroft <apw@canonical.com>  Mon, 22 Nov 2010 10:11:13 +0000

linux (2.6.37-6.15) natty; urgency=low

  [ Andy Whitcroft ]

  * [Config] standardise CONFIG_CEPH_FS
  * [Config] standardise CONFIG_SCSI_LPFC_DEBUG_FS
  * [Config] standardise CONFIG_SCSI_PROC_FS
  * [Config] standardise CONFIG_UBIFS_FS
  * [Config] standardise CONFIG_USB_GADGET_DEBUG_FS

  [ Kees Cook ]

  * [Config] update config for CONFIG_DEBUG_SET_MODULE_RONX

  [ Manoj Iyer ]

  * SAUCE: Enable jack sense for Thinkpad Edge 11
    - LP: #677210
  * SAUCE: enable rfkill for rtl8192se driver
    - LP: #640992

  [ Tim Gardner ]

  * [Config] CONFIG_EASYCAP=n for FTBS
  * Rebase to v2.6.32-rc2+git

  [ Upstream Kernel Changes ]

  * x86: Fix improper large page preservation
  * x86: Add NX protection for kernel data
  * x86: Add RO/NX protection for loadable kernel modules

  [ Upstream Kernel Changes ]

  * Rebase to Linus 2.6.37-rc2+git

 -- Andy Whitcroft <apw@canonical.com>  Sat, 20 Nov 2010 11:40:00 +0000

linux (2.6.37-5.14) natty; urgency=low

  [ Upstream Kernel Changes ]

  * PCI: fix offset check for sysfs mmapped files
    - LP: #676963

 -- Andy Whitcroft <apw@canonical.com>  Thu, 18 Nov 2010 18:12:27 +0000

linux (2.6.37-5.13) natty; urgency=low

  [ Andy Whitcroft ]

  * rebased to v2.6.37-rc2
  * updateconfigs following rebase to v2.6.37-rc2

  [ Tim Gardner ]

  * [Config] Added NFS and related modules to virtual flavour
    - LP: #659084

  [ Upstream Kernel Changes ]

  * x86, cpu: Rename verify_cpu_64.S to verify_cpu.S
  * x86, cpu: Clear XD_DISABLED flag on Intel to regain NX
  * x86, cpu: Call verify_cpu during 32bit CPU startup
  * x86, cpu: Only CPU features determine NX capabilities

  [ Upstream Changes ]

  * rebased to v2.67.37-rc2

 -- Andy Whitcroft <apw@canonical.com>  Tue, 16 Nov 2010 13:13:29 +0000

linux (2.6.37-4.12) natty; urgency=low

  [ Andy Whitcroft ]

  * Revert "[Upstream] HID: magicmouse: add param for scroll speed"
  * Revert "[Upstream] HID: magicmouse: properly account for scroll
    movement in state"
  * Revert "[Upstream] HID: magicmouse: disable and add module param for
    scroll acceleration"
  * Revert "[Upstream] HID: magicmouse: scroll on entire surface, not just
    middle of mouse"

  [ Henrik Rydberg ]

  * SAUCE: hid: ntrig: remove sysfs nodes
  * SAUCE: hid: ntrig: Setup input filtering manually
  * SAUCE: hid: ntrig: New ghost-filtering event logic

  [ Manoj Iyer ]

  * SAUCE: Added quirk to recognize GE0301 3G modem as an interface.
    - LP: #348861

  [ Upstream Kernel Changes ]

  * Revert "mmc: fix all hangs related to mmc/sd card insert/removal during
    suspend/resume"
  * Revert "[ARM] implement arch_randomize_brk()"
  * Revert "ARM: stack protector: change the canary value per task"
  * Revert "ARM: initial stack protector (-fstack-protector) support"
  * Revert "ALSA: hda - Handle pin NID 0x1a on ALC259/269"
  * Revert "ALSA: hda - Handle missing NID 0x1b on ALC259 codec"
  * Revert "perf probe: Add kernel source path option"
  * hid: ntrig: Support single-touch devices
  * hid: ntrig: Mask pen switch events
  * net: rtnetlink.h -- only include linux/netdevice.h when used by the
    kernel
    - LP: #673073
  * Fix userspace build of linux/fs.h

 -- Andy Whitcroft <apw@canonical.com>  Mon, 15 Nov 2010 19:31:44 +0000

linux (2.6.37-3.11) natty; urgency=low

  [ Andy Whitcroft ]

  * Revert "ubuntu: AUFS -- update to
    b37c575759dc4535ccc03241c584ad5fe69e3b25"
  * Revert "ubuntu: AUFS -- track changes to the arguements to fop fsync()"
  * Revert "ubuntu: AUFS -- update to standalone 2.6.35-rcN as at 20100601"
  * Revert "ubuntu: AUFS -- update to standalone 2.6.34 as at 20100601"
  * Revert "ubuntu: AUFS -- aufs2 base patch for linux-2.6.34"
  * [Config] Disable intel_idle for -virtual kernels
    - LP: #651370
  * [Config] enforcer -- ensure we never enable CONFIG_IMA
  * debian -- pass the correct flavour name when checking configs
  * [Config] enforcer -- ensure CONFIG_INTEL_IDLE is off for -virtual
  * [Config] ensure CONFIG_IPV6=y for powerpc
  * [Config] enforcer -- ensure CONFIG_IPV6=y
  * ubuntu: AUFS -- aufs2-base.patch aufs2.1-36-UNRELEASED-20101103
  * ubuntu: AUFS -- aufs2-standalone.patch aufs2.1-36-UNRELEASED-20101103
  * ubuntu: AUFS -- update to aufs2.1-36-UNRELEASED-20101103
  * ubuntu: AUFS -- re-enable
  * ubuntu: AUFS -- track changes to work queue initialisation
  * ubuntu: AUFS -- track changes to llseek in v2.6.37-rc1
  * SAUCE: fbcon -- fix race between open and removal of framebuffers
  * SAUCE: fbcon -- fix OOPs triggered by race prevention fixes
    - LP: #614008
  * SAUCE: drm -- stop early access to drm devices

  [ Jeremy Kerr ]

  * [Config] Build-in powermac ZILOG serial driver
    - LP: #673346

  [ Kees Cook ]

  * SAUCE: nx-emu: use upstream ASLR when possible

  [ Tim Gardner ]

  * [Config] Use correct be2iscsi module name in d-i/modules/scsi-modules
    - LP: #628776

  [ Upstream Kernel Changes ]

  * i386: NX emulation
  * nx-emu: drop exec-shield sysctl, merge with disable_nx
  * nx-emu: standardize boottime message prefix
  * mmap randomization for executable mappings on 32-bit
  * exec-randomization: brk away from exec rand area

 -- Andy Whitcroft <apw@canonical.com>  Thu, 11 Nov 2010 23:46:37 +0000

linux (2.6.37-2.10) natty; urgency=low

  [ Andy Whitcroft ]

  * reinstate armel config changes:
   * [Config] CONFIG_GPIO_PCH=n for armel FTBS
   * [Config] CONFIG_GPIO_VX855=n for armel FTBS

 -- Andy Whitcroft <apw@canonical.com>  Wed, 03 Nov 2010 22:20:35 +0000

linux (2.6.37-2.9) natty; urgency=low

  [ Andy Whitcroft ]

  * config -- fix genportsconfig
  * [Config] move powerpc over from ports to distro
  * bump master version number to match contained kernel
  * SAUCE: fix documentation strings for struct input_keymap_entry
  * usb: gadget: goku_udc: add registered flag bit

 -- Andy Whitcroft <apw@canonical.com>  Tue, 02 Nov 2010 15:14:11 +0000

linux (2.6.36-2.8) natty; urgency=low

  [ Tim Gardner ]

  * [Config]: fix changed CONFIG_SYSFS_DEPRECATED_V2 enforcement rules
  * [Config]: TWL4030_CORE=n for FTBS
  * [Config]: CONFIG_ATH6K_LEGACY=n for FTBS
  * [Config]: CONFIG_SOLO6X10=n for FTBS
  * [Config]: CONFIG_GPIO_PCH=n for armel FTBS
  * [Config]: CONFIG_GPIO_VX855=n for armel FTBS
  * [Config]: CONFIG_DRM_NOUVEAU=n for armel FTBS
  * [Config]: CONFIG_LINE6_USB=n for armel FTBS
  * [Config]: CONFIG_SENSORS_AK8975=n for armel FTBS
  * [Config]: CONFIG_I2C_I801=n for armel FTBS
  * UBUNTU: SAUCE: AppArmor: Fix unpack of network tables.
  * AppArmor: compatibility patch for v5 interface
  * AppArmor: compatibility patch for v5 network controll
  * Dropped (pre-stable): input: Support Clickpad devices in ClickZone mode
  * Dropped: UBUNTU: SAUCE: libata: Add ALPM power state accounting to the AHCI driver
  * Dropped: UBUNTU: SAUCE: Added quirk to recognize GE0301 3G modem as an interface.
  * Dropped: hid: 3m: Convert to MT slots
  * Dropped: HID: magicmouse: don't allow hidinput to initialize the device
  * Dropped: HID: magicmouse: simplify touch data bit manipulation
  * Dropped: HID: magicmouse: simplify touch down logic
  * Dropped: HID: magicmouse: enable Magic Trackpad support
  * Dropped: UBUNTU: SAUCE: hid: ntrig: remove sysfs nodes
  * Dropped: UBUNTU: SAUCE: hid: ntrig: Setup input filtering manually
  * Dropped: UBUNTU: SAUCE: hid: ntrig: New ghost-filtering event logic
  * Dropped: UBUNTU: SAUCE: hid: ntrig: identify firmware version (wiggled)
  * Dropped: UBUNTU: (pre-stable): input: Support Clickpad devices in ClickZone mode
  * Dropped: UBUNTU: SAUCE: KMS: cache the EDID information of the LVDS
  * Dropped: UBUNTU: SAUCE: fbcon -- fix race between open and removal of framebuffers
  * Dropped: UBUNTU: SAUCE: fbcon -- fix OOPs triggered by race prevention fixes
  * Dropped: UBUNTU: SAUCE: x86: implement cs-limit nx-emulation for ia32
  * Dropped: UBUNTU: SAUCE: x86: more tightly confine cs-limit nx-emulation to ia32 only
  * Dropped: UBUNTU: SAUCE: [um] Don't use nx_enabled under UML
  * Dropped: UBUNTU: SAUCE: x86: brk away from exec rand area

  [ Upstream Kernel Changes ]

  * rebased against 2.6.27-rc1

 --  Tim Gardner <tim.gardner@canonical.com>  Fri, 22 Oct 2010 19:35:05 -0600

linux (2.6.36-1.7) natty; urgency=low

  [ Andy Whitcroft ]

  * rebased to v2.6.36 final
  * [Config] update configs following rebase to v2.6.36 final
  * [Config] update ports configs following rebase to v2.6.36 final

  [ Upstream Kernel Changes ]

  * rebased to v2.6.36 final

 -- Andy Whitcroft <apw@canonical.com>  Thu, 21 Oct 2010 14:28:57 +0100

linux (2.6.36-1.6) natty; urgency=low

  [ Upstream Kernel Changes ]

  * drop broadcom staging driver preview:
   * Revert "Staging: Add initial release of brcm80211 - Broadcom 802.11n
     wireless LAN driver."

 -- Andy Whitcroft <apw@canonical.com>  Wed, 20 Oct 2010 10:41:25 +0100

linux (2.6.36-1.5) natty; urgency=low

  [ Andy Whitcroft ]

  * rebase to v2.6.36-rc8
  * updateconfigs following rebase to v2.6.36-rc8
  * updateportsconfigs following rebase to v2.6.36-rc8
  * config -- simplify the kernelconfig interface
  * config -- add new config mode 'dumpconfigs'

  [ Tim Gardner ]

  * Simplify the use of CROSS_COMPILER

  [ Upstream Kernel Changes ]

  * drop broadcom staging driver preview:
   * Revert "staging: brcm80211: Make compiling of brcm80211.ko and
     brcmfmac.ko mutually exclusive."
   * Revert "staging: brcm80211: Fix compile issue when BRCM80211_PCI is not
     set."
   * Revert "Staging: brcm80211: remove driver specific -W options"
   * Revert "Staging: brcm80211: clean up makefile cflag lines"
   * Revert "staging: brcm80211: add fullmac driver"
   * Revert "staging: brcm80211: use string native library"
   * Revert "staging: brcm80211: use native ctype library"
   * Revert "staging: brcm80211: fix remaining checkpatch errors."
   * Revert "staging: brcm80211: fix "ERROR: trailing whitespace.""
   * Revert "staging: brcm80211: fix "ERROR: spaces required around that
     ...""
   * Revert "staging: brcm80211: fix "ERROR: spaces prohibited around that
     ':' ...""
   * Revert "staging: brcm80211: fix "ERROR: space required before that
     ...""
   * Revert "staging: brcm80211: fix "ERROR: space required after that ...""
   * Revert "staging: brcm80211: fix "ERROR: space required after that close
     brace""
   * Revert "staging: brcm80211: fix "ERROR: space prohibited before
     ...close square bracket""
   * Revert "staging: brcm80211: fix "ERROR: space prohibited after that
     ...""
   * Revert "staging: brcm80211: fix "ERROR: need consistent spacing around
     '*'""
   * Revert "staging: brcm80211: fix 'ERROR: "(foo*)" should be "(foo *)"'"
   * Revert "staging: brcm80211: fix "ERROR: Macros w/ mult. statements ...
     do - while loop""
   * Revert "staging: brcm80211: fix "ERROR: Macros w/ complex values ...
     parenthesis""
   * Revert "staging: brcm80211: fix "ERROR: do not initialise statics to 0
     or NULL""
   * Revert "staging: brcm80211: fix "ERROR: do not initialise globals to 0
    or NULL""
   * Revert "staging: brcm80211: fix "ERROR: while should follow close brace
     '}'""
   * Revert "staging: brcm80211: fix "ERROR: that open brace { ... prev
     line""
   * Revert "staging: brcm80211: fix "ERROR: trailing statements should be
     on next line""
   * Revert "staging: brcm80211: fix "ERROR: do not use assignment in if
     condition""
   * Revert "staging: brcm80211: fix "ERROR: return is not a function,
     paren...""
   * Revert "staging: brcm80211: fix "ERROR: open brace '{' following
     function dec...""
   * Revert "staging: brcm80211: fix 'ERROR: "foo * bar" should be "foo
     *bar"'"
   * Revert "staging: brcm80211: Fix URLs for firmware files."
   * Revert "staging: brcm80211: use '%pM' format to print MAC address"
   * Revert "staging: brcm80211: Add contact info to TODO list."
   * Revert "staging: brcm80211: Fix some initialisation failure paths"
  * Export dump_{write,seek} to binary loader modules
  * rebase to v2.6.36-rc8.

 -- Andy Whitcroft <apw@canonical.com>  Tue, 19 Oct 2010 18:58:11 +0100

linux (2.6.36-0.4) natty; urgency=low

  [ Andy Whitcroft ]

  * SAUCE: perf: increase stack footprint to avoid stack-protector warning
    (fixes FTBS on powerpc)

 -- Andy Whitcroft <apw@canonical.com>  Thu, 14 Oct 2010 13:16:16 +0100

linux (2.6.36-0.3) natty; urgency=low

  [ Andy Whitcroft ]

  * [Config] disable CONFIG_SCSI_QLA_ISCSI to fix FTBS on powerpc

 -- Andy Whitcroft <apw@canonical.com>  Thu, 14 Oct 2010 03:01:30 +0100

linux (2.6.36-0.2) natty; urgency=low

  [ Andy Whitcroft ]

  * [Config] updateportsconfigs following rebase to 2.6.36-rc7
    (fix FTBS on powerpc)

 -- Andy Whitcroft <apw@canonical.com>  Wed, 13 Oct 2010 23:25:12 +0100

linux (2.6.36-0.1) natty; urgency=low

  [ Andy Whitcroft ]

  * reduce disk usage during buildd builds
    - LP: #645653
  * [Config] enforcer -- ensure CONFIG_INIT_PASS_ALL_PARAMS is y
  * [Config] armel -- drop omap flavour

  [ Tim Gardner ]

  * Added dropped patch list
  * more dropped patches
  * [Config] Disable aufs, dmraid-4.5, ndis-wrapper
  * [Config] Add support for cross compiling armel
  * [Config] CONFIG_SCSI_QLA_ISCSI=n for armel
  * [Upstream] drivers/serial/mfd.c: Fix ARM compile error
  * [Config]: updateconfigs after adding brcm80211
  * staging: brcm80211: Fix Makefile syntax error
  * rebased to v2.6.36-rc7

  [ Upstream Kernel Changes ]

  * (upstream) IPS driver: don't toggle CPU turbo on unsupported CPUs
  * (upstream) IPS driver: verify BIOS provided limits
  * intel_ips: Print MCP limit exceeded values.
  * Staging: Add initial release of brcm80211 - Broadcom 802.11n wireless
    LAN driver.
  * staging: brcm80211: Fix some initialisation failure paths
  * staging: brcm80211: Add contact info to TODO list.
  * staging: brcm80211: use '%pM' format to print MAC address
  * staging: brcm80211: Fix URLs for firmware files.
  * staging: brcm80211: fix 'ERROR: "foo * bar" should be "foo *bar"'
  * staging: brcm80211: fix "ERROR: open brace '{' following function
    dec..."
  * staging: brcm80211: fix "ERROR: return is not a function, paren..."
  * staging: brcm80211: fix "ERROR: do not use assignment in if condition"
  * staging: brcm80211: fix "ERROR: trailing statements should be on next
    line"
  * staging: brcm80211: fix "ERROR: that open brace { ... prev line"
  * staging: brcm80211: fix "ERROR: while should follow close brace '}'"
  * staging: brcm80211: fix "ERROR: do not initialise globals to 0 or NULL"
  * staging: brcm80211: fix "ERROR: do not initialise statics to 0 or NULL"
  * staging: brcm80211: fix "ERROR: Macros w/ complex values ...
    parenthesis"
  * staging: brcm80211: fix "ERROR: Macros w/ mult. statements ... do -
    while loop"
  * staging: brcm80211: fix 'ERROR: "(foo*)" should be "(foo *)"'
  * staging: brcm80211: fix "ERROR: need consistent spacing around '*'"
  * staging: brcm80211: fix "ERROR: space prohibited after that ..."
  * staging: brcm80211: fix "ERROR: space prohibited before ...close square
    bracket"
  * staging: brcm80211: fix "ERROR: space required after that close brace"
  * staging: brcm80211: fix "ERROR: space required after that ..."
  * staging: brcm80211: fix "ERROR: space required before that ..."
  * staging: brcm80211: fix "ERROR: spaces prohibited around that ':' ..."
  * staging: brcm80211: fix "ERROR: spaces required around that ..."
  * staging: brcm80211: fix "ERROR: trailing whitespace."
  * staging: brcm80211: fix remaining checkpatch errors.
  * staging: brcm80211: use native ctype library
  * staging: brcm80211: use string native library
  * staging: brcm80211: add fullmac driver
  * Staging: brcm80211: clean up makefile cflag lines
  * Staging: brcm80211: remove driver specific -W options
  * staging: brcm80211: Fix compile issue when BRCM80211_PCI is not set.
  * staging: brcm80211: Make compiling of brcm80211.ko and brcmfmac.ko
    mutually exclusive.

 -- Andy Whitcroft <apw@canonical.com>  Tue, 12 Oct 2010 16:00:27 +0100

linux (2.6.35-22.33) maverick; urgency=low

  [ Andy Whitcroft ]

  * Revert "SAUCE: Add support for Intellimouse Mode in ALPS touchpad on
    Dell E2 series Laptops"
    - LP: #641320

  [ Brian Rogers ]

  * SAUCE: ir-core: Fix null dereferences in the protocols sysfs interface
    - LP: #624701

  [ Christopher James Halse Rogers ]

  * SAUCE: Nouveau: Add quirk framework to disable acceleration
    - LP: #544088, #546393
  * SAUCE: Nouveau: Disable acceleration on MacBook Pros
    - LP: #546393

  [ John Johansen ]

  * Revert "SAUCE: AppArmor: allow newer tools to load policy on older
    kernels"
  * SAUCE: AppArmor: allow newer tools to load policy on older kernels
    - LP: #639758

  [ Mathieu J. Poirier ]

  * SAUCE: Adding vdd_sdi regulator supply to OMAP3EVM

  [ Upstream Kernel Changes ]

  * ALSA: HDA: Enable internal speaker on Dell M101z
    - LP: #640254

 -- Leann Ogasawara <leann.ogasawara@canonical.com>  Fri, 17 Sep 2010 13:21:28 -0700

linux (2.6.35-22.32) maverick; urgency=low

  [ Arjan van de Ven ]

  * SAUCE: libata: Add ALPM power state accounting to the AHCI driver

  [ David Henningsson ]

  * SAUCE: ALSA: HDA: Enable internal mic on Dell E6410 and Dell E6510
    - LP: #605047, #628961

  [ John Johansen ]

  * [Upstream] AppArmor: Fix splitting an fqname into separate namespace
    and profile names
    - LP: #615947
  * [Upstream] AppArmor: Fix locking from removal of profile namespace
    - LP: #615947
  * SAUCE: AppArmor: allow newer tools to load policy on older kernels
    - LP: #639758
  * SAUCE: Improve Amazon EBS performance for EC2
    - LP: #634316

  [ Leann Ogasawara ]

  * Revert "SAUCE: i915 KMS -- blacklist i855"
  * Revert "SAUCE: i915 KMS -- blacklist i845g"
  * Revert "SAUCE: i915 KMS -- blacklist i830"
  * Revert "SAUCE: i915 KMS -- support disabling KMS for known broken
    devices"
  * execute module-inclusion within a subshell
    - LP: #621175

  [ Upstream Kernel Changes ]

  * (pre-stable) bounce: call flush_dcache_page() after bounce_copy_vec()
    - LP: #633227
  * (pre-stable) drm/i915: don't enable self-refresh on Ironlake
    - LP: #629711
  * (pre-stable) mm: Move vma_stack_continue into mm.h
  * x86, hwmon: Fix unsafe smp_processor_id() in thermal_throttle_add_dev
    - LP: #601073
  * PM / Runtime: Make runtime_status attribute not debug-only (v. 2)
  * PM / Runtime: Add runtime PM statistics (v3)
  * compat: Make compat_alloc_user_space() incorporate the access_ok()
    - CVE-2010-3081
  * x86-64, compat: Test %rax for the syscall number, not %eax
    - CVE-2010-3301
  * x86-64, compat: Retruncate rax after ia32 syscall entry tracing
    - CVE-2010-3301

 -- Leann Ogasawara <leann.ogasawara@canonical.com>  Tue, 14 Sep 2010 08:46:49 -0700

linux (2.6.35-21.31) maverick; urgency=low

  [ Andy Whitcroft ]

  * bodge linux-libc-dev package version due to ti-omap4 error
  * linux-libc-dev -- ensure we can only build this on debian.master

 -- Leann Ogasawara <leann.ogasawara@canonical.com>  Mon, 13 Sep 2010 09:54:31 -0700

linux (2.6.35-21.30) maverick; urgency=low

  [ Andy Whitcroft ]

  * SAUCE: fbcon -- fix OOPs triggered by race prevention fixes
    - LP: #614008

  [ Daniel Lezcano ]

  * SAUCE: fix compilation warning when CONFIG_SECURITY is not set

  [ Henrik Rydberg ]

  * SAUCE: Input: wacom - add fuzz parameters to features
  * SAUCE: Input: wacom - collect device quirks into single function
  * SAUCE: Input: wacom - add support for the Bamboo Touch trackpad
  * SAUCE: Input: wacom - add a quirk for low resolution Bamboo devices
  * SAUCE: hid: ntrig: Remove unused device ids
  * SAUCE: hid: ntrig: remove sysfs nodes
  * SAUCE: hid: ntrig: Correct logic for quirks
  * SAUCE: hid: ntrig: zero-initialize ntrig struct
  * SAUCE: hid: ntrig: Setup input filtering manually
  * SAUCE: hid: ntrig: New ghost-filtering event logic

  [ Leann Ogasawara ]

  * SAUCE: ndiswrapper: Initialize buffer index and check its value
    - LP: #613796

  [ Manoj Iyer ]

  * SAUCE: Add support for Intellimouse Mode in ALPS touchpad on Dell E2
    series Laptops
    - LP: #632884

  [ Ping Cheng ]

  * SAUCE: Input: wacom - parse the Bamboo device family

  [ Rafi Rubin ]

  * SAUCE: hid: ntrig: identify firmware version (wiggled)

  [ Tim Gardner ]

  * [Config] CONFIG_NL80211_TESTMODE=n

  [ Upstream Kernel Changes ]

  * Revert "input: mt: Add support for the Bamboo Touch trackpad"
  * e1000e: initial support for 82579 LOMs
  * e1000e: correct MAC-PHY interconnect register offset for 82579
  * (pre-stable) ALSA: hda - Add a new hp-laptop model for Conexant 5066,
    tested on HP G60
    - LP: #587388
  * DSS2: Don't power off a panel twice
    - LP: #588243
  * mmc: build fix: mmc_pm_notify is only available with CONFIG_PM=y
  * Input: i8042 - reset keyboard controller wehen resuming from S2R
    - LP: #86820
  * ALSA: hda - Fix beep frequency on IDT 92HD73xx and 92HD71Bxx codecs
    - LP: #414795
  * agp/intel: Support the extended physical addressing bits on
    Sandybridge.
    - LP: #632488
  * drm/i915,intel_agp: Add support for Sandybridge D0
    - LP: #632488
  * (pre-stable) intel_agp,i915: Add more sandybridge graphics device ids
    - LP: #632488
  * mmc: omap: fix for bus width which improves SD card's peformance.

 -- Leann Ogasawara <leann.ogasawara@canonical.com>  Tue, 07 Sep 2010 09:58:52 -0700

linux (2.6.35-20.29) maverick; urgency=low

  [ Andy Whitcroft ]

  * SAUCE: i915 KMS -- support disabling KMS for known broken devices
    - LP: #563277
  * SAUCE: i915 KMS -- blacklist i830
    - LP: #542208, #563277
  * SAUCE: i915 KMS -- blacklist i845g
    - LP: #541492, #563277
  * SAUCE: i915 KMS -- blacklist i855
    - LP: #511001, #541511, #563277

  [ Leann Ogasawara ]

  * [Config] Enable CONFIG_SENSORS_PKGTEMP=m
    - LP: #601073
  * ARM: Temporarily disable module check for armel
  * rebase to v2.6.35.4
  * [Config] update configs following rebase to v2.6.35.4

  [ Ricardo Salveti de Araujo ]

  * [Config] Change CONFIG_LEDS_TRIGGER_HEARTBEAT from module to built-in
    in Omap

  [ Tim Gardner ]

  * [Config] Added be2net, be2scsi to udebs
    - LP: #628776

  [ Upstream Kernel Changes ]

  * x86, cpu: Package Level Thermal Control, Power Limit Notification
    definitions
    - LP: #601073
  * x86, hwmon: Package Level Thermal/Power: pkgtemp hwmon driver
    - LP: #601073
  * x86, hwmon: Package Level Thermal/Power: thermal throttling handler
    - LP: #601073
  * x86, hwmon: Package Level Thermal/Power: power limit
    - LP: #601073
  * x86, hwmon: Package Level Thermal/Power: pkgtemp documentation
    - LP: #601073
  * hid: 3m: Adjust to sequential MT HID protocol
  * hid: 3m: Convert to MT slots
  * hid: 3m: Correct touchscreen emulation
  * hid: 3m: Adjust major / minor axes to scale
  * input: bcm5974: Adjust major / minor to scale
  * HID: magicmouse: don't allow hidinput to initialize the device
  * HID: magicmouse: simplify multitouch feature request
  * HID: magicmouse: simplify touch data bit manipulation
  * HID: magicmouse: simplify touch down logic
  * HID: magicmouse: remove timestamp logic
  * HID: magicmouse: enable Magic Trackpad support
  * HID: magicmouse: Adjust major / minor axes to scale
  * mmc: fix all hangs related to mmc/sd card insert/removal during
    suspend/resume
    - LP: #477106
  * drm/i915: fix VGA plane disable for Ironlake+
    - LP: #602281

 -- Leann Ogasawara <leann.ogasawara@canonical.com>  Mon, 30 Aug 2010 08:38:01 -0700

linux (2.6.35-19.28) maverick; urgency=low

  [ Leann Ogasawara ]

  * No changes from 2.6.35-19.27.  Some armel udebs were accidentally deleted
    from the archive and a no-change rebuild was attempted.  However, the ABI
    did not get bumped and resulted in build failures for 2.6.35-19.27.  Fix
    up the ABI and re-upload.

 -- Leann Ogasawara <leann.ogasawara@canonical.com>  Sat, 28 Aug 2010 16:42:27 -0700

linux (2.6.35-19.27) maverick; urgency=low

  [ Leann Ogasawara ]

  * No changes from 2.6.35-19.26.  Some armel udebs were accidentally deleted
    from the archive.

 -- Leann Ogasawara <leann.ogasawara@canonical.com>  Fri, 27 Aug 2010 08:58:35 -0700

linux (2.6.35-19.26) maverick; urgency=low

  [ Upstream Kernel Changes ]

  * ARM: OMAP: Beagle: revision detection
  * ARM: OMAP: Beagle: only Cx boards use pin 23 for write protect
  * ARM: OMAP: Beagle: no gpio_wp pin connection on xM

 -- Leann Ogasawara <leann.ogasawara@canonical.com>  Thu, 26 Aug 2010 09:15:09 -0700

linux (2.6.35-19.25) maverick; urgency=low

  [ Jarod Wilson ]

  * SAUCE: Bring in staging/lirc from 2.6.36
    - LP: #609234
  * SAUCE: Update ir-core to linuxtv/other which should be merged for
    2.6.36.
    - LP: #609234
  * SAUCE: Fix memleaks in imon and mceusb drivers
    - LP: #609234
  * SAUCE: Bring in streamzap support from linuxtv/other
    - LP: #609234

  [ Mario Limonciello ]

  * Remove ubuntu/lirc in favor of staging/lirc from 2.6.36
    - LP: #609234

  [ Mathieu J. Poirier ]

  * SAUCE: ARM: adding i2c eeprom driver to read EDID
    - LP: #608279

  [ Upstream Kernel Changes ]

  * intel_idle: disable module support
    - LP: #615265
  * (pre-stable) ALSA: hda - Ensure codec patch files are checked for the
    correct codec ID
  * (pre-stable) ALSA: hda - Rename iMic to Int Mic on Lenovo NB0763
    - LP: #605101
  * (pre-stable) ALSA: HDA: Use model=auto for LG R510
    - LP: #495134
  * (pre-stable) ALSA: HDA: Add Sony VAIO quirk for ALC269
    - LP: #519066
  * (pre-stable) ALSA: HDA: Fix front mic on Dell Precision M6500
    - LP: #519066
  * input: mt: Initialize slots to unused (rev2)
  * input: mt: Add support for the Bamboo Touch trackpad
  * hid: Add a hid quirk for input sync override

 -- Leann Ogasawara <leann.ogasawara@canonical.com>  Mon, 23 Aug 2010 12:42:52 -0700

linux (2.6.35-18.24) maverick; urgency=low

  [ Colin Watson ]

  * Pass DEB_MAINT_PARAMS to hook scripts

  [ Leann Ogasawara ]

  * [Config] Add CONFIG_INPUT_UINPUT=y to config enforcer
    - LP: #584812
  * rebase to v2.6.35.3

  [ Upstream Kernel Changes ]

  * (pre-stable) dell-wmi: Add support for eject key on Dell Studio 1555
    - LP: #609234
  * can: add limit for nframes and clean up signed/unsigned variables
    - CVE-2010-2959
  * drm: Initialize ioctl struct when no user data is present
    - CVE-2010-2803
  * ARM: initial stack protector (-fstack-protector) support
  * ARM: stack protector: change the canary value per task
  * [ARM] implement arch_randomize_brk()
  * [ARM] add address randomization to mmap()
  * ARM: fix ASLR of PIE executables

 -- Leann Ogasawara <leann.ogasawara@canonical.com>  Sun, 22 Aug 2010 19:22:04 -0700

linux (2.6.35-17.23) maverick; urgency=low

  [ Jeremy Kerr ]

  * [Config] build-in uinput module
    - LP: #584812

  [ Leann Ogasawara ]

  * Revert "[Config] [FTBS] ia64: Temporarily disable CONFIG_CEPH_FS"
  * Revert "[Config] [FTBS] ia64: Temporarily disable gpiolib"
  * Revert "[Config] [FTBS] sparc: Temporarily disable
    CONFIG_MTD_NAND_DENALI"
  * Revert "[Config] [FTBS] sparc: Temporarily disable
    CONFIG_MFD_JANZ_CMODIO"
  * Revert "[Config] [FTBS] sparc: Temporarily disable
    CONFIG_INFINIBAND_QIB"
  * [Config] Enable INTEL_IPS
    - LP: #601057
  * Remove ia64 support
  * [Config] Update portsconfigs after removing ia64 support
  * Remove sparc support
  * [Config] Update portsconfigs after removing sparc support

  [ Linus Torvalds ]

  * (pre-stable) mm: fix page table unmap for stack guard page properly

  [ Mathieu J. Poirier ]

  * SAUCE: (no-up) ARM: Resetting power_mode to its original value.
    - LP: #591941

  [ Upstream Kernel Changes ]

  * timer: add on-stack deferrable timer interfaces
    - LP: #601057
  * x86 platform driver: intelligent power sharing driver
    - LP: #601057
  * IPS driver: add GPU busy and turbo checking
    - LP: #601057
  * X86: intel_ips, check for kzalloc properly
    - LP: #601057
  * ips driver: make it less chatty
    - LP: #601057

 -- Leann Ogasawara <leann.ogasawara@canonical.com>  Tue, 17 Aug 2010 09:38:08 -0700

linux (2.6.35-16.22) maverick; urgency=low

  [ Andy Whitcroft ]

  * debian -- more agressivly clean up after depmod on purge
    - LP: #618591

  [ Henrik Rydberg ]

  * SAUCE: hid: 3m: Simplify touchsreen emulation logic

  [ Leann Ogasawara ]

  * ubuntu: iscsitarget -- version 1.4.20.2
  * ubuntu: rtl8192se -- update to version 0017.0507.2010
  * rebase to v2.6.35.2
  * [Config] update configs following rebase to v2.6.35.2
  * [Config] update ports configs following rebase to v2.6.35.2

  [ Luke Yelavich ]

  * [Config] Enable new firewire stack on powerpc

  [ Mathieu J. Poirier ]

  * SAUCE: (drop after 2.6.35) ARM: Using gpmc function to init nand flash.
    - LP: #608266

 -- Leann Ogasawara <leann.ogasawara@canonical.com>  Thu, 12 Aug 2010 09:58:01 -0700

linux (2.6.35-15.21) maverick; urgency=low

  [ Luke Yelavich ]

  * [Config] CONFIG_SND_USB_UA101=m for all architectures

  [ Upstream Kernel Changes ]

  * Input: introduce MT event slots
  * Input: document the MT event slot protocol
  * (pre-stable) sched: Revert nohz_ratelimit() for now
  * (pre-stable) drm/radeon/kms: add missing copy from user
    - LP: #606081

  [ Leann Ogasawara ]

  * rebase to v2.6.35.1

 -- Leann Ogasawara <leann.ogasawara@canonical.com>  Mon, 09 Aug 2010 09:24:04 -0700

linux (2.6.35-14.20) maverick; urgency=low

  [ Andy Whitcroft ]

  * update Vcs-Git to point to maverick repo
  * debian -- include the debian packaging in the -source package
    - LP: #608674
  * select debian source format 1.0
  * add support for building selected stages of kernel
    - LP: #603087
  * cleanup conditional dependancy handling
    - LP: #603087

  [ Upstream Kernel Changes ]

  * ALSA: hda - Handle missing NID 0x1b on ALC259 codec
    - LP: #582199, #586418, #588031
  * ALSA: hda - Handle pin NID 0x1a on ALC259/269
    - LP: #582199, #586418, #588031
  * sched: Revert nohz_ratelimit() for now

 -- Leann Ogasawara <leann.ogasawara@canonical.com>  Tue, 03 Aug 2010 08:46:47 -0700

linux (2.6.35-14.19) maverick; urgency=low

  [ Leann Ogasawara ]

  * rebase to v2.6.35

 -- Leann Ogasawara <leann.ogasawara@canonical.com>  Sun, 01 Aug 2010 10:35:56 -0700

linux (2.6.35-13.18) maverick; urgency=low

  [ Andy Whitcroft ]

  * SAUCE: (no-up) Modularize vesafb -- fix initialisation
  * SAUCE: add tracing for user initiated readahead requests
  * SAUCE: vt -- maintain bootloader screen mode and content until vt
    switch
  * SAUCE: vt -- allow grub to request automatic vt_handoff
  * SAUCE: fbcon -- fix race between open and removal of framebuffers
  * SAUCE: drm -- stop early access to drm devices

  [ Bryan Wu ]

  * CONFIG: compile in OTG driver and Transceiver driver
    - LP: #566645
  * remove OTG modules from modules list file

  [ John Johansen ]

  * SAUCE: AppArmor: -- sync to AppArmor mainline 2010-07-27
    - LP: #581525, #599450
  * SAUCE: AppArmor: -- sync to AppArmor mainline 2010-07-29
  * SAUCE: AppArmor 2.4 compatibility patch
  * SAUCE: AppArmor: Allow dfa backward compatibility with broken userspace
  * SAUCE: fix pv-ops for legacy Xen
  * SAUCE: blkfront: default to sd devices
  * [Config] Build in drivers required for Xen pv-ops

  [ Leann Ogasawara ]

  * Revert "[Upstream] i915: Use the correct mask to detect i830 aperture
    size."

  [ Lee Jones ]

  * SAUCE: ARM: OMAP: Add macros for comparing silicon revision
    - LP: #608095
  * SAUCE: OMAP: DSS2: check for both cpu type and revision, rather than
    just revision
    - LP: #608095
  * SAUCE: OMAP: DSS2: enable hsclk in dsi_pll_init for OMAP36XX
    - LP: #608095
  * SAUCE: ARM: OMAP: Beagle: support twl gpio differences on xM
    - LP: #608095

  [ Upstream Kernel Changes ]

  * agp/intel: Use the correct mask to detect i830 aperture size.
    - LP: #597075

 -- Leann Ogasawara <leann.ogasawara@canonical.com>  Fri, 30 Jul 2010 15:46:59 -0700

linux (2.6.35-12.17) maverick; urgency=low

  [ Leann Ogasawara ]

  * rebase to v2.6.35-rc6
  * [Config] update configs following rebase to v2.6.35-rc6
  * [Config] update ports configs following rebase to v2.6.35-rc6
  * SAUCE: [FTBS] armel: define KEY_F10 and KEYF11

  [ Leann Ogasawara ]

  * rebase to v2.6.35-rc6

 -- Leann Ogasawara <leann.ogasawara@canonical.com>  Fri, 23 Jul 2010 16:16:38 +0200

linux (2.6.35-11.16) maverick; urgency=low

  [ Leann Ogasawara ]

  * Bump ABI for new compiler update 

 -- Leann Ogasawara <leann.ogasawara@canonical.com>  Fri, 23 Jul 2010 10:24:58 +0200

linux (2.6.35-10.15) maverick; urgency=low

  [ Leann Ogasawara ]

  * Revert "SAUCE: ensure vga16fb loads if no other driver claims the VGA
    device"
  * [Config] Enable CONFIG_M686=y
    - LP: #592495

  [ Upstream Kernel Changes ]

  * tracing: Add alignment to syscall metadata declarations

 -- Leann Ogasawara <leann.ogasawara@canonical.com>  Tue, 20 Jul 2010 18:18:49 +0200

linux (2.6.35-9.14) maverick; urgency=low

  [ Andy Whitcroft ]

  * ubuntu: AUFS -- add BOM and automated update script
  * ubuntu: AUFS -- update to b37c575759dc4535ccc03241c584ad5fe69e3b25

  [ John Johansen ]

  * [Config] Enable DRBD as a module

  [ Kees Cook ]

  * SAUCE: Yama: verify inode is symlink to avoid bind mounts
    - LP: #604407

  [ Leann Ogasawara ]

  * [Config] Disable CONFIG_DRM_VMWGFX (staging driver)
    - LP: #606139
  * [Config] ports: Disable CONFIG_DRM_VMWGFX (staging driver)
    - LP: #606139
  * [Config] Enable CONFIG_DEBUG_STRICT_USER_COPY_CHECKS=y
  * [Config] ports: Enable CONFIG_DEBUG_STRICT_USER_COPY_CHECKS=y

  [ Lee Jones ]

  * Stop ARM boards crashing when CUPS is loaded
    - LP: #601226

  [ Upstream Kernel Changes ]

  * perf probe: Support tracing an entry of array
  * perf probe: Support static and global variables

 -- Leann Ogasawara <leann.ogasawara@canonical.com>  Fri, 16 Jul 2010 14:38:17 -0700

linux (2.6.35-8.13) maverick; urgency=low

  [ Kees Cook ]

  * SAUCE: Yama: check PTRACE using thread group leader
  * SAUCE: Yama: search for PTRACE exceptions via thread group leader
    - LP: #603716

  [ Leann Ogasawara ]

  * rebase to v2.6.35-rc5
  * [Config] update configs following rebase to v2.6.35-rc5

  [ Nicolas Pitre ]

  * SAUCE: make ndiswrapper available on X86 only

  [ Tim Gardner ]

  * [Config] Added ums-cypress to udeb
    - LP: #576066
  * SAUCE: fix build error with CONFIG_BLK_DEV_INITRD=n
  * [Config] CONFIG_NDISWRAPPER=m across all configs

  [ Upstream Kernel Changes ]

  * HID: magicmouse: report last touch up
  * rebase to 2.6.35-rc5

 -- Leann Ogasawara <leann.ogasawara@canonical.com>  Tue, 13 Jul 2010 18:57:59 -0700

linux (2.6.35-7.12) maverick; urgency=low

  [ Tim Gardner ]

  * [Upstream] i915: Use the correct mask to detect i830 aperture size.
    - LP: #597075

  [ Upstream Kernel Changes ]

  * (drop after 2.6.35) drm/radeon/kms: add ioport register access
    (squashed)

 --  Tim Gardner <tim.gardner@canonical.com>  Thu, 08 Jul 2010 09:53:13 -0600

linux (2.6.35-7.11) maverick; urgency=low

  [ Tim Gardner ]

  * [Config] CONFIG_X86_MRST=n

  [ Upstream Kernel Changes ]

  * (drop after 2.6.35-rc5) writeback: remove writeback_inodes_wbc
  * (drop after 2.6.35-rc5) writeback: split writeback_inodes_wb
  * (drop after 2.6.35-rc5) writeback: simplify the write back thread queue

 --  Tim Gardner <tim.gardner@canonical.com>  Tue, 06 Jul 2010 18:39:08 -0600

linux (2.6.35-7.10) maverick; urgency=low

  [ Kees Cook ]

  * SAUCE: security: create task_free security callback
  * SAUCE: Yama: add PTRACE exception tracking and interface
  * SAUCE: security: unconditionally chain to Yama LSM
  * Revert "SAUCE: ptrace: restrict ptrace scope to children"
  * Revert "SAUCE: fs: block hardlinks to non-accessible sources"
  * Revert "SAUCE: fs: block cross-uid sticky symlinks"
  * [Upstream] security: Yama LSM
  * [Config] Enable CONFIG_SECURITY_YAMA=y

  [ Tim Gardner ]

  * [Config] updateconfigs/updateportsconfigs after rebase to 2.6.35-rc4

  [ Upstream Kernel Changes ]

  * rebase to 2.6.35-rc4

 -- Leann Ogasawara <leann.ogasawara@canonical.com>  Thu, 01 Jul 2010 08:55:57 -0700

linux (2.6.35-6.9) maverick; urgency=low

  [ Tim Gardner ]

  * [Upstream] direct_splice_actor() should not use pos in sd
    - LP: #588861

 -- Leann Ogasawara <leann.ogasawara@canonical.com>  Mon, 28 Jun 2010 12:35:49 -0700

linux (2.6.35-6.8) maverick; urgency=low

  [ Mathieu J. Poirier ]

  * ARM: Adding regulator supply for vdds_sdi.
    - LP: #597904

 -- Leann Ogasawara <leann.ogasawara@canonical.com>  Sun, 27 Jun 2010 16:34:43 -0700

linux (2.6.35-6.7) maverick; urgency=low

  [ Alberto Milone ]

  * [Upstream] Add support for the ATIF ACPI method to the radeon driver

  [ Chase Douglas ]

  * [Upstream] HID: magicmouse: scroll on entire surface, not just middle
    of mouse
  * [Upstream] HID: magicmouse: disable and add module param for scroll
    acceleration
  * [Upstream] HID: magicmouse: properly account for scroll movement in
    state
  * [Upstream] HID: magicmouse: add param for scroll speed
  * [Upstream] HID: magicmouse: enable horizontal scrolling

  [ Henrik Rydberg ]

  * [Upstream] Input: evdev - convert to dynamic event buffer
  * [Upstream] Input: evdev - use driver hint to compute size of event
    buffer
  * [Upstream] Input: bcm5974 - set the average number of events per MT
    event packet
  * [Upstream] Input: hid-input - use a larger event buffer for MT devices
  * [Upstream] Input: evdev - never leave the client buffer empty after
    write

  [ John Johansen ]

  * SAUCE: AppArmor: -- mainline 2010-06-23
  * SAUCE: AppArmor 2.4 compatibility patch
  * SAUCE: fs: block hardlinks to non-accessible sources AppArmor portion

  [ Leann Ogasawara ]

  * [Config] Enable CONFIG_INTR_REMAP=y
    - LP: #597091
  * [Config] Enable CONFIG_X86_X2APIC
    - LP: #597091

  [ Mathieu J. Poirier ]

  * [Config] ARM: Turning off CONFIG_CPU_IDLE on omap
    - LP: #594382

 -- Leann Ogasawara <leann.ogasawara@canonical.com>  Thu, 24 Jun 2010 12:19:48 -0700

linux (2.6.35-5.6) maverick; urgency=low

  [ Amit Kucheria ]

  * [Config] update omap flavour description

  [ Andy Whitcroft ]

  * update to ubuntu-debian:508b7aa34b578c0d1e51bfb571f2bfb824dc65ac
    - LP: #570500, #576274
  * SAUCE: add option to hand off all kernel parameters to init
    - LP: #586386
  * [Config] enable passing all kernel command line to init
    - LP: #586386
  * [Config] disable CONFIG_VMI
    - LP: #537601
  * [Config] enable CONFIG_IPV6_SIT_6RD
    - LP: #591869
  * [Config] enable CONFIG_VMWARE_BALOON as module
    - LP: #592039

  [ Leann Ogasawara ]

  * Revert "SAUCE: pm: Config option to disable handling of console during
    suspend/resume"
    - LP: #594885
  * [Config] Remove CONFIG_PM_DISABLE_CONSOLE
  * [Config] ports: enable passing all kernel command line to init
    - LP: #586386
  * [Config] Enable CONFIG_FB_VESA=y for x86
  * [Config] Add CONFIG_FRAMEBUFFER_CONSOLE=y to config enforcer
  * [Config] Add CONFIG_FB_VESA=y for x86 to config enforcer
  * [Config] Enable CONFIG_TASK_DELAY_ACCT=y
    - LP: #493156

  [ Mathieu Poirier ]

  * ARM: Adding MosChip MCS7830 to nic-usb
    - LP: #584920

  [ Upstream Kernel Changes ]

  * Revert "[Upstream] docbook: need xmldoclinks for all doc types"
  * docbook: need xmldoclinks for all doc types
  * perf probe: Add kernel source path option

 -- Leann Ogasawara <leann.ogasawara@canonical.com>  Thu, 17 Jun 2010 08:05:29 -0700

linux (2.6.35-4.5) maverick; urgency=low

  [ Leann Ogasawara ]

  * Revert "[Upstream] (evdev) Use driver hint to compute the evdev buffer
    size (rev2)"
  * Revert "[Upstream] (evdev) Convert to dynamic event buffer (rev4)"
  * Revert "[Upstream] (evdev) Use multi-reader buffer to save space
    (rev4)"
  * Revert "SAUCE: drivers: Remove some duplicate device entries in various
    modules"
  * [Upstream] USB: option: Remove duplicate AMOI_VENDOR_ID
  * [Upstream] Revert "USB: Adding support for HTC Smartphones to ipaq"
  * [Upstream] p54usb: Comment out duplicate Medion MD40900 device id

  [ Tim Gardner ]

  * [Config] CONFIG_NFS_FSCACHE=y
    - LP: #440522
  * [Config] CONFIG_FSCACHE_STATS=y, CONFIG_FSCACHE_HISTOGRAM=y
    - LP: #440522

 -- Leann Ogasawara <leann.ogasawara@canonical.com>  Wed, 16 Jun 2010 08:43:07 -0700

linux (2.6.35-3.4) maverick; urgency=low

  [ Andy Whitcroft ]

  * debian -- ensure the version number is clean

  [ Henrik Rydberg ]

  * [Upstream] Introduce MT event slots (rev 5)
  * [Upstream] Document the MT event slot protocol (rev5)
  * [Upstream] (evdev) Use multi-reader buffer to save space (rev4)
  * [Upstream] (evdev) Convert to dynamic event buffer (rev4)
  * [Upstream] (evdev) Use driver hint to compute the evdev buffer size
    (rev2)

  [ Leann Ogasawara ]

  * Revert "SAUCE: Add MODULE_ALIAS for Dell WMI module"
  * Revert "SAUCE: hostap: send events on data interface as well as master
    interface"
  * Revert "Fix webcam having USB ID 0ac8:303b"
  * Revert "SAUCE: toshiba_acpi -- pull in current -dev version of driver"
  * rebase to v2.6.35-rc3

  [ Maxim Levitsky ]

  * [Config] Enable new Smartmedia/xD translation layer
    - LP: #202490

  [ Upstream Kernel Changes ]

  * net: fix deliver_no_wcard regression on loopback device

  [ Upstream changes ]

  * rebased to v2.6.35-rc3

 -- Leann Ogasawara <leann.ogasawara@canonical.com>  Thu, 10 Jun 2010 16:15:22 -0700

linux (2.6.35-2.3) maverick; urgency=low

  [ Bryan Wu ]

  * CONFIG: enforce -- make sure we disable CONFIG_LOCALVERSION_AUTO

  [ Leann Ogasawara ]

  * [Config] armel: Enable CONFIG_BNX2=m
  * [Config] ports: Enable CONFIG_BNX2X=m
  * SAUCE: armel: define get_dma_ops to fix FTBS

  [ Tim Gardner ]

  * [Upstream] net: Print num_rx_queues imbalance warning only when there
    are allocated queues
    - LP: #591416

 -- Leann Ogasawara <leann.ogasawara@canonical.com>  Wed, 09 Jun 2010 08:27:41 -0700

linux (2.6.35-2.2) maverick; urgency=low

  [ Andy Whitcroft ]

  * [Config] d-i: make armel configuration versatile flavour specific
    - LP: #588805
  * [Config] d-i: enable .udebs for omap flavour
    - LP: #588805

  [ Kees Cook ]

  * ptrace: limit scope to attach only (allow read)
    - LP: #589656

  [ Leann Ogasawara ]

  * rebase to v2.6.35-rc2
  * [Config] update configs following rebase to v2.6.35-rc2
  * [Config] update port configs following rebase to v2.6.35-rc2

  [ Lee Jones ]

  * Enable perf to be more helpful when perf_<version> does not exist.
    - LP: #570500
  * 'fdr editconfig' modification. Easily skip over unwanted menuconfigs.

  [ Tim Gardner ]

  * [Config] Update bnx2 udeb firmware files
    - LP: #589304

  [ Upstream changes ]

  * rebased to v2.6.35-rc2

 -- Leann Ogasawara <leann.ogasawara@canonical.com>  Mon, 07 Jun 2010 09:45:04 -0700

linux (2.6.35-1.1) maverick; urgency=low

  [ Andy Whitcroft ]

  * ubuntu: AUFS -- update to standalone 2.6.35-rcN as at 20100601
    - LP: #587888
  * ubuntu: AUFS -- track changes to the arguements to fop fsync()

  [ Leann Ogasawara ]

  * rebase to v2.6.35-rc1
  * [Config] update configs following rebase to v2.6.35-rc1
  * [Config] update port configs following rebase to v2.6.35-rc1
  * SAUCE: lirc: rename usb_buffer_alloc() and usb_buffer_free()
  * SAUCE: ndiswrapper: rename usb_buffer_alloc() and usb_buffer_free()
  * SAUCE: ndiswrapper: convert multicast list to list_head
  * [Config] [FTBS] armel: Temporarily disable CONFIG_GPIO_JANZ_TTL
  * [Config] [FTBS] ia64: Temporarily disable gpiolib
  * [Config] [FTBS] ia64: Temporarily disable CONFIG_CEPH_FS
  * [Config] [FTBS] sparc: Temporarily disable CONFIG_INFINIBAND_QIB
  * [Config] [FTBS] sparc: Temporarily disable CONFIG_MFD_JANZ_CMODIO
  * [Config] [FTBS] armel: Temporarily disable CONFIG_MFD_JANZ_CMODIO
  * [Config] [FTBS] armel: Temporarily disable CONFIG_DT3155
  * [Config] [FTBS] sparc: Temporarily disable CONFIG_MTD_NAND_DENALI
  * [Config] [FTBS] armel: Temporarily disable bnx2
  * [Config] [FTBS] armel: Temporarily disable CONFIG_SERIAL_UARTLITE
  * SAUCE: [FTBS] armel: Don't include asm/agp.h for ttm
  * SAUCE: [FTBS] armel: include linux/dma-mapping.h
  * SAUCE: [FTBS] armel: replace omap_set_gpio_debounce with
    gpio_set_debounce

  [ Upstream Kernel Changes ]

  * of/usb: fix build error due to of_node pointer move
  * n2_crypto: Fix build after of_device/of_platform_driver changes.
  * powerpc/fsl-booke: fix the case where we are not in the first page
  * powerpc/fsl-booke: Move the entry setup code into a seperate file
  * powerpc/kexec: Add support for FSL-BookE
  * greth: Fix build after OF device conversions.

  [ Upstream changes ]

  * rebased to v2.6.35-rc1

 -- Leann Ogasawara <leann.ogasawara@canonical.com>  Fri, 04 Jun 2010 23:01:52 -0700

linux (2.6.35-1.0) UNRELEASED; urgency=low

  [ Leann Ogasawara ]

  * Null entry.

 -- Leann Ogasawara <leann.ogasawara@canonical.com>  Wed, 02 Jun 2010 15:17:41 -0700

linux (2.6.34-5.14) maverick; urgency=low

  [ Tim Gardner ]

  * [Config] Added module inclusion support
  * [Config] Added virtual flavour module inclusion list and d-i package
    definitions

 -- Leann Ogasawara <leann.ogasawara@canonical.com>  Wed, 02 Jun 2010 12:58:14 -0700

linux (2.6.34-5.13) maverick; urgency=low

  [ Andy Whitcroft ]

  * Revert "ubuntu: AUFS -- aufs2 20091209"
  * Revert "ubuntu: AUFS -- export various core functions
    (aufs2-standalone.patch)"
  * Revert "ubuntu: AUFS -- export various core functions
    (aufs2-base.patch)"
  * ubuntu: AUFS -- aufs2 base patch for linux-2.6.34
    - LP: #587888
  * ubuntu: AUFS -- aufs2 standalone patch for linux-2.6.34
    - LP: #587888
  * ubuntu: AUFS -- update to standalone 2.6.34 as at 20100601
    - LP: #587888
  * [Config] AUFS -- enable aufs options
    - LP: #587888

 -- Leann Ogasawara <leann.ogasawara@canonical.com>  Tue, 01 Jun 2010 08:56:43 -0700

linux (2.6.34-5.12) maverick; urgency=low

  [ Andy Whitcroft ]

  * enforce -- ensure SYSFS compatibility is disabled

  [ Chase Douglas ]

  * build with libdw-dev for perf probe symbol support
  * maverick ftrace configuration changes

  [ Kees Cook ]

  * Revert "SAUCE: x86: brk away from exec rand area"
  * Revert "SAUCE: [um] Don't use nx_enabled under UML"
  * Revert "SAUCE: [x86] implement cs-limit nx-emulation for ia32"
  * SAUCE: x86: implement cs-limit nx-emulation for ia32
    - LP: #369978
  * SAUCE: x86: more tightly confine cs-limit nx-emulation to ia32 only
  * SAUCE: x86: brk away from exec rand area
    - LP: #452175
  * SAUCE: ptrace: restrict ptrace scope to children

  [ Leann Ogasawara ]

  * Add new omap flavour to getabis
  * [Config] Enable CONFIG_FRAMEBUFFER_CONSOLE=y for all archs
    - LP: #585490
  * build/modules: Temorarily add ignore.modules
  * ubuntu: iscsitarget -- version 1.4.20.1

  [ Loïc Minier ]

  * SAUCE: [um] Don't use nx_enabled under UML
    - LP: #524849

 -- Leann Ogasawara <leann.ogasawara@canonical.com>  Fri, 28 May 2010 08:27:17 -0700

linux (2.6.34-4.11) maverick; urgency=low

  [ Amit Kucheria ]

  * SAUCE: omap: remove calls to usb_nop_xceiv_register from board files
  * [Config] Add support for OMAP-mainline flavour

  [ Andy Whitcroft ]

  * SAUCE: powerpc: fix compile error when ptrace.h is included from
    userspace
    - LP: #583733

  [ Chase Douglas ]

  * Revert "SAUCE: Don't register vga16fb framebuffer if other framebuffers
    are present"
  * Revert "SAUCE: Disable function tracing after hitting __schedule_bug"
  * Revert "SAUCE: drm/i915: don't change DRM configuration when releasing
    load detect pipe"

  [ Kees Cook ]

  * SAUCE: fs: block cross-uid sticky symlinks
  * SAUCE: fs: block hardlinks to non-accessible sources

  [ Koen Kooi ]

  * SAUCE: board-omap3-beagle: add DSS2 support

  [ Leann Ogasawara ]

  * Revert "staging/go7007 -- disable"
  * Revert "[Config] staging/winbond -- disable"
  * Revert "Disable 4MB page tables for Atom, work around errata AAE44"
  * Revert "SAUCE: sync before umount to reduce time taken by ext4 umount"
  * Revert "SAUCE: Enable an e1000e Intel Corporation 82567 Gigabit
    controller"
  * Revert "SAUCE: Fix MODULE_IMPORT/MODULE_EXPORT"
  * Revert "SAUCE: Created MODULE_EXPORT/MODULE_IMPORT macros"
  * Revert "SAUCE: input/mouse/alps: Do not call psmouse_reset() for alps"
  * Revert "SAUCE: r8169: disable TSO by default for RTL8111/8168B
    chipsets."
  * Revert "[Upstream] b43: Declare all possible firmware files."
  * Revert "add Breaks: against hardy lvm2"
  * Revert "SAUCE: Guest OS does not recognize a lun with non zero target
    id on Vmware ESX Server"
  * Revert "SAUCE: Catch nonsense keycodes and silently ignore"
  * [Config] Enable CONFIG_ECRYPT_FS=y for ports
  * [Config] Enable CONFIG_USB=y for armel and sparc
  * [Config] Enable CONFIG_SCSI=y for ia64 and sparc
  * [Config] Enable CONFIG_RFKILL=y for ports
  * [Config] Enable CONFIG_ATH9K_DEBUGFS=y
  * [Config] Enable CONFIG_IWMC3200TOP_DEBUGFS=y
  * [Config] Enable CONFIG_RCU_FAST_NO_HZ=y
  * [Config] Enable CONFIG_IWLWIFI_DEVICE_TRACING=y
  * [Config] Enable CONFIG_LIBERTAS_MESH=y
  * [Config] Enable CONFIG_MMC_RICOH_MMC=y
  * [Config] CONFIG_RT2800USB_UNKNOWN=y
  * [Config] Enable CONFIG_VGA_SWITCHEROO=y
  * [Config] Enable CONFIG_CEPH_FS=m
  * [Config] Enable CONFIG_CRYPTO_PCRYPT=m
  * [Config] Enable CONFIG_EEEPC_WMI=m
  * [Config] Enable CONFIG_RT2800PCI=m
  * [Config] Enable CONFIG_SCSI_HPSA=m
  * [Config] Enable CONFIG_VHOST_NET=m
  * [Config] Disable CONFIG_SND_HDA_INPUT_BEEP_MODE by default
    - LP: #582350
  * [Config] Disable CONFIG_SOUND_OSS* and CONFIG_SND_*OSS
    - LP: #579300
  * [Config] Enable CONFIG_PCIEASPM=y
    - LP: #333990
  * [Config] updateconfigs for OMAP flavour

  [ Loïc Minier ]

  * Enable perf tools on armel

  [ Tim Gardner ]

  * SAUCE: Updated ndiswrapper to 1.56
    - LP: #582555
  * [Config] Added virtual flavour
  * [Config] Remove support for sub-flavours
  * [Config] Removed amd64 preempt flavour
  * [Config] updateconfigs, updateportsconfigs after flavour munging

 -- Leann Ogasawara <leann.ogasawara@canonical.com>  Tue, 25 May 2010 09:34:55 -0700

linux (2.6.34-3.10) maverick; urgency=low

  [ Leann Ogasawara ]

  * rebase to v2.6.34

  [ Upstream changes ]

  * rebased to v2.6.34

 -- Leann Ogasawara <leann.ogasawara@canonical.com>  Tue, 18 May 2010 17:35:35 -0700

linux (2.6.34-2.9) maverick; urgency=low

  [ Leann Ogasawara ]

  * [Config] [FTBS] Disable comedi for armel

 -- Leann Ogasawara <leann.ogasawara@canonical.com>  Thu, 13 May 2010 23:20:55 +0200

linux (2.6.34-2.8) maverick; urgency=low

  [ Leann Ogasawara ]

  * Drop lpia
  * [Config] [FTBS] disable KVM
  * [Config] [FTBS] disable ipr for armel

 -- Leann Ogasawara <leann.ogasawara@canonical.com>  Thu, 13 May 2010 16:07:52 +0200

linux (2.6.34-2.7) maverick; urgency=low

  [ Leann Ogasawara ]

  * [Config] disable CONFIG_SCSI_IPR on powerpc
  * [Config] Remove 386 flavour per UDS discussion

 -- Leann Ogasawara <leann.ogasawara@canonical.com>  Wed, 12 May 2010 18:26:43 +0200

linux (2.6.34-1.6) maverick; urgency=low

  [ Chase Douglas ]

  * enforce CONFIG_TMPFS_POSIX_ACL=y
    - LP: #575940
  * don't force module dependency checking
    - LP: #577029

  [ Kees Cook ]

  * SAUCE: mmap_min_addr check CAP_SYS_RAWIO only for write
    - LP: #568844

  [ Leann Ogasawara ]

  * Revert "SAUCE: ata: blacklist FUJITSU MHW2160BH PL"
  * rebase to v2.6.34-rc7
  * [Config] update configs following rebase to v2.6.34-rc7
  * [Config] update port configs following rebase to v2.6.34-rc7
  * Add btrfs to the udebs

  [ Tim Gardner ]

  * [Config] Add atl1c to nic-modules udeb
    - LP: #557130

  [ Upstream changes ]

  * rebased to v2.6.34-rc7

 -- Leann Ogasawara <leann.ogasawara@canonical.com>  Tue, 11 May 2010 11:29:08 +0200

linux (2.6.34-1.5) UNRELEASED; urgency=low

  [ Leann Ogasawara ]

  * rebase to v2.6.34-rc6
  * [Config] update configs following rebase to v2.6.34-rc6
  * [Config] update port configs following rebase to v2.6.34-rc6

  [ Upstream changes ]

  * rebased to v2.6.34-rc6

 -- Leann Ogasawara <leann.ogasawara@canonical.com>  Fri, 30 Apr 2010 15:54:05 +0100

linux (2.6.34-1.4) UNRELEASED; urgency=low

  [ Leann Ogasawara ]

  * rebase to v2.6.34-rc5
  * [Config] update ports configs following rebase to v2.6.34-rc5

  [ Upstream changes ]

  * rebased to v2.6.34-rc5

 -- Leann Ogasawara <leann.ogasawara@canonical.com>  Thu, 22 Apr 2010 15:36:12 -0700

linux (2.6.34-1.3) UNRELEASED; urgency=low

  [ Leann Ogasawara ]

  * rebase to v2.6.34-rc4
  * [Config] update configs following rebase to v2.6.34-rc4
  * [Config] update port configs following rebase to v2.6.34-rc4
  * ubuntu: dm-raid4-5 -- update to compile with 2.6.34-rc4

  [ Upstream changes ]

  * rebased to v2.6.34-rc4

 -- Leann Ogasawara <leann.ogasawara@canonical.com>  Tue, 13 Apr 2010 18:33:44 -0700

linux (2.6.34-1.2) UNRELEASED; urgency=low

  [ Leann Ogasawara ]

  * Temorarily disable building linux-doc
  * rebase to v2.6.34-rc3
  * [Config] update configs following rebase to v2.6.34-rc3
  * [Config] update port configs following rebase to v2.6.34-rc3

  [ Upstream changes ]

  * rebased to v2.6.34-rc3

 -- Leann Ogasawara <leann.ogasawara@canonical.com>  Tue, 30 Mar 2010 16:55:44 -0700

linux (2.6.34-1.1) UNRELEASED; urgency=low

  [ Leann Ogasawara ]

  * rebase to v2.6.34-rc2
  * ubuntu: dm-raid4-5 -- update to compile with 2.6.34-rc2
  * [Config] update port configs following rebase to v2.6.34-rc2
  * [Config] update configs following rebase to v2.6.34-rc2

  [ Upstream changes ]

  * rebased to v2.6.34-rc2

 -- Leann Ogasawara <leann.ogasawara@canonical.com>  Wed, 24 Mar 2010 23:00:39 -0700

linux (2.6.33-1.1) UNRELEASED; urgency=low

  [ Leann Ogasawara ]

  * ubuntu: dm-raid4-5 -- update to compile with 2.6.33
  * ubuntu: lirc -- drop explicit include of linux/autoconf.h
  * ubuntu: lirc -- pass kfifo to kfifo_alloc and move spinlock
  * ubuntu: lirc -- rename kfifo_put and kfifo_get
  * ubuntu: iscsitarget -- rename daddr inet_sock field
  * rebased to v2.6.33
  * [Config] update configs following rebase to v2.6.33
  * [Config] update ports configs following rebase to v2.6.33

  [ Upstream changes ]

  * rebased to v2.6.33

 -- Leann Ogasawara <leann.ogasawara@canonical.com>  Tue, 23 Mar 2010 03:55:46 -0700

linux (2.6.33-0.0) UNRELEASED; urgency=low

  [ Leann Ogasawara ]

  * Null entry.

 -- Leann Ogasawara <leann.ogasawara@canonical.com>  Wed, 17 Mar 2010 07:48:56 -0700

linux (2.6.32-16.25) lucid; urgency=low

  [ Andy Whitcroft ]

  * linux-tools -- move to Suggests: with explicit seeding
    - LP: #534635

  [ Tim Gardner ]

  * [Config] CONFIG_HID=m

  [ Upstream Kernel Changes ]

  * (pre-stable) sched: Fix SMT scheduler regression in
    find_busiest_queue()
  * KVM: introduce kvm_vcpu_on_spin
  * KVM: VMX: Add support for Pause-Loop Exiting

 -- Andy Whitcroft <apw@canonical.com>  Tue, 09 Mar 2010 14:13:51 +0000

linux (2.6.32-16.24) lucid; urgency=low

  [ Andy Whitcroft ]

  * armel -- perf userspace does not support arm
  * ia64 -- libelf-dev/binutils-dev to not provide necessary libraries

 -- Andy Whitcroft <apw@canonical.com>  Sat, 06 Mar 2010 11:42:12 +0000

linux (2.6.32-16.23) lucid; urgency=low

  [ Andy Whitcroft ]

  * SAUCE: PM report driver and device suspend/resume times -- move config
  * update to standards version 3.8.4.0
  * printenv -- expose all of the package selectors
  * source package -- cleanup source content control
  * doc package -- ensure we do build package content on buildd
  * lintian -- correct the address in the debian/copyright
  * lintian -- update debhelper package version dependancy
  * lintian -- fix ghostscript dependancy
  * lintian -- add required misc:Depends
  * lintian -- move our debhelper compat level to debian/compat
  * perf -- build the kernel carried tools
  * perf -- add linux-tools carrying the version switches and manuals
  * SAUCE: fix up Kconfig for staging drivers
  * [Config] enable NOUVEAU etc following drm backport
  * update DRM to mainline v2.6.33
  * [Config] Remove AppArmor config options that no longer exist (ports)
  * [Config] updateportsconfigs following drm update

  [ John Johansen ]

  * ubuntu: AppArmor -- update to mainline 2010-03-04
  * SAUCE: AppArmor: Reintroduce AppArmor 2.4 compatibility
  * SAUCE: AppArmor: replace strim with strstrip for 2.6.32 kernels
  * [Config] Remove AppArmor config options that no longer exist

  [ Manoj Iyer ]

  * ubuntu: rtl8192se -- version 2010-0115,0014
    - LP: #530275
  * [Config] added CONFIG_RTL8192SE module.
    - LP: #530275

  [ Tim Gardner ]

  * [Config] Added vmw_pvscsi to d-i/scsi-modules
    - LP: #531017
  * [Upstream] netfilter: xt_recent: Add an entry reaper

  [ Upstream Kernel Changes ]

  * Revert "KVM: x86 emulator: Check CPL level during privilege instruction
    emulation"
  * Revert "KVM: x86 emulator: Fix popf emulation"
  * Revert "KVM: x86 emulator: Check IOPL level during io instruction
    emulation"
  * Revert "KVM: x86 emulator: Add Virtual-8086 mode of emulation"
  * Revert "KVM: fix memory access during x86 emulation."
  * Add vlan (8021.Q) module package for d-i.
  * (pre-stable) drm/i915: blacklist lid status: Sony VGN-BX196VP, Dell
    Inspiron 700m
    - LP: #515246
  * [Upstream] docbook: need xmldoclinks for all doc types
  * x86: set_personality_ia32() misses force_personality32
  * lib: Introduce generic list_sort function
  * drm/nv50: Implement ctxprog/state generation.
  * drm/nv50: Remove redundant/incorrect ctxvals initialisation.
  * (pre-stable) drm/i915: blacklist lid status: Sony VGN-BX196VP, Dell
    Inspiron 700m
    - LP: #515246

 -- Andy Whitcroft <apw@canonical.com>  Fri, 05 Mar 2010 15:40:38 +0000

linux (2.6.32-15.22) lucid; urgency=low

  [ Andy Whitcroft ]

  * Revert "[Config] added new config option CONFIG_SR_REPORT_TIME_LIMIT"
  * Revert "SAUCE: PM report driver and device suspend/resume times."
  * [Config] set CONFIG_SR_REPORT_TIME_LIMIT

  [ Manoj Iyer ]

  * SAUCE: PM report driver and device suspend/resume times.

 -- Andy Whitcroft <apw@canonical.com>  Tue, 02 Mar 2010 01:35:37 +0000

linux (2.6.32-15.21) lucid; urgency=low

  [ Andy Whitcroft ]

  * Revert "(pre-stable) drm/i915: Increase fb alignment to 64k"
  * Revert "[Config] lenovo-sl-laptop -- enable"
  * Revert "ubuntu: lenovo-sl-laptop -- git tip (b19a08f81f)"
  * armel -- cramfs module will no longer be built
  * d-i -- make all modules optional
  * rename the debug packages to match archive standard
    - LP: #527837
  * lenovo-sl-laptop is no longer built

  [ Colin Ian King ]

  * Disable 4MB page tables for Atom, work around errata AAE44
    - LP: #523112

  [ Colin Watson ]

  * ubuntu: dm-raid4-5: Depend on XOR_BLOCKS
  * ubuntu: fsam7400: Depend on CHECK_SIGNATURE

  [ Jesse Barnes ]

  * SAUCE: drm/i915: don't change DRM configuration when releasing load
    detect pipe
    - LP: #488328

  [ Loïc Minier ]

  * [Config] armel Update versatile initrd configs
    - LP: #524893
  * SAUCE: [um] Don't use nx_enabled under UML
    - LP: #524849

  [ Manoj Iyer ]

  * [Config] added new config option CONFIG_SR_REPORT_TIME_LIMIT

  [ Mario Limonciello ]

  * SAUCE: v3 - Add Dell Business Class Netbook LED driver

  [ Rafael J. Wysocki ]

  * SAUCE: PM report driver and device suspend/resume times.

  [ Surbhi Palande ]

  * Revert "[Upstream] e1000e: enhance frame fragment detection"
    - CVE-2009-4538
  * Revert "[Upstream] e1000: enhance frame fragment detection"
    - CVE-2009-4536

  [ Tim Gardner ]

  * [Config] Enabled CONFIG_LEDS_DELL_NETBOOKS=m
  * SAUCE: (pre-stable) netfilter: xt_recent: fix buffer overflow
  * SAUCE: (pre-stable) netfilter: xt_recent: fix false match

  [ Upstream Kernel Changes ]

  * Revert "(pre-stable) eCryptfs: Add getattr function"
  * Fix potential crash with sys_move_pages
  * futex_lock_pi() key refcnt fix
  * futex: Handle user space corruption gracefully
  * futex: Handle futex value corruption gracefully
  * Fix race in tty_fasync() properly
  * hwmon: (w83781d) Request I/O ports individually for probing
  * hwmon: (lm78) Request I/O ports individually for probing
  * hwmon: (adt7462) Wrong ADT7462_VOLT_COUNT
  * ALSA: ctxfi - fix PTP address initialization
  * drm/i915: disable hotplug detect before Ironlake CRT detect
  * drm/i915: enable self-refresh on 965
  * drm/i915: Disable SR when more than one pipe is enabled
  * drm/i915: Fix DDC on some systems by clearing BIOS GMBUS setup.
  * drm/i915: Add HP nx9020/SamsungSX20S to ACPI LID quirk list
  * drm/i915: Fix the incorrect DMI string for Samsung SX20S laptop
  * drm/i915: Add MALATA PC-81005 to ACPI LID quirk list
  * usb: r8a66597-hcd: Flush the D-cache for the pipe-in transfer buffers.
  * i2c-tiny-usb: Fix on big-endian systems
  * drm/i915: handle FBC and self-refresh better
  * drm/i915: Increase fb alignment to 64k
  * drm/i915: Update write_domains on active list after flush.
  * regulator: Fix display of null constraints for regulators
  * ALSA: hda-intel: Avoid divide by zero crash
  * CPUFREQ: Fix use after free of struct powernow_k8_data
  * freeze_bdev: don't deactivate successfully frozen MS_RDONLY sb
  * cciss: Make cciss_seq_show handle holes in the h->drv[] array
  * ioat: fix infinite timeout checking in ioat2_quiesce
  * resource: add helpers for fetching rlimits
  * fs/exec.c: restrict initial stack space expansion to rlimit
  * cifs: fix length calculation for converted unicode readdir names
  * NFS: Fix a reference leak in nfs_wb_cancel_page()
  * NFS: Try to commit unstable writes in nfs_release_page()
  * NFSv4: Don't allow posix locking against servers that don't support it
  * NFSv4: Ensure that the NFSv4 locking can recover from stateid errors
  * NFS: Fix an Oops when truncating a file
  * NFS: Fix a umount race
  * NFS: Fix a bug in nfs_fscache_release_page()
  * NFS: Fix the mapping of the NFSERR_SERVERFAULT error
  * md: fix 'degraded' calculation when starting a reshape.
  * V4L/DVB: dvb-core: fix initialization of feeds list in demux filter
  * Export the symbol of getboottime and mmonotonic_to_bootbased
  * kvmclock: count total_sleep_time when updating guest clock
  * KVM: PIT: control word is write-only
  * tpm_infineon: fix suspend/resume handler for pnp_driver
  * amd64_edac: Do not falsely trigger kerneloops
  * netfilter: nf_conntrack: fix memory corruption with multiple namespaces
  * netfilter: nf_conntrack: per netns nf_conntrack_cachep
  * netfilter: nf_conntrack: restrict runtime expect hashsize modifications
  * netfilter: xtables: compat out of scope fix
  * netfilter: nf_conntrack: fix hash resizing with namespaces
  * drm/i915: remove full registers dump debug
  * drm/i915: add i915_lp_ring_sync helper
  * drm/i915: Don't wait interruptible for possible plane buffer flush
  * dasd: remove strings from s390dbf
  * crypto: padlock-sha - Add import/export support
  * wmi: Free the allocated acpi objects through wmi_get_event_data
  * dell-wmi, hp-wmi, msi-wmi: check wmi_get_event_data() return value
  * /dev/mem: introduce size_inside_page()
  * devmem: check vmalloc address on kmem read/write
  * devmem: fix kmem write bug on memory holes
  * SCSI: mptfusion : mptscsih_abort return value should be SUCCESS instead
    of value 0.
  * sh: Couple kernel and user write page perm bits for CONFIG_X2TLB
  * ALSA: hda - use WARN_ON_ONCE() for zero-division detection
  * dst: call cond_resched() in dst_gc_task()
  * ALSA: hda - Improved MacBook (Pro) 5,1 / 5,2 support
  * befs: fix leak
  * rtc-fm3130: add missing braces
  * Call flush_dcache_page after PIO data transfers in libata-sff.c
  * ahci: add Acer G725 to broken suspend list
  * pktgen: Fix freezing problem
  * x86/amd-iommu: Fix IOMMU-API initialization for iommu=pt
  * x86/amd-iommu: Fix deassignment of a device from the pt_domain
  * x86: Re-get cfg_new in case reuse/move irq_desc
  * Staging: fix rtl8187se compilation errors with mac80211
  * ALSA: usb-audio - Avoid Oops after disconnect
  * serial: 8250: add serial transmitter fully empty test
  * sysfs: sysfs_sd_setattr set iattrs unconditionally
  * class: Free the class private data in class_release
  * USB: usbfs: only copy the actual data received
  * USB: usbfs: properly clean up the as structure on error paths
  * rtl8187: Add new device ID
  * ACPI: Add NULL pointer check in acpi_bus_start
  * ACPI: fix High cpu temperature with 2.6.32
  * drm/radeon/kms: use udelay for short delays
  * NFS: Too many GETATTR and ACCESS calls after direct I/O
  * eCryptfs: Add getattr function
  * b43: Fix throughput regression
  * ath9k: Fix sequence numbers for PAE frames
  * mac80211: Fix probe request filtering in IBSS mode
  * iwlwifi: Fix to set correct ht configuration
  * dm stripe: avoid divide by zero with invalid stripe count
  * dm log: userspace fix overhead_size calcuations
  * Linux 2.6.32.9
  * sfc: Fix SFE4002 initialisation
  * sfc: Fix sign of efx_mcdi_poll_reboot() error in efx_mcdi_poll()
  * sfc: SFE4002/SFN4112F: Widen temperature and voltage tolerances
  * (pre-stable) HID: handle joysticks with large number of buttons
    - LP: #492056
  * (pre-stable) HID: extend mask for BUTTON usage page
    - LP: #492056
  * PM: Measure device suspend and resume times
  * e1000: enhance frame fragment detection
    - CVE-2009-4536
  * e1000e: enhance frame fragment detection
    - CVE-2009-4538
  * KVM: fix memory access during x86 emulation.
    - CVE-2010-0306
  * KVM: x86 emulator: Add Virtual-8086 mode of emulation
    - CVE-2010-0306
  * KVM: x86 emulator: Check IOPL level during io instruction emulation
    - CVE-2010-0306
  * KVM: x86 emulator: Fix popf emulation
    - CVE-2010-0306
  * KVM: x86 emulator: Check CPL level during privilege instruction
    emulation
    - CVE-2010-0306
  * Input: wacom - ensure the device is initialized properly upon resume
  * Input: wacom - add defines for packet lengths of various devices
  * Input: wacom - add support for new LCD tablets
    - LP: #516777

 -- Andy Whitcroft <apw@canonical.com>  Mon, 01 Mar 2010 22:56:28 +0000

linux (2.6.32-14.20) lucid; urgency=low

  [ Andy Whitcroft ]

  * rebuild following the GCC update to match compiler for out of tree modules
  * Revert "[Config] drbd -- enable"
  * Revert "ubuntu: drbd -- version 8.3.1"
  * SAUCE: khubd -- switch USB product/manufacturer/serial handling to RCU
    - LP: #510937

 -- Andy Whitcroft <apw@canonical.com>  Fri, 19 Feb 2010 18:47:18 +0000

linux (2.6.32-14.19) lucid; urgency=low

  [ Andy Whitcroft ]

  * ensure we build the source package contents when enabled
    - LP: #522308
  * [Config] enable CONFIG_X86_MCE_XEON75XX
  * SAUCE: AppArmor -- add linux/kref.h for struct kref
  * [Config] enable CONFIG_HID_ORTEK
  * enable udeb generation for arm versatile flavour
    - LP: #522515

  [ John Johansen ]

  * ubuntu: AppArmor -- update to mainline 2010-02-18
    - LP: #439560, #496110, #507069

  [ Johnathon Harris ]

  * SAUCE: HID: add support for Ortek WKB-2000
    - LP: #405390

  [ Upstream Kernel Changes ]

  * tpm_tis: TPM_STS_DATA_EXPECT workaround
    - LP: #490487
  * x86, mce: Xeon75xx specific interface to get corrected memory error
    information
  * x86, mce: Rename cpu_specific_poll to mce_cpu_specific_poll
  * x86, mce: Make xeon75xx memory driver dependent on PCI
  * drm/edid: Unify detailed block parsing between base and extension
    blocks
    - LP: #500999
  * (pre-stable) eCryptfs: Add getattr function
    - LP: #390833

 -- Andy Whitcroft <apw@canonical.com>  Thu, 18 Feb 2010 19:22:02 +0000

linux (2.6.32-13.18) lucid; urgency=low

  [ Andy Whitcroft ]

  * Revert "enforcer -- make the enforcement configuration common"
  * Revert "(pre-stable) Input: ALPS - add interleaved protocol support
    (Dell E6x00 series)"
  * Revert "(pre-stable) driver-core: fix devtmpfs crash on s390"
  * Revert "(pre-stable) Driver-Core: devtmpfs - set root directory mode to
    0755"
  * Revert "SAUCE: Adds support for COMPAL JHL90 webcam"
  * Revert "SAUCE: fix kernel oops in VirtualBox during paravirt patching"
  * Revert "SAUCE: make fc transport removal of target configurable"
  * enforcer -- make the enforcement configuration common
  * getabis -- add preempt flavour to the list
  * [Config] enforce DEVTMPFS options
  * [Config] armel -- cleanup to-be builtin modules
  * [Config] cleanup ports configs
  * [Config] enable CRYPTO_GHASH_CLMUL_NI_INTEL
    - LP: #485536
  * add printdebian target to find branch target
  * distclean -- do not remove debian.env
  * [Config] generic-pae switch to M586TSC
    - LP: #519448
  * git-ubuntu-log -- commonise duplicated log handling
  * git-ubuntu-log -- tighten up Bug: NNNN matching
  * git-ubuntu-log -- sort the bug numbers

  [ Chris Wilson ]

  * (pre-stable) drm/i915: Increase fb alignment to 64k
    - LP: #404064

  [ Eric Miao ]

  * arm -- enable ubuntu/ directory

  [ Huang Ying ]

  * SAUCE: crypto: ghash - Add PCLMULQDQ accelerated implementation
  * SAUCE: crypto: ghash-intel - Fix building failure on x86_32

  [ Loïc Minier ]

  * [Config] cleanup preempt configuration
  * [Config] versatile: Fix video output
    - LP: #517594
  * [Config] armel DEFAULT_MMAP_MIN_ADDR=32768
  * [Config] Large update to armel/versatile
  * [Config] versatile: Add RTC support
  * [Config] armel: Enable NEON
  * [Config] versatile: Builtin MMC support
  * [Config] versatile Builtin SCSI controller
  * [Config] armel Disable dma_cache_sync callers
  * [Config] armel Disable asm/time.h users
  * [Config] armel Disable out of range udelay()
  * [Config] armel Disable flush_cache_range() users
  * [Config] armel -- Enable ubuntu/ drivers

  [ Steve Conklin ]

  * SAUCE: drm/i915: Add display hotplug event on Ironlake
  * SAUCE: drm/i915: Add ACPI OpRegion support for Ironlake

  [ Upstream Kernel Changes ]

  * Revert "[Upstream]: oprofile/x86: add Xeon 7500 series support"
  * Revert "Revert "[Bluetooth] Eliminate checks for impossible conditions
    in IRQ handler""
  * clockevent: Don't remove broadcast device when cpu is dead
  * clockevents: Add missing include to pacify sparse
  * ACPI: don't cond_resched if irq is disabled
  * be2net: Add support for next generation of BladeEngine device.
  * be2net: Add the new PCI IDs to PCI_DEVICE_TABLE.
  * mpt2sas: New device SAS2208 support is added
  * ar9170: Add support for D-Link DWA 160 A2
  * powerpc/fsl: Add PCI device ids for new QoirQ chips
  * davinci: dm646x: Add support for 3.x silicon revision
  * Input: ALPS - add interleaved protocol support (Dell E6x00 series)
  * Driver-Core: devtmpfs - set root directory mode to 0755
  * driver-core: fix devtmpfs crash on s390
  * vfs: get_sb_single() - do not pass options twice
  * ALSA: hda - Add PCI IDs for Nvidia G2xx-series
  * V4L/DVB (13569): smsusb: add autodetection support for five additional
    Hauppauge USB IDs
  * USB: mos7840: add device IDs for B&B electronics devices
  * USB: ftdi_sio: add USB device ID's for B&B Electronics line
  * V4L/DVB (13168): Add support for Asus Europa Hybrid DVB-T card (SAA7134
    SubVendor ID: 0x1043 Device ID: 0x4847)
  * iTCO_wdt: Add support for Intel Ibex Peak
  * atl1c:use common_task instead of reset_task and link_chg_task
  * atl1e:disable NETIF_F_TSO6 for hardware limit
  * V4L/DVB (13680a): DocBook/media: copy images after building HTML
  * V4L/DVB (13680b): DocBook/media: create links for included sources
  * netfilter: xtables: fix conntrack match v1 ipt-save output
  * partitions: read whole sector with EFI GPT header
  * partitions: use sector size for EFI GPT
  * ALSA: ice1724 - Patch for suspend/resume for ESI Juli@
  * sched: Fix isolcpus boot option
  * sched: Fix missing sched tunable recalculation on cpu add/remove
  * nohz: Prevent clocksource wrapping during idle
  * nfsd: Fix sort_pacl in fs/nfsd/nf4acl.c to actually sort groups
  * timers, init: Limit the number of per cpu calibration bootup messages
  * PCI: Always set prefetchable base/limit upper32 registers
  * iscsi class: modify handling of replacement timeout
  * NFS: Revert default r/wsize behavior
  * HID: fixup quirk for NCR devices
  * scsi_devinfo: update Hitachi entries (v2)
  * scsi_dh: create sysfs file, dh_state for all SCSI disk devices
  * scsi_transport_fc: remove invalid BUG_ON
  * lpfc: fix hang on SGI ia64 platform
  * libfc: fix typo in retry check on received PRLI
  * libfc: fix ddp in fc_fcp for 0 xid
  * fcoe: remove redundant checking of netdev->netdev_ops
  * libfc: Fix wrong scsi return status under FC_DATA_UNDRUN
  * libfc: lport: fix minor documentation errors
  * libfc: don't WARN_ON in lport_timeout for RESET state
  * fcoe: initialize return value in fcoe_destroy
  * libfc: Fix frags in frame exceeding SKB_MAX_FRAGS in fc_fcp_send_data
  * libfc: fix memory corruption caused by double frees and bad error
    handling
  * libfc: fix free of fc_rport_priv with timer pending
  * libfc: remote port gets stuck in restart state without really
    restarting
  * fcoe, libfc: fix an libfc issue with queue ramp down in libfc
  * fcoe: Fix checking san mac address
  * fcoe: Fix getting san mac for VLAN interface
  * qlge: Remove explicit setting of PCI Dev CTL reg.
  * qlge: Set PCIE max read request size.
  * qlge: Don't fail open when port is not initialized.
  * qlge: Add handler for DCBX firmware event.
  * qlge: Bonding fix for mode 6.
  * PCI: AER: fix aer inject result in kernel oops
  * DMI: allow omitting ident strings in DMI tables
  * Input: i8042 - remove identification strings from DMI tables
  * Input: i8042 - add Gigabyte M1022M to the noloop list
  * Input: i8042 - add Dritek quirk for Acer Aspire 5610.
  * ALSA: hda - select IbexPeak handler for Calpella
  * ALSA: hda - Fix quirk for Maxdata obook4-1
  * ALSA: hda - Add missing Line-Out and PCM switches as slave
  * iTCO_wdt.c - cleanup chipset documentation
  * iTCO_wdt: add PCI ID for the Intel EP80579 (Tolapai) SoC
  * iTCO_wdt: Add Intel Cougar Point and PCH DeviceIDs
  * ahci: disable SNotification capability for ich8
  * ata_piix: fix MWDMA handling on PIIX3
  * md: fix small irregularity with start_ro module parameter
  * V4L/DVB (13826): uvcvideo: Fix controls blacklisting
  * cio: fix double free in case of probe failure
  * cio: dont panic in non-fatal conditions
  * netiucv: displayed TX bytes value much too high
  * ipc ns: fix memory leak (idr)
  * ALSA: hda - Fix HP T5735 automute
  * hwmon: (fschmd) Fix a memleak on multiple opens of /dev/watchdog
  * UBI: fix memory leak in update path
  * UBI: initialise update marker
  * ASoC: fix a memory-leak in wm8903
  * mac80211: check that ieee80211_set_power_mgmt only handles STA
    interfaces.
  * cfg80211: fix channel setting for wext
  * KVM: S390: fix potential array overrun in intercept handling
  * KVM: only allow one gsi per fd
  * KVM: Fix race between APIC TMR and IRR
  * KVM: MMU: bail out pagewalk on kvm_read_guest error
  * KVM: x86: Fix host_mapping_level()
  * KVM: x86: Fix probable memory leak of vcpu->arch.mce_banks
  * KVM: x86: Fix leak of free lapic date in kvm_arch_vcpu_init()
  * KVM: fix lock imbalance in kvm_*_irq_source_id()
  * KVM: only clear irq_source_id if irqchip is present
  * IPoIB: Clear ipoib_neigh.dgid in ipoib_neigh_alloc()
  * x86: Reenable TSC sync check at boot, even with NONSTOP_TSC
  * ACPI: enable C2 and Turbo-mode on Nehalem notebooks on A/C
    - LP: #516325
  * iwlwifi: Fix throughput stall issue in HT mode for 5000
  * fnctl: f_modown should call write_lock_irqsave/restore
  * x86, msr/cpuid: Pass the number of minors when unregistering MSR and
    CPUID drivers.
  * Linux 2.6.32.7
  * scsi_lib: Fix bug in completion of bidi commands
  * mptsas: Fix issue with chain pools allocation on katmai
  * mm: add new 'read_cache_page_gfp()' helper function
  * drm/i915: Selectively enable self-reclaim
  * firewire: ohci: fix crashes with TSB43AB23 on 64bit systems
  * S390: fix single stepped svcs with TRACE_IRQFLAGS=y
  * x86: Set hotpluggable nodes in nodes_possible_map
  * x86: Remove "x86 CPU features in debugfs" (CONFIG_X86_CPU_DEBUG)
  * libata: retry FS IOs even if it has failed with AC_ERR_INVALID
  * zcrypt: Do not remove coprocessor for error 8/72
  * dasd: fix possible NULL pointer errors
  * ACPI: Add a generic API for _OSC -v2
  * ACPI: Add platform-wide _OSC support.
  * ACPI: fix OSC regression that caused aer and pciehp not to load
  * ACPI: Advertise to BIOS in _OSC: _OST on _PPC changes
  * UBI: fix volume creation input checking
  * e1000/e1000e: don't use small hardware rx buffers
  * drm/i915: Reload hangcheck timer too for Ironlake
  * Fix a leak in affs_fill_super()
  * Fix failure exits in bfs_fill_super()
  * fix oops in fs/9p late mount failure
  * fix leak in romfs_fill_super()
  * Fix remount races with symlink handling in affs
  * fix affs parse_options()
  * Fix failure exit in ipathfs
  * mm: fix migratetype bug which slowed swapping
  * FDPIC: Respect PT_GNU_STACK exec protection markings when creating
    NOMMU stack
  * Split 'flush_old_exec' into two functions
  * sparc: TIF_ABI_PENDING bit removal
  * x86: get rid of the insane TIF_ABI_PENDING bit
  * Input: winbond-cir - remove dmesg spam
  * x86: Disable HPET MSI on ATI SB700/SB800
  * iwlwifi: set default aggregation frame count limit to 31
  * drm/i915: only enable hotplug for detected outputs
  * firewire: core: add_descriptor size check
  * SECURITY: selinux, fix update_rlimit_cpu parameter
  * regulator: Specify REGULATOR_CHANGE_STATUS for WM835x LED constraints
  * x86: Add Dell OptiPlex 760 reboot quirk
    - LP: #488319
  * x86: Add quirk for Intel DG45FC board to avoid low memory corruption
  * x86/amd-iommu: Fix possible integer overflow
  * clocksource: fix compilation if no GENERIC_TIME
  * tcp: update the netstamp_needed counter when cloning sockets
  * sky2: Fix oops in sky2_xmit_frame() after TX timeout
  * net: restore ip source validation
  * af_packet: Don't use skb after dev_queue_xmit()
  * ax25: netrom: rose: Fix timer oopses
  * KVM: allow userspace to adjust kvmclock offset
  * oprofile/x86: add Xeon 7500 series support
  * oprofile/x86: fix crash when profiling more than 28 events
  * libata: retry link resume if necessary
  * mm: percpu-vmap fix RCU list walking
  * mm: purge fragmented percpu vmap blocks
  * block: fix bio_add_page for non trivial merge_bvec_fn case
  * Fix 'flush_old_exec()/setup_new_exec()' split
  * random: drop weird m_time/a_time manipulation
  * random: Remove unused inode variable
  * block: fix bugs in bio-integrity mempool usage
  * usb: r8a66597-hdc disable interrupts fix
  * connector: Delete buggy notification code.
  * be2net: Bug fix to support newer generation of BE ASIC
  * be2net: Fix memset() arg ordering.
  * mm: flush dcache before writing into page to avoid alias
  * mac80211: fix NULL pointer dereference when ftrace is enabled
  * imxfb: correct location of callbacks in suspend and resume
  * mx3fb: some debug and initialisation fixes
  * starfire: clean up properly if firmware loading fails
  * kernel/cred.c: use kmem_cache_free
  * uartlite: fix crash when using as console
  * pktcdvd: removing device does not remove its sysfs dir
  * ath9k: fix eeprom INI values override for 2GHz-only cards
  * ath9k: fix beacon slot/buffer leak
  * powerpc: TIF_ABI_PENDING bit removal
  * NET: fix oops at bootime in sysctl code
  * Linux 2.6.32.8

 -- Andy Whitcroft <apw@canonical.com>  Wed, 10 Feb 2010 18:56:52 +0000

linux (2.6.32-12.17) lucid; urgency=low

  [ Andy Whitcroft ]

  * restore linux-image prefix -- master
  * enforce -- we require SELINUX enabled -- master
  * enforce -- ensure APPARMOR is our default LSM -- master
  * make doc package completely optional -- master
  * make source package completely optional -- master
  * make linux-libc-dev completly optional -- master
  * convert package disable to a deps list -- master
  * allow common headers to switch from indep to arch -- master
  * convert binary package disable to a deps list -- master
  * add configuration option for a full source build tree -- master
  * add support for uImage kernels in package control scripts
  * getabis -- cleanup and parameterise repository list -- master
  * getabis -- move configuration to etc/getabi -- master
  * kernelconfig -- move configuration to etc -- master
  * rules -- make debian/debian.env master for branch name
  * set the current branch name -- master
  * pull back common debian.master files into debian -- master
  * enforcer -- make the enforcement configuration common
  * insert-changes -- correctly link to debian/rules in DROOT

  [ Colin Watson ]

  * future-proof ddeb handling against buildd changes

  [ Eric Miao ]

  * SAUCE: Make CONFIG_{OMNIBOOK, AVERATEC_5100P, PACKARDBELL_E5} depend on
    X86

  [ Loïc Minier ]

  * Add modules.builtin.bin to prerm rm list
    - LP: #516584

  [ Tim Gardner ]

  * [Config] Implement the amd64 preempt flavour

  [ Upstream Kernel Changes ]

  * syslog: distinguish between /proc/kmsg and syscalls
    - LP: #515623
  * sfc: Fix polling for slow MCDI operations
  * sfc: Fix conditions for MDIO self-test
  * sfc: QT202x: Remove unreliable MMD check at initialisation
  * sfc: Add workspace for GMAC bug workaround to MCDI MAC_STATS buffer
  * sfc: Use fixed-size buffers for MCDI NVRAM requests

 -- Andy Whitcroft <apw@canonical.com>  Fri, 05 Feb 2010 07:09:31 +0000

linux (2.6.32-12.16) lucid; urgency=low

  [ Andy Whitcroft ]

  * Revert "SAUCE: acpi battery -- delay first lookup of the battery until
    first use"
  * SAUCE: acpi battery -- move first lookup asynchronous
    - LP: #507211
  * [Config] update configs to cleanup generic configs
  * [Config] disable CONFIG_X86_CPU_DEBUG for amd64
  * [Config] enable USER_NS
    - LP: #480739, #509808

  [ Heiko Carstens ]

  * (pre-stable) driver-core: fix devtmpfs crash on s390
    - LP: #512370

  [ John Johansen ]

  * [Config] for server and virtual flavours make CONFIG_SCSI_SYM53C8XX_2=y
    - LP: #494565
  * [Config] VIRTIO=y for server/virtual flavours
    - LP: #494565

  [ Kay Sievers ]

  * (pre-stable) Driver-Core: devtmpfs - set root directory mode to 0755
    - LP: #512370

  [ Kees Cook ]

  * SAUCE: x86: brk away from exec rand area
    - LP: #452175

  [ Leann Ogasawara ]

  * [Upstream] e1000: enhance frame fragment detection
    - CVE-2009-4536
  * [Upstream] e1000e: enhance frame fragment detection
    - CVE-2009-4538

  [ Sebastian Kapfer ]

  * (pre-stable) Input: ALPS - add interleaved protocol support (Dell E6x00
    series)
    - LP: #296610

  [ Upstream Kernel Changes ]

  * inotify: do not reuse watch descriptors
    - LP: #485556
  * inotify: only warn once for inotify problems
  * revert "drivers/video/s3c-fb.c: fix clock setting for Samsung SoC
    Framebuffer"
  * memcg: ensure list is empty at rmdir
  * drm/i915: remove loop in Ironlake interrupt handler
  * block: Fix incorrect reporting of partition alignment
  * x86, mce: Thermal monitoring depends on APIC being enabled
  * futexes: Remove rw parameter from get_futex_key()
  * page allocator: update NR_FREE_PAGES only when necessary
  * x86, apic: use physical mode for IBM summit platforms
  * edac: i5000_edac critical fix panic out of bounds
  * x86: SGI UV: Fix mapping of MMIO registers
  * mfd: WM835x GPIO direction register is not locked
  * mfd: Correct WM835x ISINK ramp time defines
  * ALSA: hda - Fix missing capture mixer for ALC861/660 codecs
  * V4L/DVB (13868): gspca - sn9c20x: Fix test of unsigned.
  * reiserfs: truncate blocks not used by a write
  * HID: add device IDs for new model of Apple Wireless Keyboard
  * PCI/cardbus: Add a fixup hook and fix powerpc
  * Input: pmouse - move Sentelic probe down the list
  * asus-laptop: add Lenovo SL hotkey support
  * sched: Fix cpu_clock() in NMIs, on !CONFIG_HAVE_UNSTABLE_SCHED_CLOCK
  * sparc64: Fix NMI programming when perf events are active.
  * sparc64: Fix Niagara2 perf event handling.
  * i2c: Do not use device name after device_unregister
  * i2c/pca: Don't use *_interruptible
  * serial/8250_pnp: add a new Fujitsu Wacom Tablet PC device
  * sched: Fix task priority bug
  * vfs: Fix vmtruncate() regression
  * Linux 2.6.32.5
  * x86, msr/cpuid: Register enough minors for the MSR and CPUID drivers
  * V4L/DVB (13900): gspca - sunplus: Fix bridge exchanges.
  * Staging: asus_oled: fix oops in 2.6.32.2
  * Staging: hv: fix smp problems in the hyperv core code
  * tty: fix race in tty_fasync
  * ecryptfs: use after free
  * ecryptfs: initialize private persistent file before dereferencing
    pointer
  * nozomi: quick fix for the close/close bug
  * serial: 8250_pnp: use wildcard for serial Wacom tablets
  * usb: serial: fix memory leak in generic driver
  * USB: fix bitmask merge error
  * USB: Don't use GFP_KERNEL while we cannot reset a storage device
  * USB: EHCI: fix handling of unusual interrupt intervals
  * USB: EHCI & UHCI: fix race between root-hub suspend and port resume
  * USB: add missing delay during remote wakeup
  * USB: add speed values for USB 3.0 and wireless controllers
  * ACPI: EC: Accelerate query execution
  * ACPI: EC: Add wait for irq storm
  * SCSI: enclosure: fix oops while iterating enclosure_status array
  * drm/i915: Read the response after issuing DDC bus switch command
  * drm/i915: try another possible DDC bus for the SDVO device with
    multiple outputs
  * block: bdev_stack_limits wrapper
  * DM: Fix device mapper topology stacking
  * x86/PCI/PAT: return EINVAL for pci mmap WC request for !pat_enabled
  * USB: fix usbstorage for 2770:915d delivers no FAT
  * vmalloc: remove BUG_ON due to racy counting of VM_LAZY_FREE
  * perf timechart: Use tid not pid for COMM change
  * perf events: Dont report side-band events on each cpu for
    per-task-per-cpu events
  * perf: Honour event state for aux stream data
  * Linux 2.6.32.6

 -- Andy Whitcroft <apw@canonical.com>  Wed, 27 Jan 2010 16:40:23 +0000

linux (2.6.32-11.15) lucid; urgency=low

  [ Andy Whitcroft ]

  * Revert "(pre-stable) drm/radeon/kms: fix crtc vblank update for r600"
  * Revert "(pre-stable) sched: Fix balance vs hotplug race"
  * Revert "[Upstream] acerhdf: Limit modalias matching to supported
    boards"
  * Revert "[Upstream] mmc: prevent dangling block device from accessing
    stale queues"
  * Revert "SAUCE: Fix nx_enable reporting"
  * Revert "SAUCE: [x86] fix report of cs-limit nx-emulation"
  * Revert "SAUCE: [x86] implement cs-limit nx-emulation for ia32"
  * SAUCE: i915 -- disable powersave by default
    - LP: #492392

  [ Kees Cook ]

  * SAUCE: [x86] implement cs-limit nx-emulation for ia32
    - LP: #369978
  * SAUCE: [x86] fix report of cs-limit nx-emulation
    - LP: #454285
  * SAUCE: Fix nx_enable reporting
    - LP: #454285

  [ Tim Gardner ]

  * [Upstream] b43: Declare all possible firmware files.
    - LP: #488636
  * [Config] updateconfigs after adding pvscsi
    - LP: #497156
  * [Config] CONFIG_BT=m

  [ Upstream Kernel Changes ]

  * Revert "x86: Side-step lguest problem by only building cmpxchg8b_emu
    for pre-Pentium"
  * SCSI: ipr: fix EEH recovery
  * SCSI: qla2xxx: dpc thread can execute before scsi host has been added
  * SCSI: st: fix mdata->page_order handling
  * SCSI: fc class: fix fc_transport_init error handling
  * sched: Fix task_hot() test order
  * x86, cpuid: Add "volatile" to asm in native_cpuid()
  * sched: Select_task_rq_fair() must honour SD_LOAD_BALANCE
  * clockevents: Prevent clockevent_devices list corruption on cpu hotplug
  * pata_hpt3x2n: fix clock turnaround
  * pata_cmd64x: fix overclocking of UDMA0-2 modes
  * ASoC: wm8974: fix a wrong bit definition
  * sound: sgio2audio/pdaudiocf/usb-audio: initialize PCM buffer
  * ALSA: hda - Fix missing capsrc_nids for ALC88x
  * acerhdf: limit modalias matching to supported
    - LP: #435958
  * ACPI: EC: Fix MSI DMI detection
  * ACPI: Use the return result of ACPI lid notifier chain correctly
  * powerpc: Handle VSX alignment faults correctly in little-endian mode
  * ASoC: Do not write to invalid registers on the wm9712.
  * drm/radeon: fix build on 64-bit with some compilers.
  * USB: emi62: fix crash when trying to load EMI 6|2 firmware
  * USB: option: support hi speed for modem Haier CE100
  * USB: Fix a bug on appledisplay.c regarding signedness
  * USB: musb: gadget_ep0: avoid SetupEnd interrupt
  * Bluetooth: Prevent ill-timed autosuspend in USB driver
  * USB: rename usb_configure_device
  * USB: fix bugs in usb_(de)authorize_device
  * drivers/net/usb: Correct code taking the size of a pointer
  * x86: SGI UV: Fix writes to led registers on remote uv hubs
  * md: Fix unfortunate interaction with evms
  * dma: at_hdmac: correct incompatible type for argument 1 of
    'spin_lock_bh'
  * dma-debug: Do not add notifier when dma debugging is disabled.
  * dma-debug: Fix bug causing build warning
  * cifs: NULL out tcon, pSesInfo, and srvTcp pointers when chasing DFS
    referrals
  * x86/amd-iommu: Fix initialization failure panic
  * ioat3: fix p-disabled q-continuation
  * ioat2,3: put channel hardware in known state at init
  * KVM: MMU: remove prefault from invlpg handler
  * KVM: LAPIC: make sure IRR bitmap is scanned after vm load
  * Libertas: fix buffer overflow in lbs_get_essid()
  * iwmc3200wifi: fix array out-of-boundary access
  * mac80211: fix propagation of failed hardware reconfigurations
  * mac80211: fix WMM AP settings application
  * mac80211: Fix IBSS merge
  * cfg80211: fix race between deauth and assoc response
  * ath5k: fix SWI calibration interrupt storm
  * ath9k: wake hardware for interface IBSS/AP/Mesh removal
  * ath9k: Fix TX queue draining
  * ath9k: fix missed error codes in the tx status check
  * ath9k: wake hardware during AMPDU TX actions
  * ath9k: fix suspend by waking device prior to stop
  * ath9k_hw: Fix possible OOB array indexing in gen_timer_index[] on
    64-bit
  * ath9k_hw: Fix AR_GPIO_INPUT_EN_VAL_BT_PRIORITY_BB and its shift value
    in 0x4054
  * iwl3945: disable power save
  * iwl3945: fix panic in iwl3945 driver
  * iwlwifi: fix EEPROM/OTP reading endian annotations and a bug
  * iwlwifi: fix more eeprom endian bugs
  * iwlwifi: fix 40MHz operation setting on cards that do not allow it
  * mac80211: fix race with suspend and dynamic_ps_disable_work
  * NOMMU: Optimise away the {dac_,}mmap_min_addr tests
  * 'sysctl_max_map_count' should be non-negative
  * kernel/sysctl.c: fix the incomplete part of
    sysctl_max_map_count-should-be-non-negative.patch
  * V4L/DVB (13596): ov511.c typo: lock => unlock
  * x86/ptrace: make genregs[32]_get/set more robust
  * memcg: avoid oom-killing innocent task in case of use_hierarchy
  * e100: Fix broken cbs accounting due to missing memset.
  * ipv6: reassembly: use seperate reassembly queues for conntrack and
    local delivery
  * netfilter: fix crashes in bridge netfilter caused by fragment jumps
  * hwmon: (sht15) Off-by-one error in array index + incorrect constants
  * b43: avoid PPC fault during resume
  * Keys: KEYCTL_SESSION_TO_PARENT needs TIF_NOTIFY_RESUME architecture
    support
  * sched: Fix balance vs hotplug race
  * drm/radeon/kms: fix crtc vblank update for r600
  * drm: disable all the possible outputs/crtcs before entering KMS mode
  * S390: dasd: support DIAG access for read-only devices
  * xen: fix is_disconnected_device/exists_disconnected_device
  * xen: improvement to wait_for_devices()
  * xen: wait up to 5 minutes for device connetion
  * orinoco: fix GFP_KERNEL in orinoco_set_key with interrupts disabled
  * udf: Try harder when looking for VAT inode
  * Add unlocked version of inode_add_bytes() function
  * quota: decouple fs reserved space from quota reservation
  * ext4: Convert to generic reserved quota's space management.
  * ext4: fix sleep inside spinlock issue with quota and dealloc (#14739)
  * x86, msr: Unify rdmsr_on_cpus/wrmsr_on_cpus
  * cpumask: use modern cpumask style in drivers/edac/amd64_edac.c
  * amd64_edac: unify MCGCTL ECC switching
  * x86, msr: Add support for non-contiguous cpumasks
  * x86, msr: msrs_alloc/free for CONFIG_SMP=n
  * amd64_edac: fix driver instance freeing
  * amd64_edac: make driver loading more robust
  * amd64_edac: fix forcing module load/unload
  * sched: Sched_rt_periodic_timer vs cpu hotplug
  * ext4: Update documentation to correct the inode_readahead_blks option
    name
  * lguest: fix bug in setting guest GDT entry
  * vmscan: do not evict inactive pages when skipping an active list scan
  * ksm: fix mlockfreed to munlocked
  * rt2x00: Disable powersaving for rt61pci and rt2800pci.
  * generic_permission: MAY_OPEN is not write access
  * Linux 2.6.32.3
  * untangle the do_mremap() mess
  * fasync: split 'fasync_helper()' into separate add/remove functions
  * ASoC: fix params_rate() macro use in several codecs
  * modules: Skip empty sections when exporting section notes
  * exofs: simple_write_end does not mark_inode_dirty
  * nfsd: make sure data is on disk before calling ->fsync
  * sunrpc: fix peername failed on closed listener
  * SUNRPC: Fix up an error return value in
    gss_import_sec_context_kerberos()
  * SUNRPC: Fix the return value in gss_import_sec_context()
  * sunrpc: on successful gss error pipe write, don't return error
  * drm/i915: Update LVDS connector status when receiving ACPI LID event
  * drm/i915: fix order of fence release wrt flushing
  * drm/i915: Permit pinning whilst the device is 'suspended'
  * drm: remove address mask param for drm_pci_alloc()
  * drm/i915: Enable/disable the dithering for LVDS based on VBT setting
  * drm/i915: Make the BPC in FDI rx/transcoder be consistent with that in
    pipeconf on Ironlake
  * drm/i915: Select the correct BPC for LVDS on Ironlake
  * drm/i915: fix unused var
  * rtc_cmos: convert shutdown to new pnp_driver->shutdown
  * drivers/cpuidle/governors/menu.c: fix undefined reference to
    `__udivdi3'
  * cgroups: fix 2.6.32 regression causing BUG_ON() in cgroup_diput()
  * lib/rational.c needs module.h
  * dma-debug: allow DMA_BIDIRECTIONAL mappings to be synced with
    DMA_FROM_DEVICE and
  * kernel/signal.c: fix kernel information leak with print-fatal-signals=1
  * mmc_block: add dev_t initialization check
  * mmc_block: fix probe error cleanup bug
  * mmc_block: fix queue cleanup
  * ALSA: hda - Fix ALC861-VD capture source mixer
  * ALSA: ac97: Add Dell Dimension 2400 to Headphone/Line Jack Sense
    blacklist
  * ALSA: atiixp: Specify codec for Foxconn RC4107MA-RS2
    - LP: #498863
  * ASoC: Fix WM8350 DSP mode B configuration
  * netfilter: ebtables: enforce CAP_NET_ADMIN
  * netfilter: nf_ct_ftp: fix out of bounds read in update_nl_seq()
  * hwmon: (coretemp) Fix TjMax for Atom N450/D410/D510 CPUs
  * hwmon: (adt7462) Fix pin 28 monitoring
  * quota: Fix dquot_transfer for filesystems different from ext4
  * xen: fix hang on suspend.
  * iwlwifi: fix iwl_queue_used bug when read_ptr == write_ptr
  * ath5k: Fix eeprom checksum check for custom sized eeproms
  * cfg80211: fix syntax error on user regulatory hints
  * iwl: off by one bug
  * mac80211: add missing sanity checks for action frames
  * drm/i915: remove render reclock support
  * libertas: Remove carrier signaling from the scan code
  * kernel/sysctl.c: fix stable merge error in NOMMU mmap_min_addr
  * mac80211: fix skb buffering issue (and fixes to that)
  * fix braindamage in audit_tree.c untag_chunk()
  * fix more leaks in audit_tree.c tag_chunk()
  * module: handle ppc64 relocating kcrctabs when CONFIG_RELOCATABLE=y
  * ipv6: skb_dst() can be NULL in ipv6_hop_jumbo().
  * agp/intel-agp: Clear entire GTT on startup
  * Linux 2.6.32.4
  * ethtool: Add reset operation
  * gro: Name the GRO result enumeration type
  * gro: Change all receive functions to return GRO result codes
  * sfc: 10Xpress: Initialise pause advertising flags
  * sfc: 10Xpress: Report support for pause frames
  * sfc: Remove redundant header gmii.h
  * sfc: Remove redundant hardware initialisation
  * sfc: Rename Falcon-specific board code and types
  * sfc: Remove boards.h, moving last remaining declaration to falcon.h
  * sfc: Remove versioned bitfield macros
  * sfc: Move RX data FIFO thresholds out of struct efx_nic_type
  * sfc: Update hardware definitions for Siena
  * sfc: Rename register I/O header and functions used by both Falcon and
    Siena
  * sfc: Eliminate indirect lookups of queue size constants
  * sfc: Define DMA address mask explicitly in terms of descriptor field
    width
  * sfc: Move all TX DMA length limiting into tx.c
  * sfc: Change order of device removal to reverse of probe order
  * sfc: Remove declarations of nonexistent functions
  * sfc: Move efx_xmit_done() declaration into correct stanza
  * sfc: Move shared members of struct falcon_nic_data into struct efx_nic
  * sfc: Maintain interrupt moderation values in ticks, not microseconds
  * sfc: Removed kernel-doc for nonexistent member of efx_phy_operations
  * sfc: Remove pointless abstraction of memory BAR number
  * sfc: Remove incorrect assertion from efx_pci_remove_main()
  * sfc: Remove unnecessary tests of efx->membase
  * sfc: Move MTD probe after netdev registration and name allocation
  * sfc: Remove unused code for non-autoneg speed/duplex switching
  * sfc: Rename 'xfp' file and functions to reflect reality
  * sfc: Really allow RX checksum offload to be disabled
  * sfc: Feed GRO result into RX allocation policy and interrupt moderation
  * sfc: Enable heuristic selection between page and skb RX buffers
  * sfc: Remove pointless abstraction of memory BAR number (2)
  * sfc: Remove redundant gotos from __efx_rx_packet()
  * sfc: Remove ridiculously paranoid assertions
  * sfc: Move assertions and buffer cleanup earlier in efx_rx_packet_lro()
  * sfc: Record RX queue number on GRO path
  * sfc: SFT9001: Reset LED configuration correctly after blinking
  * sfc: Use a single blink implementation
  * sfc: Rename efx_board::init_leds to init_phy and use for SFN4111T
  * sfc: Make board information explicitly Falcon-specific
  * sfc: Move definition of struct falcon_nic_data into falcon.h
  * sfc: Move struct falcon_board into struct falcon_nic_data
  * sfc: Move all I2C stuff into struct falcon_board
  * sfc: Gather link state fields in struct efx_nic into new struct
    efx_link_state
  * sfc: Remove unnecessary casts to struct sk_buff *
  * sfc: Remove redundant efx_xmit() function
  * sfc: Combine high-level header files
  * sfc: Log interrupt and reset type names, not numbers
  * sfc: Fix descriptor cache sizes
  * sfc: Treat all MAC registers as 128-bit
  * sfc: Strengthen EFX_ASSERT_RESET_SERIALISED
  * sfc: Comment corrections
  * sfc: Remove unused constant
  * sfc: Clean up struct falcon_board and struct falcon_board_data
  * sfc: Fix bugs in RX queue flushing
  * sfc: Remove unused function efx_flush_queues()
  * sfc: Only switch Falcon MAC clocks as necessary
  * sfc: Hold MAC lock for longer in efx_init_port()
  * sfc: Split MAC stats DMA initiation and completion
  * sfc: Move Falcon board/PHY/MAC monitoring code to falcon.c
  * sfc: Simplify XMAC link polling
  * sfc: Change MAC promiscuity and multicast hash at the same time
  * sfc: Move inline comment into kernel-doc
  * sfc: Do not set net_device::trans_start in self-test
  * sfc: Simplify PHY polling
  * sfc: QT202x: Reset before reading PHY id
  * sfc: Replace MDIO spinlock with mutex
  * sfc: Always start Falcon using the XMAC
  * sfc: Limit some hardware workarounds to Falcon
  * sfc: Remove EFX_WORKAROUND_9141 macro
  * sfc: Remove another unused workaround macro
  * sfc: Remove some redundant whitespace
  * sfc: Decouple NIC revision number from Falcon PCI revision number
  * sfc: Move descriptor cache base addresses to struct efx_nic_type
  * sfc: Clean up RX event handling
  * sfc: Remove redundant writes to INT_ADR_KER
  * sfc: Remove duplicate hardware structure definitions
  * sfc: Turn pause frame generation on and off at the MAC, not the RX FIFO
  * sfc: Move Falcon NIC operations to efx_nic_type
  * sfc: Refactor link configuration
  * sfc: Generalise link state monitoring
  * sfc: Add power-management and wake-on-LAN support
  * sfc: Implement ethtool reset operation
  * sfc: Add efx_nic_type operation for register self-test
  * sfc: Add efx_nic_type operation for NVRAM self-test
  * sfc: Add efx_nic_type operation for identity LED control
  * sfc: Separate shared NIC code from Falcon-specific and rename
    accordingly
  * sfc: Fold falcon_probe_nic_variant() into falcon_probe_nic()
  * sfc: Extend loopback mode enumeration
  * sfc: Remove static PHY data and enumerations
  * sfc: Extend MTD driver for use with new NICs
  * sfc: Allow for additional checksum offload features
  * sfc: Rename falcon.h to nic.h
  * sfc: Move shared NIC code from falcon.c to new source file nic.c
  * sfc: Add firmware protocol definitions (MCDI)
  * sfc: Add support for SFC9000 family (1)
  * sfc: Add support for SFC9000 family (2)
  * sfc: Implement TSO for TCP/IPv6
  * sfc: Update version, copyright dates, authors
  * drivers/net/sfc: Correct code taking the size of a pointer
  * sfc: Move PHY software state initialisation from init() into probe()
  * sfc: Include XGXS in XMAC link status check except in XGMII loopback
  * sfc: Fix DMA mapping cleanup in case of an error in TSO
  * sfc: QT2025C: Work around PHY bug
  * sfc: QT2025C: Switch into self-configure mode when not in loopback
  * sfc: QT2025C: Work around PHY firmware initialisation bug
  * sfc: QT2025C: Add error message for suspected bad SFP+ cables
  * sfc: Disable TX descriptor prefetch watchdog
  * [SCSI] vmw_pvscsi: SCSI driver for VMware's virtual HBA.
    - LP: #497156

 -- Andy Whitcroft <apw@canonical.com>  Tue, 19 Jan 2010 16:12:47 +0000

linux (2.6.32-10.14) lucid; urgency=low

  [ Alex Deucher ]

  * SAUCE: drm/radeon/kms: fix LVDS setup on r4xx
    - LP: #493795

  [ Andy Whitcroft ]

  * Revert "(pre-stable) acpi: Use the ARB_DISABLE for the CPU which model
    id is less than 0x0f."
  * config-check -- ensure the checks get run at build time
  * config-check -- check the processed config during updateconfigs
  * config-check -- CONFIG_SECCOMP may not be present
  * TUN is now built in ignore
  * SAUCE: acpi battery -- delay first lookup of the battery until first
    use
  * SAUCE: async_populate_rootfs: move rootfs init earlier
  * ubuntu: AppArmor -- update to mainline 2010-01-06
  * SAUCE: move RLIMIT_CORE pipe dumper marker to 1
    - LP: #498525

  [ Dave Airlie ]

  * (pre-stable) drm/radeon/kms: fix crtc vblank update for r600

  [ Leann Ogasawara ]

  * Add asix to nic-usb-modules file
    - LP: #499785

  [ Peter Zijlstra ]

  * (pre-stable) sched: Fix balance vs hotplug race

  [ Tim Gardner ]

  * [Config] Enable CONFIG_FUNCTION_TRACER
    - LP: #497989
  * [Config] Drop lpia from getabis
  * [Config] Build in TUN/TAP driver
    - LP: #499491
  * [Config] DH_COMPAT=5

  [ Upstream Kernel Changes ]

  * Revert "(pre-stable) drm/i915: Avoid NULL dereference with
    component_only tv_modes"
  * Revert "(pre-stable) drm/i915: Fix sync to vblank when VGA output is
    turned off"
  * USB: usb-storage: fix bug in fill_inquiry
  * USB: option: add pid for ZTE
  * firewire: ohci: handle receive packets with a data length of zero
  * rcu: Prepare for synchronization fixes: clean up for non-NO_HZ handling
    of ->completed counter
  * rcu: Fix synchronization for rcu_process_gp_end() uses of ->completed
    counter
  * rcu: Fix note_new_gpnum() uses of ->gpnum
  * rcu: Remove inline from forward-referenced functions
  * perf_event: Fix invalid type in ioctl definition
  * perf_event: Initialize data.period in perf_swevent_hrtimer()
  * perf: Don't free perf_mmap_data until work has been done
  * PM / Runtime: Fix lockdep warning in __pm_runtime_set_status()
  * sched: Check for an idle shared cache in select_task_rq_fair()
  * sched: Fix affinity logic in select_task_rq_fair()
  * sched: Rate-limit newidle
  * sched: Fix and clean up rate-limit newidle code
  * x86/amd-iommu: attach devices to pre-allocated domains early
  * x86/amd-iommu: un__init iommu_setup_msi
  * x86, Calgary IOMMU quirk: Find nearest matching Calgary while walking
    up the PCI tree
  * x86: Fix iommu=nodac parameter handling
  * x86: GART: pci-gart_64.c: Use correct length in strncmp
  * x86: ASUS P4S800 reboot=bios quirk
    - LP: #366682
  * x86, apic: Enable lapic nmi watchdog on AMD Family 11h
  * ssb: Fix range check in sprom write
  * ath5k: allow setting txpower to 0
  * ath5k: enable EEPROM checksum check
  * hrtimer: Fix /proc/timer_list regression
  * ALSA: hrtimer - Fix lock-up
  * ALSA: hda - Terradici HDA controllers does not support 64-bit mode
  * KVM: x86 emulator: limit instructions to 15 bytes
  * KVM: s390: Fix prefix register checking in arch/s390/kvm/sigp.c
  * KVM: s390: Make psw available on all exits, not just a subset
  * KVM: fix irq_source_id size verification
  * KVM: x86: include pvclock MSRs in msrs_to_save
  * x86: Prevent GCC 4.4.x (pentium-mmx et al) function prologue wreckage
  * x86: Use -maccumulate-outgoing-args for sane mcount prologues
  * x86, mce: don't restart timer if disabled
  * x86/mce: Set up timer unconditionally
  * x86: SGI UV: Fix BAU initialization
  * x86: Fix duplicated UV BAU interrupt vector
  * x86: Add new Intel CPU cache size descriptors
  * x86: Fix typo in Intel CPU cache size descriptor
  * pata_hpt{37x|3x2n}: fix timing register masks (take 2)
  * s390: clear high-order bits of registers after sam64
  * V4L/DVB: Fix test in copy_reg_bits()
  * bsdacct: fix uid/gid misreporting
  * UBI: flush wl before clearing update marker
  * jbd2: don't wipe the journal on a failed journal checksum
  * USB: xhci: Add correct email and files to MAINTAINERS entry.
  * USB: musb_gadget_ep0: fix unhandled endpoint 0 IRQs, again
  * USB: option.c: add support for D-Link DWM-162-U5
  * USB: usbtmc: repeat usb_bulk_msg until whole message is transfered
  * USB: usb-storage: add BAD_SENSE flag
  * USB: Close usb_find_interface race v3
  * pxa/em-x270: fix usb hub power up/reset sequence
  * hfs: fix a potential buffer overflow
  * SUNRPC: IS_ERR/PTR_ERR confusion
  * NFS: Fix nfs_migrate_page()
  * md/bitmap: protect against bitmap removal while being updated.
  * futex: Take mmap_sem for get_user_pages in fault_in_user_writeable
  * devpts_get_tty() should validate inode
  * debugfs: fix create mutex racy fops and private data
  * Driver core: fix race in dev_driver_string
  * Serial: Do not read IIR in serial8250_start_tx when UART_BUG_TXEN
  * mac80211: Fix bug in computing crc over dynamic IEs in beacon
  * mac80211: Fixed bug in mesh portal paths
  * mac80211: Revert 'Use correct sign for mesh active path refresh'
  * mac80211: fix scan abort sanity checks
  * wireless: correctly report signal value for IEEE80211_HW_SIGNAL_UNSPEC
  * rtl8187: Fix wrong rfkill switch mask for some models
  * x86: Fix bogus warning in apic_noop.apic_write()
  * mm: hugetlb: fix hugepage memory leak in mincore()
  * mm: hugetlb: fix hugepage memory leak in walk_page_range()
  * powerpc/windfarm: Add detection for second cpu pump
  * powerpc/therm_adt746x: Record pwm invert bit at module load time]
  * powerpc: Fix usage of 64-bit instruction in 32-bit altivec code
  * drm/radeon/kms: Add quirk for HIS X1300 board
  * drm/radeon/kms: handle vblanks properly with dpms on
  * drm/radeon/kms: fix legacy crtc2 dpms
  * drm/radeon/kms: fix vram setup on rs600
  * drm/radeon/kms: rs6xx/rs740: clamp vram to aperture size
  * drm/ttm: Fix build failure due to missing struct page
  * drm/i915: Set the error code after failing to insert new offset into mm
    ht.
  * drm/i915: Add the missing clonemask for display port on Ironlake
  * xen/xenbus: make DEVICE_ATTR()s static
  * xen: re-register runstate area earlier on resume.
  * xen: restore runstate_info even if !have_vcpu_info_placement
  * xen: correctly restore pfn_to_mfn_list_list after resume
  * xen: register timer interrupt with IRQF_TIMER
  * xen: register runstate on secondary CPUs
  * xen: don't call dpm_resume_noirq() with interrupts disabled.
  * xen: register runstate info for boot CPU early
  * xen: call clock resume notifier on all CPUs
  * xen: improve error handling in do_suspend.
  * xen: don't leak IRQs over suspend/resume.
  * xen: use iret for return from 64b kernel to 32b usermode
  * xen: explicitly create/destroy stop_machine workqueues outside
    suspend/resume region.
  * Xen balloon: fix totalram_pages counting.
  * xen: try harder to balloon up under memory pressure.
  * dm exception store: free tmp_store on persistent flag error
  * dm snapshot: only take lock for statustype info not table
  * dm crypt: move private iv fields to structs
  * dm crypt: restructure essiv error path
  * dm: avoid _hash_lock deadlock
  * dm snapshot: cope with chunk size larger than origin
  * dm crypt: separate essiv allocation from initialisation
  * dm crypt: make wipe message also wipe essiv key
  * slc90e66: fix UDMA handling
  * tcp: Stalling connections: Fix timeout calculation routine
  * ip_fragment: also adjust skb->truesize for packets not owned by a
    socket
  * b44 WOL setup: one-bit-off stack corruption kernel panic fix
  * sparc64: Don't specify IRQF_SHARED for LDC interrupts.
  * sparc64: Fix overly strict range type matching for PCI devices.
  * sparc64: Fix stack debugging IRQ stack regression.
  * sparc: Set UTS_MACHINE correctly.
  * b43legacy: avoid PPC fault during resume
  * tracing: Fix event format export
  * ath9k: Fix TX hang poll routine
  * ath9k: fix processing of TX PS null data frames
  * ath9k: Fix maximum tx fifo settings for single stream devices
  * ath9k: fix tx status reporting
  * mac80211: Fix dynamic power save for scanning.
  * drm/i915: Fix sync to vblank when VGA output is turned off
  * memcg: fix memory.memsw.usage_in_bytes for root cgroup
  * thinkpad-acpi: fix default brightness_mode for R50e/R51
  * thinkpad-acpi: preserve rfkill state across suspend/resume
  * ipw2100: fix rebooting hang with driver loaded
  * matroxfb: fix problems with display stability
  * acerhdf: add new BIOS versions
  * asus-laptop: change light sens default values.
  * vmalloc: conditionalize build of pcpu_get_vm_areas()
  * ACPI: Use the ARB_DISABLE for the CPU which model id is less than 0x0f.
  * net: Fix userspace RTM_NEWLINK notifications.
  * ext3: Fix data / filesystem corruption when write fails to copy data
  * V4L/DVB (13116): gspca - ov519: Webcam 041e:4067 added.
  * bcm63xx_enet: fix compilation failure after get_stats_count removal
  * x86: Under BIOS control, restore AP's APIC_LVTTHMR to the BSP value
  * drm/i915: Avoid NULL dereference with component_only tv_modes
  * drm/i915: PineView only has LVDS and CRT ports
  * drm/i915: Fix LVDS stability issue on Ironlake
  * mm: sigbus instead of abusing oom
  * ipvs: zero usvc and udest
  * jffs2: Fix long-standing bug with symlink garbage collection.
  * intel-iommu: Detect DMAR in hyperspace at probe time.
  * intel-iommu: Apply BIOS sanity checks for interrupt remapping too.
  * intel-iommu: Check for an RMRR which ends before it starts.
  * intel-iommu: Fix oops with intel_iommu=igfx_off
  * intel-iommu: ignore page table validation in pass through mode
  * netfilter: xtables: document minimal required version
  * perf_event: Fix incorrect range check on cpu number
  * implement early_io{re,un}map for ia64
  * Linux 2.6.32.2

 -- Andy Whitcroft <apw@canonical.com>  Thu, 07 Jan 2010 15:28:43 +0000

linux (2.6.32-9.13) lucid; urgency=low

  [ Andy Whitcroft ]

  * [Config] enable CONFIG_B43_PHY_LP
    - LP: #493059
  * include modules.builtin in the binary debs
  * config-check -- add a configuration enforcer
  * config-check -- add a unit-test suite to the checker
  * [Config] Enable CONFIG_SYN_COOKIES for versatile
  * [Config] Enable CONFIG_SECURITY_SMACK for ports
  * [Config] Enable CONFIG_SECURITY_FILE_CAPABILITIES for ports
  * [Config] Disable CONFIG_COMPAT_BRK for ports
  * getabis -- add armel versatile to the list

  [ Brad Figg ]

  * SAUCE: Increase the default prealloc buffer for HDA audio devices
    (non-modem)

  [ Manoj Iyer ]

  * ubuntu: onmibook -- Added missing BOM file

  [ Tim Gardner ]

  * ubuntu: fsam7400 -- Cleanup Makefile

  [ Upstream Kernel Changes ]

  * Revert "ext4: Fix insufficient checks in EXT4_IOC_MOVE_EXT"
  * signal: Fix alternate signal stack check
  * SCSI: scsi_lib_dma: fix bug with dma maps on nested scsi objects
  * SCSI: osd_protocol.h: Add missing #include
  * SCSI: megaraid_sas: fix 64 bit sense pointer truncation
  * ext4: fix potential buffer head leak when add_dirent_to_buf() returns
    ENOSPC
  * ext4: avoid divide by zero when trying to mount a corrupted file system
  * ext4: fix the returned block count if EXT4_IOC_MOVE_EXT fails
  * ext4: fix lock order problem in ext4_move_extents()
  * ext4: fix possible recursive locking warning in EXT4_IOC_MOVE_EXT
  * ext4: plug a buffer_head leak in an error path of ext4_iget()
  * ext4: make sure directory and symlink blocks are revoked
  * ext4: fix i_flags access in ext4_da_writepages_trans_blocks()
  * ext4: journal all modifications in ext4_xattr_set_handle
  * ext4: don't update the superblock in ext4_statfs()
  * ext4: fix uninit block bitmap initialization when s_meta_first_bg is
    non-zero
  * ext4: fix block validity checks so they work correctly with meta_bg
  * ext4: avoid issuing unnecessary barriers
  * ext4: fix error handling in ext4_ind_get_blocks()
  * ext4: make trim/discard optional (and off by default)
  * ext4: make "norecovery" an alias for "noload"
  * ext4: Fix double-free of blocks with EXT4_IOC_MOVE_EXT
  * ext4: initialize moved_len before calling ext4_move_extents()
  * ext4: move_extent_per_page() cleanup
  * jbd2: Add ENOMEM checking in and for
    jbd2_journal_write_metadata_buffer()
  * ext4: Return the PTR_ERR of the correct pointer in
    setup_new_group_blocks()
  * ext4: Avoid data / filesystem corruption when write fails to copy data
  * ext4: wait for log to commit when umounting
  * ext4: remove blocks from inode prealloc list on failure
  * ext4: ext4_get_reserved_space() must return bytes instead of blocks
  * ext4: quota macros cleanup
  * ext4: fix incorrect block reservation on quota transfer.
  * ext4: Wait for proper transaction commit on fsync
  * ext4: Fix insufficient checks in EXT4_IOC_MOVE_EXT
  * ext4: Fix potential fiemap deadlock (mmap_sem vs. i_data_sem)
  * Linux 2.6.32.1
  * kbuild: generate modules.builtin
  * (pre-stable) drm/i915: Fix sync to vblank when VGA output is turned off
    - LP: #494461
  * (pre-stable) drm/i915: Avoid NULL dereference with component_only
    tv_modes
    - LP: #494045

  [ Zhao Yakui ]

  * (pre-stable) acpi: Use the ARB_DISABLE for the CPU which model id is
    less than 0x0f.
    - LP: #481765

 -- Andy Whitcroft <apw@canonical.com>  Thu, 17 Dec 2009 15:41:21 +0000

linux (2.6.32-8.12) lucid; urgency=low

  [ Andy Whitcroft ]

  * SAUCE: AppArmor -- add linux/err.h for ERR_PTR

 -- Andy Whitcroft <apw@canonical.com>  Sat, 12 Dec 2009 10:56:16 +0000

linux (2.6.32-8.11) lucid; urgency=low

  [ Andy Whitcroft ]

  * Revert "SAUCE: default ATI Radeon KMS to off until userspace catches
    up"
  * Revert "SAUCE: AppArmor: Fix oops there is no tracer and doing unsafe
    transition."
  * Revert "SAUCE: AppArmor: Fix refcounting bug causing leak of creds"
  * Revert "SAUCE: AppArmor: Fix cap audit_caching preemption disabling"
  * Revert "SAUCE: AppArmor: Fix Oops when in apparmor_bprm_set_creds"
  * Revert "SAUCE: AppArmor: Fix oops after profile removal"
  * Revert "SAUCE: AppArmor: AppArmor disallows truncate of deleted files."
  * Revert "SAUCE: AppArmor: AppArmor fails to audit change_hat correctly"
  * Revert "SAUCE: AppArmor: Policy load and replacement can fail to alloc
    mem"
  * Revert "SAUCE: AppArmor: AppArmor wrongly reports allow perms as
    denied"
  * Revert "SAUCE: AppArmor: Fix mediation of "deleted" paths"
  * Revert "SAUCE: AppArmor: Fix off by 2 error in getprocattr mem
    allocation"
  * Revert "SAUCE: AppArmor: Set error code after structure
    initialization."
  * Revert "AppArmor -- fix pstrace_may_access rename"
  * Revert "ubuntu: AppArmor security module"
  * Revert "SAUCE: Add config option to set a default LSM"
  * Revert "ubuntu: fsam7400 -- sw kill switch driver"
  * Revert "[Config] fsam7400 -- enable"
  * Revert "[Config] AUFS -- enable"
  * Revert "ubuntu: AUFS -- aufs2-30 20090727"
  * Revert "ubuntu: AUFS -- export various core functions -- fixes"
  * Revert "ubuntu: AUFS -- export various core functions"
  * Revert "[Config] ubuntu/iscsitarget -- disable"
  * Revert "[Config] iscsitarget -- enable"
  * Revert "ubuntu: iscsitarget -- SVN revision r214"
  * update Vcs-Git to point to the correct repository
    - LP: #493589
  * update build environment overrides to lucid
    - LP: #493589
  * [Config] enable CONFIG_DEVTMPFS
  * [Config] update all configs following AppArmor 2009-12-08 update
  * SAUCE: isapnp_init: make isa PNP scans occur async
  * [Config] fsam7400 -- enable
  * [Config] omnibook -- enable
  * [Config] cleanup CONFIG_AUDIT
  * ubuntu: AUFS -- export various core functions (aufs2-base.patch)
  * ubuntu: AUFS -- export various core functions (aufs2-standalone.patch)
  * ubuntu: AUFS -- aufs2 20091209
  * [Config] AUFS -- enable
  * [Config] iscsitarget -- enable

  [ Arjan van de Ven ]

  * SAUCE: KMS: cache the EDID information of the LVDS

  [ Colin Watson ]

  * bnx2: update d-i firmware filenames
    - LP: #494052
  * add cdc_ether to nic-usb-modules udeb
    - LP: #495060

  [ John Johansen ]

  * ubuntu: AppArmor -- mainline 2009-10-08

  [ Manoj Iyer ]

  * ubuntu: fsam7400 -- kill switch for Fujitsu Siemens Amilo M 7400
  * ubuntu: omnibook -- support Toshiba (HP) netbooks
  * ubuntu: iscsitarget --- version 1.4.19
    - LP: #494693

  [ Surbhi Palande ]

  * SAUCE: Make populate_rootfs asynchronous

  [ Tim Gardner ]

  * Parallelize flavour builds and packaging
  * [Config] Enable CONFIG_KSM

  [ Upstream Kernel Changes ]

  * Config option to set a default LSM
  * LSM: Add security_path_chroot().
  * LSM: Add security_path_chroot().
  * LSM: Move security_path_chmod()/security_path_chown() to after
    mutex_lock().
  * ext4: Fix insufficient checks in EXT4_IOC_MOVE_EXT

 -- Andy Whitcroft <apw@canonical.com>  Fri, 11 Dec 2009 17:45:19 +0000

linux (2.6.32-7.10) lucid; urgency=low

  [ Andy Whitcroft ]

  * [Config] disable CONFIG_THUMB2_KERNEL to fix arm FTBFS

 -- Andy Whitcroft <apw@canonical.com>  Sun, 06 Dec 2009 12:56:48 +0000

linux (2.6.32-7.9) lucid; urgency=low

  [ Andy Whitcroft ]

  * SAUCE: set /proc/acpi/video/*/DOS to 4 by default
    - LP: #458982
  * SAUCE: ensure vga16fb loads if no other driver claims the VGA device
  * [Config] update configs following versatile switch to V7
  * rebased to v2.6.32
  * [Config] update configs following rebase to v2.6.32
  * [Config] update ports configs following rebase to v2.6.32
  * SAUCE: default ATI Radeon KMS to off until userspace catches up

  [ Arjan van de Ven ]

  * SAUCE: vfs: Add a trace point in the mark_inode_dirty function

  [ Leann Ogasawara ]

  * [SCSI] megaraid_sas: remove sysfs poll_mode_io world writeable
    permissions
    - CVE-2009-3939

  [ Loic Minier ]

  * SAUCE: select a v7 CPU for versatile

  [ Takashi Iwai ]

  * SAUCE: ALSA: hda - Add power on/off counter

  [ Upstream changes ]

  * rebased to v2.6.32

 -- Andy Whitcroft <apw@canonical.com>  Fri, 04 Dec 2009 10:44:50 +0000

linux (2.6.32-6.8) lucid; urgency=low

  [ Andy Whitcroft ]

  * [Config] disable SSB devices for armel

 -- Andy Whitcroft <apw@canonical.com>  Sat, 28 Nov 2009 12:16:40 +0000

linux (2.6.32-6.7) lucid; urgency=low

  [ Andy Whitcroft ]

  * Revert "SAUCE: default ATI Radeon KMS to off until userspace catches up"
  * Revert "SAUCE: Dell XPS710 reboot quirk"
  * Revert "SAUCE: Link acpi-cpufreq.o first"
  * Revert "SAUCE: LPIA  Logical reset of USB port on resume"
  * Revert "SAUCE: LPIA Reboot fix for Intel Crownbeach development boards"
  * Revert "SAUCE: Enable HDMI audio codec on Studio XPS 1340"
  * Revert "SAUCE: Dell laptop digital mic does not work, PCI 1028:0271"
  * Revert "Add Dell Dimension 9200 reboot quirk"
  * Revert "SAUCE: Correctly blacklist Thinkpad r40e in ACPI"
  * Revert "SAUCE: tulip: Define ULI PCI ID's"
  * Revert "SAUCE: Lower warning level of some PCI messages"
  * Revert "mac80211: fix two issues in debugfs"
    Drop a number of known redundant commits as identified in the Ubuntu
    delta review blueprint.

  * reenable armel versatile flavour
  * [Config] disable CONFIG_USB_DEVICEFS

  [ Tim Gardner ]

  * [Config] udeb: Add squashfs to fs-core-modules
    - LP: #352615
  * [Config] Create a real squashfs udeb
    - LP: #352615


 -- Andy Whitcroft <apw@canonical.com>  Fri, 27 Nov 2009 17:31:16 +0000

linux (2.6.32-5.6) lucid; urgency=low

  [ Andy Whitcroft ]

  * rebase to v2.6.32-rc8
  * update configs following rebase to v2.6.32-rc8
  * update ports configs since rebase to v2.6.32-rc8
  * [Config] enable cgroup options
    - LP: #480739

  [ Upstream Kernel Changes ]

  * rebase to v2.6.32-rc8

 -- Andy Whitcroft <apw@canonical.com>  Mon, 23 Nov 2009 11:16:14 +0000

linux (2.6.32-4.5) lucid; urgency=low

  [ Andy Whitcroft ]

  * [Config] SERIO_LIBPS2 and SERIO_I8042 must match
  * rebase to v2.6.32-rc7
  * resync with Karmic proposed

  [ John Johansen ]

  * SAUCE: AppArmor: Fix oops after profile removal
    - LP: #475619
  * SAUCE: AppArmor: Fix Oops when in apparmor_bprm_set_creds
    - LP: #437258
  * SAUCE: AppArmor: Fix cap audit_caching preemption disabling
    - LP: #479102
  * SAUCE: AppArmor: Fix refcounting bug causing leak of creds
    - LP: #479115
  * SAUCE: AppArmor: Fix oops there is no tracer and doing unsafe
    transition.
    - LP: #480112

  [ Ubuntu Changes ]

  * resync with Karmic proposed (ddbc670a86a3dee18541a3734149f250ff307adf)

  [ Upstream Kernel Changes ]

  * rebase to v2.6.32-rc7

 -- Andy Whitcroft <apw@canonical.com>  Fri, 13 Nov 2009 11:35:13 +0000

linux (2.6.32-3.4) lucid; urgency=low

  [ Andy Whitcroft ]

  * [Config] SERIO_LIBPS2 and SERIO_I8042 must match
  * [Upstream] add local prefix to oss local change_bits

  [ Upstream Kernel Changes ]

  * mtd/maps: gpio-addr-flash: pull in linux/ headers rather than asm/
  * mtd/maps: gpio-addr-flash: depend on GPIO arch support

 -- Andy Whitcroft <apw@canonical.com>  Wed, 11 Nov 2009 14:47:04 +0000

linux (2.6.32-3.3) lucid; urgency=low

  [ Andy Whitcroft ]

  * rebase to v2.6.32-rc6
  * [Config] update configs following rebase to v2.6.32-rc6
  * [Config] update ports configs following rebase to v2.6.32-rc6
  * resync with Karmic Ubuntu-2.6.31-15.49
  * [Config] add module ignores for broken drivers

  [ John Johansen ]

  * SAUCE: AppArmor: AppArmor wrongly reports allow perms as denied
    - LP: #453335
  * SAUCE: AppArmor: Policy load and replacement can fail to alloc mem
    - LP: #458299
  * SAUCE: AppArmor: AppArmor fails to audit change_hat correctly
    - LP: #462824
  * SAUCE: AppArmor: AppArmor disallows truncate of deleted files.
    - LP: #451375

  [ Kees Cook ]

  * SAUCE: Fix nx_enable reporting
    - LP: #454285

  [ Scott James Remnant ]

  * Revert "SAUCE: trace: add trace_event for the open() syscall"
  * SAUCE: trace: add trace events for open(), exec() and uselib()
    - LP: #462111

  [ Stefan Bader ]

  * SAUCE: Fix sub-flavour script to not stop on missing directories
    - LP: #453073

  [ Ubuntu Changes ]

  * resync with Karmic Ubuntu-2.6.31-15.49

  [ Upstream Kernel Changes ]

  * rebase to v2.6.32-rc6
    - LP: #464552

 -- Andy Whitcroft <apw@canonical.com>  Tue, 10 Nov 2009 15:00:57 +0000

linux (2.6.32-2.2) lucid; urgency=low

  [ Andy Whitcroft ]

  * install the full changelog with the binary package
  * changelog -- explicitly note rebases and clean history
  * reinstate armel.mk with no flavours
    - LP: #449637
  * [Upstream] block: silently error unsupported empty barriers too
    - LP: #420423
  * [Config] udate configs following karmic resync
  * [Config] update ports configs following karmic resync
  * [Upstream] lirc -- follow removal of .id element

  [ Colin Watson ]

  * Use section 'admin' rather than 'base'
  * Add more e100 firmware to nic-modules
    - LP: #451872
  * Add qla1280 firmware to scsi-modules
    - LP: #381037

  [ John Johansen ]

  * SAUCE: AppArmor: Set error code after structure initialization.
    - LP: #427948
  * SAUCE: AppArmor: Fix off by 2 error in getprocattr mem allocation
    - LP: #446595
  * SAUCE: AppArmor: Fix mediation of "deleted" paths

  [ Kees Cook ]

  * SAUCE: [x86] fix report of cs-limit nx-emulation
    - LP: #454285

  [ Leann Ogasawara ]

  * SAUCE: (drop after 2.6.31) input: Add support for filtering input
    events
    - LP: #430809
  * SAUCE: (drop after 2.6.31) dell-laptop: Trigger rfkill updates on wifi
    toggle switch press
    - LP: #430809

  [ Luke Yelavich ]

  * SAUCE: Add sr_mod to the scsi-modules udeb for powerpc
  * [Config] Add sd_mod to scsi-modules udeb for powerpc

  [ Mario Limonciello ]

  * SAUCE: Update to LIRC 0.8.6
    - LP: #432678
  * SAUCE: dell-laptop: Store the HW switch status internally rather than
    requerying every time
    - LP: #430809
  * SAUCE: dell-laptop: Blacklist machines not supporting dell-laptop
    - LP: #430809

  [ Stefan Bader ]

  * [Upstream] acerhdf: Limit modalias matching to supported boards
    - LP: #435958

  [ Tim Gardner ]

  * [Upstream] i915: Fix i2c init message
    - LP: #409361
  * [Config] Add sym53c8xx.ko to virtual sub-flavour
    - LP: #439415
  * [Config] Add d101m_ucode.bin to d-i/firmware/nic-modules
    - LP: #439456
  * [Config] Set default I/O scheduler back to CFQ for desktop flavours
    - LP: #381300
  * SAUCE: Created MODULE_EXPORT/MODULE_IMPORT macros
    - LP: #430694
  * SAUCE: Use MODULE_IMPORT macro to tie intel_agp to i915
    - LP: #430694
  * [Config] CONFIG_GFS2_FS_LOCKING_DLM=y
    - LP: #416325
  * SAUCE: Fix MODULE_IMPORT/MODULE_EXPORT
    - LP: #430694
  * SAUCE: Raise the default console 'quiet' level to 2
  * [Config] CONFIG_X86_PAT=y
  * [Config] Add armel arch to linux-libc-dev arches.
    - LP: #449637
  * [Config] CONFIG_X86_MCE
  * [Upstream] (drop after 2.6.31) Input: synaptics - add another Protege
    M300 to rate blacklist
    - LP: #433801

  [ Upstream Kernel Changes ]

  * sgi-gru: Fix kernel stack buffer overrun, CVE-2009-2584
  * drm/i915: Fix FDI M/N setting according with correct color depth
    - LP: #416792

 -- Andy Whitcroft <apw@canonical.com>  Thu, 22 Oct 2009 16:53:33 +0100

linux (2.6.32-1.1) lucid; urgency=low

  [ Andy Whitcroft ]

  * rebase to v2.6.32-rc3
  * [Config] update configs following rebase to 2.6.32-rc3
  * [Config] update ports configs following rebase to 2.6.32-rc3
  * AppArmor -- fix pstrace_may_access rename
  * staging/android -- disable
  * ubuntu: dm-raid-45 -- update to compile with 2.6.32
  * ubuntu: drbd -- disable
  * staging/comdi -- disable
  * staging/go7007 -- disable
  * [Config] staging/winbond -- disable
  * [Config] ubuntu/iscsitarget -- disable
  * [d-i] cbc and ecb are builtin make them optional in udebs
  * rebase to v2.6.32-rc5
  * [Config] update configs following rebase to v2.6.32-rc5
  * [Config] update ports configs following rebase to v2.6.31-rc5

  [ Tim Gardner ]

  * [Config] Add cpio as a build dependency.

  [ Upstream Kernel Changes ]

  * rebase to v2.6.32-rc3
  * rebase to v2.6.32-rc5

 -- Andy Whitcroft <apw@canonical.com>  Mon, 05 Oct 2009 15:48:58 +0100

linux (2.6.31-11.37) karmic; urgency=low

  [ Tim Gardner ]

  * [Config] Increase kernel log buffer to 256K for amd64 flavours
    - LP: #424810
  * [Config] Set HZ=100 for amd64 flavours
    - LP: #438234
  * [Upstream] e1000e: Emit notice instead of an error when
    pci_enable_pcie_error_reporting() fails
    - LP: #436370

  [ Upstream Kernel Changes ]

  * n_tty: honor opost flag for echoes
  * n_tty: move echoctl check and clean up logic
    - LP: #438310

  * Revert "[Upstream] drm/i915: Check that the relocation points to within
    the target" - Use upstream cherry-pick.
  * drm/i915: Check that the relocation points to within the target
    - LP: #429241

  * drm/i915: fix tiling on IGDNG
  * drm/i915: add B43 chipset support
  * agp/intel: Add B43 chipset support
    Intel request from kernel team mailing list.

  * HID: completely remove apple mightymouse from blacklist
    - LP: #428111

 --  Tim Gardner <tim.gardner@canonical.com>  Mon, 28 Sep 2009 11:47:29 -0600

linux (2.6.31-11.36) karmic; urgency=low

  [ Brian Rogers ]

  * SAUCE: (drop after 2.6.31) em28xx: ir-kbd-i2c init data needs a
    persistent object
  * SAUCE: (drop after 2.6.31) saa7134: ir-kbd-i2c init data needs a
    persistent object

  [ Takashi Iwai ]

  * [Upstream] ALSA: hda - Add another entry for Nvidia HDMI device
    - LP: #416482

  [ Tyler Hicks ]

  * SAUCE: (drop after 2.6.31) eCryptfs: Prevent lower dentry from going
    negative during unlink

  [ Upstream Kernel Changes ]

  * sg: fix oops in the error path in sg_build_indirect()
  * mpt2sas : Rescan topology from Interrupt context instead of work thread
  * mpt2sas: Prevent sending command to FW while Host Reset
  * mpt2sas: setting SDEV into RUNNING state from Interrupt context
  * mpt2sas: Raid 10 Volume is showing as Raid 1E in dmesg
  * SCSI: fix oops during scsi scanning
  * SCSI: libsrp: fix memory leak in srp_ring_free()
  * cfg80211: fix looping soft lockup in find_ie()
  * ath5k: write PCU registers on initial reset
  * binfmt_elf: fix PT_INTERP bss handling
  * TPM: Fixup boot probe timeout for tpm_tis driver
  * md: Fix "strchr" [drivers/md/dm-log-userspace.ko] undefined!
  * x86/amd-iommu: fix broken check in amd_iommu_flush_all_devices
  * fix undefined reference to user_shm_unlock
  * perf_counter: Fix buffer overflow in perf_copy_attr()
  * perf_counter: Start counting time enabled when group leader gets
    enabled
  * powerpc/perf_counters: Reduce stack usage of power_check_constraints
  * powerpc: Fix bug where perf_counters breaks oprofile
  * powerpc/ps3: Workaround for flash memory I/O error
  * block: don't assume device has a request list backing in nr_requests
    store
  * agp/intel: remove restore in resume
  * ALSA: cs46xx - Fix minimum period size
  * ASoC: Fix WM835x Out4 capture enumeration
  * sound: oxygen: work around MCE when changing volume
  * mlx4_core: Allocate and map sufficient ICM memory for EQ context
  * perf stat: Change noise calculation to use stddev
  * x86: Fix x86_model test in es7000_apic_is_cluster()
  * x86/i386: Make sure stack-protector segment base is cache aligned
  * PCI: apply nv_msi_ht_cap_quirk on resume too
  * x86, pat: Fix cacheflush address in change_page_attr_set_clr()
  * ARM: 5691/1: fix cache aliasing issues between kmap() and kmap_atomic()
    with highmem
  * KVM guest: do not batch pte updates from interrupt context
  * KVM: Fix coalesced interrupt reporting in IOAPIC
  * KVM: VMX: Check cpl before emulating debug register access
  * KVM guest: fix bogus wallclock physical address calculation
  * KVM: x86: Disallow hypercalls for guest callers in rings > 0
  * KVM: VMX: Fix cr8 exiting control clobbering by EPT
  * KVM: x86 emulator: Implement zero-extended immediate decoding
  * KVM: MMU: make __kvm_mmu_free_some_pages handle empty list
  * KVM: x86 emulator: fix jmp far decoding (opcode 0xea)
  * KVM: limit lapic periodic timer frequency
  * libata: fix off-by-one error in ata_tf_read_block()
  * PCI quirk: update 82576 device ids in SR-IOV quirks list
  * PCI: Unhide the SMBus on the Compaq Evo D510 USDT
  * powerpc/pseries: Fix to handle slb resize across migration
  * Linux 2.6.31.1

 --  Tim Gardner <tim.gardner@canonical.com>  Thu, 24 Sep 2009 13:04:28 -0600

linux (2.6.31-10.35) karmic; urgency=low

  [ Amit Kucheria ]

  * Disable CONFIG_UEVENT_HELPER_PATH

  [ Andy Whitcroft ]

  * [Config] Enable CONFIG_USB_GADGET_DUMMY_HCD
  * remove the tlsup driver
  * remove lmpcm logitech driver support

  [ Bryan Wu ]

  * Add 3 missing files to prerm remove file list
    - LP: #345623, #415832

  [ Chris Wilson ]

  * [Upstream] drm/i915: Check that the relocation points to within the
    target
    - LP: #429241

  [ Luke Yelavich ]

  * [Config] Set CONFIG_EXT4_FS=y on ports architectures

  [ Manoj Iyer ]

  * SAUCE: Added quirk to recognize GE0301 3G modem as an interface.
    - LP: #348861

  [ Tim Gardner ]

  * Revert "[Upstream] ACPI: Add Thinkpad W500, W700, & W700ds to OSI(Linux) white-list"
  * Revert "[Upstream] ACPI: Add Thinkpad R400 & Thinkpad R500 to OSI(Linux) white-list"
  * Revert "[Upstream] ACPI: Add Thinkpad X300 & Thinkpad X301 to OSI(Linux) white-list"
  * Revert "[Upstream] ACPI: Add Thinkpad X200, X200s, X200t to OSI(Linux) white-list"
  * Revert "[Upstream] ACPI: Add Thinkpad T400 & Thinkpad T500 to OSI(Linux) white-list"
    Upstream suggests that this is not the right approach.

  * [Config] Set default I/O scheduler to DEADLINE
    CFQ seems to have some load related problems which are often exacerbated by sreadahead.
    - LP: #381300

  [ ubuntu@tjworld.net ]

  * SAUCE: ipw2200: Enable LED by default
    - LP: #21367

  [ Upstream Kernel Changes ]

  * ALSA: hda - Add support for new AMD HD audio devices
    - LP: #430564

 -- Andy Whitcroft <apw@canonical.com>  Wed, 16 Sep 2009 15:37:49 +0100

linux (2.6.31-10.34) karmic; urgency=low

  [ Ted Tso ]

  * [Upstream] ext3: Don't update superblock write time when filesystem is
    read-only
    - LP: #427822

 --  Tim Gardner <tim.gardner@canonical.com>  Tue, 15 Sep 2009 16:00:45 -0600

linux (2.6.31-10.33) karmic; urgency=low

  [ Leann Ogasawara ]

  * [Upstream] dvb-usb: fix tuning with Cinergy T2
    - LP: #421258

  [ Tim Gardner ]

  * [Config] Unconditionally copy files from sub-flavours lists.
    (really, really fix it this time)
    - LP: #423426
  * [Config] Set CONFIG_CACHEFILES=m for all flavours

  [ Upstream Kernel Changes ]

  * ext4: Don't update superblock write time when filesystem is read-only
    - LP: #427822

 --  Tim Gardner <tim.gardner@canonical.com>  Tue, 15 Sep 2009 07:50:21 -0600

linux (2.6.31-10.32) karmic; urgency=low

  [ Eric Miao ]

  * [Config] enable module support for memory stick
    - LP: #159951

  [ Tim Gardner ]

  * [Config] Unconditionally copy files from sub-flavours lists.
    - LP: #423426

 --  Tim Gardner <tim.gardner@canonical.com>  Thu, 10 Sep 2009 15:57:55 -0600

linux (2.6.31-10.31) karmic; urgency=low

  [ Andy Whitcroft ]

  * rebase to v2.6.31 final

  [ Colin Watson ]

  * [Config] Recommend grub-pc in linux-image
    - LP: #385741

  [ Ike Panhc ]

  * [Upstream] Pull latest update of lenovo-sl-laptop

  [ Peter Feuerer ]

  * [Upstream] (drop after 2.6.31) acerhdf: fix fan control for AOA150
    model
    - LP: #426691

  [ Tim Gardner ]

  * [Config] De-macro some package names.

  [ Upstream Changes ]

  * rebase to 2.6.31 final.

 -- Andy Whitcroft <apw@canonical.com>  Thu, 10 Sep 2009 09:38:10 +0100

linux (2.6.31-10.30) karmic; urgency=low

  [ Amit Kucheria ]

  * [Config] Enable CONFIG_USB_DEVICEFS
    - LP: #417748
  * [Config] Populate the config-update template a bit more

  [ Andy Whitcroft ]

  * rebase to v2.6.31-rc9
  * [Config] update configs following rebase to v2.6.31-rc9
  * [Config] update ports configs following rebase to v2.6.31-rc9

  [ Colin Ian King ]

  * SAUCE: wireless: hostap, fix oops due to early probing interrupt
    - LP: #254837

  [ Jerone Young ]

  * [Upstream] ACPI: Add Thinkpad T400 & Thinkpad T500 to OSI(Linux)
    white-list
    - LP: #281732
  * [Upstream] ACPI: Add Thinkpad X200, X200s, X200t to OSI(Linux)
    white-list
    - LP: #281732
  * [Upstream] ACPI: Add Thinkpad X300 & Thinkpad X301 to OSI(Linux)
    white-list
    - LP: #281732
  * [Upstream] ACPI: Add Thinkpad R400 & Thinkpad R500 to OSI(Linux)
    white-list
    - LP: #281732
  * [Upstream] ACPI: Add Thinkpad W500, W700, & W700ds to OSI(Linux)
    white-list
    - LP: #281732

  [ John Johansen ]

  * SAUCE: AppArmor: Fix profile attachment for regexp based profile names
    - LP: #419308
  * SAUCE: AppArmor: Return the correct error codes on profile
    addition/removal
    - LP: #408473
  * SAUCE: AppArmor: Fix OOPS in profile listing, and display full list
    - LP: #408454
  * SAUCE: AppArmor: Fix mapping of pux to new internal permission format
    - LP: #419222
  * SAUCE: AppArmor: Fix change_profile failure
    - LP: #401931
  * SAUCE: AppArmor: Tell git to ignore generated include files
    - LP: #419505

  [ Stefan Bader ]

  * [Upstream] acpi: video: Loosen strictness of video bus detection code
    - LP: #333386
  * SAUCE: Remove ov511 driver from ubuntu subdirectory

  [ Tim Gardner ]

  * [Config] Exclude char-modules from non-x86 udeb creation
  * SAUCE: Notify the ACPI call chain of AC events
  * [Config] CONFIG_SATA_VIA=m
    - LP: #403385
  * [Config] Build in all phylib support modules.
  * [Config] Don't fail when sub-flavour files are missing
    - LP: #423426
  * [Config] Set CONFIG_LSM_MMAP_MIN_ADDR=0
    - LP: #423513

  [ Upstream ]

  * Rebased against v2.6.31-rc9

 -- Andy Whitcroft <apw@canonical.com>  Mon, 07 Sep 2009 11:33:45 +0100

linux (2.6.31-9.29) karmic; urgency=low

  [ Leann Ogasawara ]

  * [Upstream] agp/intel: support for new chip variant of IGDNG mobile
    - LP: #419993
  * [Config] d-i/modules: Add new char-modules file, initialize with
    intel-agp
    - LP: #420605

  [ Upstream ]

  * Rebased against 2.6.31-rc8 plus some inotify regression patches:
    up through git://git.kernel.org/pub/scm/linux/kernel/git/torvalds/linux-2.6.git
    adda766193ea1cf3137484a9521972d080d0b7af.

 --  Tim Gardner <tim.gardner@canonical.com>  Fri, 28 Aug 2009 06:31:30 -0600

linux (2.6.31-8.28) karmic; urgency=low

  [ Ike Panhc ]

  * [Config] Let nic-shared-modules depends on crypto-modules
    - LP: #360966

  [ Leann Ogasawara ]

  * [Upstream] (drop after 2.6.31) drm/i915: increase default latency
    constant
    - LP: #412492

  [ Mario Limonciello ]

  * [Upstream]: (drop after 2.6.31) dell-laptop: don't change softblock
    status if HW switch is disabled
    - LP: #418721
  * [Upstream]: (drop after 2.6.31) compal-laptop: Add support for known
    Compal made Dell laptops
  * [Upstream]: (drop after 2.6.31) compal-laptop: Replace sysfs support
    with rfkill support

  [ Tim Gardner ]

  * [Config] Add acpiphp to virtual sub-flavour
    - LP: #364916
  * Drop KSM patch set for now because of instabilities with encrypted swap.
    - LP: #418781

 --  Tim Gardner <tim.gardner@canonical.com>  Wed, 26 Aug 2009 08:14:26 -0600

linux (2.6.31-7.27) karmic; urgency=low

  [ Tim Gardner ]

  * [Config] updateconfigs updateportsconfigs after 2.6.31-rc7 rebase
  * SAUCE: (drop after 2.6.31) Added KSM from mmotm-2009-08-20-19-18
    Replaces previous ksm patches from 2.6.31-6.25
  * [Config] KSM=y

  [ Upstream ]

  * Rebased against v2.6.31-rc7

 --  Tim Gardner <tim.gardner@canonical.com>  Sat, 22 Aug 2009 20:32:11 -0600

linux (2.6.31-6.26) karmic; urgency=low

  [ Andy Whitcroft ]

  * [Config] enable CONFIG_AUFS_BR_RAMFS
    - LP: #414738
  * split out debian directory ready for abstraction
  * add printdebian target to find branch target
  * abstracted debian -- debian/files is not abstracted
  * abstracted debian -- packages must be built in debian/<pkg>
  * abstracted debian -- kernel-wedge needs to work in debian/
  * abstracted debian -- ensure we install the copyright file
  * abstracted-debian -- drop the debian directories from headers
  * abstracted-debian -- drop the debian directories from headers part 2
  * SAUCE: ubuntu-insert-changes -- follow abstracted debian
  * [Upstream] aoe: ensure we initialise the request_queue correctly V2
    - LP: #410198

  [ Luke Yelavich ]

  * [Config] Ports: Disable CONFIG_CPU_FREQ_DEBUG on powerpc-smp
  * [Config] Ports: Re-enable windfarm modules on powerpc64-smp
    - LP: #413150
  * [Config] Ports: Build all cpu frequency scaling governors into ports
    kernels
  * [Config] Ports: Build ext2 and ext3 modules into ports kernels
  * [Config] Ports: CONFIG_PACKET=y for all ports kernels
  * [Config] Ports: Enable PS3 network driver

  [ Stefan Bader ]

  * abstracted debian -- call $(DEBIAN)/rules using make

  [ Tim Gardner ]

  * [Config] Abstract the debian directory
  * SAUCE: Improve error reporting in postinst
    - LP: #358564

 --  Tim Gardner <tim.gardner@canonical.com>  Sun, 16 Aug 2009 20:33:28 -0600

linux (2.6.31-6.25) karmic; urgency=low

  [ Andy Whitcroft ]

  * script to generate Ubuntu changes from changelog
  * [Config] standardise ANDROID options
  * [Config] standardise CONFIG_ATM as module
  * [Config] standardise CONFIG_LIB80211 as module
  * [Config] disable CONFIG_PRINT_QUOTA_WARNING
  * [Config] set CONFIG_CRAMFS as module
  * [Config] enable CONFIG_DAB and modules
  * [Config] set CONFIG_MAC80211_HWSIM as module
  * [Config] set CONFIG_NET_CLS_FLOW as module
  * [Config] set CONFIG_NF_CONNTRACK_SANE as module
  * [Config] set CONFIG_NF_CT_PROTO_DCCP as module
  * [Config] set CONFIG_RTC_DRV_DS1511 as module
  * [Config] set CONFIG_RTC_DRV_R9701 as module
  * [Config] set CONFIG_RTC_DRV_S35390A as module
  * [Config] set CONFIG_TOIM3232_DONGLE as module
  * [Config] standardise CONFIG_USB_MIDI_GADGET as module
  * [Config] standardise CONFIG_USB_G_PRINTER as module
  * [Config] standardise CONFIG_USB_SERIAL_IR as module
  * [Config] set CONFIG_USB_SERIAL_IUU as module
  * [Config] standardise CONFIG_USB_STORAGE_CYPRESS_ATACB as module
  * [Config] standardise CONFIG_USB_STORAGE_ONETOUCH as module
  * cleanup remains of dm-loop
  * drop thinkpad ec and smapi support
  * drop appleir
  * [Config] update configs following rebase to v2.6.31-rc6
  * rebase to v2.6.31-rc6

  [ Hugh Dickins ]

  * SAUCE: ksm patch 1, drop after 2.6.31
  * SAUCE: ksm patch 2, drop after 2.6.31
  * SAUCE: ksm patch 3, drop after 2.6.31
  * SAUCE: ksm patch 4, drop after 2.6.31
  * SAUCE: ksm patch 5, drop after 2.6.31
  * SAUCE: ksm patch 7, drop after 2.6.31

  [ Izik Eidus ]

  * SAUCE: ksm patch 0, drop after 2.6.31
  * SAUCE: ksm patch 6, drop after 2.6.31
  * SAUCE: ksm patch 8, drop after 2.6.31
  * SAUCE: ksm patch 9, drop after 2.6.31

  [ Luke Yelavich ]

  * [Config] Ports: Re-add PS3 modules to udebs

  [ Michael Casadevall ]

  * [Config] Update SPARC config and d-i files to reflect what can be built

  [ Tim Gardner ]

  * [Config] Removed armel package support
  * [Config] Enabled CONFIG_KSM=y

  [ Upstream Kernel Changes ]

  * Rebased against v2.6.31-rc6
  * ARM: Cleanup: Revert "ARM: Add more cache memory types macros"
  * ARM: Cleanup: Revert "Do not use OOB with MLC NAND"
  * ARM: Cleanup: Revert "ARM: Make ARM arch aware of ubuntu/ drivers"
  * ARM: Cleanup: Revert "ARM: IMX51: Make video capture drivers compile"
  * ARM: Cleanup: Revert "ARM: IMX51: Fix isl29003 HWMON driver for i2c
    changes"
  * ARM: Cleanup: Revert "ARM: IMX51: IPU irq handler deadlock fix"
  * ARM: Cleanup: Revert "ARM: IMX51: Babbage 2.5 needs a different system
    revision"
  * ARM: Cleanup: Revert "ARM: IMX51: Compile-in the IMX51 cpufreq driver
    by default"
  * ARM: Cleanup: Revert "ARM: IMX51: Enable ZONE_DMA for ARCH_MXC"
  * ARM: Cleanup: Revert "ARM: IMX51: Make ARCH_MXC auto-enable
    ARCH_MXC_CANONICAL"
  * ARM: Cleanup: Revert "ARM: IMX51: Unconditionally disable
    CONFIG_GPIOLIB"
  * ARM: Cleanup: Revert "ARM: IMX51: Minimal changes for USB to work on
    2.6.31"
  * ARM: Cleanup: Revert "ARM: IMX51: Fix plat-mxc/timer.c to handle imx51"
  * ARM: Cleanup: Revert "ARM: IMX51: Make it compile."
  * ARM: Cleanup: Revert "ARM: IMX51: Clean-up the craziness of including
    mxc_uart.h _everywhere_"
  * ARM: Cleanup: Revert "ARM: IMX51: Move board-mx51* header files to the
    correct location"
  * ARM: Cleanup: Revert "ARM: IMX51: Changed from snd_card_new to
    snd_card_create"
  * ARM: Cleanup: Revert "ARM: IMX51: Fix up merge error in Kconfig"
  * ARM: Cleanup: Revert "ARM: IMX51: mxc_timer_init prototype"
  * ARM: Cleanup: Revert "ARM: IMX51: Removed the mxc_gpio_port structure."
  * ARM: Cleanup: Revert "ARM: IMX51: Added external declaration for
    mxc_map_io."
  * ARM: Cleanup: Revert "ARM: IMX51: Get to bus_id by calling dev_name."
  * ARM: Cleanup: Revert "ARM: IMX51: Get to bus_id by calling dev_name."
  * ARM: Cleanup: Revert "ARM: IMX51: snd_soc_machine structure replaced
    with snd_soc_card."
  * ARM: Cleanup: Revert "ARM: IMX51: codec structure was moved to the card
    structure"
  * ARM: Cleanup: Revert "ARM: IMX51: Hack to add defines for
    DMA_MODE_READ/WRITE/MASK"
  * ARM: Cleanup: Revert "ARM: IMX51: Add SoC and board support for
    Freescale mx51 platform"
  * Driver core: add new device to bus's list before probing
  * [Upstream] (drop after 2.6.31) ALSA: hda - Reduce click noise at
    power-saving
    - LP: #381693, #399750, #380892

 -- Andy Whitcroft <apw@canonical.com>  Fri, 14 Aug 2009 11:32:23 +0100

linux (2.6.31-5.24) karmic; urgency=low

  [ Amit Kucheria ]

  * ARM: IMX51: Make video capture drivers compile
  * [Config] IMX51: Config updates

  [ Andy Whitcroft ]

  * remove leftovers of dm-bbr

  [ Leann Ogasawara ]

  * Add pata_cs5535 to pata-modules
    - LP: #318805

  [ Luke Yelavich ]

  * [Config] CONFIG_PPC64=y for powerpc64-smp
  * [Config] Set the maximum number of CPUs to 1024 for powerpc64-smp
  * [Config] CONFIG_PPC_PS3=y for powerpc64-smp
  * [Config] CONFIG_PPC_MAPLE=y on powerpc64-smp
  * [Config] CONFIG_PPC_PASEMI=y on powerpc64-smp
  * [Config] CONFIG_CPU_FREQ_PMAC64=y on powerpc64-smp
  * [Config] Enable all PS3 drivers in powerpc64-smp

  [ Mario Limonciello ]

  * LIRC -- fix lirc-i2c 2.6.31 compilation

  [ Matthew Garrett ]

  * [Upstream] dell-laptop: Fix rfkill state queries

  [ Tim Gardner ]

  * [Config] Ignore armel ABI and module changes
  * [Config] Update configs after rebase against 2.6.31-rc5

  [ Upstream ]

  * Rebased to 2.6.31-rc5

 -- Andy Whitcroft <apw@canonical.com>  Tue, 28 Jul 2009 10:10:09 +0100

linux (2.6.31-4.23) karmic; urgency=low

  [ Andy Whitcroft ]

  * AUFS -- update to aufs2-30 20090727
  * [Config] enable AUFS FUSE support

  [ Luke Yelavich ]

  * [Config] CONFIG_JFS_FS=m on sparc

  [ Tim Gardner ]

  * [Upstream] dell-laptop: Fix rfkill state setting.

 -- Andy Whitcroft <apw@canonical.com>  Mon, 27 Jul 2009 11:11:47 +0100

linux (2.6.31-4.22) karmic; urgency=low

  [ Amit Kucheria ]

  * ARM: IMX51: Add SoC and board support for Freescale mx51 platform
  * ARM: IMX51: Move board-mx51* header files to the correct location
  * ARM: IMX51: Clean-up the craziness of including mxc_uart.h _everywhere_
  * ARM: IMX51: Make it compile.
  * ARM: IMX51: Unconditionally disable CONFIG_GPIOLIB
  * ARM: IMX51: Make ARCH_MXC auto-enable ARCH_MXC_CANONICAL
  * ARM: IMX51: Enable ZONE_DMA for ARCH_MXC
  * ARM: IMX51: Compile-in the IMX51 cpufreq driver by default
  * ARM: IMX51: Fix isl29003 HWMON driver for i2c changes
  * ARM: USB: musb: Refer to musb_otg_timer_func under correct #ifdef
  * ARM: staging: udlfb: Add vmalloc.h include
  * UBUNTU [Config]: Bring imx51 config upto date with other flavours

  [ Brad Figg ]

  * ARM: IMX51: Hack to add defines for DMA_MODE_READ/WRITE/MASK
  * ARM: IMX51: codec structure was moved to the card structure
  * ARM: IMX51: snd_soc_machine structure replaced with snd_soc_card.
  * ARM: IMX51: Get to bus_id by calling dev_name.
  * ARM: IMX51: Get to bus_id by calling dev_name.
  * ARM: IMX51: Added external declaration for mxc_map_io.
  * ARM: IMX51: Removed the mxc_gpio_port structure.
  * ARM: IMX51: mxc_timer_init prototype
  * ARM: IMX51: Fix up merge error in Kconfig
  * ARM: IMX51: Changed from snd_card_new to snd_card_create

  [ Dinh Nguyen ]

  * ARM: IMX51: Fix plat-mxc/timer.c to handle imx51
  * ARM: IMX51: Minimal changes for USB to work on 2.6.31
  * ARM: IMX51: Babbage 2.5 needs a different system revision
  * ARM: IMX51: IPU irq handler deadlock fix

  [ Tim Gardner ]

  * [Config] Enabled CONFIG_CAN=m
    - LP: #327243
  * [Config] Enabled CONFIG_SERIAL=m
    - LP: #397189

 --  Tim Gardner <tim.gardner@canonical.com>  Fri, 24 Jul 2009 06:19:10 -0600

linux (2.6.31-4.21) karmic; urgency=low

  [ Amit Kucheria ]

  * dm-raid-4-5: Add missing brackets around test_bit()

  [ John Johansen ]

  * AppArmor: Fix change_profile failing lpn401931
  * AppArmor: Fix determination of forced AUDIT messages.
  * AppArmor: Fix oops in auditing of the policy interface offset

 -- Andy Whitcroft <apw@canonical.com>  Thu, 23 Jul 2009 19:18:30 +0100

linux (2.6.31-4.20) karmic; urgency=low

  [ Andy Whitcroft ]

  * SAUCE: iscsitarget -- update to SVN revision r214
  * SAUCE: iscsitarget -- renable driver
  * [Config] consolidate lpia/lpia and i386/generic configs
  * [Config] enable CRYPTO modules for all architectures
  * [Config] enable cryptoloop
  * [Config] enable various filesystems for armel
  * [Config] sync i386 generic and generic-pae
  * [Config] add the 386 (486 processors and above) flavour
  * [Config] re-set DEFAULT_MMAP_MIN_ADDR
    - LP: #399914
  * add genconfigs/genportsconfigs to extract the built configs
  * updateconfigs -- alter concatenation order allow easier updates
  * intelfb -- INTELFB now conflicts with DRM_I915
  * printchanges -- rebase tree does not have stable tags use changelog
  * AppArmor: fix argument size missmatch on 64 bit builds

  [ Ike Panhc ]

  * Ship bnx2x firmware in nic-modules udeb
    - LP: #360966

  [ Jeff Mahoney ]

  * AppArmor: fix build failure on ia64

  [ John Johansen ]

  * AppArmour: ensure apparmor enabled parmater is off if AppArmor fails to
    initialize.
  * AppArmour: fix auditing of domain transitions to include target profile
    information
  * AppArmor: fix C99 violation
  * AppArmor: revert reporting of create to write permission.
  * SAUCE: Add config option to set a default LSM
  * [Config] enable AppArmor by default
  * AppArmor: Fix NULL pointer dereference oops in profile attachment.

  [ Keith Packard ]

  * SAUCE: drm/i915: Allow frame buffers up to 4096x4096 on 915/945 class
    hardware
    - LP: #351756

  [ Luke Yelavich ]

  * [Config] add .o files found in arch/powerpc/lib to all powerpc kernel
    header packages
    - LP: #355344

  [ Michael Casadevall ]

  * [Config] update SPARC config files to allow success build

  [ Scott James Remnant ]

  * SAUCE: trace: add trace_event for the open() syscall

  [ Stefan Bader ]

  * SAUCE: jfs: Fix early release of acl in jfs_get_acl
    - LP: #396780

  [ Tim Gardner ]

  * [Upstream] Fix Soltech TA12 volume hotkeys not sending key release
    - LP: #397499
  * [Upstream] USB Option driver - Add USB ID for Novatel MC727/U727/USB727
    refresh
    - LP: #365291
  * [Config] SSB/B44 are common across all arches/flavours.

  [ Upstream ]

  * Rebased to 2.6.31-rc4

 -- Andy Whitcroft <apw@canonical.com>  Thu, 23 Jul 2009 08:41:39 +0100

linux (2.6.31-3.19) karmic; urgency=low

  [ Andy Whitcroft ]

  * Revert "[Config] Disabled NDISWRAPPER"
  * ndiswrapper -- fix i386 compilation failures on cmpxchg8b
  * AUFS -- export various core functions
  * AUFS -- export various core functions -- fixes
  * AUFS -- core filesystem
  * AUFS -- track changes in v2.6.31
  * [Config] Enable AUFS
  * droppped 'iwl3945: do not send scan command if channel count zero' as it
    is already upstream but failed to auto-drop on rebase.

  [ Eric Paris ]

  * SAUCE: fsnotify: use def_bool in kconfig instead of letting the user
    choose
  * SAUCE: inotify: check filename before dropping repeat events
  * SAUCE: fsnotify: fix inotify tail drop check with path entries

 -- Andy Whitcroft <apw@canonical.com>  Tue, 14 Jul 2009 12:52:55 +0100

linux (2.6.31-3.18) karmic; urgency=low

  [ Andy Whitcroft ]

  * Revert "Add splice-2.6.23.patch from AUFS to export a symbol needed by
    AUFS"
  * Revert "Add put_filp.patch from AUFS to export a symbol needed by AUFS"
  * Revert "Add sec_perm-2.6.24.patch from AUFS - export
    security_inode_permission"
  * clear out left over AUFS files and modifications

  [ Luke Yelavich ]

  * [Config] Enable CONFIG_USB_ISP116X_HCD on sparc
  * SAUCE: Explicitly include header files to allow apparmor to build on
    powerpc
  * [Config] Enable CONFIG_BLK_DEV_IDECD on powerpc

  [ Tim Gardner ]

  * [Config] Dropped ubuntu/misc/wireless/acx
  * [Config] Disabled NDISWRAPPER until the compile issues are fixed.

  [ Upstream ]

  * Rebased to 2.6.31-rc3

 -- Andy Whitcroft <apw@canonical.com>  Fri, 10 Jul 2009 18:59:33 +0100

linux (2.6.31-2.17) karmic; urgency=low

  [ Andy Whitcroft ]

  * [Config] CONFIG_BLK_DEV_CRYPTOLOOP=m for sparc
  * compcache -- remove redundant Kconfig entries part 2
  * compcache -- clean up CCFLAGS declarations
  * [Config] enable AppArmor
  * AppArmor: fix operator precidence issue in as_path_link

  [ John Johansen ]

  * AppArmor security module
  * AppArmor: Correct mapping of file permissions.
  * AppArmor: Turn auditing of ptrace on

  [ Luke Yelavich ]

  * [Config] disable CONFIG_DM_RAID45 on powerpc

 -- Andy Whitcroft <apw@canonical.com>  Fri, 10 Jul 2009 15:02:05 +0100

linux (2.6.31-2.16) karmic; urgency=low

  [ Andy Whitcroft ]

  * compcache -- remove redundant Kconfig entries
    added ignore and ignore.modules for all arches since the compcache update
    changes the modules names as well as some compcache ABI values.

  [ Manoj Iyer ]

  * SAUCE: updated dm-raid45 module version to 2009.04.24 (2.6.30-rc3)
  * SAUCE: update compcache version to 0.5.3

  [ Tim Gardner ]

  * [Config]: Fix sparc FTBS by adding ignore.modules

 --  Tim Gardner <tim.gardner@canonical.com>  Mon, 06 Jul 2009 13:35:29 -0600

linux (2.6.31-2.15) karmic; urgency=low

  [ Andy Whitcroft ]

  * SAUCE: default ATI Radeon KMS to off until userspace catches up
  * [Config] Update configs following rebase to 2.6.31-rc2
  * [Config] update ports configs following update to 2.6.31-rc2

  [ Luke Yelavich ]

  * [Config] powerpc - Disable CONFIG_RDS

  [ Matt Zimmerman ]

  * Rename linux-doc-PKGVER to linux-doc and clean up its description
    - LP: #382115

  [ Upstream Kernel Changes ]

  * rebased to mainline 2.6.31-rc2

 -- Andy Whitcroft <apw@canonical.com>  Sat, 04 Jul 2009 17:39:13 +0100

linux (2.6.31-1.14) karmic; urgency=low

  [ Andy Whitcroft ]

  * update ndiswrapper to 1.55
  * remove leftovers of gfs
  * [Config] powerpc: enable CONFIG_PPC_DISABLE_WERROR

  [ Luke Yelavich ]

  * [Config] re-enable and build the ide-pmac driver into powerpc kernels
  * [Config] Build the ServerWorks Frodo / Apple K2 SATA driver into the
    kernel

  [ Manoj Iyer ]

  * Remove snd-bt-sco ubuntu driver

  [ Michael Casadevall ]

  * [Config] updates ia64 config and d-i folders to allow succesful build
  * [Config] Update powerpc and sparc for 2.6.31

  [ Upstream Kernel Changes ]

  * intel-iommu: fix Identity Mapping to be arch independent
    - LP: #384695
  * ACPI: video: prevent NULL deref in acpi_get_pci_dev()

 -- Andy Whitcroft <apw@canonical.com>  Tue, 30 Jun 2009 17:47:32 +0100

linux (2.6.31-1.13) karmic; urgency=low

  [ Andy Whitcroft ]

  * REBASE: rebased to mainline 2.6.31-rc1
    - "UBUNTU: SAUCE: UHCI USB quirk for resume"
      no longer applies, using deprecated interfaces, LPIA only, dropped
    - "UBUNTU: SAUCE: Mask off garbage in Dell WMI scan code data"
      changes now upstream, dropped
  * [Config] Update configs following rebase to 2.6.31-rc1
  * [Config] update ports configs following update to 2.6.31-rc1

  * [Config] disable broken staging driver CONFIG_STLC45XX
  * SAUCE: fix compcache to use updates accessors
  * [Config] disable staging driver CONFIG_VT6655
  * SAUCE: fix DRDB to use updates accessors
  * [Disable] ndiswrapper needs update
  * [Disable] LIRC I2C needs update
  * [Disable] CONFIG_LENOVO_SL_LAPTOP needs update
  * [Config] disable I2C_DESIGNWARE does not compile
  * [Config] disable CONFIG_TLSUP for lpia
  * [Config] disable CONFIG_FB_UDL for arm
  * SAUCE: disable adding scsi headers to linux-libc-dev

  [ Mario Limonciello ]

  * SAUCE: Add LIRC drivers

 -- Andy Whitcroft <apw@canonical.com>  Thu, 25 Jun 2009 12:06:22 +0100

linux (2.6.30-10.12) karmic; urgency=low

  [ Andy Whitcroft ]

  * [Config] split out the ports configs into their own family
  * [Config] update configs following introduction of ports family

  [ Upstream Kernel Changes ]

  * Revert "Rename linux-doc-PKGVER to linux-doc and clean up its
    description". Fixes linux-doc package name conflicts for now.
    - LP: #382115

 --  Tim Gardner <tim.gardner@canonical.com>  Mon, 22 Jun 2009 09:17:14 -0600

linux (2.6.30-10.11) karmic; urgency=low

  [ Amit Kucheria ]

  * [Config] Comment splitconfig.pl and misc cleanup
  * [Config] Rename all configs to the new naming scheme
  * [Config] Splitconfig rework
  * [Config] Rename scripts/misc/oldconfig to kernelconfig
  * [Config] Fix build system for new config split
  * [Config] Run updateconfigs after the splitconfig rework

  [ Andy Whitcroft ]

  * Revert "SAUCE: Default to i915.modeset=0 if CONFIG_DRM_I915_KMS=y"
  * [Config] standardise CONFIG_STAGING=y
  * [Config] standardise CONFIG_RD_LZMA=y
  * [Config] CONFIG_PCI_IOV=y
  * [Config] CONFIG_PCI_STUB=m
  * [Config] merge kernel configs more agressively

  [ Colin Watson ]

  * [Config] Run kernel-wedge in $(builddir) rather than at the top level
  * [Config] Add support for including firmware in udebs
  * [Config] Ship bnx2 firmware in nic-modules udeb
    - LP: #384861

  [ Luke Yelavich ]

  * [Config] ports - Import of ports architectures into kernel packaging
    infrastructure
  * [Config] ports - Do not update ports kernel configurations by default
  * [Config] ports - Disable ABI checking for ports architectures
  * [Config] ports - Build drivers in ubuntu sub-directory on powerpc
  * [Config] ports - Add control.d/vars.* files for ports architectures
  * [Config] ports - Add ports architectures for linux-libc-dev
  * [Config] ports - Create powerpc specific message-modules and
    block-modules udebs
  * [Config] ports - Add configuration files for ports architectures

  [ Manoj Iyer ]

  * [Config] Enable CONFIG_BLK_DEV_AEC62XX=m for amd64 and i386
    - LP: #329864

  [ Michael Casadevall ]

  * [Config] ports - Fix compression of kernels

  [ Stefan Bader ]

  * [Upstream] mmc: prevent dangling block device from accessing stale
    queues
    - LP: #383668

  [ Tim Gardner ]

  * [Config] Recommend grub-pc in linux-image
    - LP: #385741
  * [Config] Implement i386 generic and generic-pae flavours
  * [Config] ports - Add control info after integrating ports arches
  * [Config] Removed auto-generated files from git
  * [Config] Added netxen_nic to nic-modules
    - LP: #389603

  [ Matt Zimmerman ]

  * Rename linux-doc-PKGVER to linux-doc and clean up its description
    - LP: #382115

 --  Tim Gardner <tim.gardner@canonical.com>  Mon, 15 Jun 2009 14:38:26 -0600

linux (2.6.30-9.10) karmic; urgency=low

  [ Andy Whitcroft ]

  * [Config] CONFIG_SECURITY_TOMOYO=y (amd64, i386, lpia)
  * [Config] CONFIG_KEXEC_JUMP=y (amd64, lpia)
  * [Config] CONFIG_LENOVO_SL_LAPTOP=m (amd64, lpia)
  * [Config] CONFIG_POHMELFS_CRYPTO=y (i386, amd64)
  * [Config] CONFIG_SERIAL_MAX3100=m (i386, amd64, lpia)
  * [Config] CONFIG_VIDEO_GO7007=m (amd64, i386)

  [ Upstream Kernel Changes ]

  * rebased to 2.6.30 final

 -- Andy Whitcroft <apw@canonical.com>  Fri, 05 Jun 2009 11:42:53 +0100

linux (2.6.30-8.9) karmic; urgency=low

  [ Andy Whitcroft ]

  * Config update removed the following options:
        CONFIG_EDAC_AMD8111=m
        CONFIG_EDAC_AMD8131=m

  [ Upstream Kernel Changes ]

  * rebased to 2.6.30-rc8

 -- Andy Whitcroft <apw@canonical.com>  Wed, 03 Jun 2009 09:21:13 +0100

linux (2.6.30-7.8) karmic; urgency=low

  [ Andy Whitcroft ]

  * Enabled NEW configration options:
      Paravirtualization layer for spinlocks (PARAVIRT_SPINLOCKS) [N/y/?] Y
      Cisco FNIC Driver (FCOE_FNIC) [N/m/y/?] M

  [ Upstream Kernel Changes ]

  * rebased to 2.6.30-rc7

 -- Andy Whitcroft <apw@canonical.com>  Sat, 23 May 2009 23:47:24 +0100

linux (2.6.30-6.7) karmic; urgency=low

  [ Andy Whitcroft ]

  * Dropped: UBUNTU: SAUCE: input: Blacklist digitizers from joydev.c (now
    upstream)

  [ Upstream Kernel Changes ]

  * rebased to 2.6.30-rc6

 -- Andy Whitcroft <apw@canonical.com>  Mon, 18 May 2009 18:05:54 +0100

linux (2.6.30-5.6) karmic; urgency=low

  [ Tim Gardner ]

  * [Config] Enable Keyspan USB serial device firmware in kernel module
    - LP: #334285

  [ Upstream Kernel Changes ]

  * rebased to 2.6.30-rc5

 --  Tim Gardner <tim.gardner@canonical.com>  Mon, 11 May 2009 12:02:16 -0600

linux (2.6.30-4.5) karmic; urgency=low

  [ Colin Watson ]

  * Build-Conflict with findutils (= 4.4.1-1ubuntu1), to avoid
    /usr/include/asm/* going missing
    - LP: #373214

 -- Stefan Bader <stefan.bader@canonical.com>  Fri, 08 May 2009 11:09:08 +0200

linux (2.6.30-3.4) karmic; urgency=low

  [ Kees Cook ]

  * SAUCE: [x86] implement cs-limit nx-emulation for ia32
    - LP: #369978

  [ Stefan Bader ]

  * SAUCE: input: Blacklist digitizers from joydev.c
    - LP: #300143

 --  Tim Gardner <tim.gardner@canonical.com>  Fri, 01 May 2009 14:00:42 -0600

linux (2.6.30-2.3) karmic; urgency=low

  [ Tim Gardner ]

  * [Config] Enabled CC_STACKPROTECTOR=y for all x86en
    - LP: #369152
  * SAUCE: Default to i915_modeset=0 if CONFIG_DRM_I915_KMS=y
  * [Config] CONFIG_DRM_I915_KMS=y
  * [Config] Set CONFIG_SECURITY_DEFAULT_MMAP_MIN_ADDR to appropriate ARCH
    minimums

  [ Upstream Kernel Changes ]

  * rebased to 2.6.30-rc4

 --  Tim Gardner <tim.gardner@canonical.com>  Thu, 30 Apr 2009 09:17:05 -0600

linux (2.6.30-1.2) karmic; urgency=low

  [ Tim Gardner ]

  * [Config] armel: disable staging drivers, fixes FTBS
  * [Config] armel imx51: Disable CONFIG_MTD_NAND_MXC, fixes FTBS

  [ Upstream Kernel Changes ]

  * mpt2sas: Change reset_type enum to avoid namespace collision.
    Submitted upstream.

 --  Tim Gardner <tim.gardner@canonical.com>  Tue, 28 Apr 2009 16:54:41 -0600

linux (2.6.30-1.1) karmic; urgency=low

  * Initial release after rebasing against v2.6.30-rc3

 --  Tim Gardner <tim.gardner@canonical.com>  Thu, 12 Mar 2009 19:16:07 -0600<|MERGE_RESOLUTION|>--- conflicted
+++ resolved
@@ -1,4 +1,21 @@
-<<<<<<< HEAD
+linux (3.5.0-30.51) quantal-proposed; urgency=low
+
+  [Steve Conklin]
+
+  * Release Tracking Bug
+    - LP: #1180038
+  * Based on 3.5.0-28.48 release
+    - entire delta from 28.48 to 29.49 removed
+    - CVE release is based on updates+fix
+
+  [ Upstream Kernel Changes ]
+
+  * perf: Treat attr.config as u64 in perf_swevent_init()
+    - LP: #1179943
+    - CVE-2013-2094
+
+ -- Steve Conklin <sconklin@canonical.com>  Tue, 14 May 2013 13:01:04 -0500
+
 linux (3.5.0-29.49) quantal; urgency=low
 
   [Brad Figg]
@@ -423,22 +440,6 @@
     - LP: #1174946
 
  -- Brad Figg <brad.figg@canonical.com>  Mon, 06 May 2013 10:25:47 -0700
-=======
-linux (3.5.0-30.51) quantal-proposed; urgency=low
-
-  [Steve Conklin]
-
-  * Release Tracking Bug
-    - LP: #1180038
-
-  [ Upstream Kernel Changes ]
-
-  * perf: Treat attr.config as u64 in perf_swevent_init()
-    - LP: #1179943
-    - CVE-2013-2094
-
- -- Steve Conklin <sconklin@canonical.com>  Tue, 14 May 2013 13:01:04 -0500
->>>>>>> 334de43c
 
 linux (3.5.0-28.48) quantal-proposed; urgency=low
 
