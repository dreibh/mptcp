--- conflicted
+++ resolved
@@ -988,11 +988,7 @@
 {
 	int cdclk = cdclk_state->cdclk;
 	int vco = cdclk_state->vco;
-<<<<<<< HEAD
-	u32 freq_select;
-=======
-	u32 freq_select, pcu_ack, cdclk_ctl;
->>>>>>> a8750ddc
+	u32 freq_select, cdclk_ctl;
 	int ret;
 
 	mutex_lock(&dev_priv->pcu_lock);
