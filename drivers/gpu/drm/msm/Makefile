--- conflicted
+++ resolved
@@ -58,10 +58,6 @@
 	disp/dpu1/dpu_formats.o \
 	disp/dpu1/dpu_hw_blk.o \
 	disp/dpu1/dpu_hw_catalog.o \
-<<<<<<< HEAD
-	disp/dpu1/dpu_hw_cdm.o \
-=======
->>>>>>> f9885ef8
 	disp/dpu1/dpu_hw_ctl.o \
 	disp/dpu1/dpu_hw_interrupts.o \
 	disp/dpu1/dpu_hw_intf.o \
