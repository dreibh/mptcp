--- conflicted
+++ resolved
@@ -2013,15 +2013,9 @@
 		rdev->config.evergreen.tile_config |= (3 << 0);
 		break;
 	}
-<<<<<<< HEAD
-	/* num banks is 8 on all fusion asics */
-	if (rdev->flags & RADEON_IS_IGP)
-		rdev->config.evergreen.tile_config |= 8 << 4;
-=======
 	/* num banks is 8 on all fusion asics. 0 = 4, 1 = 8, 2 = 16 */
 	if (rdev->flags & RADEON_IS_IGP)
 		rdev->config.evergreen.tile_config |= 1 << 4;
->>>>>>> 712ae51a
 	else
 		rdev->config.evergreen.tile_config |=
 			((mc_arb_ramcfg & NOOFBANK_MASK) >> NOOFBANK_SHIFT) << 4;
