--- conflicted
+++ resolved
@@ -821,11 +821,7 @@
 	ret = skb_copy_datagram_const_iovec(skb, vlan_offset, iv, copied, len);
 
 done:
-<<<<<<< HEAD
-	return ret ? ret : copied;
-=======
 	return ret ? ret : total;
->>>>>>> 30d83115
 }
 
 static ssize_t macvtap_do_read(struct macvtap_queue *q, struct kiocb *iocb,
