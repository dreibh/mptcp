--- conflicted
+++ resolved
@@ -1544,10 +1544,7 @@
 	}
 	ccio_ioc_init(ioc);
 	if (ccio_init_resources(ioc)) {
-<<<<<<< HEAD
-=======
 		iounmap(ioc->ioc_regs);
->>>>>>> dd708cc5
 		kfree(ioc);
 		return -ENOMEM;
 	}
