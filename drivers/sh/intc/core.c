--- conflicted
+++ resolved
@@ -324,10 +324,6 @@
 
 		res = irq_create_identity_mapping(d->domain, irq);
 		if (unlikely(res)) {
-<<<<<<< HEAD
-			pr_err("can't get irq_desc for %d\n", irq);
-			continue;
-=======
 			if (res == -EEXIST) {
 				res = irq_domain_associate(d->domain, irq, irq);
 				if (unlikely(res)) {
@@ -338,7 +334,6 @@
 				pr_err("can't identity map IRQ %d\n", irq);
 				continue;
 			}
->>>>>>> 985b11fa
 		}
 
 		intc_irq_xlate_set(irq, vect->enum_id, d);
@@ -358,10 +353,6 @@
 			 */
 			res = irq_create_identity_mapping(d->domain, irq2);
 			if (unlikely(res)) {
-<<<<<<< HEAD
-				pr_err("can't get irq_desc for %d\n", irq2);
-				continue;
-=======
 				if (res == -EEXIST) {
 					res = irq_domain_associate(d->domain,
 								   irq, irq);
@@ -375,7 +366,6 @@
 					       irq);
 					continue;
 				}
->>>>>>> 985b11fa
 			}
 
 			vect2->enum_id = 0;
