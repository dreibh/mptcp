/*
 *  include/linux/hrtimer.h
 *
 *  hrtimers - High-resolution kernel timers
 *
 *   Copyright(C) 2005, Thomas Gleixner <tglx@linutronix.de>
 *   Copyright(C) 2005, Red Hat, Inc., Ingo Molnar
 *
 *  data type definitions, declarations, prototypes
 *
 *  Started by: Thomas Gleixner and Ingo Molnar
 *
 *  For licencing details see kernel-base/COPYING
 */
#ifndef _LINUX_HRTIMER_H
#define _LINUX_HRTIMER_H

#include <linux/rbtree.h>
#include <linux/ktime.h>
#include <linux/init.h>
#include <linux/list.h>
#include <linux/wait.h>
#include <linux/percpu.h>
#include <linux/timer.h>


struct hrtimer_clock_base;
struct hrtimer_cpu_base;

/*
 * Mode arguments of xxx_hrtimer functions:
 */
enum hrtimer_mode {
	HRTIMER_MODE_ABS = 0x0,		/* Time value is absolute */
	HRTIMER_MODE_REL = 0x1,		/* Time value is relative to now */
	HRTIMER_MODE_PINNED = 0x02,	/* Timer is bound to CPU */
	HRTIMER_MODE_ABS_PINNED = 0x02,
	HRTIMER_MODE_REL_PINNED = 0x03,
};

/*
 * Return values for the callback function
 */
enum hrtimer_restart {
	HRTIMER_NORESTART,	/* Timer is not restarted */
	HRTIMER_RESTART,	/* Timer must be restarted */
};

/*
 * Values to track state of the timer
 *
 * Possible states:
 *
 * 0x00		inactive
 * 0x01		enqueued into rbtree
 * 0x02		callback function running
 *
 * Special cases:
 * 0x03		callback function running and enqueued
 *		(was requeued on another CPU)
 * 0x09		timer was migrated on CPU hotunplug
 * The "callback function running and enqueued" status is only possible on
 * SMP. It happens for example when a posix timer expired and the callback
 * queued a signal. Between dropping the lock which protects the posix timer
 * and reacquiring the base lock of the hrtimer, another CPU can deliver the
 * signal and rearm the timer. We have to preserve the callback running state,
 * as otherwise the timer could be removed before the softirq code finishes the
 * the handling of the timer.
 *
 * The HRTIMER_STATE_ENQUEUED bit is always or'ed to the current state to
 * preserve the HRTIMER_STATE_CALLBACK bit in the above scenario.
 *
 * All state transitions are protected by cpu_base->lock.
 */
#define HRTIMER_STATE_INACTIVE	0x00
#define HRTIMER_STATE_ENQUEUED	0x01
#define HRTIMER_STATE_CALLBACK	0x02
#define HRTIMER_STATE_MIGRATE	0x04

/**
 * struct hrtimer - the basic hrtimer structure
 * @node:	red black tree node for time ordered insertion
 * @_expires:	the absolute expiry time in the hrtimers internal
 *		representation. The time is related to the clock on
 *		which the timer is based. Is setup by adding
 *		slack to the _softexpires value. For non range timers
 *		identical to _softexpires.
 * @_softexpires: the absolute earliest expiry time of the hrtimer.
 *		The time which was given as expiry time when the timer
 *		was armed.
 * @function:	timer expiry callback function
 * @base:	pointer to the timer base (per cpu and per clock)
 * @state:	state information (See bit values above)
 * @start_site:	timer statistics field to store the site where the timer
 *		was started
 * @start_comm: timer statistics field to store the name of the process which
 *		started the timer
 * @start_pid: timer statistics field to store the pid of the task which
 *		started the timer
 *
 * The hrtimer structure must be initialized by hrtimer_init()
 */
struct hrtimer {
	struct rb_node			node;
	ktime_t				_expires;
	ktime_t				_softexpires;
	enum hrtimer_restart		(*function)(struct hrtimer *);
	struct hrtimer_clock_base	*base;
	unsigned long			state;
#ifdef CONFIG_TIMER_STATS
	int				start_pid;
	void				*start_site;
	char				start_comm[16];
#endif
};

/**
 * struct hrtimer_sleeper - simple sleeper structure
 * @timer:	embedded timer structure
 * @task:	task to wake up
 *
 * task is set to NULL, when the timer expires.
 */
struct hrtimer_sleeper {
	struct hrtimer timer;
	struct task_struct *task;
};

/**
 * struct hrtimer_clock_base - the timer base for a specific clock
 * @cpu_base:		per cpu clock base
 * @index:		clock type index for per_cpu support when moving a
 *			timer to a base on another cpu.
 * @active:		red black tree root node for the active timers
 * @first:		pointer to the timer node which expires first
 * @resolution:		the resolution of the clock, in nanoseconds
 * @get_time:		function to retrieve the current time of the clock
 * @softirq_time:	the time when running the hrtimer queue in the softirq
 * @offset:		offset of this clock to the monotonic base
 */
struct hrtimer_clock_base {
	struct hrtimer_cpu_base	*cpu_base;
	clockid_t		index;
	struct rb_root		active;
	struct rb_node		*first;
	ktime_t			resolution;
	ktime_t			(*get_time)(void);
	ktime_t			softirq_time;
#ifdef CONFIG_HIGH_RES_TIMERS
	ktime_t			offset;
#endif
};

#define HRTIMER_MAX_CLOCK_BASES 2

/*
 * struct hrtimer_cpu_base - the per cpu clock bases
 * @lock:		lock protecting the base and associated clock bases
 *			and timers
 * @clock_base:		array of clock bases for this cpu
 * @curr_timer:		the timer which is executing a callback right now
 * @expires_next:	absolute time of the next event which was scheduled
 *			via clock_set_next_event()
 * @hres_active:	State of high resolution mode
 * @hang_detected:	The last hrtimer interrupt detected a hang
 * @nr_events:		Total number of hrtimer interrupt events
 * @nr_retries:		Total number of hrtimer interrupt retries
 * @nr_hangs:		Total number of hrtimer interrupt hangs
 * @max_hang_time:	Maximum time spent in hrtimer_interrupt
 */
struct hrtimer_cpu_base {
	raw_spinlock_t			lock;
	struct hrtimer_clock_base	clock_base[HRTIMER_MAX_CLOCK_BASES];
#ifdef CONFIG_HIGH_RES_TIMERS
	ktime_t				expires_next;
	int				hres_active;
	int				hang_detected;
	unsigned long			nr_events;
	unsigned long			nr_retries;
	unsigned long			nr_hangs;
	ktime_t				max_hang_time;
#endif
};

static inline void hrtimer_set_expires(struct hrtimer *timer, ktime_t time)
{
	timer->_expires = time;
	timer->_softexpires = time;
}

static inline void hrtimer_set_expires_range(struct hrtimer *timer, ktime_t time, ktime_t delta)
{
	timer->_softexpires = time;
	timer->_expires = ktime_add_safe(time, delta);
}

static inline void hrtimer_set_expires_range_ns(struct hrtimer *timer, ktime_t time, unsigned long delta)
{
	timer->_softexpires = time;
	timer->_expires = ktime_add_safe(time, ns_to_ktime(delta));
}

static inline void hrtimer_set_expires_tv64(struct hrtimer *timer, s64 tv64)
{
	timer->_expires.tv64 = tv64;
	timer->_softexpires.tv64 = tv64;
}

static inline void hrtimer_add_expires(struct hrtimer *timer, ktime_t time)
{
	timer->_expires = ktime_add_safe(timer->_expires, time);
	timer->_softexpires = ktime_add_safe(timer->_softexpires, time);
}

static inline void hrtimer_add_expires_ns(struct hrtimer *timer, u64 ns)
{
	timer->_expires = ktime_add_ns(timer->_expires, ns);
	timer->_softexpires = ktime_add_ns(timer->_softexpires, ns);
}

static inline ktime_t hrtimer_get_expires(const struct hrtimer *timer)
{
	return timer->_expires;
}

static inline ktime_t hrtimer_get_softexpires(const struct hrtimer *timer)
{
	return timer->_softexpires;
}

static inline s64 hrtimer_get_expires_tv64(const struct hrtimer *timer)
{
	return timer->_expires.tv64;
}
static inline s64 hrtimer_get_softexpires_tv64(const struct hrtimer *timer)
{
	return timer->_softexpires.tv64;
}

static inline s64 hrtimer_get_expires_ns(const struct hrtimer *timer)
{
	return ktime_to_ns(timer->_expires);
}

static inline ktime_t hrtimer_expires_remaining(const struct hrtimer *timer)
{
    return ktime_sub(timer->_expires, timer->base->get_time());
}

#ifdef CONFIG_HIGH_RES_TIMERS
struct clock_event_device;

extern void clock_was_set(void);
extern void hres_timers_resume(void);
extern void hrtimer_interrupt(struct clock_event_device *dev);

/*
 * In high resolution mode the time reference must be read accurate
 */
static inline ktime_t hrtimer_cb_get_time(struct hrtimer *timer)
{
	return timer->base->get_time();
}

static inline int hrtimer_is_hres_active(struct hrtimer *timer)
{
	return timer->base->cpu_base->hres_active;
}

extern void hrtimer_peek_ahead_timers(void);

/*
 * The resolution of the clocks. The resolution value is returned in
 * the clock_getres() system call to give application programmers an
 * idea of the (in)accuracy of timers. Timer values are rounded up to
 * this resolution values.
 */
# define HIGH_RES_NSEC		1
# define KTIME_HIGH_RES		(ktime_t) { .tv64 = HIGH_RES_NSEC }
# define MONOTONIC_RES_NSEC	HIGH_RES_NSEC
# define KTIME_MONOTONIC_RES	KTIME_HIGH_RES

#else

# define MONOTONIC_RES_NSEC	LOW_RES_NSEC
# define KTIME_MONOTONIC_RES	KTIME_LOW_RES

/*
 * clock_was_set() is a NOP for non- high-resolution systems. The
 * time-sorted order guarantees that a timer does not expire early and
 * is expired in the next softirq when the clock was advanced.
 */
static inline void clock_was_set(void) { }
static inline void hrtimer_peek_ahead_timers(void) { }

static inline void hres_timers_resume(void) { }

/*
 * In non high resolution mode the time reference is taken from
 * the base softirq time variable.
 */
static inline ktime_t hrtimer_cb_get_time(struct hrtimer *timer)
{
	return timer->base->softirq_time;
}

static inline int hrtimer_is_hres_active(struct hrtimer *timer)
{
	return 0;
}
#endif

extern ktime_t ktime_get(void);
extern ktime_t ktime_get_real(void);


DECLARE_PER_CPU(struct tick_device, tick_cpu_device);


/* Exported timer functions: */

/* Initialize timers: */
extern void hrtimer_init(struct hrtimer *timer, clockid_t which_clock,
			 enum hrtimer_mode mode);

#ifdef CONFIG_DEBUG_OBJECTS_TIMERS
extern void hrtimer_init_on_stack(struct hrtimer *timer, clockid_t which_clock,
				  enum hrtimer_mode mode);

extern void destroy_hrtimer_on_stack(struct hrtimer *timer);
#else
static inline void hrtimer_init_on_stack(struct hrtimer *timer,
					 clockid_t which_clock,
					 enum hrtimer_mode mode)
{
	hrtimer_init(timer, which_clock, mode);
}
static inline void destroy_hrtimer_on_stack(struct hrtimer *timer) { }
#endif

/* Basic timer operations: */
extern int hrtimer_start(struct hrtimer *timer, ktime_t tim,
			 const enum hrtimer_mode mode);
extern int hrtimer_start_range_ns(struct hrtimer *timer, ktime_t tim,
			unsigned long range_ns, const enum hrtimer_mode mode);
extern int
__hrtimer_start_range_ns(struct hrtimer *timer, ktime_t tim,
			 unsigned long delta_ns,
			 const enum hrtimer_mode mode, int wakeup);

extern int hrtimer_cancel(struct hrtimer *timer);
extern int hrtimer_try_to_cancel(struct hrtimer *timer);

static inline int hrtimer_start_expires(struct hrtimer *timer,
						enum hrtimer_mode mode)
{
	unsigned long delta;
	ktime_t soft, hard;
	soft = hrtimer_get_softexpires(timer);
	hard = hrtimer_get_expires(timer);
	delta = ktime_to_ns(ktime_sub(hard, soft));
	return hrtimer_start_range_ns(timer, soft, delta, mode);
}

static inline int hrtimer_restart(struct hrtimer *timer)
{
	return hrtimer_start_expires(timer, HRTIMER_MODE_ABS);
}

/* Query timers: */
extern ktime_t hrtimer_get_remaining(const struct hrtimer *timer);
extern int hrtimer_get_res(const clockid_t which_clock, struct timespec *tp);

extern ktime_t hrtimer_get_next_event(void);

/*
 * A timer is active, when it is enqueued into the rbtree or the callback
 * function is running.
 */
static inline int hrtimer_active(const struct hrtimer *timer)
{
	return timer->state != HRTIMER_STATE_INACTIVE;
}

/*
 * Helper function to check, whether the timer is on one of the queues
 */
static inline int hrtimer_is_queued(struct hrtimer *timer)
{
	return timer->state & HRTIMER_STATE_ENQUEUED;
}

/*
 * Helper function to check, whether the timer is running the callback
 * function
 */
static inline int hrtimer_callback_running(struct hrtimer *timer)
{
	return timer->state & HRTIMER_STATE_CALLBACK;
}

/* Forward a hrtimer so it expires after now: */
extern u64
hrtimer_forward(struct hrtimer *timer, ktime_t now, ktime_t interval);

/* Forward a hrtimer so it expires after the hrtimer's current now */
static inline u64 hrtimer_forward_now(struct hrtimer *timer,
				      ktime_t interval)
{
	return hrtimer_forward(timer, timer->base->get_time(), interval);
}

/* Precise sleep: */
extern long hrtimer_nanosleep(struct timespec *rqtp,
			      struct timespec __user *rmtp,
			      const enum hrtimer_mode mode,
			      const clockid_t clockid);
extern long hrtimer_nanosleep_restart(struct restart_block *restart_block);

extern void hrtimer_init_sleeper(struct hrtimer_sleeper *sl,
				 struct task_struct *tsk);

extern int schedule_hrtimeout_range(ktime_t *expires, unsigned long delta,
						const enum hrtimer_mode mode);
extern int schedule_hrtimeout(ktime_t *expires, const enum hrtimer_mode mode);

/* Soft interrupt function to run the hrtimer queues: */
extern void hrtimer_run_queues(void);
extern void hrtimer_run_pending(void);

/* Bootup initialization: */
extern void __init hrtimers_init(void);

#if BITS_PER_LONG < 64
extern u64 ktime_divns(const ktime_t kt, s64 div);
#else /* BITS_PER_LONG < 64 */
# define ktime_divns(kt, div)		(u64)((kt).tv64 / (div))
#endif

/* Show pending timers: */
extern void sysrq_timer_list_show(void);

<<<<<<< HEAD
/*
 * Timer-statistics info:
 */
#ifdef CONFIG_TIMER_STATS

extern void timer_stats_update_stats(void *timer, pid_t pid, void *startf,
				     void *timerf, char *comm,
				     unsigned int timer_flag);

static inline void timer_stats_account_hrtimer(struct hrtimer *timer)
{
	if (likely(!timer_stats_active))
		return;
	timer_stats_update_stats(timer, timer->start_pid, timer->start_site,
				 timer->function, timer->start_comm, 0);
}

extern void __timer_stats_hrtimer_set_start_info(struct hrtimer *timer,
						 void *addr);

static inline void timer_stats_hrtimer_set_start_info(struct hrtimer *timer)
{
	__timer_stats_hrtimer_set_start_info(timer, __builtin_return_address(0));
}

static inline void timer_stats_hrtimer_clear_start_info(struct hrtimer *timer)
{
	timer->start_site = NULL;
}
#else
static inline void timer_stats_account_hrtimer(struct hrtimer *timer)
{
}

static inline void timer_stats_hrtimer_set_start_info(struct hrtimer *timer)
{
}

static inline void timer_stats_hrtimer_clear_start_info(struct hrtimer *timer)
{
}
#endif

=======
>>>>>>> 2fbe74b9
#endif<|MERGE_RESOLUTION|>--- conflicted
+++ resolved
@@ -440,50 +440,4 @@
 /* Show pending timers: */
 extern void sysrq_timer_list_show(void);
 
-<<<<<<< HEAD
-/*
- * Timer-statistics info:
- */
-#ifdef CONFIG_TIMER_STATS
-
-extern void timer_stats_update_stats(void *timer, pid_t pid, void *startf,
-				     void *timerf, char *comm,
-				     unsigned int timer_flag);
-
-static inline void timer_stats_account_hrtimer(struct hrtimer *timer)
-{
-	if (likely(!timer_stats_active))
-		return;
-	timer_stats_update_stats(timer, timer->start_pid, timer->start_site,
-				 timer->function, timer->start_comm, 0);
-}
-
-extern void __timer_stats_hrtimer_set_start_info(struct hrtimer *timer,
-						 void *addr);
-
-static inline void timer_stats_hrtimer_set_start_info(struct hrtimer *timer)
-{
-	__timer_stats_hrtimer_set_start_info(timer, __builtin_return_address(0));
-}
-
-static inline void timer_stats_hrtimer_clear_start_info(struct hrtimer *timer)
-{
-	timer->start_site = NULL;
-}
-#else
-static inline void timer_stats_account_hrtimer(struct hrtimer *timer)
-{
-}
-
-static inline void timer_stats_hrtimer_set_start_info(struct hrtimer *timer)
-{
-}
-
-static inline void timer_stats_hrtimer_clear_start_info(struct hrtimer *timer)
-{
-}
-#endif
-
-=======
->>>>>>> 2fbe74b9
 #endif