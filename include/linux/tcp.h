/*
 * INET		An implementation of the TCP/IP protocol suite for the LINUX
 *		operating system.  INET is implemented using the  BSD Socket
 *		interface as the means of communication with the user level.
 *
 *		Definitions for the TCP protocol.
 *
 * Version:	@(#)tcp.h	1.0.2	04/28/93
 *
 * Author:	Fred N. van Kempen, <waltje@uWalt.NL.Mugnet.ORG>
 *
 *		This program is free software; you can redistribute it and/or
 *		modify it under the terms of the GNU General Public License
 *		as published by the Free Software Foundation; either version
 *		2 of the License, or (at your option) any later version.
 */
#ifndef _LINUX_TCP_H
#define _LINUX_TCP_H


#include <linux/skbuff.h>
#include <linux/win_minmax.h>
#include <net/sock.h>
#include <net/inet_connection_sock.h>
#include <net/inet_timewait_sock.h>
#include <uapi/linux/tcp.h>

static inline struct tcphdr *tcp_hdr(const struct sk_buff *skb)
{
	return (struct tcphdr *)skb_transport_header(skb);
}

static inline unsigned int __tcp_hdrlen(const struct tcphdr *th)
{
	return th->doff * 4;
}

static inline unsigned int tcp_hdrlen(const struct sk_buff *skb)
{
	return __tcp_hdrlen(tcp_hdr(skb));
}

static inline struct tcphdr *inner_tcp_hdr(const struct sk_buff *skb)
{
	return (struct tcphdr *)skb_inner_transport_header(skb);
}

static inline unsigned int inner_tcp_hdrlen(const struct sk_buff *skb)
{
	return inner_tcp_hdr(skb)->doff * 4;
}

static inline unsigned int tcp_optlen(const struct sk_buff *skb)
{
	return (tcp_hdr(skb)->doff - 5) * 4;
}

/* TCP Fast Open */
#define TCP_FASTOPEN_COOKIE_MIN	4	/* Min Fast Open Cookie size in bytes */
#define TCP_FASTOPEN_COOKIE_MAX	16	/* Max Fast Open Cookie size in bytes */
#define TCP_FASTOPEN_COOKIE_SIZE 4	/* the size employed by this impl. */

/* TCP Fast Open Cookie as stored in memory */
struct tcp_fastopen_cookie {
	union {
		u8	val[TCP_FASTOPEN_COOKIE_MAX];
#if IS_ENABLED(CONFIG_IPV6)
		struct in6_addr addr;
#endif
	};
	s8	len;
	bool	exp;	/* In RFC6994 experimental option format */
};

/* This defines a selective acknowledgement block. */
struct tcp_sack_block_wire {
	__be32	start_seq;
	__be32	end_seq;
};

struct tcp_sack_block {
	u32	start_seq;
	u32	end_seq;
};

struct tcp_out_options {
	u16 options;		/* bit field of OPTION_* */
	u16 mss;		/* 0 to disable */
	u8 ws;			/* window scale, 0 to disable */
	u8 num_sack_blocks;	/* number of SACK blocks to include */
	u8 hash_size;		/* bytes in hash_location */
	__u8 *hash_location;	/* temporary pointer, overloaded */
	__u32 tsval, tsecr;	/* need to include OPTION_TS */
	struct tcp_fastopen_cookie *fastopen_cookie;	/* Fast open cookie */
#ifdef CONFIG_MPTCP
	u16	mptcp_options;	/* bit field of MPTCP related OPTION_* */
	u8	dss_csum:1,	/* dss-checksum required? */
		add_addr_v4:1,
		add_addr_v6:1,
		mptcp_ver:4;

	union {
		struct {
			__u64	sender_key;	/* sender's key for mptcp */
			__u64	receiver_key;	/* receiver's key for mptcp */
		} mp_capable;

		struct {
			__u64	sender_truncated_mac;
			__u32	sender_nonce;
					/* random number of the sender */
			__u32	token;	/* token for mptcp */
			u8	low_prio:1;
		} mp_join_syns;
	};

	struct {
		__u64 trunc_mac;
		struct in_addr addr;
		u16 port;
		u8 addr_id;
	} add_addr4;

	struct {
		__u64 trunc_mac;
		struct in6_addr addr;
		u16 port;
		u8 addr_id;
	} add_addr6;

	u16	remove_addrs;	/* list of address id */
	u8	addr_id;	/* address id (mp_join or add_address) */
#endif /* CONFIG_MPTCP */
};

/*These are used to set the sack_ok field in struct tcp_options_received */
#define TCP_SACK_SEEN     (1 << 0)   /*1 = peer is SACK capable, */
#define TCP_DSACK_SEEN    (1 << 2)   /*1 = DSACK was received from peer*/

struct tcp_options_received {
/*	PAWS/RTTM data	*/
	int	ts_recent_stamp;/* Time we stored ts_recent (for aging) */
	u32	ts_recent;	/* Time stamp to echo next		*/
	u32	rcv_tsval;	/* Time stamp value             	*/
	u32	rcv_tsecr;	/* Time stamp echo reply        	*/
	u16 	saw_tstamp : 1,	/* Saw TIMESTAMP on last packet		*/
		tstamp_ok : 1,	/* TIMESTAMP seen on SYN packet		*/
		dsack : 1,	/* D-SACK is scheduled			*/
		wscale_ok : 1,	/* Wscale seen on SYN packet		*/
		sack_ok : 3,	/* SACK seen on SYN packet		*/
		smc_ok : 1,	/* SMC seen on SYN packet		*/
		snd_wscale : 4,	/* Window scaling received from sender	*/
		rcv_wscale : 4;	/* Window scaling to send to receiver	*/
	u8	num_sacks;	/* Number of SACK blocks		*/
	u16	user_mss;	/* mss requested by user in ioctl	*/
	u16	mss_clamp;	/* Maximal mss, negotiated at connection setup */
};

struct mptcp_cb;
struct mptcp_tcp_sock;

static inline void tcp_clear_options(struct tcp_options_received *rx_opt)
{
	rx_opt->tstamp_ok = rx_opt->sack_ok = 0;
	rx_opt->wscale_ok = rx_opt->snd_wscale = 0;
#if IS_ENABLED(CONFIG_SMC)
	rx_opt->smc_ok = 0;
#endif
}

/* This is the max number of SACKS that we'll generate and process. It's safe
 * to increase this, although since:
 *   size = TCPOLEN_SACK_BASE_ALIGNED (4) + n * TCPOLEN_SACK_PERBLOCK (8)
 * only four options will fit in a standard TCP header */
#define TCP_NUM_SACKS 4

struct tcp_request_sock_ops;

struct tcp_request_sock {
	struct inet_request_sock 	req;
	const struct tcp_request_sock_ops *af_specific;
	u64				snt_synack; /* first SYNACK sent time */
	bool				tfo_listener;
	u32				txhash;
	u32				rcv_isn;
	u32				snt_isn;
	u32				ts_off;
	u32				last_oow_ack_time; /* last SYNACK */
	u32				rcv_nxt; /* the ack # by SYNACK. For
						  * FastOpen it's the seq#
						  * after data-in-SYN.
						  */
};

static inline struct tcp_request_sock *tcp_rsk(const struct request_sock *req)
{
	return (struct tcp_request_sock *)req;
}

struct tcp_md5sig_key;

struct tcp_sock {
	/* inet_connection_sock has to be the first member of tcp_sock */
	struct inet_connection_sock	inet_conn;
	u16	tcp_header_len;	/* Bytes of tcp header to send		*/
	u16	gso_segs;	/* Max number of segs per GSO packet	*/

/*
 *	Header prediction flags
 *	0x5?10 << 16 + snd_wnd in net byte order
 */
	__be32	pred_flags;

/*
 *	RFC793 variables by their proper names. This means you can
 *	read the code and the spec side by side (and laugh ...)
 *	See RFC793 and RFC1122. The RFC writes these in capitals.
 */
	u64	bytes_received;	/* RFC4898 tcpEStatsAppHCThruOctetsReceived
				 * sum(delta(rcv_nxt)), or how many bytes
				 * were acked.
				 */
	u32	segs_in;	/* RFC4898 tcpEStatsPerfSegsIn
				 * total number of segments in.
				 */
	u32	data_segs_in;	/* RFC4898 tcpEStatsPerfDataSegsIn
				 * total number of data segments in.
				 */
 	u32	rcv_nxt;	/* What we want to receive next 	*/
	u32	copied_seq;	/* Head of yet unread data		*/
	u32	rcv_wup;	/* rcv_nxt on last window update sent	*/
 	u32	snd_nxt;	/* Next sequence we send		*/
	u32	segs_out;	/* RFC4898 tcpEStatsPerfSegsOut
				 * The total number of segments sent.
				 */
	u32	data_segs_out;	/* RFC4898 tcpEStatsPerfDataSegsOut
				 * total number of data segments sent.
				 */
	u64	bytes_sent;	/* RFC4898 tcpEStatsPerfHCDataOctetsOut
				 * total number of data bytes sent.
				 */
	u64	bytes_acked;	/* RFC4898 tcpEStatsAppHCThruOctetsAcked
				 * sum(delta(snd_una)), or how many bytes
				 * were acked.
				 */
	u32	dsack_dups;	/* RFC4898 tcpEStatsStackDSACKDups
				 * total number of DSACK blocks received
				 */
 	u32	snd_una;	/* First byte we want an ack for	*/
 	u32	snd_sml;	/* Last byte of the most recently transmitted small packet */
	u32	rcv_tstamp;	/* timestamp of last received ACK (for keepalives) */
	u32	lsndtime;	/* timestamp of last sent data packet (for restart window) */
	u32	last_oow_ack_time;  /* timestamp of last out-of-window ACK */
	u32	compressed_ack_rcv_nxt;

	u32	tsoffset;	/* timestamp offset */

	struct list_head tsq_node; /* anchor in tsq_tasklet.head list */
	struct list_head tsorted_sent_queue; /* time-sorted sent but un-SACKed skbs */

	u32	snd_wl1;	/* Sequence for window update		*/
	u32	snd_wnd;	/* The window we expect to receive	*/
	u32	max_window;	/* Maximal window ever seen from peer	*/
	u32	mss_cache;	/* Cached effective mss, not including SACKS */

	u32	window_clamp;	/* Maximal window to advertise		*/
	u32	rcv_ssthresh;	/* Current window clamp			*/

	/* Information of the most recently (s)acked skb */
	struct tcp_rack {
		u64 mstamp; /* (Re)sent time of the skb */
		u32 rtt_us;  /* Associated RTT */
		u32 end_seq; /* Ending TCP sequence of the skb */
		u32 last_delivered; /* tp->delivered at last reo_wnd adj */
		u8 reo_wnd_steps;   /* Allowed reordering window */
#define TCP_RACK_RECOVERY_THRESH 16
		u8 reo_wnd_persist:5, /* No. of recovery since last adj */
		   dsack_seen:1, /* Whether DSACK seen after last adj */
		   advanced:1;	 /* mstamp advanced since last lost marking */
	} rack;
	u16	advmss;		/* Advertised MSS			*/
	u8	compressed_ack;
	u32	chrono_start;	/* Start time in jiffies of a TCP chrono */
	u32	chrono_stat[3];	/* Time in jiffies for chrono_stat stats */
	u8	chrono_type:2,	/* current chronograph type */
		rate_app_limited:1,  /* rate_{delivered,interval_us} limited? */
		fastopen_connect:1, /* FASTOPEN_CONNECT sockopt */
		fastopen_no_cookie:1, /* Allow send/recv SYN+data without a cookie */
		is_sack_reneg:1,    /* in recovery from loss with SACK reneg? */
		unused:2;
	u8	nonagle     : 4,/* Disable Nagle algorithm?             */
		thin_lto    : 1,/* Use linear timeouts for thin streams */
		recvmsg_inq : 1,/* Indicate # of bytes in queue upon recvmsg */
		repair      : 1,
		frto        : 1;/* F-RTO (RFC5682) activated in CA_Loss */
	u8	repair_queue;
	u8	syn_data:1,	/* SYN includes data */
		syn_fastopen:1,	/* SYN includes Fast Open option */
		syn_fastopen_exp:1,/* SYN includes Fast Open exp. option */
		syn_fastopen_ch:1, /* Active TFO re-enabling probe */
		syn_data_acked:1,/* data in SYN is acked by SYN-ACK */
		save_syn:1,	/* Save headers of SYN packet */
		is_cwnd_limited:1,/* forward progress limited by snd_cwnd? */
		syn_smc:1;	/* SYN includes SMC */
	u32	tlp_high_seq;	/* snd_nxt at the time of TLP retransmit. */

/* RTT measurement */
	u64	tcp_mstamp;	/* most recent packet received/sent */
	u32	srtt_us;	/* smoothed round trip time << 3 in usecs */
	u32	mdev_us;	/* medium deviation			*/
	u32	mdev_max_us;	/* maximal mdev for the last rtt period	*/
	u32	rttvar_us;	/* smoothed mdev_max			*/
	u32	rtt_seq;	/* sequence number to update rttvar	*/
	struct  minmax rtt_min;

	u32	packets_out;	/* Packets which are "in flight"	*/
	u32	retrans_out;	/* Retransmitted packets out		*/
	u32	max_packets_out;  /* max packets_out in last window */
	u32	max_packets_seq;  /* right edge of max_packets_out flight */

	u16	urg_data;	/* Saved octet of OOB data and control flags */
	u8	ecn_flags;	/* ECN status bits.			*/
	u8	keepalive_probes; /* num of allowed keep alive probes	*/
	u32	reordering;	/* Packet reordering metric.		*/
	u32	reord_seen;	/* number of data packet reordering events */
	u32	snd_up;		/* Urgent pointer		*/

/*
 *      Options received (usually on last packet, some only on SYN packets).
 */
	struct tcp_options_received rx_opt;

/*
 *	Slow start and congestion control (see also Nagle, and Karn & Partridge)
 */
 	u32	snd_ssthresh;	/* Slow start size threshold		*/
 	u32	snd_cwnd;	/* Sending congestion window		*/
	u32	snd_cwnd_cnt;	/* Linear increase counter		*/
	u32	snd_cwnd_clamp; /* Do not allow snd_cwnd to grow above this */
	u32	snd_cwnd_used;
	u32	snd_cwnd_stamp;
	u32	prior_cwnd;	/* cwnd right before starting loss recovery */
	u32	prr_delivered;	/* Number of newly delivered packets to
				 * receiver in Recovery. */
	u32	prr_out;	/* Total number of pkts sent during Recovery. */
	u32	delivered;	/* Total data packets delivered incl. rexmits */
	u32	delivered_ce;	/* Like the above but only ECE marked packets */
	u32	lost;		/* Total data packets lost incl. rexmits */
	u32	app_limited;	/* limited until "delivered" reaches this val */
	u64	first_tx_mstamp;  /* start of window send phase */
	u64	delivered_mstamp; /* time we reached "delivered" */
	u32	rate_delivered;    /* saved rate sample: packets delivered */
	u32	rate_interval_us;  /* saved rate sample: time elapsed */

 	u32	rcv_wnd;	/* Current receiver window		*/
	u32	write_seq;	/* Tail(+1) of data held in tcp send buffer */
	u32	notsent_lowat;	/* TCP_NOTSENT_LOWAT */
	u32	pushed_seq;	/* Last pushed seq, required to talk to windows */
	u32	lost_out;	/* Lost packets			*/
	u32	sacked_out;	/* SACK'd packets			*/

	struct hrtimer	pacing_timer;
	struct hrtimer	compressed_ack_timer;

	/* from STCP, retrans queue hinting */
	struct sk_buff* lost_skb_hint;
	struct sk_buff *retransmit_skb_hint;

	/* OOO segments go in this rbtree. Socket lock must be held. */
	struct rb_root	out_of_order_queue;
	struct sk_buff	*ooo_last_skb; /* cache rb_last(out_of_order_queue) */

	/* SACKs data, these 2 need to be together (see tcp_options_write) */
	struct tcp_sack_block duplicate_sack[1]; /* D-SACK block */
	struct tcp_sack_block selective_acks[4]; /* The SACKS themselves*/

	struct tcp_sack_block recv_sack_cache[4];

	struct sk_buff *highest_sack;   /* skb just after the highest
					 * skb with SACKed bit set
					 * (validity guaranteed only if
					 * sacked_out > 0)
					 */

	int     lost_cnt_hint;

	u32	prior_ssthresh; /* ssthresh saved at recovery start	*/
	u32	high_seq;	/* snd_nxt at onset of congestion	*/

	u32	retrans_stamp;	/* Timestamp of the last retransmit,
				 * also used in SYN-SENT to remember stamp of
				 * the first SYN. */
	u32	undo_marker;	/* snd_una upon a new recovery episode. */
	int	undo_retrans;	/* number of undoable retransmissions. */
	u64	bytes_retrans;	/* RFC4898 tcpEStatsPerfOctetsRetrans
				 * Total data bytes retransmitted
				 */
	u32	total_retrans;	/* Total retransmits for entire connection */

	u32	urg_seq;	/* Seq of received urgent pointer */
	unsigned int		keepalive_time;	  /* time before keep alive takes place */
	unsigned int		keepalive_intvl;  /* time interval between keep alive probes */

	int			linger2;


/* Sock_ops bpf program related variables */
#ifdef CONFIG_BPF
	u8	bpf_sock_ops_cb_flags;  /* Control calling BPF programs
					 * values defined in uapi/linux/tcp.h
					 */
#define BPF_SOCK_OPS_TEST_FLAG(TP, ARG) (TP->bpf_sock_ops_cb_flags & ARG)
#else
#define BPF_SOCK_OPS_TEST_FLAG(TP, ARG) 0
#endif

/* Receiver side RTT estimation */
	u32 rcv_rtt_last_tsecr;
	struct {
		u32	rtt_us;
		u32	seq;
		u64	time;
	} rcv_rtt_est;

/* Receiver queue space */
	struct {
		u32	space;
		u32	seq;
		u64	time;
	} rcvq_space;

/* TCP-specific MTU probe information. */
	struct {
		u32		  probe_seq_start;
		u32		  probe_seq_end;
	} mtu_probe;
	u32	mtu_info; /* We received an ICMP_FRAG_NEEDED / ICMPV6_PKT_TOOBIG
			   * while socket was owned by user.
			   */

#ifdef CONFIG_TCP_MD5SIG
/* TCP AF-Specific parts; only used by MD5 Signature support so far */
	const struct tcp_sock_af_ops	*af_specific;

/* TCP MD5 Signature Option information */
	struct tcp_md5sig_info	__rcu *md5sig_info;
#endif

/* TCP fastopen related information */
	struct tcp_fastopen_request *fastopen_req;
	/* fastopen_rsk points to request_sock that resulted in this big
	 * socket. Used to retransmit SYNACKs etc.
	 */
	struct request_sock *fastopen_rsk;
	u32	*saved_syn;

	/* MPTCP/TCP-specific callbacks */
	const struct tcp_sock_ops	*ops;

	struct mptcp_cb		*mpcb;
	struct sock		*meta_sk;
	/* We keep these flags even if CONFIG_MPTCP is not checked, because
	 * it allows checking MPTCP capability just by checking the mpc flag,
	 * rather than adding ifdefs everywhere.
	 */
	u32     mpc:1,          /* Other end is multipath capable */
		inside_tk_table:1, /* Is the tcp_sock inside the token-table? */
		send_mp_fclose:1,
		request_mptcp:1, /* Did we send out an MP_CAPABLE?
				  * (this speeds up mptcp_doit() in tcp_recvmsg)
				  */
		pf:1, /* Potentially Failed state: when this flag is set, we
		       * stop using the subflow
		       */
		mp_killed:1, /* Killed with a tcp_done in mptcp? */
		is_master_sk:1,
		close_it:1,	/* Must close socket in mptcp_data_ready? */
		closing:1,
		mptcp_ver:4,
		mptcp_sched_setsockopt:1,
		mptcp_pm_setsockopt:1,
		record_master_info:1,
		tcp_disconnect:1;
	struct mptcp_tcp_sock *mptcp;
#ifdef CONFIG_MPTCP
#define MPTCP_SCHED_NAME_MAX 16
#define MPTCP_PM_NAME_MAX 16
	struct hlist_nulls_node tk_table;
	u32		mptcp_loc_token;
	u64		mptcp_loc_key;
	char		mptcp_sched_name[MPTCP_SCHED_NAME_MAX];
	char		mptcp_pm_name[MPTCP_PM_NAME_MAX];
<<<<<<< HEAD
	int		mptcp_ndiffports;
	int		mptcp_debug;
=======
>>>>>>> e095fd32
#endif /* CONFIG_MPTCP */
};

enum tsq_enum {
	TSQ_THROTTLED,
	TSQ_QUEUED,
	TCP_TSQ_DEFERRED,	   /* tcp_tasklet_func() found socket was owned */
	TCP_WRITE_TIMER_DEFERRED,  /* tcp_write_timer() found socket was owned */
	TCP_DELACK_TIMER_DEFERRED, /* tcp_delack_timer() found socket was owned */
	TCP_MTU_REDUCED_DEFERRED,  /* tcp_v{4|6}_err() could not call
				    * tcp_v{4|6}_mtu_reduced()
				    */
	MPTCP_PATH_MANAGER_DEFERRED, /* MPTCP deferred creation of new subflows */
	MPTCP_SUB_DEFERRED, /* A subflow got deferred - process them */
};

enum tsq_flags {
	TSQF_THROTTLED			= (1UL << TSQ_THROTTLED),
	TSQF_QUEUED			= (1UL << TSQ_QUEUED),
	TCPF_TSQ_DEFERRED		= (1UL << TCP_TSQ_DEFERRED),
	TCPF_WRITE_TIMER_DEFERRED	= (1UL << TCP_WRITE_TIMER_DEFERRED),
	TCPF_DELACK_TIMER_DEFERRED	= (1UL << TCP_DELACK_TIMER_DEFERRED),
	TCPF_MTU_REDUCED_DEFERRED	= (1UL << TCP_MTU_REDUCED_DEFERRED),
	TCPF_PATH_MANAGER_DEFERRED	= (1UL << MPTCP_PATH_MANAGER_DEFERRED),
	TCPF_SUB_DEFERRED		= (1UL << MPTCP_SUB_DEFERRED),
};

static inline struct tcp_sock *tcp_sk(const struct sock *sk)
{
	return (struct tcp_sock *)sk;
}

struct tcp_timewait_sock {
	struct inet_timewait_sock tw_sk;
#define tw_rcv_nxt tw_sk.__tw_common.skc_tw_rcv_nxt
#define tw_snd_nxt tw_sk.__tw_common.skc_tw_snd_nxt
	u32			  tw_rcv_wnd;
	u32			  tw_ts_offset;
	u32			  tw_ts_recent;

	/* The time we sent the last out-of-window ACK: */
	u32			  tw_last_oow_ack_time;

	int			  tw_ts_recent_stamp;
#ifdef CONFIG_TCP_MD5SIG
	struct tcp_md5sig_key	  *tw_md5_key;
#endif
	struct mptcp_tw		  *mptcp_tw;
};

static inline struct tcp_timewait_sock *tcp_twsk(const struct sock *sk)
{
	return (struct tcp_timewait_sock *)sk;
}

static inline bool tcp_passive_fastopen(const struct sock *sk)
{
	return (sk->sk_state == TCP_SYN_RECV &&
		tcp_sk(sk)->fastopen_rsk != NULL);
}

static inline void fastopen_queue_tune(struct sock *sk, int backlog)
{
	struct request_sock_queue *queue = &inet_csk(sk)->icsk_accept_queue;
	int somaxconn = READ_ONCE(sock_net(sk)->core.sysctl_somaxconn);

	queue->fastopenq.max_qlen = min_t(unsigned int, backlog, somaxconn);
}

static inline void tcp_move_syn(struct tcp_sock *tp,
				struct request_sock *req)
{
	tp->saved_syn = req->saved_syn;
	req->saved_syn = NULL;
}

static inline void tcp_saved_syn_free(struct tcp_sock *tp)
{
	kfree(tp->saved_syn);
	tp->saved_syn = NULL;
}

struct sk_buff *tcp_get_timestamping_opt_stats(const struct sock *sk);

static inline u16 tcp_mss_clamp(const struct tcp_sock *tp, u16 mss)
{
	/* We use READ_ONCE() here because socket might not be locked.
	 * This happens for listeners.
	 */
	u16 user_mss = READ_ONCE(tp->rx_opt.user_mss);

	return (user_mss && user_mss < mss) ? user_mss : mss;
}

int tcp_skb_shift(struct sk_buff *to, struct sk_buff *from, int pcount,
		  int shiftlen);

#endif	/* _LINUX_TCP_H */<|MERGE_RESOLUTION|>--- conflicted
+++ resolved
@@ -490,11 +490,8 @@
 	u64		mptcp_loc_key;
 	char		mptcp_sched_name[MPTCP_SCHED_NAME_MAX];
 	char		mptcp_pm_name[MPTCP_PM_NAME_MAX];
-<<<<<<< HEAD
 	int		mptcp_ndiffports;
 	int		mptcp_debug;
-=======
->>>>>>> e095fd32
 #endif /* CONFIG_MPTCP */
 };
 
