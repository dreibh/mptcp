--- conflicted
+++ resolved
@@ -455,11 +455,8 @@
 	u64		mptcp_loc_key;
 	char		mptcp_sched_name[MPTCP_SCHED_NAME_MAX];
 	char		mptcp_pm_name[MPTCP_PM_NAME_MAX];
-<<<<<<< HEAD
 	int		mptcp_ndiffports;
 	int		mptcp_debug;
-=======
->>>>>>> f598aa33
 #endif /* CONFIG_MPTCP */
 };
 
