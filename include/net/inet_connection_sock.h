--- conflicted
+++ resolved
@@ -243,19 +243,9 @@
 
 struct sock *inet_csk_accept(struct sock *sk, int flags, int *err);
 
-<<<<<<< HEAD
 u32 inet_synq_hash(const __be32 raddr, const __be16 rport, const u32 rnd,
 		   const u32 synq_hsize);
 
-extern struct request_sock *inet_csk_search_req(const struct sock *sk,
-						struct request_sock ***prevp,
-						const __be16 rport,
-						const __be32 raddr,
-						const __be32 laddr);
-extern int inet_csk_bind_conflict(const struct sock *sk,
-				  const struct inet_bind_bucket *tb, bool relax);
-extern int inet_csk_get_port(struct sock *sk, unsigned short snum);
-=======
 struct request_sock *inet_csk_search_req(const struct sock *sk,
 					 struct request_sock ***prevp,
 					 const __be16 rport,
@@ -264,7 +254,6 @@
 int inet_csk_bind_conflict(const struct sock *sk,
 			   const struct inet_bind_bucket *tb, bool relax);
 int inet_csk_get_port(struct sock *sk, unsigned short snum);
->>>>>>> d8ec26d7
 
 struct dst_entry *inet_csk_route_req(struct sock *sk, struct flowi4 *fl4,
 				     const struct request_sock *req);
