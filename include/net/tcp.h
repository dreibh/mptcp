--- conflicted
+++ resolved
@@ -822,7 +822,39 @@
  * If this grows please adjust skbuff.h:skbuff->cb[xxx] size appropriately.
  */
 struct tcp_skb_cb {
-<<<<<<< HEAD
+	__u32		seq;		/* Starting sequence number	*/
+	__u32		end_seq;	/* SEQ + FIN + SYN + datalen	*/
+	union {
+		/* Note : tcp_tw_isn is used in input path only
+		 *	  (isn chosen by tcp_timewait_state_process())
+		 *
+		 * 	  tcp_gso_segs is used in write queue only,
+		 *	  cf tcp_skb_pcount()
+		 */
+		__u32		tcp_tw_isn;
+		__u32		tcp_gso_segs;
+	};
+
+#ifdef CONFIG_MPTCP
+	__u8		mptcp_flags;	/* flags for the MPTCP layer    */
+	__u8		dss_off;	/* Number of 4-byte words until
+					 * seq-number */
+#endif
+	__u8		tcp_flags;	/* TCP header flags. (tcp[13])	*/
+
+	__u8		sacked;		/* State flags for SACK/FACK.	*/
+#define TCPCB_SACKED_ACKED	0x01	/* SKB ACK'd by a SACK block	*/
+#define TCPCB_SACKED_RETRANS	0x02	/* SKB retransmitted		*/
+#define TCPCB_LOST		0x04	/* SKB is lost			*/
+#define TCPCB_TAGBITS		0x07	/* All tag bits			*/
+#define TCPCB_REPAIRED		0x10	/* SKB repaired (no skb_mstamp)	*/
+#define TCPCB_EVER_RETRANS	0x80	/* Ever retransmitted frame	*/
+#define TCPCB_RETRANS		(TCPCB_SACKED_RETRANS|TCPCB_EVER_RETRANS| \
+				TCPCB_REPAIRED)
+
+	__u8		ip_dsfield;	/* IPv4 tos or IPv6 dsfield	*/
+	/* 1 byte hole */
+	__u32		ack_seq;	/* Sequence number ACK'd	*/
 	union {
 		union {
 			struct inet_skb_parm	h4;
@@ -837,49 +869,6 @@
 		};
 #endif
 	};
-	__u32		seq;		/* Starting sequence number	*/
-	__u32		end_seq;	/* SEQ + FIN + SYN + datalen	*/
-	__u32		when;		/* used to compute rtt's	*/
-#ifdef CONFIG_MPTCP
-	__u8		mptcp_flags;	/* flags for the MPTCP layer    */
-	__u8		dss_off;	/* Number of 4-byte words until
-					 * seq-number */
-#endif
-=======
-	__u32		seq;		/* Starting sequence number	*/
-	__u32		end_seq;	/* SEQ + FIN + SYN + datalen	*/
-	union {
-		/* Note : tcp_tw_isn is used in input path only
-		 *	  (isn chosen by tcp_timewait_state_process())
-		 *
-		 * 	  tcp_gso_segs is used in write queue only,
-		 *	  cf tcp_skb_pcount()
-		 */
-		__u32		tcp_tw_isn;
-		__u32		tcp_gso_segs;
-	};
->>>>>>> b2776bf7
-	__u8		tcp_flags;	/* TCP header flags. (tcp[13])	*/
-
-	__u8		sacked;		/* State flags for SACK/FACK.	*/
-#define TCPCB_SACKED_ACKED	0x01	/* SKB ACK'd by a SACK block	*/
-#define TCPCB_SACKED_RETRANS	0x02	/* SKB retransmitted		*/
-#define TCPCB_LOST		0x04	/* SKB is lost			*/
-#define TCPCB_TAGBITS		0x07	/* All tag bits			*/
-#define TCPCB_REPAIRED		0x10	/* SKB repaired (no skb_mstamp)	*/
-#define TCPCB_EVER_RETRANS	0x80	/* Ever retransmitted frame	*/
-#define TCPCB_RETRANS		(TCPCB_SACKED_RETRANS|TCPCB_EVER_RETRANS| \
-				TCPCB_REPAIRED)
-
-	__u8		ip_dsfield;	/* IPv4 tos or IPv6 dsfield	*/
-	/* 1 byte hole */
-	__u32		ack_seq;	/* Sequence number ACK'd	*/
-	union {
-		struct inet_skb_parm	h4;
-#if IS_ENABLED(CONFIG_IPV6)
-		struct inet6_skb_parm	h6;
-#endif
-	} header;	/* For incoming frames		*/
 };
 
 #define TCP_SKB_CB(__skb)	((struct tcp_skb_cb *)&((__skb)->cb[0]))
