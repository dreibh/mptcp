--- conflicted
+++ resolved
@@ -564,12 +564,8 @@
 
 void tcp_v4_send_check(struct sock *sk, struct sk_buff *skb);
 void tcp_v4_mtu_reduced(struct sock *sk);
-<<<<<<< HEAD
 void tcp_v6_mtu_reduced(struct sock *sk);
-void tcp_req_err(struct sock *sk, u32 seq);
-=======
 void tcp_req_err(struct sock *sk, u32 seq, bool abort);
->>>>>>> dd4534d8
 int tcp_v4_conn_request(struct sock *sk, struct sk_buff *skb);
 struct sock *tcp_create_openreq_child(const struct sock *sk,
 				      struct request_sock *req,
