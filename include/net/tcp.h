--- conflicted
+++ resolved
@@ -463,10 +463,7 @@
 			       bool *fragstolen);
 bool tcp_try_coalesce(struct sock *sk, struct sk_buff *to,
 		      struct sk_buff *from, bool *fragstolen);
-<<<<<<< HEAD
-=======
 void tcp_copy_sk(struct sock *nsk, const struct sock *osk);
->>>>>>> a40a47b9
 /**** END - Exports needed for MPTCP ****/
 
 void tcp_tasklet_init(void);
