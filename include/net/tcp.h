--- conflicted
+++ resolved
@@ -380,10 +380,7 @@
 			   unsigned int timeout);
 void tcp_write_err(struct sock *sk);
 void tcp_adjust_pcount(struct sock *sk, const struct sk_buff *skb, int decr);
-<<<<<<< HEAD
-=======
 void tcp_update_skb_after_send(struct tcp_sock *tp, struct sk_buff *skb);
->>>>>>> e095fd32
 void tcp_set_skb_tso_segs(struct sk_buff *skb, unsigned int mss_now);
 
 void tcp_v4_reqsk_send_ack(const struct sock *sk, struct sk_buff *skb,
@@ -702,10 +699,6 @@
 			     const struct sk_buff *next_skb);
 
 u16 tcp_select_window(struct sock *sk);
-<<<<<<< HEAD
-int select_size(const struct sock *sk, bool first_skb, bool zc);
-=======
->>>>>>> e095fd32
 bool tcp_write_xmit(struct sock *sk, unsigned int mss_now, int nonagle,
 		int push_one, gfp_t gfp);
 
