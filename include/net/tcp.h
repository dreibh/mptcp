/*
 * INET		An implementation of the TCP/IP protocol suite for the LINUX
 *		operating system.  INET is implemented using the  BSD Socket
 *		interface as the means of communication with the user level.
 *
 *		Definitions for the TCP module.
 *
 * Version:	@(#)tcp.h	1.0.5	05/23/93
 *
 * Authors:	Ross Biro
 *		Fred N. van Kempen, <waltje@uWalt.NL.Mugnet.ORG>
 *
 *		This program is free software; you can redistribute it and/or
 *		modify it under the terms of the GNU General Public License
 *		as published by the Free Software Foundation; either version
 *		2 of the License, or (at your option) any later version.
 */
#ifndef _TCP_H
#define _TCP_H

#define FASTRETRANS_DEBUG 1

#include <linux/list.h>
#include <linux/tcp.h>
#include <linux/bug.h>
#include <linux/slab.h>
#include <linux/cache.h>
#include <linux/percpu.h>
#include <linux/skbuff.h>
#include <linux/cryptohash.h>
#include <linux/kref.h>
#include <linux/ktime.h>

#include <net/inet_connection_sock.h>
#include <net/inet_timewait_sock.h>
#include <net/inet_hashtables.h>
#include <net/checksum.h>
#include <net/request_sock.h>
#include <net/sock_reuseport.h>
#include <net/sock.h>
#include <net/snmp.h>
#include <net/ip.h>
#include <net/tcp_states.h>
#include <net/inet_ecn.h>
#include <net/dst.h>

#include <linux/seq_file.h>
#include <linux/memcontrol.h>
#include <linux/bpf-cgroup.h>

extern struct inet_hashinfo tcp_hashinfo;

extern struct percpu_counter tcp_orphan_count;
void tcp_time_wait(struct sock *sk, int state, int timeo);

#define MAX_TCP_HEADER	L1_CACHE_ALIGN(128 + MAX_HEADER)
#define MAX_TCP_OPTION_SPACE 40
#define TCP_MIN_SND_MSS		48
#define TCP_MIN_GSO_SIZE	(TCP_MIN_SND_MSS - MAX_TCP_OPTION_SPACE)

/*
 * Never offer a window over 32767 without using window scaling. Some
 * poor stacks do signed 16bit maths!
 */
#define MAX_TCP_WINDOW		32767U

/* Minimal accepted MSS. It is (60+60+8) - (20+20). */
#define TCP_MIN_MSS		88U

/* The least MTU to use for probing */
#define TCP_BASE_MSS		1024

/* probing interval, default to 10 minutes as per RFC4821 */
#define TCP_PROBE_INTERVAL	600

/* Specify interval when tcp mtu probing will stop */
#define TCP_PROBE_THRESHOLD	8

/* After receiving this amount of duplicate ACKs fast retransmit starts. */
#define TCP_FASTRETRANS_THRESH 3

/* Maximal number of ACKs sent quickly to accelerate slow-start. */
#define TCP_MAX_QUICKACKS	16U

/* Maximal number of window scale according to RFC1323 */
#define TCP_MAX_WSCALE		14U

/* urg_data states */
#define TCP_URG_VALID	0x0100
#define TCP_URG_NOTYET	0x0200
#define TCP_URG_READ	0x0400

#define TCP_RETR1	3	/*
				 * This is how many retries it does before it
				 * tries to figure out if the gateway is
				 * down. Minimal RFC value is 3; it corresponds
				 * to ~3sec-8min depending on RTO.
				 */

#define TCP_RETR2	15	/*
				 * This should take at least
				 * 90 minutes to time out.
				 * RFC1122 says that the limit is 100 sec.
				 * 15 is ~13-30min depending on RTO.
				 */

#define TCP_SYN_RETRIES	 6	/* This is how many retries are done
				 * when active opening a connection.
				 * RFC1122 says the minimum retry MUST
				 * be at least 180secs.  Nevertheless
				 * this value is corresponding to
				 * 63secs of retransmission with the
				 * current initial RTO.
				 */

#define TCP_SYNACK_RETRIES 5	/* This is how may retries are done
				 * when passive opening a connection.
				 * This is corresponding to 31secs of
				 * retransmission with the current
				 * initial RTO.
				 */

#define TCP_TIMEWAIT_LEN (60*HZ) /* how long to wait to destroy TIME-WAIT
				  * state, about 60 seconds	*/
#define TCP_FIN_TIMEOUT	TCP_TIMEWAIT_LEN
                                 /* BSD style FIN_WAIT2 deadlock breaker.
				  * It used to be 3min, new value is 60sec,
				  * to combine FIN-WAIT-2 timeout with
				  * TIME-WAIT timer.
				  */

#define TCP_DELACK_MAX	((unsigned)(HZ/5))	/* maximal time to delay before sending an ACK */
#if HZ >= 100
#define TCP_DELACK_MIN	((unsigned)(HZ/25))	/* minimal time to delay before sending an ACK */
#define TCP_ATO_MIN	((unsigned)(HZ/25))
#else
#define TCP_DELACK_MIN	4U
#define TCP_ATO_MIN	4U
#endif
#define TCP_RTO_MAX	((unsigned)(120*HZ))
#define TCP_RTO_MIN	((unsigned)(HZ/5))
#define TCP_TIMEOUT_MIN	(2U) /* Min timeout for TCP timers in jiffies */
#define TCP_TIMEOUT_INIT ((unsigned)(1*HZ))	/* RFC6298 2.1 initial RTO value	*/
#define TCP_TIMEOUT_FALLBACK ((unsigned)(3*HZ))	/* RFC 1122 initial RTO value, now
						 * used as a fallback RTO for the
						 * initial data transmission if no
						 * valid RTT sample has been acquired,
						 * most likely due to retrans in 3WHS.
						 */

#define TCP_RESOURCE_PROBE_INTERVAL ((unsigned)(HZ/2U)) /* Maximal interval between probes
					                 * for local resources.
					                 */
#define TCP_KEEPALIVE_TIME	(120*60*HZ)	/* two hours */
#define TCP_KEEPALIVE_PROBES	9		/* Max of 9 keepalive probes	*/
#define TCP_KEEPALIVE_INTVL	(75*HZ)

#define MAX_TCP_KEEPIDLE	32767
#define MAX_TCP_KEEPINTVL	32767
#define MAX_TCP_KEEPCNT		127
#define MAX_TCP_SYNCNT		127

#define TCP_SYNQ_INTERVAL	(HZ/5)	/* Period of SYNACK timer */

#define TCP_PAWS_24DAYS	(60 * 60 * 24 * 24)
#define TCP_PAWS_MSL	60		/* Per-host timestamps are invalidated
					 * after this time. It should be equal
					 * (or greater than) TCP_TIMEWAIT_LEN
					 * to provide reliability equal to one
					 * provided by timewait state.
					 */
#define TCP_PAWS_WINDOW	1		/* Replay window for per-host
					 * timestamps. It must be less than
					 * minimal timewait lifetime.
					 */
/*
 *	TCP option
 */

#define TCPOPT_NOP		1	/* Padding */
#define TCPOPT_EOL		0	/* End of options */
#define TCPOPT_MSS		2	/* Segment size negotiating */
#define TCPOPT_WINDOW		3	/* Window scaling */
#define TCPOPT_SACK_PERM        4       /* SACK Permitted */
#define TCPOPT_SACK             5       /* SACK Block */
#define TCPOPT_TIMESTAMP	8	/* Better RTT estimations/PAWS */
#define TCPOPT_MD5SIG		19	/* MD5 Signature (RFC2385) */
#define TCPOPT_MPTCP		30
#define TCPOPT_FASTOPEN		34	/* Fast open (RFC7413) */
#define TCPOPT_EXP		254	/* Experimental */
/* Magic number to be after the option value for sharing TCP
 * experimental options. See draft-ietf-tcpm-experimental-options-00.txt
 */
#define TCPOPT_FASTOPEN_MAGIC	0xF989
#define TCPOPT_SMC_MAGIC	0xE2D4C3D9

/*
 *     TCP option lengths
 */

#define TCPOLEN_MSS            4
#define TCPOLEN_WINDOW         3
#define TCPOLEN_SACK_PERM      2
#define TCPOLEN_TIMESTAMP      10
#define TCPOLEN_MD5SIG         18
#define TCPOLEN_FASTOPEN_BASE  2
#define TCPOLEN_EXP_FASTOPEN_BASE  4
#define TCPOLEN_EXP_SMC_BASE   6

/* But this is what stacks really send out. */
#define TCPOLEN_TSTAMP_ALIGNED		12
#define TCPOLEN_WSCALE_ALIGNED		4
#define TCPOLEN_SACKPERM_ALIGNED	4
#define TCPOLEN_SACK_BASE		2
#define TCPOLEN_SACK_BASE_ALIGNED	4
#define TCPOLEN_SACK_PERBLOCK		8
#define TCPOLEN_MD5SIG_ALIGNED		20
#define TCPOLEN_MSS_ALIGNED		4
#define TCPOLEN_EXP_SMC_BASE_ALIGNED	8

/* Flags in tp->nonagle */
#define TCP_NAGLE_OFF		1	/* Nagle's algo is disabled */
#define TCP_NAGLE_CORK		2	/* Socket is corked	    */
#define TCP_NAGLE_PUSH		4	/* Cork is overridden for already queued data */

/* TCP thin-stream limits */
#define TCP_THIN_LINEAR_RETRIES 6       /* After 6 linear retries, do exp. backoff */

/* TCP initial congestion window as per rfc6928 */
#define TCP_INIT_CWND		10

/* Bit Flags for sysctl_tcp_fastopen */
#define	TFO_CLIENT_ENABLE	1
#define	TFO_SERVER_ENABLE	2
#define	TFO_CLIENT_NO_COOKIE	4	/* Data in SYN w/o cookie option */

/* Accept SYN data w/o any cookie option */
#define	TFO_SERVER_COOKIE_NOT_REQD	0x200

/* Force enable TFO on all listeners, i.e., not requiring the
 * TCP_FASTOPEN socket option.
 */
#define	TFO_SERVER_WO_SOCKOPT1	0x400

/* Flags from tcp_input.c for tcp_ack */
#define FLAG_DATA		0x01 /* Incoming frame contained data.		*/
#define FLAG_WIN_UPDATE		0x02 /* Incoming ACK was a window update.	*/
#define FLAG_DATA_ACKED		0x04 /* This ACK acknowledged new data.		*/
#define FLAG_RETRANS_DATA_ACKED	0x08 /* "" "" some of which was retransmitted.	*/
#define FLAG_SYN_ACKED		0x10 /* This ACK acknowledged SYN.		*/
#define FLAG_DATA_SACKED	0x20 /* New SACK.				*/
#define FLAG_ECE		0x40 /* ECE in this ACK				*/
#define FLAG_LOST_RETRANS	0x80 /* This ACK marks some retransmission lost */
#define FLAG_SLOWPATH		0x100 /* Do not skip RFC checks for window update.*/
#define FLAG_ORIG_SACK_ACKED	0x200 /* Never retransmitted data are (s)acked	*/
#define FLAG_SND_UNA_ADVANCED	0x400 /* Snd_una was changed (!= FLAG_DATA_ACKED) */
#define FLAG_DSACKING_ACK	0x800 /* SACK blocks contained D-SACK info */
#define FLAG_SET_XMIT_TIMER	0x1000 /* Set TLP or RTO timer */
#define FLAG_SACK_RENEGING	0x2000 /* snd_una advanced to a sacked seq */
#define FLAG_UPDATE_TS_RECENT	0x4000 /* tcp_replace_ts_recent() */
#define FLAG_NO_CHALLENGE_ACK	0x8000 /* do not call tcp_send_challenge_ack()	*/
#define FLAG_ACK_MAYBE_DELAYED	0x10000 /* Likely a delayed ACK */

#define MPTCP_FLAG_DATA_ACKED	0x20000

#define FLAG_ACKED		(FLAG_DATA_ACKED|FLAG_SYN_ACKED)
#define FLAG_NOT_DUP		(FLAG_DATA|FLAG_WIN_UPDATE|FLAG_ACKED)
#define FLAG_CA_ALERT		(FLAG_DATA_SACKED|FLAG_ECE|FLAG_DSACKING_ACK)
#define FLAG_FORWARD_PROGRESS	(FLAG_ACKED|FLAG_DATA_SACKED)

/* sysctl variables for tcp */
extern int sysctl_tcp_max_orphans;
extern long sysctl_tcp_mem[3];

#define TCP_RACK_LOSS_DETECTION  0x1 /* Use RACK to detect losses */
#define TCP_RACK_STATIC_REO_WND  0x2 /* Use static RACK reo wnd */
#define TCP_RACK_NO_DUPTHRESH    0x4 /* Do not use DUPACK threshold in RACK */

extern atomic_long_t tcp_memory_allocated;
extern struct percpu_counter tcp_sockets_allocated;
extern unsigned long tcp_memory_pressure;

/* optimized version of sk_under_memory_pressure() for TCP sockets */
static inline bool tcp_under_memory_pressure(const struct sock *sk)
{
	if (mem_cgroup_sockets_enabled && sk->sk_memcg &&
	    mem_cgroup_under_socket_pressure(sk->sk_memcg))
		return true;

	return READ_ONCE(tcp_memory_pressure);
}
/*
 * The next routines deal with comparing 32 bit unsigned ints
 * and worry about wraparound (automatic with unsigned arithmetic).
 */

static inline bool before(__u32 seq1, __u32 seq2)
{
        return (__s32)(seq1-seq2) < 0;
}
#define after(seq2, seq1) 	before(seq1, seq2)

/* is s2<=s1<=s3 ? */
static inline bool between(__u32 seq1, __u32 seq2, __u32 seq3)
{
	return seq3 - seq2 >= seq1 - seq2;
}

static inline bool tcp_out_of_memory(struct sock *sk)
{
	if (sk->sk_wmem_queued > SOCK_MIN_SNDBUF &&
	    sk_memory_allocated(sk) > sk_prot_mem_limits(sk, 2))
		return true;
	return false;
}

void sk_forced_mem_schedule(struct sock *sk, int size);

static inline bool tcp_too_many_orphans(struct sock *sk, int shift)
{
	struct percpu_counter *ocp = sk->sk_prot->orphan_count;
	int orphans = percpu_counter_read_positive(ocp);

	if (orphans << shift > sysctl_tcp_max_orphans) {
		orphans = percpu_counter_sum_positive(ocp);
		if (orphans << shift > sysctl_tcp_max_orphans)
			return true;
	}
	return false;
}

bool tcp_check_oom(struct sock *sk, int shift);


extern struct proto tcp_prot;

#define TCP_INC_STATS(net, field)	SNMP_INC_STATS((net)->mib.tcp_statistics, field)
#define __TCP_INC_STATS(net, field)	__SNMP_INC_STATS((net)->mib.tcp_statistics, field)
#define TCP_DEC_STATS(net, field)	SNMP_DEC_STATS((net)->mib.tcp_statistics, field)
#define TCP_ADD_STATS(net, field, val)	SNMP_ADD_STATS((net)->mib.tcp_statistics, field, val)

/**** START - Exports needed for MPTCP ****/
extern const struct tcp_request_sock_ops tcp_request_sock_ipv4_ops;
extern const struct tcp_request_sock_ops tcp_request_sock_ipv6_ops;

struct mptcp_options_received;

void tcp_cleanup_rbuf(struct sock *sk, int copied);
int tcp_close_state(struct sock *sk);
void tcp_minshall_update(struct tcp_sock *tp, unsigned int mss_now,
			 const struct sk_buff *skb);
int tcp_xmit_probe_skb(struct sock *sk, int urgent, int mib);
void tcp_event_new_data_sent(struct sock *sk, struct sk_buff *skb);
int tcp_transmit_skb(struct sock *sk, struct sk_buff *skb, int clone_it,
		     gfp_t gfp_mask);
u32 tcp_tso_segs(struct sock *sk, unsigned int mss_now);
unsigned int tcp_mss_split_point(const struct sock *sk,
				 const struct sk_buff *skb,
				 unsigned int mss_now,
				 unsigned int max_segs,
				 int nonagle);
bool tcp_nagle_test(const struct tcp_sock *tp, const struct sk_buff *skb,
		    unsigned int cur_mss, int nonagle);
bool tcp_snd_wnd_test(const struct tcp_sock *tp, const struct sk_buff *skb,
		      unsigned int cur_mss);
unsigned int tcp_cwnd_test(const struct tcp_sock *tp, const struct sk_buff *skb);
int tcp_init_tso_segs(struct sk_buff *skb, unsigned int mss_now);
int __pskb_trim_head(struct sk_buff *skb, int len);
void tcp_queue_skb(struct sock *sk, struct sk_buff *skb);
void tcp_init_nondata_skb(struct sk_buff *skb, u32 seq, u8 flags);
void tcp_reset(struct sock *sk);
bool tcp_may_update_window(const struct tcp_sock *tp, const u32 ack,
			   const u32 ack_seq, const u32 nwin);
bool tcp_urg_mode(const struct tcp_sock *tp);
void tcp_ack_probe(struct sock *sk);
void tcp_rearm_rto(struct sock *sk);
int tcp_write_timeout(struct sock *sk);
bool retransmits_timed_out(struct sock *sk,
			   unsigned int boundary,
			   unsigned int timeout);
void tcp_write_err(struct sock *sk);
void tcp_adjust_pcount(struct sock *sk, const struct sk_buff *skb, int decr);
void tcp_update_skb_after_send(struct tcp_sock *tp, struct sk_buff *skb);
void tcp_set_skb_tso_segs(struct sk_buff *skb, unsigned int mss_now);

void tcp_v4_reqsk_send_ack(const struct sock *sk, struct sk_buff *skb,
			   struct request_sock *req);
void tcp_v4_send_reset(const struct sock *sk, struct sk_buff *skb);
struct sock *tcp_v4_cookie_check(struct sock *sk, struct sk_buff *skb);
void tcp_v4_reqsk_destructor(struct request_sock *req);

void tcp_v6_reqsk_send_ack(const struct sock *sk, struct sk_buff *skb,
			   struct request_sock *req);
void tcp_v6_send_reset(const struct sock *sk, struct sk_buff *skb);
struct sock *tcp_v6_cookie_check(struct sock *sk, struct sk_buff *skb);
int tcp_v6_do_rcv(struct sock *sk, struct sk_buff *skb);
int tcp_v6_connect(struct sock *sk, struct sockaddr *uaddr, int addr_len);
void tcp_v6_destroy_sock(struct sock *sk);
void inet6_sk_rx_dst_set(struct sock *sk, const struct sk_buff *skb);
void tcp_v6_hash(struct sock *sk);
struct sock *tcp_v6_hnd_req(struct sock *sk,struct sk_buff *skb);
struct sock *tcp_v6_syn_recv_sock(const struct sock *sk, struct sk_buff *skb,
				  struct request_sock *req,
				  struct dst_entry *dst,
				  struct request_sock *req_unhash,
				  bool *own_req);
void tcp_v6_reqsk_destructor(struct request_sock *req);

unsigned int tcp_xmit_size_goal(struct sock *sk, u32 mss_now,
				       int large_allowed);
u32 tcp_tso_acked(struct sock *sk, struct sk_buff *skb);

<<<<<<< HEAD
void skb_clone_fraglist(struct sk_buff *skb);

=======
>>>>>>> b99c47a4
void inet_twsk_free(struct inet_timewait_sock *tw);
int tcp_v6_conn_request(struct sock *sk, struct sk_buff *skb);
/* These states need RST on ABORT according to RFC793 */
static inline bool tcp_need_reset(int state)
{
	return (1 << state) &
	       (TCPF_ESTABLISHED | TCPF_CLOSE_WAIT | TCPF_FIN_WAIT1 |
		TCPF_FIN_WAIT2 | TCPF_SYN_RECV);
}

int __must_check tcp_queue_rcv(struct sock *sk, struct sk_buff *skb, int hdrlen,
			       bool *fragstolen);
void tcp_ofo_queue(struct sock *sk);
void tcp_data_queue_ofo(struct sock *sk, struct sk_buff *skb);
int linear_payload_sz(bool first_skb);
/**** END - Exports needed for MPTCP ****/

void tcp_tasklet_init(void);

void tcp_v4_err(struct sk_buff *skb, u32);

void tcp_shutdown(struct sock *sk, int how);

int tcp_v4_early_demux(struct sk_buff *skb);
int tcp_v4_rcv(struct sk_buff *skb);

int tcp_v4_tw_remember_stamp(struct inet_timewait_sock *tw);
int tcp_sendmsg(struct sock *sk, struct msghdr *msg, size_t size);
int tcp_sendmsg_locked(struct sock *sk, struct msghdr *msg, size_t size);
int tcp_sendpage(struct sock *sk, struct page *page, int offset, size_t size,
		 int flags);
int tcp_sendpage_locked(struct sock *sk, struct page *page, int offset,
			size_t size, int flags);
ssize_t do_tcp_sendpages(struct sock *sk, struct page *page, int offset,
		 size_t size, int flags);
void tcp_release_cb(struct sock *sk);
void tcp_wfree(struct sk_buff *skb);
void tcp_write_timer_handler(struct sock *sk);
void tcp_delack_timer_handler(struct sock *sk);
int tcp_ioctl(struct sock *sk, int cmd, unsigned long arg);
int tcp_rcv_state_process(struct sock *sk, struct sk_buff *skb);
void tcp_rcv_established(struct sock *sk, struct sk_buff *skb);
void tcp_rcv_space_adjust(struct sock *sk);
int tcp_twsk_unique(struct sock *sk, struct sock *sktw, void *twp);
void tcp_twsk_destructor(struct sock *sk);
ssize_t tcp_splice_read(struct socket *sk, loff_t *ppos,
			struct pipe_inode_info *pipe, size_t len,
			unsigned int flags);

void tcp_enter_quickack_mode(struct sock *sk, unsigned int max_quickacks);
static inline void tcp_dec_quickack_mode(struct sock *sk,
					 const unsigned int pkts)
{
	struct inet_connection_sock *icsk = inet_csk(sk);

	if (icsk->icsk_ack.quick) {
		if (pkts >= icsk->icsk_ack.quick) {
			icsk->icsk_ack.quick = 0;
			/* Leaving quickack mode we deflate ATO. */
			icsk->icsk_ack.ato   = TCP_ATO_MIN;
		} else
			icsk->icsk_ack.quick -= pkts;
	}
}

#define	TCP_ECN_OK		1
#define	TCP_ECN_QUEUE_CWR	2
#define	TCP_ECN_DEMAND_CWR	4
#define	TCP_ECN_SEEN		8

enum tcp_tw_status {
	TCP_TW_SUCCESS = 0,
	TCP_TW_RST = 1,
	TCP_TW_ACK = 2,
	TCP_TW_SYN = 3
};


enum tcp_tw_status tcp_timewait_state_process(struct inet_timewait_sock *tw,
					      struct sk_buff *skb,
					      const struct tcphdr *th);
struct sock *tcp_check_req(struct sock *sk, struct sk_buff *skb,
			   struct request_sock *req, bool fastopen,
			   bool *lost_race);
int tcp_child_process(struct sock *parent, struct sock *child,
		      struct sk_buff *skb);
void tcp_enter_loss(struct sock *sk);
void tcp_cwnd_reduction(struct sock *sk, int newly_acked_sacked, int flag);
void tcp_clear_retrans(struct tcp_sock *tp);
void tcp_update_metrics(struct sock *sk);
void tcp_init_metrics(struct sock *sk);
void tcp_metrics_init(void);
bool tcp_peer_is_proven(struct request_sock *req, struct dst_entry *dst);
void tcp_close(struct sock *sk, long timeout);
void tcp_init_sock(struct sock *sk);
void tcp_init_transfer(struct sock *sk, int bpf_op);
__poll_t tcp_poll(struct file *file, struct socket *sock,
		      struct poll_table_struct *wait);
int tcp_getsockopt(struct sock *sk, int level, int optname,
		   char __user *optval, int __user *optlen);
int tcp_setsockopt(struct sock *sk, int level, int optname,
		   char __user *optval, unsigned int optlen);
int compat_tcp_getsockopt(struct sock *sk, int level, int optname,
			  char __user *optval, int __user *optlen);
int compat_tcp_setsockopt(struct sock *sk, int level, int optname,
			  char __user *optval, unsigned int optlen);
void tcp_set_keepalive(struct sock *sk, int val);
void tcp_syn_ack_timeout(const struct request_sock *req);
int tcp_recvmsg(struct sock *sk, struct msghdr *msg, size_t len, int nonblock,
		int flags, int *addr_len);
int tcp_set_rcvlowat(struct sock *sk, int val);
void tcp_data_ready(struct sock *sk);
int tcp_mmap(struct file *file, struct socket *sock,
	     struct vm_area_struct *vma);
void tcp_parse_options(const struct net *net, const struct sk_buff *skb,
		       struct tcp_options_received *opt_rx,
		       struct mptcp_options_received *mopt_rx,
		       int estab, struct tcp_fastopen_cookie *foc,
		       struct tcp_sock *tp);
const u8 *tcp_parse_md5sig_option(const struct tcphdr *th);

/*
 *	TCP v4 functions exported for the inet6 API
 */

void tcp_v4_send_check(struct sock *sk, struct sk_buff *skb);
void tcp_v4_mtu_reduced(struct sock *sk);
void tcp_v6_mtu_reduced(struct sock *sk);
void tcp_req_err(struct sock *sk, u32 seq, bool abort);
int tcp_v4_conn_request(struct sock *sk, struct sk_buff *skb);
struct sock *tcp_create_openreq_child(const struct sock *sk,
				      struct request_sock *req,
				      struct sk_buff *skb);
void tcp_ca_openreq_child(struct sock *sk, const struct dst_entry *dst);
struct sock *tcp_v4_syn_recv_sock(const struct sock *sk, struct sk_buff *skb,
				  struct request_sock *req,
				  struct dst_entry *dst,
				  struct request_sock *req_unhash,
				  bool *own_req);
int tcp_v4_do_rcv(struct sock *sk, struct sk_buff *skb);
int tcp_v4_connect(struct sock *sk, struct sockaddr *uaddr, int addr_len);
int tcp_connect(struct sock *sk);
enum tcp_synack_type {
	TCP_SYNACK_NORMAL,
	TCP_SYNACK_FASTOPEN,
	TCP_SYNACK_COOKIE,
};
struct sk_buff *tcp_make_synack(const struct sock *sk, struct dst_entry *dst,
				struct request_sock *req,
				struct tcp_fastopen_cookie *foc,
				enum tcp_synack_type synack_type);
int tcp_disconnect(struct sock *sk, int flags);

void tcp_finish_connect(struct sock *sk, struct sk_buff *skb);
int tcp_send_rcvq(struct sock *sk, struct msghdr *msg, size_t size);
void inet_sk_rx_dst_set(struct sock *sk, const struct sk_buff *skb);

/* From syncookies.c */
struct sock *tcp_get_cookie_sock(struct sock *sk, struct sk_buff *skb,
				 struct request_sock *req,
				 struct dst_entry *dst, u32 tsoff);
int __cookie_v4_check(const struct iphdr *iph, const struct tcphdr *th,
		      u32 cookie);
struct sock *cookie_v4_check(struct sock *sk, struct sk_buff *skb);
#ifdef CONFIG_SYN_COOKIES

/* Syncookies use a monotonic timer which increments every 60 seconds.
 * This counter is used both as a hash input and partially encoded into
 * the cookie value.  A cookie is only validated further if the delta
 * between the current counter value and the encoded one is less than this,
 * i.e. a sent cookie is valid only at most for 2*60 seconds (or less if
 * the counter advances immediately after a cookie is generated).
 */
#define MAX_SYNCOOKIE_AGE	2
#define TCP_SYNCOOKIE_PERIOD	(60 * HZ)
#define TCP_SYNCOOKIE_VALID	(MAX_SYNCOOKIE_AGE * TCP_SYNCOOKIE_PERIOD)

/* syncookies: remember time of last synqueue overflow
 * But do not dirty this field too often (once per second is enough)
 * It is racy as we do not hold a lock, but race is very minor.
 */
static inline void tcp_synq_overflow(const struct sock *sk)
{
	unsigned int last_overflow;
	unsigned int now = jiffies;

	if (sk->sk_reuseport) {
		struct sock_reuseport *reuse;

		reuse = rcu_dereference(sk->sk_reuseport_cb);
		if (likely(reuse)) {
			last_overflow = READ_ONCE(reuse->synq_overflow_ts);
			if (!time_between32(now, last_overflow,
					    last_overflow + HZ))
				WRITE_ONCE(reuse->synq_overflow_ts, now);
			return;
		}
	}

	last_overflow = READ_ONCE(tcp_sk(sk)->rx_opt.ts_recent_stamp);
	if (!time_between32(now, last_overflow, last_overflow + HZ))
		WRITE_ONCE(tcp_sk(sk)->rx_opt.ts_recent_stamp, now);
}

/* syncookies: no recent synqueue overflow on this listening socket? */
static inline bool tcp_synq_no_recent_overflow(const struct sock *sk)
{
	unsigned int last_overflow;
	unsigned int now = jiffies;

	if (sk->sk_reuseport) {
		struct sock_reuseport *reuse;

		reuse = rcu_dereference(sk->sk_reuseport_cb);
		if (likely(reuse)) {
			last_overflow = READ_ONCE(reuse->synq_overflow_ts);
			return !time_between32(now, last_overflow - HZ,
					       last_overflow +
					       TCP_SYNCOOKIE_VALID);
		}
	}

	last_overflow = READ_ONCE(tcp_sk(sk)->rx_opt.ts_recent_stamp);

	/* If last_overflow <= jiffies <= last_overflow + TCP_SYNCOOKIE_VALID,
	 * then we're under synflood. However, we have to use
	 * 'last_overflow - HZ' as lower bound. That's because a concurrent
	 * tcp_synq_overflow() could update .ts_recent_stamp after we read
	 * jiffies but before we store .ts_recent_stamp into last_overflow,
	 * which could lead to rejecting a valid syncookie.
	 */
	return !time_between32(now, last_overflow - HZ,
			       last_overflow + TCP_SYNCOOKIE_VALID);
}

static inline u32 tcp_cookie_time(void)
{
	u64 val = get_jiffies_64();

	do_div(val, TCP_SYNCOOKIE_PERIOD);
	return val;
}

u32 __cookie_v4_init_sequence(const struct iphdr *iph, const struct tcphdr *th,
			      u16 *mssp);
__u32 cookie_v4_init_sequence(struct request_sock *req, const struct sock *sk,
			      const struct sk_buff *skb, __u16 *mss);
u64 cookie_init_timestamp(struct request_sock *req);
bool cookie_timestamp_decode(const struct net *net,
			     struct tcp_options_received *opt);
bool cookie_ecn_ok(const struct tcp_options_received *opt,
		   const struct net *net, const struct dst_entry *dst);

/* From net/ipv6/syncookies.c */
int __cookie_v6_check(const struct ipv6hdr *iph, const struct tcphdr *th,
		      u32 cookie);
struct sock *cookie_v6_check(struct sock *sk, struct sk_buff *skb);

u32 __cookie_v6_init_sequence(const struct ipv6hdr *iph,
			      const struct tcphdr *th, u16 *mssp);
__u32 cookie_v6_init_sequence(struct request_sock *req, const struct sock *sk,
			      const struct sk_buff *skb, __u16 *mss);
#endif
/* tcp_output.c */

void __tcp_push_pending_frames(struct sock *sk, unsigned int cur_mss,
			       int nonagle);
int __tcp_retransmit_skb(struct sock *sk, struct sk_buff *skb, int segs);
int tcp_retransmit_skb(struct sock *sk, struct sk_buff *skb, int segs);
void tcp_retransmit_timer(struct sock *sk);
void tcp_xmit_retransmit_queue(struct sock *);
void tcp_simple_retransmit(struct sock *);
void tcp_enter_recovery(struct sock *sk, bool ece_ack);
int tcp_trim_head(struct sock *, struct sk_buff *, u32);
enum tcp_queue {
	TCP_FRAG_IN_WRITE_QUEUE,
	TCP_FRAG_IN_RTX_QUEUE,
};
int tcp_fragment(struct sock *sk, enum tcp_queue tcp_queue,
		 struct sk_buff *skb, u32 len,
		 unsigned int mss_now, gfp_t gfp);

void tcp_send_probe0(struct sock *);
void tcp_send_partial(struct sock *);
int tcp_write_wakeup(struct sock *, int mib);
void tcp_send_fin(struct sock *sk);
void tcp_send_active_reset(struct sock *sk, gfp_t priority);
int tcp_send_synack(struct sock *);
void tcp_push_one(struct sock *, unsigned int mss_now);
void __tcp_send_ack(struct sock *sk, u32 rcv_nxt);
void tcp_send_ack(struct sock *sk);
void tcp_send_delayed_ack(struct sock *sk);
void tcp_send_loss_probe(struct sock *sk);
bool tcp_schedule_loss_probe(struct sock *sk, bool advancing_rto);
void tcp_skb_collapse_tstamp(struct sk_buff *skb,
			     const struct sk_buff *next_skb);

u16 tcp_select_window(struct sock *sk);
bool tcp_write_xmit(struct sock *sk, unsigned int mss_now, int nonagle,
		int push_one, gfp_t gfp);

/* tcp_input.c */
void tcp_rearm_rto(struct sock *sk);
void tcp_synack_rtt_meas(struct sock *sk, struct request_sock *req);
void tcp_reset(struct sock *sk);
void tcp_set_rto(struct sock *sk);
bool tcp_should_expand_sndbuf(const struct sock *sk);
void tcp_skb_mark_lost_uncond_verify(struct tcp_sock *tp, struct sk_buff *skb);
void tcp_fin(struct sock *sk);
void tcp_check_space(struct sock *sk);

/* tcp_timer.c */
void tcp_init_xmit_timers(struct sock *);
static inline void tcp_clear_xmit_timers(struct sock *sk)
{
	if (hrtimer_try_to_cancel(&tcp_sk(sk)->pacing_timer) == 1)
		__sock_put(sk);

	if (hrtimer_try_to_cancel(&tcp_sk(sk)->compressed_ack_timer) == 1)
		__sock_put(sk);

	inet_csk_clear_xmit_timers(sk);
}

unsigned int tcp_sync_mss(struct sock *sk, u32 pmtu);
unsigned int tcp_current_mss(struct sock *sk);

/* Bound MSS / TSO packet size with the half of the window */
static inline int tcp_bound_to_half_wnd(struct tcp_sock *tp, int pktsize)
{
	int cutoff;

	/* When peer uses tiny windows, there is no use in packetizing
	 * to sub-MSS pieces for the sake of SWS or making sure there
	 * are enough packets in the pipe for fast recovery.
	 *
	 * On the other hand, for extremely large MSS devices, handling
	 * smaller than MSS windows in this way does make sense.
	 */
	if (tp->max_window > TCP_MSS_DEFAULT)
		cutoff = (tp->max_window >> 1);
	else
		cutoff = tp->max_window;

	if (cutoff && pktsize > cutoff)
		return max_t(int, cutoff, 68U - tp->tcp_header_len);
	else
		return pktsize;
}

/* tcp.c */
void tcp_get_info(struct sock *, struct tcp_info *, bool no_lock);

/* Read 'sendfile()'-style from a TCP socket */
int tcp_read_sock(struct sock *sk, read_descriptor_t *desc,
		  sk_read_actor_t recv_actor);

void tcp_initialize_rcv_mss(struct sock *sk);

int tcp_mtu_to_mss(struct sock *sk, int pmtu);
int tcp_mss_to_mtu(struct sock *sk, int mss);
void tcp_mtup_init(struct sock *sk);
void tcp_init_buffer_space(struct sock *sk);

static inline void tcp_bound_rto(const struct sock *sk)
{
	if (inet_csk(sk)->icsk_rto > TCP_RTO_MAX)
		inet_csk(sk)->icsk_rto = TCP_RTO_MAX;
}

static inline u32 __tcp_set_rto(const struct tcp_sock *tp)
{
	return usecs_to_jiffies((tp->srtt_us >> 3) + tp->rttvar_us);
}

static inline void __tcp_fast_path_on(struct tcp_sock *tp, u32 snd_wnd)
{
	tp->pred_flags = htonl((tp->tcp_header_len << 26) |
			       ntohl(TCP_FLAG_ACK) |
			       snd_wnd);
}

static inline void tcp_fast_path_on(struct tcp_sock *tp)
{
	__tcp_fast_path_on(tp, tp->snd_wnd >> tp->rx_opt.snd_wscale);
}

static inline void tcp_fast_path_check(struct sock *sk)
{
	struct tcp_sock *tp = tcp_sk(sk);

	if (RB_EMPTY_ROOT(&tp->out_of_order_queue) &&
	    tp->rcv_wnd &&
	    atomic_read(&sk->sk_rmem_alloc) < sk->sk_rcvbuf &&
	    !tp->urg_data)
		tcp_fast_path_on(tp);
}

/* Compute the actual rto_min value */
static inline u32 tcp_rto_min(struct sock *sk)
{
	const struct dst_entry *dst = __sk_dst_get(sk);
	u32 rto_min = TCP_RTO_MIN;

	if (dst && dst_metric_locked(dst, RTAX_RTO_MIN))
		rto_min = dst_metric_rtt(dst, RTAX_RTO_MIN);
	return rto_min;
}

static inline u32 tcp_rto_min_us(struct sock *sk)
{
	return jiffies_to_usecs(tcp_rto_min(sk));
}

static inline bool tcp_ca_dst_locked(const struct dst_entry *dst)
{
	return dst_metric_locked(dst, RTAX_CC_ALGO);
}

/* Minimum RTT in usec. ~0 means not available. */
static inline u32 tcp_min_rtt(const struct tcp_sock *tp)
{
	return minmax_get(&tp->rtt_min);
}

/* Compute the actual receive window we are currently advertising.
 * Rcv_nxt can be after the window if our peer push more data
 * than the offered window.
 */
static inline u32 tcp_receive_window_now(const struct tcp_sock *tp)
{
	s32 win = tp->rcv_wup + tp->rcv_wnd - tp->rcv_nxt;

	if (win < 0)
		win = 0;
	return (u32) win;
}

/* right edge only moves forward, even if window shrinks due
 * to mptcp meta
 */
static inline void tcp_update_rcv_right_edge(struct tcp_sock *tp)
{
	if (after(tp->rcv_wup + tp->rcv_wnd, tp->rcv_right_edge))
		tp->rcv_right_edge = tp->rcv_wup + tp->rcv_wnd;
}

/* Compute receive window which will never shrink. The way MPTCP handles
 * the receive window can cause the effective right edge to shrink,
 * causing valid segments to become out of window.
 * This function should be used when checking if a segment is valid for
 * the max right edge announced.
 */
static inline u32 tcp_receive_window_no_shrink(const struct tcp_sock *tp)
{
	s32 win = tp->rcv_right_edge - tp->rcv_nxt;

	win = max_t(s32, win, tp->rcv_wup + tp->rcv_wnd - tp->rcv_nxt);

	if (unlikely(win < 0))
		win = 0;
	return (u32) win;
}

/* Choose a new window, without checks for shrinking, and without
 * scaling applied to the result.  The caller does these things
 * if necessary.  This is a "raw" window selection.
 */
u32 __tcp_select_window(struct sock *sk);

void tcp_send_window_probe(struct sock *sk);

/* TCP uses 32bit jiffies to save some space.
 * Note that this is different from tcp_time_stamp, which
 * historically has been the same until linux-4.13.
 */
#define tcp_jiffies32 ((u32)jiffies)

/*
 * Deliver a 32bit value for TCP timestamp option (RFC 7323)
 * It is no longer tied to jiffies, but to 1 ms clock.
 * Note: double check if you want to use tcp_jiffies32 instead of this.
 */
#define TCP_TS_HZ	1000

static inline u64 tcp_clock_ns(void)
{
	return local_clock();
}

static inline u64 tcp_clock_us(void)
{
	return div_u64(tcp_clock_ns(), NSEC_PER_USEC);
}

/* This should only be used in contexts where tp->tcp_mstamp is up to date */
static inline u32 tcp_time_stamp(const struct tcp_sock *tp)
{
	return div_u64(tp->tcp_mstamp, USEC_PER_SEC / TCP_TS_HZ);
}

/* Could use tcp_clock_us() / 1000, but this version uses a single divide */
static inline u32 tcp_time_stamp_raw(void)
{
	return div_u64(tcp_clock_ns(), NSEC_PER_SEC / TCP_TS_HZ);
}


/* Refresh 1us clock of a TCP socket,
 * ensuring monotically increasing values.
 */
static inline void tcp_mstamp_refresh(struct tcp_sock *tp)
{
	u64 val = tcp_clock_us();

	if (val > tp->tcp_mstamp)
		tp->tcp_mstamp = val;
}

static inline u32 tcp_stamp_us_delta(u64 t1, u64 t0)
{
	return max_t(s64, t1 - t0, 0);
}

static inline u32 tcp_skb_timestamp(const struct sk_buff *skb)
{
	return div_u64(skb->skb_mstamp, USEC_PER_SEC / TCP_TS_HZ);
}


#define tcp_flag_byte(th) (((u_int8_t *)th)[13])

#define TCPHDR_FIN 0x01
#define TCPHDR_SYN 0x02
#define TCPHDR_RST 0x04
#define TCPHDR_PSH 0x08
#define TCPHDR_ACK 0x10
#define TCPHDR_URG 0x20
#define TCPHDR_ECE 0x40
#define TCPHDR_CWR 0x80

#define TCPHDR_SYN_ECN	(TCPHDR_SYN | TCPHDR_ECE | TCPHDR_CWR)

/* This is what the send packet queuing engine uses to pass
 * TCP per-packet control information to the transmission code.
 * We also store the host-order sequence numbers in here too.
 * This is 44 bytes if IPV6 is enabled.
 * If this grows please adjust skbuff.h:skbuff->cb[xxx] size appropriately.
 */
struct tcp_skb_cb {
	__u32		seq;		/* Starting sequence number	*/
	__u32		end_seq;	/* SEQ + FIN + SYN + datalen	*/
	union {
		/* Note : tcp_tw_isn is used in input path only
		 *	  (isn chosen by tcp_timewait_state_process())
		 *
		 * 	  tcp_gso_segs/size are used in write queue only,
		 *	  cf tcp_skb_pcount()/tcp_skb_mss()
		 */
		__u32		tcp_tw_isn;
		struct {
			u16	tcp_gso_segs;
			u16	tcp_gso_size;
		};
	};

#ifdef CONFIG_MPTCP
	__u8		mptcp_flags;	/* flags for the MPTCP layer    */
	__u8		dss_off;	/* Number of 4-byte words until
					 * seq-number */
#endif
	__u8		tcp_flags;	/* TCP header flags. (tcp[13])	*/

	__u8		sacked;		/* State flags for SACK.	*/
#define TCPCB_SACKED_ACKED	0x01	/* SKB ACK'd by a SACK block	*/
#define TCPCB_SACKED_RETRANS	0x02	/* SKB retransmitted		*/
#define TCPCB_LOST		0x04	/* SKB is lost			*/
#define TCPCB_TAGBITS		0x07	/* All tag bits			*/
#define TCPCB_REPAIRED		0x10	/* SKB repaired (no skb_mstamp)	*/
#define TCPCB_EVER_RETRANS	0x80	/* Ever retransmitted frame	*/
#define TCPCB_RETRANS		(TCPCB_SACKED_RETRANS|TCPCB_EVER_RETRANS| \
				TCPCB_REPAIRED)

	__u8		ip_dsfield;	/* IPv4 tos or IPv6 dsfield	*/
	__u8		txstamp_ack:1,	/* Record TX timestamp for ack? */
			eor:1,		/* Is skb MSG_EOR marked? */
			has_rxtstamp:1,	/* SKB has a RX timestamp	*/
			unused:5;
	__u32		ack_seq;	/* Sequence number ACK'd	*/

#ifdef CONFIG_MPTCP
	union {			/* For MPTCP outgoing frames */
		__u32 path_mask; /* paths that tried to send this skb */
		__u32 dss[6];	/* DSS options */
	};
#endif

	union {
		struct {
			/* There is space for up to 24 bytes */
			__u32 in_flight:30,/* Bytes in flight at transmit */
			      is_app_limited:1, /* cwnd not fully used? */
			      unused:1;
			/* pkts S/ACKed so far upon tx of skb, incl retrans: */
			__u32 delivered;
			/* start of send pipeline phase */
			u64 first_tx_mstamp;
			/* when we reached the "delivered" count */
			u64 delivered_mstamp;
		} tx;   /* only used for outgoing skbs */
		union {
			struct inet_skb_parm	h4;
#if IS_ENABLED(CONFIG_IPV6)
			struct inet6_skb_parm	h6;
#endif
		} header;	/* For incoming skbs */
		struct {
			__u32 flags;
			struct sock *sk_redir;
			void *data_end;
		} bpf;
	};
};

#define TCP_SKB_CB(__skb)	((struct tcp_skb_cb *)&((__skb)->cb[0]))

static inline void bpf_compute_data_end_sk_skb(struct sk_buff *skb)
{
	TCP_SKB_CB(skb)->bpf.data_end = skb->data + skb_headlen(skb);
}

#if IS_ENABLED(CONFIG_IPV6)
/* This is the variant of inet6_iif() that must be used by TCP,
 * as TCP moves IP6CB into a different location in skb->cb[]
 */
static inline int tcp_v6_iif(const struct sk_buff *skb)
{
	return TCP_SKB_CB(skb)->header.h6.iif;
}

static inline int tcp_v6_iif_l3_slave(const struct sk_buff *skb)
{
	bool l3_slave = ipv6_l3mdev_skb(TCP_SKB_CB(skb)->header.h6.flags);

	return l3_slave ? skb->skb_iif : TCP_SKB_CB(skb)->header.h6.iif;
}

/* TCP_SKB_CB reference means this can not be used from early demux */
static inline int tcp_v6_sdif(const struct sk_buff *skb)
{
#if IS_ENABLED(CONFIG_NET_L3_MASTER_DEV)
	if (skb && ipv6_l3mdev_skb(TCP_SKB_CB(skb)->header.h6.flags))
		return TCP_SKB_CB(skb)->header.h6.iif;
#endif
	return 0;
}
#endif

static inline bool inet_exact_dif_match(struct net *net, struct sk_buff *skb)
{
#if IS_ENABLED(CONFIG_NET_L3_MASTER_DEV)
	if (!net->ipv4.sysctl_tcp_l3mdev_accept &&
	    skb && ipv4_l3mdev_skb(IPCB(skb)->flags))
		return true;
#endif
	return false;
}

/* TCP_SKB_CB reference means this can not be used from early demux */
static inline int tcp_v4_sdif(struct sk_buff *skb)
{
#if IS_ENABLED(CONFIG_NET_L3_MASTER_DEV)
	if (skb && ipv4_l3mdev_skb(TCP_SKB_CB(skb)->header.h4.flags))
		return TCP_SKB_CB(skb)->header.h4.iif;
#endif
	return 0;
}

/* Due to TSO, an SKB can be composed of multiple actual
 * packets.  To keep these tracked properly, we use this.
 */
static inline int tcp_skb_pcount(const struct sk_buff *skb)
{
	return TCP_SKB_CB(skb)->tcp_gso_segs;
}

static inline void tcp_skb_pcount_set(struct sk_buff *skb, int segs)
{
	TCP_SKB_CB(skb)->tcp_gso_segs = segs;
}

static inline void tcp_skb_pcount_add(struct sk_buff *skb, int segs)
{
	TCP_SKB_CB(skb)->tcp_gso_segs += segs;
}

/* This is valid iff skb is in write queue and tcp_skb_pcount() > 1. */
static inline int tcp_skb_mss(const struct sk_buff *skb)
{
	return TCP_SKB_CB(skb)->tcp_gso_size;
}

static inline bool tcp_skb_can_collapse_to(const struct sk_buff *skb)
{
	return likely(!TCP_SKB_CB(skb)->eor);
}

/* Events passed to congestion control interface */
enum tcp_ca_event {
	CA_EVENT_TX_START,	/* first transmit when no packets in flight */
	CA_EVENT_CWND_RESTART,	/* congestion window restart */
	CA_EVENT_COMPLETE_CWR,	/* end of congestion recovery */
	CA_EVENT_LOSS,		/* loss timeout */
	CA_EVENT_ECN_NO_CE,	/* ECT set, but not CE marked */
	CA_EVENT_ECN_IS_CE,	/* received CE marked IP packet */
};

/* Information about inbound ACK, passed to cong_ops->in_ack_event() */
enum tcp_ca_ack_event_flags {
	CA_ACK_SLOWPATH		= (1 << 0),	/* In slow path processing */
	CA_ACK_WIN_UPDATE	= (1 << 1),	/* ACK updated window */
	CA_ACK_ECE		= (1 << 2),	/* ECE bit is set on ack */
};

/*
 * Interface for adding new TCP congestion control handlers
 */
#define TCP_CA_NAME_MAX	16
#define TCP_CA_MAX	128
#define TCP_CA_BUF_MAX	(TCP_CA_NAME_MAX*TCP_CA_MAX)

#define TCP_CA_UNSPEC	0

/* Algorithm can be set on socket without CAP_NET_ADMIN privileges */
#define TCP_CONG_NON_RESTRICTED 0x1
/* Requires ECN/ECT set on all packets */
#define TCP_CONG_NEEDS_ECN	0x2

union tcp_cc_info;

struct ack_sample {
	u32 pkts_acked;
	s32 rtt_us;
	u32 in_flight;
};

/* A rate sample measures the number of (original/retransmitted) data
 * packets delivered "delivered" over an interval of time "interval_us".
 * The tcp_rate.c code fills in the rate sample, and congestion
 * control modules that define a cong_control function to run at the end
 * of ACK processing can optionally chose to consult this sample when
 * setting cwnd and pacing rate.
 * A sample is invalid if "delivered" or "interval_us" is negative.
 */
struct rate_sample {
	u64  prior_mstamp; /* starting timestamp for interval */
	u32  prior_delivered;	/* tp->delivered at "prior_mstamp" */
	s32  delivered;		/* number of packets delivered over interval */
	long interval_us;	/* time for tp->delivered to incr "delivered" */
	u32 snd_interval_us;	/* snd interval for delivered packets */
	u32 rcv_interval_us;	/* rcv interval for delivered packets */
	long rtt_us;		/* RTT of last (S)ACKed packet (or -1) */
	int  losses;		/* number of packets marked lost upon ACK */
	u32  acked_sacked;	/* number of packets newly (S)ACKed upon ACK */
	u32  prior_in_flight;	/* in flight before this ACK */
	bool is_app_limited;	/* is sample from packet with bubble in pipe? */
	bool is_retrans;	/* is sample from retransmission? */
	bool is_ack_delayed;	/* is this (likely) a delayed ACK? */
};

struct tcp_congestion_ops {
	struct list_head	list;
	u32 key;
	u32 flags;

	/* initialize private data (optional) */
	void (*init)(struct sock *sk);
	/* cleanup private data  (optional) */
	void (*release)(struct sock *sk);

	/* return slow start threshold (required) */
	u32 (*ssthresh)(struct sock *sk);
	/* do new cwnd calculation (required) */
	void (*cong_avoid)(struct sock *sk, u32 ack, u32 acked);
	/* call before changing ca_state (optional) */
	void (*set_state)(struct sock *sk, u8 new_state);
	/* call when cwnd event occurs (optional) */
	void (*cwnd_event)(struct sock *sk, enum tcp_ca_event ev);
	/* call when ack arrives (optional) */
	void (*in_ack_event)(struct sock *sk, u32 flags);
	/* new value of cwnd after loss (required) */
	u32  (*undo_cwnd)(struct sock *sk);
	/* hook for packet ack accounting (optional) */
	void (*pkts_acked)(struct sock *sk, const struct ack_sample *sample);
	/* override sysctl_tcp_min_tso_segs */
	u32 (*min_tso_segs)(struct sock *sk);
	/* returns the multiplier used in tcp_sndbuf_expand (optional) */
	u32 (*sndbuf_expand)(struct sock *sk);
	/* call when packets are delivered to update cwnd and pacing rate,
	 * after all the ca_state processing. (optional)
	 */
	void (*cong_control)(struct sock *sk, const struct rate_sample *rs);
	/* get info for inet_diag (optional) */
	size_t (*get_info)(struct sock *sk, u32 ext, int *attr,
			   union tcp_cc_info *info);

	char 		name[TCP_CA_NAME_MAX];
	struct module 	*owner;
};

int tcp_register_congestion_control(struct tcp_congestion_ops *type);
void tcp_unregister_congestion_control(struct tcp_congestion_ops *type);

void tcp_assign_congestion_control(struct sock *sk);
void tcp_init_congestion_control(struct sock *sk);
void tcp_cleanup_congestion_control(struct sock *sk);
int tcp_set_default_congestion_control(struct net *net, const char *name);
void tcp_get_default_congestion_control(struct net *net, char *name);
void tcp_get_available_congestion_control(char *buf, size_t len);
void tcp_get_allowed_congestion_control(char *buf, size_t len);
int tcp_set_allowed_congestion_control(char *allowed);
int tcp_set_congestion_control(struct sock *sk, const char *name, bool load,
			       bool reinit, bool cap_net_admin);
int __tcp_set_congestion_control(struct sock *sk, const char *name, bool load,
				 bool reinit, bool cap_net_admin);
u32 tcp_slow_start(struct tcp_sock *tp, u32 acked);
void tcp_cong_avoid_ai(struct tcp_sock *tp, u32 w, u32 acked);

u32 tcp_reno_ssthresh(struct sock *sk);
u32 tcp_reno_undo_cwnd(struct sock *sk);
void tcp_reno_cong_avoid(struct sock *sk, u32 ack, u32 acked);
extern struct tcp_congestion_ops tcp_reno;

struct tcp_congestion_ops *tcp_ca_find_key(u32 key);
u32 tcp_ca_get_key_by_name(struct net *net, const char *name, bool *ecn_ca);
#ifdef CONFIG_INET
char *tcp_ca_get_name_by_key(u32 key, char *buffer);
#else
static inline char *tcp_ca_get_name_by_key(u32 key, char *buffer)
{
	return NULL;
}
#endif

static inline bool tcp_ca_needs_ecn(const struct sock *sk)
{
	const struct inet_connection_sock *icsk = inet_csk(sk);

	return icsk->icsk_ca_ops->flags & TCP_CONG_NEEDS_ECN;
}

static inline void tcp_set_ca_state(struct sock *sk, const u8 ca_state)
{
	struct inet_connection_sock *icsk = inet_csk(sk);

	if (icsk->icsk_ca_ops->set_state)
		icsk->icsk_ca_ops->set_state(sk, ca_state);
	icsk->icsk_ca_state = ca_state;
}

static inline void tcp_ca_event(struct sock *sk, const enum tcp_ca_event event)
{
	const struct inet_connection_sock *icsk = inet_csk(sk);

	if (icsk->icsk_ca_ops->cwnd_event)
		icsk->icsk_ca_ops->cwnd_event(sk, event);
}

/* From tcp_rate.c */
void tcp_rate_skb_sent(struct sock *sk, struct sk_buff *skb);
void tcp_rate_skb_delivered(struct sock *sk, struct sk_buff *skb,
			    struct rate_sample *rs);
void tcp_rate_gen(struct sock *sk, u32 delivered, u32 lost,
		  bool is_sack_reneg, struct rate_sample *rs);
void tcp_rate_check_app_limited(struct sock *sk);

/* These functions determine how the current flow behaves in respect of SACK
 * handling. SACK is negotiated with the peer, and therefore it can vary
 * between different flows.
 *
 * tcp_is_sack - SACK enabled
 * tcp_is_reno - No SACK
 */
static inline int tcp_is_sack(const struct tcp_sock *tp)
{
	return tp->rx_opt.sack_ok;
}

static inline bool tcp_is_reno(const struct tcp_sock *tp)
{
	return !tcp_is_sack(tp);
}

static inline unsigned int tcp_left_out(const struct tcp_sock *tp)
{
	return tp->sacked_out + tp->lost_out;
}

/* This determines how many packets are "in the network" to the best
 * of our knowledge.  In many cases it is conservative, but where
 * detailed information is available from the receiver (via SACK
 * blocks etc.) we can make more aggressive calculations.
 *
 * Use this for decisions involving congestion control, use just
 * tp->packets_out to determine if the send queue is empty or not.
 *
 * Read this equation as:
 *
 *	"Packets sent once on transmission queue" MINUS
 *	"Packets left network, but not honestly ACKed yet" PLUS
 *	"Packets fast retransmitted"
 */
static inline unsigned int tcp_packets_in_flight(const struct tcp_sock *tp)
{
	return tp->packets_out - tcp_left_out(tp) + tp->retrans_out;
}

#define TCP_INFINITE_SSTHRESH	0x7fffffff

static inline bool tcp_in_slow_start(const struct tcp_sock *tp)
{
	return tp->snd_cwnd < tp->snd_ssthresh;
}

static inline bool tcp_in_initial_slowstart(const struct tcp_sock *tp)
{
	return tp->snd_ssthresh >= TCP_INFINITE_SSTHRESH;
}

static inline bool tcp_in_cwnd_reduction(const struct sock *sk)
{
	return (TCPF_CA_CWR | TCPF_CA_Recovery) &
	       (1 << inet_csk(sk)->icsk_ca_state);
}

/* If cwnd > ssthresh, we may raise ssthresh to be half-way to cwnd.
 * The exception is cwnd reduction phase, when cwnd is decreasing towards
 * ssthresh.
 */
static inline __u32 tcp_current_ssthresh(const struct sock *sk)
{
	const struct tcp_sock *tp = tcp_sk(sk);

	if (tcp_in_cwnd_reduction(sk))
		return tp->snd_ssthresh;
	else
		return max(tp->snd_ssthresh,
			   ((tp->snd_cwnd >> 1) +
			    (tp->snd_cwnd >> 2)));
}

/* Use define here intentionally to get WARN_ON location shown at the caller */
#define tcp_verify_left_out(tp)	WARN_ON(tcp_left_out(tp) > tp->packets_out)

void tcp_enter_cwr(struct sock *sk);
__u32 tcp_init_cwnd(const struct tcp_sock *tp, const struct dst_entry *dst);

/* The maximum number of MSS of available cwnd for which TSO defers
 * sending if not using sysctl_tcp_tso_win_divisor.
 */
static inline __u32 tcp_max_tso_deferred_mss(const struct tcp_sock *tp)
{
	return 3;
}

/* Returns end sequence number of the receiver's advertised window */
static inline u32 tcp_wnd_end(const struct tcp_sock *tp)
{
	return tp->snd_una + tp->snd_wnd;
}

/* We follow the spirit of RFC2861 to validate cwnd but implement a more
 * flexible approach. The RFC suggests cwnd should not be raised unless
 * it was fully used previously. And that's exactly what we do in
 * congestion avoidance mode. But in slow start we allow cwnd to grow
 * as long as the application has used half the cwnd.
 * Example :
 *    cwnd is 10 (IW10), but application sends 9 frames.
 *    We allow cwnd to reach 18 when all frames are ACKed.
 * This check is safe because it's as aggressive as slow start which already
 * risks 100% overshoot. The advantage is that we discourage application to
 * either send more filler packets or data to artificially blow up the cwnd
 * usage, and allow application-limited process to probe bw more aggressively.
 */
static inline bool tcp_is_cwnd_limited(const struct sock *sk)
{
	const struct tcp_sock *tp = tcp_sk(sk);

	/* If in slow start, ensure cwnd grows to twice what was ACKed. */
	if (tcp_in_slow_start(tp))
		return tp->snd_cwnd < 2 * tp->max_packets_out;

	return tp->is_cwnd_limited;
}

/* BBR congestion control needs pacing.
 * Same remark for SO_MAX_PACING_RATE.
 * sch_fq packet scheduler is efficiently handling pacing,
 * but is not always installed/used.
 * Return true if TCP stack should pace packets itself.
 */
static inline bool tcp_needs_internal_pacing(const struct sock *sk)
{
	return smp_load_acquire(&sk->sk_pacing_status) == SK_PACING_NEEDED;
}

/* Something is really bad, we could not queue an additional packet,
 * because qdisc is full or receiver sent a 0 window.
 * We do not want to add fuel to the fire, or abort too early,
 * so make sure the timer we arm now is at least 200ms in the future,
 * regardless of current icsk_rto value (as it could be ~2ms)
 */
static inline unsigned long tcp_probe0_base(const struct sock *sk)
{
	return max_t(unsigned long, inet_csk(sk)->icsk_rto, TCP_RTO_MIN);
}

/* Variant of inet_csk_rto_backoff() used for zero window probes */
static inline unsigned long tcp_probe0_when(const struct sock *sk,
					    unsigned long max_when)
{
	u64 when = (u64)tcp_probe0_base(sk) << inet_csk(sk)->icsk_backoff;

	return (unsigned long)min_t(u64, when, max_when);
}

static inline void tcp_check_probe_timer(struct sock *sk)
{
	if (!tcp_sk(sk)->packets_out && !inet_csk(sk)->icsk_pending)
		inet_csk_reset_xmit_timer(sk, ICSK_TIME_PROBE0,
					  tcp_probe0_base(sk), TCP_RTO_MAX);
}

static inline void tcp_init_wl(struct tcp_sock *tp, u32 seq)
{
	tp->snd_wl1 = seq;
}

static inline void tcp_update_wl(struct tcp_sock *tp, u32 seq)
{
	tp->snd_wl1 = seq;
}

/*
 * Calculate(/check) TCP checksum
 */
static inline __sum16 tcp_v4_check(int len, __be32 saddr,
				   __be32 daddr, __wsum base)
{
	return csum_tcpudp_magic(saddr,daddr,len,IPPROTO_TCP,base);
}

static inline __sum16 __tcp_checksum_complete(struct sk_buff *skb)
{
	return __skb_checksum_complete(skb);
}

static inline bool tcp_checksum_complete(struct sk_buff *skb)
{
	return !skb_csum_unnecessary(skb) &&
		__tcp_checksum_complete(skb);
}

bool tcp_add_backlog(struct sock *sk, struct sk_buff *skb);
int tcp_filter(struct sock *sk, struct sk_buff *skb);

#undef STATE_TRACE

#ifdef STATE_TRACE
static const char *statename[]={
	"Unused","Established","Syn Sent","Syn Recv",
	"Fin Wait 1","Fin Wait 2","Time Wait", "Close",
	"Close Wait","Last ACK","Listen","Closing"
};
#endif
void tcp_set_state(struct sock *sk, int state);

void tcp_done(struct sock *sk);

int tcp_abort(struct sock *sk, int err);

static inline void tcp_sack_reset(struct tcp_options_received *rx_opt)
{
	rx_opt->dsack = 0;
	rx_opt->num_sacks = 0;
}

u32 tcp_default_init_rwnd(u32 mss);
void tcp_cwnd_restart(struct sock *sk, s32 delta);

static inline void tcp_slow_start_after_idle_check(struct sock *sk)
{
	const struct tcp_congestion_ops *ca_ops = inet_csk(sk)->icsk_ca_ops;
	struct tcp_sock *tp = tcp_sk(sk);
	s32 delta;

	if (!READ_ONCE(sock_net(sk)->ipv4.sysctl_tcp_slow_start_after_idle) ||
	    tp->packets_out || ca_ops->cong_control)
		return;
	delta = tcp_jiffies32 - tp->lsndtime;
	if (delta > inet_csk(sk)->icsk_rto)
		tcp_cwnd_restart(sk, delta);
}

/* Determine a window scaling and initial window to offer. */
void tcp_select_initial_window(const struct sock *sk, int __space,
			       __u32 mss, __u32 *rcv_wnd,
			       __u32 *window_clamp, int wscale_ok,
			       __u8 *rcv_wscale, __u32 init_rcv_wnd);

static inline int tcp_win_from_space(const struct sock *sk, int space)
{
	int tcp_adv_win_scale = sock_net(sk)->ipv4.sysctl_tcp_adv_win_scale;

	return tcp_adv_win_scale <= 0 ?
		(space>>(-tcp_adv_win_scale)) :
		space - (space>>tcp_adv_win_scale);
}

#ifdef CONFIG_MPTCP
<<<<<<< HEAD
extern struct static_key mptcp_static_key;
static inline bool mptcp(const struct tcp_sock *tp)
{
	return static_key_false(&mptcp_static_key) && tp->mpc;
=======
DECLARE_STATIC_KEY_FALSE(mptcp_static_key);
static inline bool mptcp(const struct tcp_sock *tp)
{
	return static_branch_unlikely(&mptcp_static_key) && tp->mpc;
>>>>>>> b99c47a4
}
#else
static inline bool mptcp(const struct tcp_sock *tp)
{
	return 0;
}
#endif

/* Note: caller must be prepared to deal with negative returns */
static inline int tcp_space(const struct sock *sk)
{
	return tcp_win_from_space(sk, sk->sk_rcvbuf - sk->sk_backlog.len -
				  atomic_read(&sk->sk_rmem_alloc));
}

static inline int tcp_full_space(const struct sock *sk)
{
	return tcp_win_from_space(sk, sk->sk_rcvbuf);
}

/* We provision sk_rcvbuf around 200% of sk_rcvlowat.
 * If 87.5 % (7/8) of the space has been consumed, we want to override
 * SO_RCVLOWAT constraint, since we are receiving skbs with too small
 * len/truesize ratio.
 */
static inline bool tcp_rmem_pressure(const struct sock *sk)
{
	int rcvbuf, threshold;

	if (tcp_under_memory_pressure(sk))
		return true;

	rcvbuf = READ_ONCE(sk->sk_rcvbuf);
	threshold = rcvbuf - (rcvbuf >> 3);

	return atomic_read(&sk->sk_rmem_alloc) > threshold;
}

extern void tcp_openreq_init_rwin(struct request_sock *req,
				  const struct sock *sk_listener,
				  const struct dst_entry *dst);

void tcp_enter_memory_pressure(struct sock *sk);
void tcp_leave_memory_pressure(struct sock *sk);

static inline int keepalive_intvl_when(const struct tcp_sock *tp)
{
	struct net *net = sock_net((struct sock *)tp);

	return tp->keepalive_intvl ? : net->ipv4.sysctl_tcp_keepalive_intvl;
}

static inline int keepalive_time_when(const struct tcp_sock *tp)
{
	struct net *net = sock_net((struct sock *)tp);

	return tp->keepalive_time ? : net->ipv4.sysctl_tcp_keepalive_time;
}

static inline int keepalive_probes(const struct tcp_sock *tp)
{
	struct net *net = sock_net((struct sock *)tp);

	return tp->keepalive_probes ? : net->ipv4.sysctl_tcp_keepalive_probes;
}

static inline u32 keepalive_time_elapsed(const struct tcp_sock *tp)
{
	const struct inet_connection_sock *icsk = &tp->inet_conn;

	return min_t(u32, tcp_jiffies32 - icsk->icsk_ack.lrcvtime,
			  tcp_jiffies32 - tp->rcv_tstamp);
}

static inline int tcp_fin_time(const struct sock *sk)
{
	int fin_timeout = tcp_sk(sk)->linger2 ? :
		READ_ONCE(sock_net(sk)->ipv4.sysctl_tcp_fin_timeout);
	const int rto = inet_csk(sk)->icsk_rto;

	if (fin_timeout < (rto << 2) - (rto >> 1))
		fin_timeout = (rto << 2) - (rto >> 1);

	return fin_timeout;
}

static inline bool tcp_paws_check(const struct tcp_options_received *rx_opt,
				  int paws_win)
{
	if ((s32)(rx_opt->ts_recent - rx_opt->rcv_tsval) <= paws_win)
		return true;
	if (unlikely(!time_before32(ktime_get_seconds(),
				    rx_opt->ts_recent_stamp + TCP_PAWS_24DAYS)))
		return true;
	/*
	 * Some OSes send SYN and SYNACK messages with tsval=0 tsecr=0,
	 * then following tcp messages have valid values. Ignore 0 value,
	 * or else 'negative' tsval might forbid us to accept their packets.
	 */
	if (!rx_opt->ts_recent)
		return true;
	return false;
}

static inline bool tcp_paws_reject(const struct tcp_options_received *rx_opt,
				   int rst)
{
	if (tcp_paws_check(rx_opt, 0))
		return false;

	/* RST segments are not recommended to carry timestamp,
	   and, if they do, it is recommended to ignore PAWS because
	   "their cleanup function should take precedence over timestamps."
	   Certainly, it is mistake. It is necessary to understand the reasons
	   of this constraint to relax it: if peer reboots, clock may go
	   out-of-sync and half-open connections will not be reset.
	   Actually, the problem would be not existing if all
	   the implementations followed draft about maintaining clock
	   via reboots. Linux-2.2 DOES NOT!

	   However, we can relax time bounds for RST segments to MSL.
	 */
	if (rst && !time_before32(ktime_get_seconds(),
				  rx_opt->ts_recent_stamp + TCP_PAWS_MSL))
		return false;
	return true;
}

bool tcp_oow_rate_limited(struct net *net, const struct sk_buff *skb,
			  int mib_idx, u32 *last_oow_ack_time);

static inline void tcp_mib_init(struct net *net)
{
	/* See RFC 2012 */
	TCP_ADD_STATS(net, TCP_MIB_RTOALGORITHM, 1);
	TCP_ADD_STATS(net, TCP_MIB_RTOMIN, TCP_RTO_MIN*1000/HZ);
	TCP_ADD_STATS(net, TCP_MIB_RTOMAX, TCP_RTO_MAX*1000/HZ);
	TCP_ADD_STATS(net, TCP_MIB_MAXCONN, -1);
}

/* from STCP */
static inline void tcp_clear_retrans_hints_partial(struct tcp_sock *tp)
{
	tp->lost_skb_hint = NULL;
}

static inline void tcp_clear_all_retrans_hints(struct tcp_sock *tp)
{
	tcp_clear_retrans_hints_partial(tp);
	tp->retransmit_skb_hint = NULL;
}

union tcp_md5_addr {
	struct in_addr  a4;
#if IS_ENABLED(CONFIG_IPV6)
	struct in6_addr	a6;
#endif
};

/* - key database */
struct tcp_md5sig_key {
	struct hlist_node	node;
	u8			keylen;
	u8			family; /* AF_INET or AF_INET6 */
	union tcp_md5_addr	addr;
	u8			prefixlen;
	u8			key[TCP_MD5SIG_MAXKEYLEN];
	struct rcu_head		rcu;
};

/* - sock block */
struct tcp_md5sig_info {
	struct hlist_head	head;
	struct rcu_head		rcu;
};

/* - pseudo header */
struct tcp4_pseudohdr {
	__be32		saddr;
	__be32		daddr;
	__u8		pad;
	__u8		protocol;
	__be16		len;
};

struct tcp6_pseudohdr {
	struct in6_addr	saddr;
	struct in6_addr daddr;
	__be32		len;
	__be32		protocol;	/* including padding */
};

union tcp_md5sum_block {
	struct tcp4_pseudohdr ip4;
#if IS_ENABLED(CONFIG_IPV6)
	struct tcp6_pseudohdr ip6;
#endif
};

/* - pool: digest algorithm, hash description and scratch buffer */
struct tcp_md5sig_pool {
	struct ahash_request	*md5_req;
	void			*scratch;
};

/* - functions */
int tcp_v4_md5_hash_skb(char *md5_hash, const struct tcp_md5sig_key *key,
			const struct sock *sk, const struct sk_buff *skb);
int tcp_md5_do_add(struct sock *sk, const union tcp_md5_addr *addr,
		   int family, u8 prefixlen, const u8 *newkey, u8 newkeylen,
		   gfp_t gfp);
int tcp_md5_do_del(struct sock *sk, const union tcp_md5_addr *addr,
		   int family, u8 prefixlen);
struct tcp_md5sig_key *tcp_v4_md5_lookup(const struct sock *sk,
					 const struct sock *addr_sk);

#ifdef CONFIG_TCP_MD5SIG
struct tcp_md5sig_key *tcp_md5_do_lookup(const struct sock *sk,
					 const union tcp_md5_addr *addr,
					 int family);
#define tcp_twsk_md5_key(twsk)	((twsk)->tw_md5_key)
#else
static inline struct tcp_md5sig_key *tcp_md5_do_lookup(const struct sock *sk,
					 const union tcp_md5_addr *addr,
					 int family)
{
	return NULL;
}
#define tcp_twsk_md5_key(twsk)	NULL
#endif

bool tcp_alloc_md5sig_pool(void);

struct tcp_md5sig_pool *tcp_get_md5sig_pool(void);
static inline void tcp_put_md5sig_pool(void)
{
	local_bh_enable();
}

int tcp_md5_hash_skb_data(struct tcp_md5sig_pool *, const struct sk_buff *,
			  unsigned int header_len);
int tcp_md5_hash_key(struct tcp_md5sig_pool *hp,
		     const struct tcp_md5sig_key *key);

/* From tcp_fastopen.c */
void tcp_fastopen_cache_get(struct sock *sk, u16 *mss,
			    struct tcp_fastopen_cookie *cookie);
void tcp_fastopen_cache_set(struct sock *sk, u16 mss,
			    struct tcp_fastopen_cookie *cookie, bool syn_lost,
			    u16 try_exp);
struct tcp_fastopen_request {
	/* Fast Open cookie. Size 0 means a cookie request */
	struct tcp_fastopen_cookie	cookie;
	struct msghdr			*data;  /* data in MSG_FASTOPEN */
	size_t				size;
	int				copied;	/* queued in tcp_connect() */
};
void tcp_free_fastopen_req(struct tcp_sock *tp);
void tcp_fastopen_destroy_cipher(struct sock *sk);
void tcp_fastopen_ctx_destroy(struct net *net);
int tcp_fastopen_reset_cipher(struct net *net, struct sock *sk,
			      void *key, unsigned int len);
void tcp_fastopen_add_skb(struct sock *sk, struct sk_buff *skb);
struct sock *tcp_try_fastopen(struct sock *sk, struct sk_buff *skb,
			      struct request_sock *req,
			      struct tcp_fastopen_cookie *foc,
			      const struct dst_entry *dst);
void tcp_fastopen_init_key_once(struct net *net);
bool tcp_fastopen_cookie_check(struct sock *sk, u16 *mss,
			     struct tcp_fastopen_cookie *cookie);
bool tcp_fastopen_defer_connect(struct sock *sk, int *err);
#define TCP_FASTOPEN_KEY_LENGTH 16

/* Fastopen key context */
struct tcp_fastopen_context {
	struct crypto_cipher	*tfm;
	__u8			key[TCP_FASTOPEN_KEY_LENGTH];
	struct rcu_head		rcu;
};

extern unsigned int sysctl_tcp_fastopen_blackhole_timeout;
void tcp_fastopen_active_disable(struct sock *sk);
bool tcp_fastopen_active_should_disable(struct sock *sk);
void tcp_fastopen_active_disable_ofo_check(struct sock *sk);
void tcp_fastopen_active_detect_blackhole(struct sock *sk, bool expired);

/* Latencies incurred by various limits for a sender. They are
 * chronograph-like stats that are mutually exclusive.
 */
enum tcp_chrono {
	TCP_CHRONO_UNSPEC,
	TCP_CHRONO_BUSY, /* Actively sending data (non-empty write queue) */
	TCP_CHRONO_RWND_LIMITED, /* Stalled by insufficient receive window */
	TCP_CHRONO_SNDBUF_LIMITED, /* Stalled by insufficient send buffer */
	__TCP_CHRONO_MAX,
};

void tcp_chrono_start(struct sock *sk, const enum tcp_chrono type);
void tcp_chrono_stop(struct sock *sk, const enum tcp_chrono type);

/* This helper is needed, because skb->tcp_tsorted_anchor uses
 * the same memory storage than skb->destructor/_skb_refdst
 */
static inline void tcp_skb_tsorted_anchor_cleanup(struct sk_buff *skb)
{
	skb->destructor = NULL;
	skb->_skb_refdst = 0UL;
}

#define tcp_skb_tsorted_save(skb) {		\
	unsigned long _save = skb->_skb_refdst;	\
	skb->_skb_refdst = 0UL;

#define tcp_skb_tsorted_restore(skb)		\
	skb->_skb_refdst = _save;		\
}

void tcp_write_queue_purge(struct sock *sk);

static inline struct sk_buff *tcp_rtx_queue_head(const struct sock *sk)
{
	return skb_rb_first(&sk->tcp_rtx_queue);
}

static inline struct sk_buff *tcp_rtx_queue_tail(const struct sock *sk)
{
	return skb_rb_last(&sk->tcp_rtx_queue);
}

static inline struct sk_buff *tcp_write_queue_head(const struct sock *sk)
{
	return skb_peek(&sk->sk_write_queue);
}

static inline struct sk_buff *tcp_write_queue_tail(const struct sock *sk)
{
	return skb_peek_tail(&sk->sk_write_queue);
}

#define tcp_for_write_queue_from_safe(skb, tmp, sk)			\
	skb_queue_walk_from_safe(&(sk)->sk_write_queue, skb, tmp)

static inline struct sk_buff *tcp_send_head(const struct sock *sk)
{
	return skb_peek(&sk->sk_write_queue);
}

static inline bool tcp_skb_is_last(const struct sock *sk,
				   const struct sk_buff *skb)
{
	return skb_queue_is_last(&sk->sk_write_queue, skb);
}

static inline bool tcp_write_queue_empty(const struct sock *sk)
{
	return skb_queue_empty(&sk->sk_write_queue);
}

static inline bool tcp_rtx_queue_empty(const struct sock *sk)
{
	return RB_EMPTY_ROOT(&sk->tcp_rtx_queue);
}

static inline bool tcp_rtx_and_write_queues_empty(const struct sock *sk)
{
	return tcp_rtx_queue_empty(sk) && tcp_write_queue_empty(sk);
}

static inline void tcp_check_send_head(struct sock *sk, struct sk_buff *skb_unlinked)
{
	if (tcp_write_queue_empty(sk))
		tcp_chrono_stop(sk, TCP_CHRONO_BUSY);
}

static inline void __tcp_add_write_queue_tail(struct sock *sk, struct sk_buff *skb)
{
	__skb_queue_tail(&sk->sk_write_queue, skb);
}

static inline void tcp_add_write_queue_tail(struct sock *sk, struct sk_buff *skb)
{
	__tcp_add_write_queue_tail(sk, skb);

	/* Queue it, remembering where we must start sending. */
	if (sk->sk_write_queue.next == skb)
		tcp_chrono_start(sk, TCP_CHRONO_BUSY);
}

/* Insert new before skb on the write queue of sk.  */
static inline void tcp_insert_write_queue_before(struct sk_buff *new,
						  struct sk_buff *skb,
						  struct sock *sk)
{
	__skb_queue_before(&sk->sk_write_queue, skb, new);
}

static inline void tcp_unlink_write_queue(struct sk_buff *skb, struct sock *sk)
{
	tcp_skb_tsorted_anchor_cleanup(skb);
	__skb_unlink(skb, &sk->sk_write_queue);
}

void tcp_rbtree_insert(struct rb_root *root, struct sk_buff *skb);

static inline void tcp_rtx_queue_unlink(struct sk_buff *skb, struct sock *sk)
{
	tcp_skb_tsorted_anchor_cleanup(skb);
	rb_erase(&skb->rbnode, &sk->tcp_rtx_queue);
}

static inline void tcp_rtx_queue_unlink_and_free(struct sk_buff *skb, struct sock *sk)
{
	list_del(&skb->tcp_tsorted_anchor);
	tcp_rtx_queue_unlink(skb, sk);
	sk_wmem_free_skb(sk, skb);
}

static inline void tcp_push_pending_frames(struct sock *sk)
{
	if (tcp_send_head(sk)) {
		struct tcp_sock *tp = tcp_sk(sk);

		__tcp_push_pending_frames(sk, tcp_current_mss(sk), tp->nonagle);
	}
}

/* Start sequence of the skb just after the highest skb with SACKed
 * bit, valid only if sacked_out > 0 or when the caller has ensured
 * validity by itself.
 */
static inline u32 tcp_highest_sack_seq(struct tcp_sock *tp)
{
	if (!tp->sacked_out)
		return tp->snd_una;

	if (tp->highest_sack == NULL)
		return tp->snd_nxt;

	return TCP_SKB_CB(tp->highest_sack)->seq;
}

static inline void tcp_advance_highest_sack(struct sock *sk, struct sk_buff *skb)
{
	tcp_sk(sk)->highest_sack = skb_rb_next(skb);
}

static inline struct sk_buff *tcp_highest_sack(struct sock *sk)
{
	return tcp_sk(sk)->highest_sack;
}

static inline void tcp_highest_sack_reset(struct sock *sk)
{
	tcp_sk(sk)->highest_sack = tcp_rtx_queue_head(sk);
}

/* Called when old skb is about to be deleted and replaced by new skb */
static inline void tcp_highest_sack_replace(struct sock *sk,
					    struct sk_buff *old,
					    struct sk_buff *new)
{
	if (old == tcp_highest_sack(sk))
		tcp_sk(sk)->highest_sack = new;
}

/* This helper checks if socket has IP_TRANSPARENT set */
static inline bool inet_sk_transparent(const struct sock *sk)
{
	switch (sk->sk_state) {
	case TCP_TIME_WAIT:
		return inet_twsk(sk)->tw_transparent;
	case TCP_NEW_SYN_RECV:
		return inet_rsk(inet_reqsk(sk))->no_srccheck;
	}
	return inet_sk(sk)->transparent;
}

/* Determines whether this is a thin stream (which may suffer from
 * increased latency). Used to trigger latency-reducing mechanisms.
 */
static inline bool tcp_stream_is_thin(struct tcp_sock *tp)
{
	return tp->packets_out < 4 && !tcp_in_initial_slowstart(tp);
}

/* /proc */
enum tcp_seq_states {
	TCP_SEQ_STATE_LISTENING,
	TCP_SEQ_STATE_ESTABLISHED,
};

void *tcp_seq_start(struct seq_file *seq, loff_t *pos);
void *tcp_seq_next(struct seq_file *seq, void *v, loff_t *pos);
void tcp_seq_stop(struct seq_file *seq, void *v);

struct tcp_seq_afinfo {
	sa_family_t			family;
};

struct tcp_iter_state {
	struct seq_net_private	p;
	enum tcp_seq_states	state;
	struct sock		*syn_wait_sk;
	int			bucket, offset, sbucket, num;
	loff_t			last_pos;
};

extern struct request_sock_ops tcp_request_sock_ops;
extern struct request_sock_ops tcp6_request_sock_ops;

void tcp_v4_destroy_sock(struct sock *sk);

struct sk_buff *tcp_gso_segment(struct sk_buff *skb,
				netdev_features_t features);
struct sk_buff *tcp_gro_receive(struct list_head *head, struct sk_buff *skb);
int tcp_gro_complete(struct sk_buff *skb);

void __tcp_v4_send_check(struct sk_buff *skb, __be32 saddr, __be32 daddr);

static inline u32 tcp_notsent_lowat(const struct tcp_sock *tp)
{
	struct net *net = sock_net((struct sock *)tp);
	return tp->notsent_lowat ?: READ_ONCE(net->ipv4.sysctl_tcp_notsent_lowat);
}

static inline bool tcp_stream_memory_free(const struct sock *sk)
{
	const struct tcp_sock *tp = tcp_sk(sk);
	u32 notsent_bytes = READ_ONCE(tp->write_seq) - tp->snd_nxt;

	return notsent_bytes < tcp_notsent_lowat(tp);
}

#ifdef CONFIG_PROC_FS
int tcp4_proc_init(void);
void tcp4_proc_exit(void);
#endif

int tcp_rtx_synack(const struct sock *sk, struct request_sock *req);
int tcp_conn_request(struct request_sock_ops *rsk_ops,
		     const struct tcp_request_sock_ops *af_ops,
		     struct sock *sk, struct sk_buff *skb);

/* TCP af-specific functions */
struct tcp_sock_af_ops {
#ifdef CONFIG_TCP_MD5SIG
	struct tcp_md5sig_key	*(*md5_lookup) (const struct sock *sk,
						const struct sock *addr_sk);
	int		(*calc_md5_hash)(char *location,
					 const struct tcp_md5sig_key *md5,
					 const struct sock *sk,
					 const struct sk_buff *skb);
	int		(*md5_parse)(struct sock *sk,
				     int optname,
				     char __user *optval,
				     int optlen);
#endif
};

/* TCP/MPTCP-specific functions */
struct tcp_sock_ops {
	u32 (*__select_window)(struct sock *sk);
	u16 (*select_window)(struct sock *sk);
	void (*select_initial_window)(const struct sock *sk, int __space,
				      __u32 mss, __u32 *rcv_wnd,
				      __u32 *window_clamp, int wscale_ok,
				      __u8 *rcv_wscale, __u32 init_rcv_wnd);
	int (*select_size)(const struct sock *sk, bool first_skb, bool zc);
	void (*init_buffer_space)(struct sock *sk);
	void (*set_rto)(struct sock *sk);
	bool (*should_expand_sndbuf)(const struct sock *sk);
	void (*send_fin)(struct sock *sk);
	bool (*write_xmit)(struct sock *sk, unsigned int mss_now, int nonagle,
			   int push_one, gfp_t gfp);
	void (*send_active_reset)(struct sock *sk, gfp_t priority);
	int (*write_wakeup)(struct sock *sk, int mib);
	void (*retransmit_timer)(struct sock *sk);
	void (*time_wait)(struct sock *sk, int state, int timeo);
	void (*cleanup_rbuf)(struct sock *sk, int copied);
	int (*set_cong_ctrl)(struct sock *sk, const char *name, bool load,
			     bool reinit, bool cap_net_admin);
};
extern const struct tcp_sock_ops tcp_specific;

struct tcp_request_sock_ops {
	u16 mss_clamp;
#ifdef CONFIG_TCP_MD5SIG
	struct tcp_md5sig_key *(*req_md5_lookup)(const struct sock *sk,
						 const struct sock *addr_sk);
	int		(*calc_md5_hash) (char *location,
					  const struct tcp_md5sig_key *md5,
					  const struct sock *sk,
					  const struct sk_buff *skb);
#endif
	int (*init_req)(struct request_sock *req,
			const struct sock *sk_listener,
			struct sk_buff *skb,
			bool want_cookie);
#ifdef CONFIG_SYN_COOKIES
	__u32 (*cookie_init_seq)(struct request_sock *req, const struct sock *sk,
				 const struct sk_buff *skb, __u16 *mss);
#endif
	struct dst_entry *(*route_req)(const struct sock *sk, struct flowi *fl,
				       const struct request_sock *req);
	u32 (*init_seq)(const struct sk_buff *skb);
	u32 (*init_ts_off)(const struct net *net, const struct sk_buff *skb);
	int (*send_synack)(const struct sock *sk, struct dst_entry *dst,
			   struct flowi *fl, struct request_sock *req,
			   struct tcp_fastopen_cookie *foc,
			   enum tcp_synack_type synack_type);
};

extern const struct tcp_request_sock_ops tcp_request_sock_ipv4_ops;
#if IS_ENABLED(CONFIG_IPV6)
extern const struct tcp_request_sock_ops tcp_request_sock_ipv6_ops;
#endif

#ifdef CONFIG_SYN_COOKIES
static inline __u32 cookie_init_sequence(const struct tcp_request_sock_ops *ops,
					 struct request_sock *req,
					 const struct sock *sk, struct sk_buff *skb,
					 __u16 *mss)
{
	tcp_synq_overflow(sk);
	__NET_INC_STATS(sock_net(sk), LINUX_MIB_SYNCOOKIESSENT);
	return ops->cookie_init_seq(req, sk, skb, mss);
}
#else
static inline __u32 cookie_init_sequence(const struct tcp_request_sock_ops *ops,
					 struct request_sock *req,
					 const struct sock *sk, struct sk_buff *skb,
					 __u16 *mss)
{
	return 0;
}
#endif

int tcpv4_offload_init(void);

void tcp_v4_init(void);
void tcp_init(void);

/* tcp_recovery.c */
void tcp_mark_skb_lost(struct sock *sk, struct sk_buff *skb);
void tcp_newreno_mark_lost(struct sock *sk, bool snd_una_advanced);
extern s32 tcp_rack_skb_timeout(struct tcp_sock *tp, struct sk_buff *skb,
				u32 reo_wnd);
extern bool tcp_rack_mark_lost(struct sock *sk);
extern void tcp_rack_advance(struct tcp_sock *tp, u8 sacked, u32 end_seq,
			     u64 xmit_time);
extern void tcp_rack_reo_timeout(struct sock *sk);
extern void tcp_rack_update_reo_wnd(struct sock *sk, struct rate_sample *rs);

/* At how many usecs into the future should the RTO fire? */
static inline s64 tcp_rto_delta_us(const struct sock *sk)
{
	const struct sk_buff *skb = tcp_rtx_queue_head(sk);
	u32 rto = inet_csk(sk)->icsk_rto;
	u64 rto_time_stamp_us = skb->skb_mstamp + jiffies_to_usecs(rto);

	return rto_time_stamp_us - tcp_sk(sk)->tcp_mstamp;
}

/*
 * Save and compile IPv4 options, return a pointer to it
 */
static inline struct ip_options_rcu *tcp_v4_save_options(struct net *net,
							 struct sk_buff *skb)
{
	const struct ip_options *opt = &TCP_SKB_CB(skb)->header.h4.opt;
	struct ip_options_rcu *dopt = NULL;

	if (opt->optlen) {
		int opt_size = sizeof(*dopt) + opt->optlen;

		dopt = kmalloc(opt_size, GFP_ATOMIC);
		if (dopt && __ip_options_echo(net, &dopt->opt, skb, opt)) {
			kfree(dopt);
			dopt = NULL;
		}
	}
	return dopt;
}

/* locally generated TCP pure ACKs have skb->truesize == 2
 * (check tcp_send_ack() in net/ipv4/tcp_output.c )
 * This is much faster than dissecting the packet to find out.
 * (Think of GRE encapsulations, IPv4, IPv6, ...)
 */
static inline bool skb_is_tcp_pure_ack(const struct sk_buff *skb)
{
	return skb->truesize == 2;
}

static inline void skb_set_tcp_pure_ack(struct sk_buff *skb)
{
	skb->truesize = 2;
}

static inline int tcp_inq(struct sock *sk)
{
	struct tcp_sock *tp = tcp_sk(sk);
	int answ;

	if ((1 << sk->sk_state) & (TCPF_SYN_SENT | TCPF_SYN_RECV)) {
		answ = 0;
	} else if (sock_flag(sk, SOCK_URGINLINE) ||
		   !tp->urg_data ||
		   before(tp->urg_seq, tp->copied_seq) ||
		   !before(tp->urg_seq, tp->rcv_nxt)) {

		answ = tp->rcv_nxt - tp->copied_seq;

		/* Subtract 1, if FIN was received */
		if (answ && sock_flag(sk, SOCK_DONE))
			answ--;
	} else {
		answ = tp->urg_seq - tp->copied_seq;
	}

	return answ;
}

int tcp_peek_len(struct socket *sock);

static inline void tcp_segs_in(struct tcp_sock *tp, const struct sk_buff *skb)
{
	u16 segs_in;

	segs_in = max_t(u16, 1, skb_shinfo(skb)->gso_segs);
	tp->segs_in += segs_in;
	if (skb->len > tcp_hdrlen(skb))
		tp->data_segs_in += segs_in;
}

/*
 * TCP listen path runs lockless.
 * We forced "struct sock" to be const qualified to make sure
 * we don't modify one of its field by mistake.
 * Here, we increment sk_drops which is an atomic_t, so we can safely
 * make sock writable again.
 */
static inline void tcp_listendrop(const struct sock *sk)
{
	atomic_inc(&((struct sock *)sk)->sk_drops);
	__NET_INC_STATS(sock_net(sk), LINUX_MIB_LISTENDROPS);
}

enum hrtimer_restart tcp_pace_kick(struct hrtimer *timer);

/*
 * Interface for adding Upper Level Protocols over TCP
 */

#define TCP_ULP_NAME_MAX	16
#define TCP_ULP_MAX		128
#define TCP_ULP_BUF_MAX		(TCP_ULP_NAME_MAX*TCP_ULP_MAX)

enum {
	TCP_ULP_TLS,
	TCP_ULP_BPF,
};

struct tcp_ulp_ops {
	struct list_head	list;

	/* initialize ulp */
	int (*init)(struct sock *sk);
	/* cleanup ulp */
	void (*release)(struct sock *sk);

	int		uid;
	char		name[TCP_ULP_NAME_MAX];
	bool		user_visible;
	struct module	*owner;
};
int tcp_register_ulp(struct tcp_ulp_ops *type);
void tcp_unregister_ulp(struct tcp_ulp_ops *type);
int tcp_set_ulp(struct sock *sk, const char *name);
int tcp_set_ulp_id(struct sock *sk, const int ulp);
void tcp_get_available_ulp(char *buf, size_t len);
void tcp_cleanup_ulp(struct sock *sk);

#define MODULE_ALIAS_TCP_ULP(name)				\
	__MODULE_INFO(alias, alias_userspace, name);		\
	__MODULE_INFO(alias, alias_tcp_ulp, "tcp-ulp-" name)

/* Call BPF_SOCK_OPS program that returns an int. If the return value
 * is < 0, then the BPF op failed (for example if the loaded BPF
 * program does not support the chosen operation or there is no BPF
 * program loaded).
 */
#ifdef CONFIG_BPF
static inline int tcp_call_bpf(struct sock *sk, int op, u32 nargs, u32 *args)
{
	struct bpf_sock_ops_kern sock_ops;
	int ret;

	memset(&sock_ops, 0, offsetof(struct bpf_sock_ops_kern, temp));
	if (sk_fullsock(sk)) {
		sock_ops.is_fullsock = 1;
		sock_owned_by_me(sk);
	}

	sock_ops.sk = sk;
	sock_ops.op = op;
	if (nargs > 0)
		memcpy(sock_ops.args, args, nargs * sizeof(*args));

	ret = BPF_CGROUP_RUN_PROG_SOCK_OPS(&sock_ops);
	if (ret == 0)
		ret = sock_ops.reply;
	else
		ret = -1;
	return ret;
}

static inline int tcp_call_bpf_2arg(struct sock *sk, int op, u32 arg1, u32 arg2)
{
	u32 args[2] = {arg1, arg2};

	return tcp_call_bpf(sk, op, 2, args);
}

static inline int tcp_call_bpf_3arg(struct sock *sk, int op, u32 arg1, u32 arg2,
				    u32 arg3)
{
	u32 args[3] = {arg1, arg2, arg3};

	return tcp_call_bpf(sk, op, 3, args);
}

#else
static inline int tcp_call_bpf(struct sock *sk, int op, u32 nargs, u32 *args)
{
	return -EPERM;
}

static inline int tcp_call_bpf_2arg(struct sock *sk, int op, u32 arg1, u32 arg2)
{
	return -EPERM;
}

static inline int tcp_call_bpf_3arg(struct sock *sk, int op, u32 arg1, u32 arg2,
				    u32 arg3)
{
	return -EPERM;
}

#endif

static inline u32 tcp_timeout_init(struct sock *sk)
{
	int timeout;

	timeout = tcp_call_bpf(sk, BPF_SOCK_OPS_TIMEOUT_INIT, 0, NULL);

	if (timeout <= 0)
		timeout = TCP_TIMEOUT_INIT;
	return timeout;
}

static inline u32 tcp_rwnd_init_bpf(struct sock *sk)
{
	int rwnd;

	rwnd = tcp_call_bpf(sk, BPF_SOCK_OPS_RWND_INIT, 0, NULL);

	if (rwnd < 0)
		rwnd = 0;
	return rwnd;
}

static inline bool tcp_bpf_ca_needs_ecn(struct sock *sk)
{
	return (tcp_call_bpf(sk, BPF_SOCK_OPS_NEEDS_ECN, 0, NULL) == 1);
}

#if IS_ENABLED(CONFIG_SMC)
extern struct static_key_false tcp_have_smc;
#endif

#if IS_ENABLED(CONFIG_TLS_DEVICE)
void clean_acked_data_enable(struct inet_connection_sock *icsk,
			     void (*cad)(struct sock *sk, u32 ack_seq));
void clean_acked_data_disable(struct inet_connection_sock *icsk);

#endif

#endif	/* _TCP_H */<|MERGE_RESOLUTION|>--- conflicted
+++ resolved
@@ -410,11 +410,6 @@
 				       int large_allowed);
 u32 tcp_tso_acked(struct sock *sk, struct sk_buff *skb);
 
-<<<<<<< HEAD
-void skb_clone_fraglist(struct sk_buff *skb);
-
-=======
->>>>>>> b99c47a4
 void inet_twsk_free(struct inet_timewait_sock *tw);
 int tcp_v6_conn_request(struct sock *sk, struct sk_buff *skb);
 /* These states need RST on ABORT according to RFC793 */
@@ -1535,17 +1530,10 @@
 }
 
 #ifdef CONFIG_MPTCP
-<<<<<<< HEAD
-extern struct static_key mptcp_static_key;
-static inline bool mptcp(const struct tcp_sock *tp)
-{
-	return static_key_false(&mptcp_static_key) && tp->mpc;
-=======
 DECLARE_STATIC_KEY_FALSE(mptcp_static_key);
 static inline bool mptcp(const struct tcp_sock *tp)
 {
 	return static_branch_unlikely(&mptcp_static_key) && tp->mpc;
->>>>>>> b99c47a4
 }
 #else
 static inline bool mptcp(const struct tcp_sock *tp)
