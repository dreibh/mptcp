--- conflicted
+++ resolved
@@ -353,10 +353,7 @@
 void tcp_event_new_data_sent(struct sock *sk, struct sk_buff *skb);
 int tcp_transmit_skb(struct sock *sk, struct sk_buff *skb, int clone_it,
 		     gfp_t gfp_mask);
-<<<<<<< HEAD
-=======
 u32 tcp_tso_segs(struct sock *sk, unsigned int mss_now);
->>>>>>> 0052fdb3
 unsigned int tcp_mss_split_point(const struct sock *sk,
 				 const struct sk_buff *skb,
 				 unsigned int mss_now,
