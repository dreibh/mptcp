--- conflicted
+++ resolved
@@ -372,10 +372,6 @@
 
 void tcp_cleanup_rbuf(struct sock *sk, int copied);
 void tcp_cwnd_validate(struct sock *sk, bool is_cwnd_limited);
-<<<<<<< HEAD
-void tcp_enter_quickack_mode(struct sock *sk);
-=======
->>>>>>> f598aa33
 int tcp_close_state(struct sock *sk);
 void tcp_minshall_update(struct tcp_sock *tp, unsigned int mss_now,
 			 const struct sk_buff *skb);
