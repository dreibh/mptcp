--- conflicted
+++ resolved
@@ -113,12 +113,9 @@
 #define TCP_TIMESTAMP		24
 #define TCP_NOTSENT_LOWAT	25	/* limit number of unsent bytes in write queue */
 #define TCP_CC_INFO		26	/* Get Congestion Control (optional) info */
-<<<<<<< HEAD
-#define MPTCP_ENABLED		42
-=======
 #define TCP_SAVE_SYN		27	/* Record SYN headers for new connections */
 #define TCP_SAVED_SYN		28	/* Get SYN headers recorded for connection */
->>>>>>> 64291f7d
+#define MPTCP_ENABLED		42
 
 struct tcp_repair_opt {
 	__u32	opt_code;
