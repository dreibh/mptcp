--- conflicted
+++ resolved
@@ -122,23 +122,11 @@
 #define MPTCP_DEBUG		46
 #define MPTCP_NDIFFPORTS		47
 
-<<<<<<< HEAD
-#define TCP_MULTIPATH_DEBUG			MPTCP_DEBUG		/* MPTCP DEBUG on/off */
-#define TCP_MULTIPATH_ENABLE			MPTCP_ENABLED	/* MPTCP DISABLED on/off */
-#define TCP_MULTIPATH_ADD				10003	/* not yet implemented */
-#define TCP_MULTIPATH_REMOVE			10004	/* not yet implemented */
-#define TCP_MULTIPATH_SUBFLOWS		10005	/* not yet implemented */
-#define TCP_MULTIPATH_CONNID			10006	/* not yet implemented */
-#define TCP_MULTIPATH_NDIFFPORTS		MPTCP_NDIFFPORTS		/* MPTCP NDIFFPORTS */
-#define TCP_MULTIPATH_PATHMANAGER	MPTCP_PATH_MANAGER	/* MPTCP PATHMANAGER */
-#define TCP_MULTIPATH_SCHEDULER		MPTCP_SCHEDULER		/* MPTCP SCHEDULER */
-=======
 #define MPTCP_ENABLED_LEGACY        10002
 #define MPTCP_SCHEDULER_LEGACY      10009
 #define MPTCP_PATH_MANAGER_LEGACY   10008
 #define MPTCP_DEBUG_LEGACY          10001
 #define MPTCP_NDIFFPORTS_LEGACY     10007
->>>>>>> 9cddaab2
 
 #define MPTCP_INFO_FLAG_SAVE_MASTER	0x01
 
