--- conflicted
+++ resolved
@@ -144,10 +144,7 @@
 static int bpf_tcp_sendmsg(struct sock *sk, struct msghdr *msg, size_t size);
 static int bpf_tcp_sendpage(struct sock *sk, struct page *page,
 			    int offset, size_t size, int flags);
-<<<<<<< HEAD
-=======
 static void bpf_tcp_unhash(struct sock *sk);
->>>>>>> f9885ef8
 static void bpf_tcp_close(struct sock *sk, long timeout);
 
 static inline struct smap_psock *smap_psock_sk(const struct sock *sk)
@@ -189,10 +186,7 @@
 			 struct proto *base)
 {
 	prot[SOCKMAP_BASE]			= *base;
-<<<<<<< HEAD
-=======
 	prot[SOCKMAP_BASE].unhash		= bpf_tcp_unhash;
->>>>>>> f9885ef8
 	prot[SOCKMAP_BASE].close		= bpf_tcp_close;
 	prot[SOCKMAP_BASE].recvmsg		= bpf_tcp_recvmsg;
 	prot[SOCKMAP_BASE].stream_memory_read	= bpf_tcp_stream_read;
@@ -302,7 +296,6 @@
 
 static struct smap_psock_map_entry *psock_map_pop(struct sock *sk,
 						  struct smap_psock *psock)
-<<<<<<< HEAD
 {
 	struct smap_psock_map_entry *e;
 
@@ -315,37 +308,6 @@
 	spin_unlock_bh(&psock->maps_lock);
 	return e;
 }
-
-static void bpf_tcp_close(struct sock *sk, long timeout)
-{
-	void (*close_fun)(struct sock *sk, long timeout);
-	struct smap_psock_map_entry *e;
-	struct sk_msg_buff *md, *mtmp;
-	struct smap_psock *psock;
-	struct sock *osk;
-
-	lock_sock(sk);
-	rcu_read_lock();
-	psock = smap_psock_sk(sk);
-	if (unlikely(!psock)) {
-		rcu_read_unlock();
-		release_sock(sk);
-		return sk->sk_prot->close(sk, timeout);
-	}
-=======
-{
-	struct smap_psock_map_entry *e;
-
-	spin_lock_bh(&psock->maps_lock);
-	e = list_first_entry_or_null(&psock->maps,
-				     struct smap_psock_map_entry,
-				     list);
-	if (e)
-		list_del(&e->list);
-	spin_unlock_bh(&psock->maps_lock);
-	return e;
-}
->>>>>>> f9885ef8
 
 static void bpf_tcp_remove(struct sock *sk, struct smap_psock *psock)
 {
@@ -393,11 +355,7 @@
 			/* If another thread deleted this object skip deletion.
 			 * The refcnt on psock may or may not be zero.
 			 */
-<<<<<<< HEAD
-			if (l) {
-=======
 			if (l && l == link) {
->>>>>>> f9885ef8
 				hlist_del_rcu(&link->hash_node);
 				smap_release_sock(psock, link->sk);
 				free_htab_elem(htab, link);
@@ -406,9 +364,6 @@
 		}
 		kfree(e);
 		e = psock_map_pop(sk, psock);
-<<<<<<< HEAD
-	}
-=======
 	}
 }
 
@@ -446,7 +401,6 @@
 	}
 	close_fun = psock->save_close;
 	bpf_tcp_remove(sk, psock);
->>>>>>> f9885ef8
 	rcu_read_unlock();
 	release_sock(sk);
 	close_fun(sk, timeout);
@@ -646,12 +600,8 @@
 
 	while (sg[i].length) {
 		free += sg[i].length;
-<<<<<<< HEAD
-		sk_mem_uncharge(sk, sg[i].length);
-=======
 		if (charge)
 			sk_mem_uncharge(sk, sg[i].length);
->>>>>>> f9885ef8
 		if (!md->skb)
 			put_page(sg_page(&sg[i]));
 		sg[i].length = 0;
@@ -1192,11 +1142,7 @@
 		err = sk_stream_wait_memory(sk, &timeo);
 		if (err) {
 			if (m && m != psock->cork)
-<<<<<<< HEAD
-				free_start_sg(sk, m);
-=======
 				free_start_sg(sk, m, true);
->>>>>>> f9885ef8
 			goto out_err;
 		}
 	}
@@ -1546,12 +1492,8 @@
 static void smap_release_sock(struct smap_psock *psock, struct sock *sock)
 {
 	if (refcount_dec_and_test(&psock->refcnt)) {
-<<<<<<< HEAD
-		tcp_cleanup_ulp(sock);
-=======
 		if (psock_is_smap_sk(sock))
 			tcp_cleanup_ulp(sock);
->>>>>>> f9885ef8
 		write_lock_bh(&sock->sk_callback_lock);
 		smap_stop_sock(psock, sock);
 		write_unlock_bh(&sock->sk_callback_lock);
@@ -1773,7 +1715,6 @@
 		if (e->entry == entry) {
 			list_del(&e->list);
 			kfree(e);
-<<<<<<< HEAD
 		}
 	}
 	spin_unlock_bh(&psock->maps_lock);
@@ -1794,28 +1735,6 @@
 		}
 	}
 	spin_unlock_bh(&psock->maps_lock);
-=======
-		}
-	}
-	spin_unlock_bh(&psock->maps_lock);
-}
-
-static void smap_list_hash_remove(struct smap_psock *psock,
-				  struct htab_elem *hash_link)
-{
-	struct smap_psock_map_entry *e, *tmp;
-
-	spin_lock_bh(&psock->maps_lock);
-	list_for_each_entry_safe(e, tmp, &psock->maps, list) {
-		struct htab_elem *c = rcu_dereference(e->hash_link);
-
-		if (c == hash_link) {
-			list_del(&e->list);
-			kfree(e);
-		}
-	}
-	spin_unlock_bh(&psock->maps_lock);
->>>>>>> f9885ef8
 }
 
 static void sock_map_free(struct bpf_map *map)
@@ -2560,8 +2479,6 @@
 		return -EINVAL;
 	}
 
-<<<<<<< HEAD
-=======
 	/* ULPs are currently supported only for TCP sockets in ESTABLISHED
 	 * state.
 	 */
@@ -2572,7 +2489,6 @@
 		return -EOPNOTSUPP;
 	}
 
->>>>>>> f9885ef8
 	lock_sock(skops.sk);
 	preempt_disable();
 	rcu_read_lock();
