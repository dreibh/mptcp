// SPDX-License-Identifier: GPL-2.0-or-later
/*
 *  ebtables
 *
 *  Author:
 *  Bart De Schuymer		<bdschuym@pandora.be>
 *
 *  ebtables.c,v 2.0, July, 2002
 *
 *  This code is strongly inspired by the iptables code which is
 *  Copyright (C) 1999 Paul `Rusty' Russell & Michael J. Neuling
 */
#define pr_fmt(fmt) KBUILD_MODNAME ": " fmt
#include <linux/kmod.h>
#include <linux/module.h>
#include <linux/vmalloc.h>
#include <linux/netfilter/x_tables.h>
#include <linux/netfilter_bridge/ebtables.h>
#include <linux/spinlock.h>
#include <linux/mutex.h>
#include <linux/slab.h>
#include <linux/uaccess.h>
#include <linux/smp.h>
#include <linux/cpumask.h>
#include <linux/audit.h>
#include <net/sock.h>
/* needed for logical [in,out]-dev filtering */
#include "../br_private.h"

/* Each cpu has its own set of counters, so there is no need for write_lock in
 * the softirq
 * For reading or updating the counters, the user context needs to
 * get a write_lock
 */

/* The size of each set of counters is altered to get cache alignment */
#define SMP_ALIGN(x) (((x) + SMP_CACHE_BYTES-1) & ~(SMP_CACHE_BYTES-1))
#define COUNTER_OFFSET(n) (SMP_ALIGN(n * sizeof(struct ebt_counter)))
#define COUNTER_BASE(c, n, cpu) ((struct ebt_counter *)(((char *)c) + \
				 COUNTER_OFFSET(n) * cpu))



static DEFINE_MUTEX(ebt_mutex);

#ifdef CONFIG_COMPAT
static void ebt_standard_compat_from_user(void *dst, const void *src)
{
	int v = *(compat_int_t *)src;

	if (v >= 0)
		v += xt_compat_calc_jump(NFPROTO_BRIDGE, v);
	memcpy(dst, &v, sizeof(v));
}

static int ebt_standard_compat_to_user(void __user *dst, const void *src)
{
	compat_int_t cv = *(int *)src;

	if (cv >= 0)
		cv -= xt_compat_calc_jump(NFPROTO_BRIDGE, cv);
	return copy_to_user(dst, &cv, sizeof(cv)) ? -EFAULT : 0;
}
#endif


static struct xt_target ebt_standard_target = {
	.name       = "standard",
	.revision   = 0,
	.family     = NFPROTO_BRIDGE,
	.targetsize = sizeof(int),
#ifdef CONFIG_COMPAT
	.compatsize = sizeof(compat_int_t),
	.compat_from_user = ebt_standard_compat_from_user,
	.compat_to_user =  ebt_standard_compat_to_user,
#endif
};

static inline int
ebt_do_watcher(const struct ebt_entry_watcher *w, struct sk_buff *skb,
	       struct xt_action_param *par)
{
	par->target   = w->u.watcher;
	par->targinfo = w->data;
	w->u.watcher->target(skb, par);
	/* watchers don't give a verdict */
	return 0;
}

static inline int
ebt_do_match(struct ebt_entry_match *m, const struct sk_buff *skb,
	     struct xt_action_param *par)
{
	par->match     = m->u.match;
	par->matchinfo = m->data;
	return !m->u.match->match(skb, par);
}

static inline int
ebt_dev_check(const char *entry, const struct net_device *device)
{
	int i = 0;
	const char *devname;

	if (*entry == '\0')
		return 0;
	if (!device)
		return 1;
	devname = device->name;
	/* 1 is the wildcard token */
	while (entry[i] != '\0' && entry[i] != 1 && entry[i] == devname[i])
		i++;
	return devname[i] != entry[i] && entry[i] != 1;
}

/* process standard matches */
static inline int
ebt_basic_match(const struct ebt_entry *e, const struct sk_buff *skb,
		const struct net_device *in, const struct net_device *out)
{
	const struct ethhdr *h = eth_hdr(skb);
	const struct net_bridge_port *p;
	__be16 ethproto;

	if (skb_vlan_tag_present(skb))
		ethproto = htons(ETH_P_8021Q);
	else
		ethproto = h->h_proto;

	if (e->bitmask & EBT_802_3) {
		if (NF_INVF(e, EBT_IPROTO, eth_proto_is_802_3(ethproto)))
			return 1;
	} else if (!(e->bitmask & EBT_NOPROTO) &&
		   NF_INVF(e, EBT_IPROTO, e->ethproto != ethproto))
		return 1;

	if (NF_INVF(e, EBT_IIN, ebt_dev_check(e->in, in)))
		return 1;
	if (NF_INVF(e, EBT_IOUT, ebt_dev_check(e->out, out)))
		return 1;
	/* rcu_read_lock()ed by nf_hook_thresh */
	if (in && (p = br_port_get_rcu(in)) != NULL &&
	    NF_INVF(e, EBT_ILOGICALIN,
		    ebt_dev_check(e->logical_in, p->br->dev)))
		return 1;
	if (out && (p = br_port_get_rcu(out)) != NULL &&
	    NF_INVF(e, EBT_ILOGICALOUT,
		    ebt_dev_check(e->logical_out, p->br->dev)))
		return 1;

	if (e->bitmask & EBT_SOURCEMAC) {
		if (NF_INVF(e, EBT_ISOURCE,
			    !ether_addr_equal_masked(h->h_source, e->sourcemac,
						     e->sourcemsk)))
			return 1;
	}
	if (e->bitmask & EBT_DESTMAC) {
		if (NF_INVF(e, EBT_IDEST,
			    !ether_addr_equal_masked(h->h_dest, e->destmac,
						     e->destmsk)))
			return 1;
	}
	return 0;
}

static inline
struct ebt_entry *ebt_next_entry(const struct ebt_entry *entry)
{
	return (void *)entry + entry->next_offset;
}

static inline const struct ebt_entry_target *
ebt_get_target_c(const struct ebt_entry *e)
{
	return ebt_get_target((struct ebt_entry *)e);
}

/* Do some firewalling */
unsigned int ebt_do_table(struct sk_buff *skb,
			  const struct nf_hook_state *state,
			  struct ebt_table *table)
{
	unsigned int hook = state->hook;
	int i, nentries;
	struct ebt_entry *point;
	struct ebt_counter *counter_base, *cb_base;
	const struct ebt_entry_target *t;
	int verdict, sp = 0;
	struct ebt_chainstack *cs;
	struct ebt_entries *chaininfo;
	const char *base;
	const struct ebt_table_info *private;
	struct xt_action_param acpar;

	acpar.state   = state;
	acpar.hotdrop = false;

	read_lock_bh(&table->lock);
	private = table->private;
	cb_base = COUNTER_BASE(private->counters, private->nentries,
	   smp_processor_id());
	if (private->chainstack)
		cs = private->chainstack[smp_processor_id()];
	else
		cs = NULL;
	chaininfo = private->hook_entry[hook];
	nentries = private->hook_entry[hook]->nentries;
	point = (struct ebt_entry *)(private->hook_entry[hook]->data);
	counter_base = cb_base + private->hook_entry[hook]->counter_offset;
	/* base for chain jumps */
	base = private->entries;
	i = 0;
	while (i < nentries) {
		if (ebt_basic_match(point, skb, state->in, state->out))
			goto letscontinue;

		if (EBT_MATCH_ITERATE(point, ebt_do_match, skb, &acpar) != 0)
			goto letscontinue;
		if (acpar.hotdrop) {
			read_unlock_bh(&table->lock);
			return NF_DROP;
		}

		ADD_COUNTER(*(counter_base + i), skb->len, 1);

		/* these should only watch: not modify, nor tell us
		 * what to do with the packet
		 */
		EBT_WATCHER_ITERATE(point, ebt_do_watcher, skb, &acpar);

		t = ebt_get_target_c(point);
		/* standard target */
		if (!t->u.target->target)
			verdict = ((struct ebt_standard_target *)t)->verdict;
		else {
			acpar.target   = t->u.target;
			acpar.targinfo = t->data;
			verdict = t->u.target->target(skb, &acpar);
		}
		if (verdict == EBT_ACCEPT) {
			read_unlock_bh(&table->lock);
			return NF_ACCEPT;
		}
		if (verdict == EBT_DROP) {
			read_unlock_bh(&table->lock);
			return NF_DROP;
		}
		if (verdict == EBT_RETURN) {
letsreturn:
			if (WARN(sp == 0, "RETURN on base chain")) {
				/* act like this is EBT_CONTINUE */
				goto letscontinue;
			}

			sp--;
			/* put all the local variables right */
			i = cs[sp].n;
			chaininfo = cs[sp].chaininfo;
			nentries = chaininfo->nentries;
			point = cs[sp].e;
			counter_base = cb_base +
			   chaininfo->counter_offset;
			continue;
		}
		if (verdict == EBT_CONTINUE)
			goto letscontinue;

		if (WARN(verdict < 0, "bogus standard verdict\n")) {
			read_unlock_bh(&table->lock);
			return NF_DROP;
		}

		/* jump to a udc */
		cs[sp].n = i + 1;
		cs[sp].chaininfo = chaininfo;
		cs[sp].e = ebt_next_entry(point);
		i = 0;
		chaininfo = (struct ebt_entries *) (base + verdict);

		if (WARN(chaininfo->distinguisher, "jump to non-chain\n")) {
			read_unlock_bh(&table->lock);
			return NF_DROP;
		}

		nentries = chaininfo->nentries;
		point = (struct ebt_entry *)chaininfo->data;
		counter_base = cb_base + chaininfo->counter_offset;
		sp++;
		continue;
letscontinue:
		point = ebt_next_entry(point);
		i++;
	}

	/* I actually like this :) */
	if (chaininfo->policy == EBT_RETURN)
		goto letsreturn;
	if (chaininfo->policy == EBT_ACCEPT) {
		read_unlock_bh(&table->lock);
		return NF_ACCEPT;
	}
	read_unlock_bh(&table->lock);
	return NF_DROP;
}

/* If it succeeds, returns element and locks mutex */
static inline void *
find_inlist_lock_noload(struct list_head *head, const char *name, int *error,
			struct mutex *mutex)
{
	struct {
		struct list_head list;
		char name[EBT_FUNCTION_MAXNAMELEN];
	} *e;

	mutex_lock(mutex);
	list_for_each_entry(e, head, list) {
		if (strcmp(e->name, name) == 0)
			return e;
	}
	*error = -ENOENT;
	mutex_unlock(mutex);
	return NULL;
}

static void *
find_inlist_lock(struct list_head *head, const char *name, const char *prefix,
		 int *error, struct mutex *mutex)
{
	return try_then_request_module(
			find_inlist_lock_noload(head, name, error, mutex),
			"%s%s", prefix, name);
}

static inline struct ebt_table *
find_table_lock(struct net *net, const char *name, int *error,
		struct mutex *mutex)
{
	return find_inlist_lock(&net->xt.tables[NFPROTO_BRIDGE], name,
				"ebtable_", error, mutex);
}

static inline void ebt_free_table_info(struct ebt_table_info *info)
{
	int i;

	if (info->chainstack) {
		for_each_possible_cpu(i)
			vfree(info->chainstack[i]);
		vfree(info->chainstack);
	}
}
static inline int
ebt_check_match(struct ebt_entry_match *m, struct xt_mtchk_param *par,
		unsigned int *cnt)
{
	const struct ebt_entry *e = par->entryinfo;
	struct xt_match *match;
	size_t left = ((char *)e + e->watchers_offset) - (char *)m;
	int ret;

	if (left < sizeof(struct ebt_entry_match) ||
	    left - sizeof(struct ebt_entry_match) < m->match_size)
		return -EINVAL;

	match = xt_find_match(NFPROTO_BRIDGE, m->u.name, m->u.revision);
	if (IS_ERR(match) || match->family != NFPROTO_BRIDGE) {
		if (!IS_ERR(match))
			module_put(match->me);
		request_module("ebt_%s", m->u.name);
		match = xt_find_match(NFPROTO_BRIDGE, m->u.name, m->u.revision);
	}
	if (IS_ERR(match))
		return PTR_ERR(match);
	m->u.match = match;

	par->match     = match;
	par->matchinfo = m->data;
	ret = xt_check_match(par, m->match_size,
	      ntohs(e->ethproto), e->invflags & EBT_IPROTO);
	if (ret < 0) {
		module_put(match->me);
		return ret;
	}

	(*cnt)++;
	return 0;
}

static inline int
ebt_check_watcher(struct ebt_entry_watcher *w, struct xt_tgchk_param *par,
		  unsigned int *cnt)
{
	const struct ebt_entry *e = par->entryinfo;
	struct xt_target *watcher;
	size_t left = ((char *)e + e->target_offset) - (char *)w;
	int ret;

	if (left < sizeof(struct ebt_entry_watcher) ||
	   left - sizeof(struct ebt_entry_watcher) < w->watcher_size)
		return -EINVAL;

	watcher = xt_request_find_target(NFPROTO_BRIDGE, w->u.name, 0);
	if (IS_ERR(watcher))
		return PTR_ERR(watcher);

	if (watcher->family != NFPROTO_BRIDGE) {
		module_put(watcher->me);
		return -ENOENT;
	}

	w->u.watcher = watcher;

	par->target   = watcher;
	par->targinfo = w->data;
	ret = xt_check_target(par, w->watcher_size,
	      ntohs(e->ethproto), e->invflags & EBT_IPROTO);
	if (ret < 0) {
		module_put(watcher->me);
		return ret;
	}

	(*cnt)++;
	return 0;
}

static int ebt_verify_pointers(const struct ebt_replace *repl,
			       struct ebt_table_info *newinfo)
{
	unsigned int limit = repl->entries_size;
	unsigned int valid_hooks = repl->valid_hooks;
	unsigned int offset = 0;
	int i;

	for (i = 0; i < NF_BR_NUMHOOKS; i++)
		newinfo->hook_entry[i] = NULL;

	newinfo->entries_size = repl->entries_size;
	newinfo->nentries = repl->nentries;

	while (offset < limit) {
		size_t left = limit - offset;
		struct ebt_entry *e = (void *)newinfo->entries + offset;

		if (left < sizeof(unsigned int))
			break;

		for (i = 0; i < NF_BR_NUMHOOKS; i++) {
			if ((valid_hooks & (1 << i)) == 0)
				continue;
			if ((char __user *)repl->hook_entry[i] ==
			     repl->entries + offset)
				break;
		}

		if (i != NF_BR_NUMHOOKS || !(e->bitmask & EBT_ENTRY_OR_ENTRIES)) {
			if (e->bitmask != 0) {
				/* we make userspace set this right,
				 * so there is no misunderstanding
				 */
				return -EINVAL;
			}
			if (i != NF_BR_NUMHOOKS)
				newinfo->hook_entry[i] = (struct ebt_entries *)e;
			if (left < sizeof(struct ebt_entries))
				break;
			offset += sizeof(struct ebt_entries);
		} else {
			if (left < sizeof(struct ebt_entry))
				break;
			if (left < e->next_offset)
				break;
			if (e->next_offset < sizeof(struct ebt_entry))
				return -EINVAL;
			offset += e->next_offset;
		}
	}
	if (offset != limit)
		return -EINVAL;

	/* check if all valid hooks have a chain */
	for (i = 0; i < NF_BR_NUMHOOKS; i++) {
		if (!newinfo->hook_entry[i] &&
		   (valid_hooks & (1 << i)))
			return -EINVAL;
	}
	return 0;
}

/* this one is very careful, as it is the first function
 * to parse the userspace data
 */
static inline int
ebt_check_entry_size_and_hooks(const struct ebt_entry *e,
			       const struct ebt_table_info *newinfo,
			       unsigned int *n, unsigned int *cnt,
			       unsigned int *totalcnt, unsigned int *udc_cnt)
{
	int i;

	for (i = 0; i < NF_BR_NUMHOOKS; i++) {
		if ((void *)e == (void *)newinfo->hook_entry[i])
			break;
	}
	/* beginning of a new chain
	 * if i == NF_BR_NUMHOOKS it must be a user defined chain
	 */
	if (i != NF_BR_NUMHOOKS || !e->bitmask) {
		/* this checks if the previous chain has as many entries
		 * as it said it has
		 */
		if (*n != *cnt)
			return -EINVAL;

		if (((struct ebt_entries *)e)->policy != EBT_DROP &&
		   ((struct ebt_entries *)e)->policy != EBT_ACCEPT) {
			/* only RETURN from udc */
			if (i != NF_BR_NUMHOOKS ||
			   ((struct ebt_entries *)e)->policy != EBT_RETURN)
				return -EINVAL;
		}
		if (i == NF_BR_NUMHOOKS) /* it's a user defined chain */
			(*udc_cnt)++;
		if (((struct ebt_entries *)e)->counter_offset != *totalcnt)
			return -EINVAL;
		*n = ((struct ebt_entries *)e)->nentries;
		*cnt = 0;
		return 0;
	}
	/* a plain old entry, heh */
	if (sizeof(struct ebt_entry) > e->watchers_offset ||
	   e->watchers_offset > e->target_offset ||
	   e->target_offset >= e->next_offset)
		return -EINVAL;

	/* this is not checked anywhere else */
	if (e->next_offset - e->target_offset < sizeof(struct ebt_entry_target))
		return -EINVAL;

	(*cnt)++;
	(*totalcnt)++;
	return 0;
}

struct ebt_cl_stack {
	struct ebt_chainstack cs;
	int from;
	unsigned int hookmask;
};

/* We need these positions to check that the jumps to a different part of the
 * entries is a jump to the beginning of a new chain.
 */
static inline int
ebt_get_udc_positions(struct ebt_entry *e, struct ebt_table_info *newinfo,
		      unsigned int *n, struct ebt_cl_stack *udc)
{
	int i;

	/* we're only interested in chain starts */
	if (e->bitmask)
		return 0;
	for (i = 0; i < NF_BR_NUMHOOKS; i++) {
		if (newinfo->hook_entry[i] == (struct ebt_entries *)e)
			break;
	}
	/* only care about udc */
	if (i != NF_BR_NUMHOOKS)
		return 0;

	udc[*n].cs.chaininfo = (struct ebt_entries *)e;
	/* these initialisations are depended on later in check_chainloops() */
	udc[*n].cs.n = 0;
	udc[*n].hookmask = 0;

	(*n)++;
	return 0;
}

static inline int
ebt_cleanup_match(struct ebt_entry_match *m, struct net *net, unsigned int *i)
{
	struct xt_mtdtor_param par;

	if (i && (*i)-- == 0)
		return 1;

	par.net       = net;
	par.match     = m->u.match;
	par.matchinfo = m->data;
	par.family    = NFPROTO_BRIDGE;
	if (par.match->destroy != NULL)
		par.match->destroy(&par);
	module_put(par.match->me);
	return 0;
}

static inline int
ebt_cleanup_watcher(struct ebt_entry_watcher *w, struct net *net, unsigned int *i)
{
	struct xt_tgdtor_param par;

	if (i && (*i)-- == 0)
		return 1;

	par.net      = net;
	par.target   = w->u.watcher;
	par.targinfo = w->data;
	par.family   = NFPROTO_BRIDGE;
	if (par.target->destroy != NULL)
		par.target->destroy(&par);
	module_put(par.target->me);
	return 0;
}

static inline int
ebt_cleanup_entry(struct ebt_entry *e, struct net *net, unsigned int *cnt)
{
	struct xt_tgdtor_param par;
	struct ebt_entry_target *t;

	if (e->bitmask == 0)
		return 0;
	/* we're done */
	if (cnt && (*cnt)-- == 0)
		return 1;
	EBT_WATCHER_ITERATE(e, ebt_cleanup_watcher, net, NULL);
	EBT_MATCH_ITERATE(e, ebt_cleanup_match, net, NULL);
	t = ebt_get_target(e);

	par.net      = net;
	par.target   = t->u.target;
	par.targinfo = t->data;
	par.family   = NFPROTO_BRIDGE;
	if (par.target->destroy != NULL)
		par.target->destroy(&par);
	module_put(par.target->me);
	return 0;
}

static inline int
ebt_check_entry(struct ebt_entry *e, struct net *net,
		const struct ebt_table_info *newinfo,
		const char *name, unsigned int *cnt,
		struct ebt_cl_stack *cl_s, unsigned int udc_cnt)
{
	struct ebt_entry_target *t;
	struct xt_target *target;
	unsigned int i, j, hook = 0, hookmask = 0;
	size_t gap;
	int ret;
	struct xt_mtchk_param mtpar;
	struct xt_tgchk_param tgpar;

	/* don't mess with the struct ebt_entries */
	if (e->bitmask == 0)
		return 0;

	if (e->bitmask & ~EBT_F_MASK)
		return -EINVAL;

	if (e->invflags & ~EBT_INV_MASK)
		return -EINVAL;

	if ((e->bitmask & EBT_NOPROTO) && (e->bitmask & EBT_802_3))
		return -EINVAL;

	/* what hook do we belong to? */
	for (i = 0; i < NF_BR_NUMHOOKS; i++) {
		if (!newinfo->hook_entry[i])
			continue;
		if ((char *)newinfo->hook_entry[i] < (char *)e)
			hook = i;
		else
			break;
	}
	/* (1 << NF_BR_NUMHOOKS) tells the check functions the rule is on
	 * a base chain
	 */
	if (i < NF_BR_NUMHOOKS)
		hookmask = (1 << hook) | (1 << NF_BR_NUMHOOKS);
	else {
		for (i = 0; i < udc_cnt; i++)
			if ((char *)(cl_s[i].cs.chaininfo) > (char *)e)
				break;
		if (i == 0)
			hookmask = (1 << hook) | (1 << NF_BR_NUMHOOKS);
		else
			hookmask = cl_s[i - 1].hookmask;
	}
	i = 0;

	memset(&mtpar, 0, sizeof(mtpar));
	memset(&tgpar, 0, sizeof(tgpar));
	mtpar.net	= tgpar.net       = net;
	mtpar.table     = tgpar.table     = name;
	mtpar.entryinfo = tgpar.entryinfo = e;
	mtpar.hook_mask = tgpar.hook_mask = hookmask;
	mtpar.family    = tgpar.family    = NFPROTO_BRIDGE;
	ret = EBT_MATCH_ITERATE(e, ebt_check_match, &mtpar, &i);
	if (ret != 0)
		goto cleanup_matches;
	j = 0;
	ret = EBT_WATCHER_ITERATE(e, ebt_check_watcher, &tgpar, &j);
	if (ret != 0)
		goto cleanup_watchers;
	t = ebt_get_target(e);
	gap = e->next_offset - e->target_offset;

	target = xt_request_find_target(NFPROTO_BRIDGE, t->u.name, 0);
	if (IS_ERR(target)) {
		ret = PTR_ERR(target);
		goto cleanup_watchers;
	}

	/* Reject UNSPEC, xtables verdicts/return values are incompatible */
	if (target->family != NFPROTO_BRIDGE) {
		module_put(target->me);
		ret = -ENOENT;
		goto cleanup_watchers;
	}

	t->u.target = target;
	if (t->u.target == &ebt_standard_target) {
		if (gap < sizeof(struct ebt_standard_target)) {
			ret = -EFAULT;
			goto cleanup_watchers;
		}
		if (((struct ebt_standard_target *)t)->verdict <
		   -NUM_STANDARD_TARGETS) {
			ret = -EFAULT;
			goto cleanup_watchers;
		}
	} else if (t->target_size > gap - sizeof(struct ebt_entry_target)) {
		module_put(t->u.target->me);
		ret = -EFAULT;
		goto cleanup_watchers;
	}

	tgpar.target   = target;
	tgpar.targinfo = t->data;
	ret = xt_check_target(&tgpar, t->target_size,
	      ntohs(e->ethproto), e->invflags & EBT_IPROTO);
	if (ret < 0) {
		module_put(target->me);
		goto cleanup_watchers;
	}
	(*cnt)++;
	return 0;
cleanup_watchers:
	EBT_WATCHER_ITERATE(e, ebt_cleanup_watcher, net, &j);
cleanup_matches:
	EBT_MATCH_ITERATE(e, ebt_cleanup_match, net, &i);
	return ret;
}

/* checks for loops and sets the hook mask for udc
 * the hook mask for udc tells us from which base chains the udc can be
 * accessed. This mask is a parameter to the check() functions of the extensions
 */
static int check_chainloops(const struct ebt_entries *chain, struct ebt_cl_stack *cl_s,
			    unsigned int udc_cnt, unsigned int hooknr, char *base)
{
	int i, chain_nr = -1, pos = 0, nentries = chain->nentries, verdict;
	const struct ebt_entry *e = (struct ebt_entry *)chain->data;
	const struct ebt_entry_target *t;

	while (pos < nentries || chain_nr != -1) {
		/* end of udc, go back one 'recursion' step */
		if (pos == nentries) {
			/* put back values of the time when this chain was called */
			e = cl_s[chain_nr].cs.e;
			if (cl_s[chain_nr].from != -1)
				nentries =
				cl_s[cl_s[chain_nr].from].cs.chaininfo->nentries;
			else
				nentries = chain->nentries;
			pos = cl_s[chain_nr].cs.n;
			/* make sure we won't see a loop that isn't one */
			cl_s[chain_nr].cs.n = 0;
			chain_nr = cl_s[chain_nr].from;
			if (pos == nentries)
				continue;
		}
		t = ebt_get_target_c(e);
		if (strcmp(t->u.name, EBT_STANDARD_TARGET))
			goto letscontinue;
		if (e->target_offset + sizeof(struct ebt_standard_target) >
		   e->next_offset)
			return -1;

		verdict = ((struct ebt_standard_target *)t)->verdict;
		if (verdict >= 0) { /* jump to another chain */
			struct ebt_entries *hlp2 =
			   (struct ebt_entries *)(base + verdict);
			for (i = 0; i < udc_cnt; i++)
				if (hlp2 == cl_s[i].cs.chaininfo)
					break;
			/* bad destination or loop */
			if (i == udc_cnt)
				return -1;

			if (cl_s[i].cs.n)
				return -1;

			if (cl_s[i].hookmask & (1 << hooknr))
				goto letscontinue;
			/* this can't be 0, so the loop test is correct */
			cl_s[i].cs.n = pos + 1;
			pos = 0;
			cl_s[i].cs.e = ebt_next_entry(e);
			e = (struct ebt_entry *)(hlp2->data);
			nentries = hlp2->nentries;
			cl_s[i].from = chain_nr;
			chain_nr = i;
			/* this udc is accessible from the base chain for hooknr */
			cl_s[i].hookmask |= (1 << hooknr);
			continue;
		}
letscontinue:
		e = ebt_next_entry(e);
		pos++;
	}
	return 0;
}

/* do the parsing of the table/chains/entries/matches/watchers/targets, heh */
static int translate_table(struct net *net, const char *name,
			   struct ebt_table_info *newinfo)
{
	unsigned int i, j, k, udc_cnt;
	int ret;
	struct ebt_cl_stack *cl_s = NULL; /* used in the checking for chain loops */

	i = 0;
	while (i < NF_BR_NUMHOOKS && !newinfo->hook_entry[i])
		i++;
	if (i == NF_BR_NUMHOOKS)
		return -EINVAL;

	if (newinfo->hook_entry[i] != (struct ebt_entries *)newinfo->entries)
		return -EINVAL;

	/* make sure chains are ordered after each other in same order
	 * as their corresponding hooks
	 */
	for (j = i + 1; j < NF_BR_NUMHOOKS; j++) {
		if (!newinfo->hook_entry[j])
			continue;
		if (newinfo->hook_entry[j] <= newinfo->hook_entry[i])
			return -EINVAL;

		i = j;
	}

	/* do some early checkings and initialize some things */
	i = 0; /* holds the expected nr. of entries for the chain */
	j = 0; /* holds the up to now counted entries for the chain */
	k = 0; /* holds the total nr. of entries, should equal
		* newinfo->nentries afterwards
		*/
	udc_cnt = 0; /* will hold the nr. of user defined chains (udc) */
	ret = EBT_ENTRY_ITERATE(newinfo->entries, newinfo->entries_size,
	   ebt_check_entry_size_and_hooks, newinfo,
	   &i, &j, &k, &udc_cnt);

	if (ret != 0)
		return ret;

	if (i != j)
		return -EINVAL;

	if (k != newinfo->nentries)
		return -EINVAL;

	/* get the location of the udc, put them in an array
	 * while we're at it, allocate the chainstack
	 */
	if (udc_cnt) {
		/* this will get free'd in do_replace()/ebt_register_table()
		 * if an error occurs
		 */
		newinfo->chainstack =
			vmalloc(array_size(nr_cpu_ids,
					   sizeof(*(newinfo->chainstack))));
		if (!newinfo->chainstack)
			return -ENOMEM;
		for_each_possible_cpu(i) {
			newinfo->chainstack[i] =
			  vmalloc(array_size(udc_cnt, sizeof(*(newinfo->chainstack[0]))));
			if (!newinfo->chainstack[i]) {
				while (i)
					vfree(newinfo->chainstack[--i]);
				vfree(newinfo->chainstack);
				newinfo->chainstack = NULL;
				return -ENOMEM;
			}
		}

		cl_s = vmalloc(array_size(udc_cnt, sizeof(*cl_s)));
		if (!cl_s)
			return -ENOMEM;
		i = 0; /* the i'th udc */
		EBT_ENTRY_ITERATE(newinfo->entries, newinfo->entries_size,
		   ebt_get_udc_positions, newinfo, &i, cl_s);
		/* sanity check */
		if (i != udc_cnt) {
			vfree(cl_s);
			return -EFAULT;
		}
	}

	/* Check for loops */
	for (i = 0; i < NF_BR_NUMHOOKS; i++)
		if (newinfo->hook_entry[i])
			if (check_chainloops(newinfo->hook_entry[i],
			   cl_s, udc_cnt, i, newinfo->entries)) {
				vfree(cl_s);
				return -EINVAL;
			}

	/* we now know the following (along with E=mc²):
	 *  - the nr of entries in each chain is right
	 *  - the size of the allocated space is right
	 *  - all valid hooks have a corresponding chain
	 *  - there are no loops
	 *  - wrong data can still be on the level of a single entry
	 *  - could be there are jumps to places that are not the
	 *    beginning of a chain. This can only occur in chains that
	 *    are not accessible from any base chains, so we don't care.
	 */

	/* used to know what we need to clean up if something goes wrong */
	i = 0;
	ret = EBT_ENTRY_ITERATE(newinfo->entries, newinfo->entries_size,
	   ebt_check_entry, net, newinfo, name, &i, cl_s, udc_cnt);
	if (ret != 0) {
		EBT_ENTRY_ITERATE(newinfo->entries, newinfo->entries_size,
				  ebt_cleanup_entry, net, &i);
	}
	vfree(cl_s);
	return ret;
}

/* called under write_lock */
static void get_counters(const struct ebt_counter *oldcounters,
			 struct ebt_counter *counters, unsigned int nentries)
{
	int i, cpu;
	struct ebt_counter *counter_base;

	/* counters of cpu 0 */
	memcpy(counters, oldcounters,
	       sizeof(struct ebt_counter) * nentries);

	/* add other counters to those of cpu 0 */
	for_each_possible_cpu(cpu) {
		if (cpu == 0)
			continue;
		counter_base = COUNTER_BASE(oldcounters, nentries, cpu);
		for (i = 0; i < nentries; i++)
			ADD_COUNTER(counters[i], counter_base[i].bcnt,
				    counter_base[i].pcnt);
	}
}

static int do_replace_finish(struct net *net, struct ebt_replace *repl,
			      struct ebt_table_info *newinfo)
{
	int ret;
	struct ebt_counter *counterstmp = NULL;
	/* used to be able to unlock earlier */
	struct ebt_table_info *table;
	struct ebt_table *t;

	/* the user wants counters back
	 * the check on the size is done later, when we have the lock
	 */
	if (repl->num_counters) {
		unsigned long size = repl->num_counters * sizeof(*counterstmp);
		counterstmp = vmalloc(size);
		if (!counterstmp)
			return -ENOMEM;
	}

	newinfo->chainstack = NULL;
	ret = ebt_verify_pointers(repl, newinfo);
	if (ret != 0)
		goto free_counterstmp;

	ret = translate_table(net, repl->name, newinfo);

	if (ret != 0)
		goto free_counterstmp;

	t = find_table_lock(net, repl->name, &ret, &ebt_mutex);
	if (!t) {
		ret = -ENOENT;
		goto free_iterate;
	}

<<<<<<< HEAD
	if (repl->valid_hooks != t->valid_hooks)
=======
	if (repl->valid_hooks != t->valid_hooks) {
		ret = -EINVAL;
>>>>>>> dd708cc5
		goto free_unlock;
	}

	if (repl->num_counters && repl->num_counters != t->private->nentries) {
		ret = -EINVAL;
		goto free_unlock;
	}

	/* we have the mutex lock, so no danger in reading this pointer */
	table = t->private;
	/* make sure the table can only be rmmod'ed if it contains no rules */
	if (!table->nentries && newinfo->nentries && !try_module_get(t->me)) {
		ret = -ENOENT;
		goto free_unlock;
	} else if (table->nentries && !newinfo->nentries)
		module_put(t->me);
	/* we need an atomic snapshot of the counters */
	write_lock_bh(&t->lock);
	if (repl->num_counters)
		get_counters(t->private->counters, counterstmp,
		   t->private->nentries);

	t->private = newinfo;
	write_unlock_bh(&t->lock);
	mutex_unlock(&ebt_mutex);
	/* so, a user can change the chains while having messed up her counter
	 * allocation. Only reason why this is done is because this way the lock
	 * is held only once, while this doesn't bring the kernel into a
	 * dangerous state.
	 */
	if (repl->num_counters &&
	   copy_to_user(repl->counters, counterstmp,
	   repl->num_counters * sizeof(struct ebt_counter))) {
		/* Silent error, can't fail, new table is already in place */
		net_warn_ratelimited("ebtables: counters copy to user failed while replacing table\n");
	}

	/* decrease module count and free resources */
	EBT_ENTRY_ITERATE(table->entries, table->entries_size,
			  ebt_cleanup_entry, net, NULL);

	vfree(table->entries);
	ebt_free_table_info(table);
	vfree(table);
	vfree(counterstmp);

#ifdef CONFIG_AUDIT
	if (audit_enabled) {
		audit_log(audit_context(), GFP_KERNEL,
			  AUDIT_NETFILTER_CFG,
			  "table=%s family=%u entries=%u",
			  repl->name, AF_BRIDGE, repl->nentries);
	}
#endif
	return ret;

free_unlock:
	mutex_unlock(&ebt_mutex);
free_iterate:
	EBT_ENTRY_ITERATE(newinfo->entries, newinfo->entries_size,
			  ebt_cleanup_entry, net, NULL);
free_counterstmp:
	vfree(counterstmp);
	/* can be initialized in translate_table() */
	ebt_free_table_info(newinfo);
	return ret;
}

/* replace the table */
static int do_replace(struct net *net, const void __user *user,
		      unsigned int len)
{
	int ret, countersize;
	struct ebt_table_info *newinfo;
	struct ebt_replace tmp;

	if (copy_from_user(&tmp, user, sizeof(tmp)) != 0)
		return -EFAULT;

	if (len != sizeof(tmp) + tmp.entries_size)
		return -EINVAL;

	if (tmp.entries_size == 0)
		return -EINVAL;

	/* overflow check */
	if (tmp.nentries >= ((INT_MAX - sizeof(struct ebt_table_info)) /
			NR_CPUS - SMP_CACHE_BYTES) / sizeof(struct ebt_counter))
		return -ENOMEM;
	if (tmp.num_counters >= INT_MAX / sizeof(struct ebt_counter))
		return -ENOMEM;

	tmp.name[sizeof(tmp.name) - 1] = 0;

	countersize = COUNTER_OFFSET(tmp.nentries) * nr_cpu_ids;
	newinfo = __vmalloc(sizeof(*newinfo) + countersize, GFP_KERNEL_ACCOUNT,
			    PAGE_KERNEL);
	if (!newinfo)
		return -ENOMEM;

	if (countersize)
		memset(newinfo->counters, 0, countersize);

	newinfo->entries = __vmalloc(tmp.entries_size, GFP_KERNEL_ACCOUNT,
				     PAGE_KERNEL);
	if (!newinfo->entries) {
		ret = -ENOMEM;
		goto free_newinfo;
	}
	if (copy_from_user(
	   newinfo->entries, tmp.entries, tmp.entries_size) != 0) {
		ret = -EFAULT;
		goto free_entries;
	}

	ret = do_replace_finish(net, &tmp, newinfo);
	if (ret == 0)
		return ret;
free_entries:
	vfree(newinfo->entries);
free_newinfo:
	vfree(newinfo);
	return ret;
}

static void __ebt_unregister_table(struct net *net, struct ebt_table *table)
{
	mutex_lock(&ebt_mutex);
	list_del(&table->list);
	mutex_unlock(&ebt_mutex);
	EBT_ENTRY_ITERATE(table->private->entries, table->private->entries_size,
			  ebt_cleanup_entry, net, NULL);
	if (table->private->nentries)
		module_put(table->me);
	vfree(table->private->entries);
	ebt_free_table_info(table->private);
	vfree(table->private);
	kfree(table);
}

int ebt_register_table(struct net *net, const struct ebt_table *input_table,
		       const struct nf_hook_ops *ops, struct ebt_table **res)
{
	struct ebt_table_info *newinfo;
	struct ebt_table *t, *table;
	struct ebt_replace_kernel *repl;
	int ret, i, countersize;
	void *p;

	if (input_table == NULL || (repl = input_table->table) == NULL ||
	    repl->entries == NULL || repl->entries_size == 0 ||
	    repl->counters != NULL || input_table->private != NULL)
		return -EINVAL;

	/* Don't add one table to multiple lists. */
	table = kmemdup(input_table, sizeof(struct ebt_table), GFP_KERNEL);
	if (!table) {
		ret = -ENOMEM;
		goto out;
	}

	countersize = COUNTER_OFFSET(repl->nentries) * nr_cpu_ids;
	newinfo = vmalloc(sizeof(*newinfo) + countersize);
	ret = -ENOMEM;
	if (!newinfo)
		goto free_table;

	p = vmalloc(repl->entries_size);
	if (!p)
		goto free_newinfo;

	memcpy(p, repl->entries, repl->entries_size);
	newinfo->entries = p;

	newinfo->entries_size = repl->entries_size;
	newinfo->nentries = repl->nentries;

	if (countersize)
		memset(newinfo->counters, 0, countersize);

	/* fill in newinfo and parse the entries */
	newinfo->chainstack = NULL;
	for (i = 0; i < NF_BR_NUMHOOKS; i++) {
		if ((repl->valid_hooks & (1 << i)) == 0)
			newinfo->hook_entry[i] = NULL;
		else
			newinfo->hook_entry[i] = p +
				((char *)repl->hook_entry[i] - repl->entries);
	}
	ret = translate_table(net, repl->name, newinfo);
	if (ret != 0)
		goto free_chainstack;

	table->private = newinfo;
	rwlock_init(&table->lock);
	mutex_lock(&ebt_mutex);
	list_for_each_entry(t, &net->xt.tables[NFPROTO_BRIDGE], list) {
		if (strcmp(t->name, table->name) == 0) {
			ret = -EEXIST;
			goto free_unlock;
		}
	}

	/* Hold a reference count if the chains aren't empty */
	if (newinfo->nentries && !try_module_get(table->me)) {
		ret = -ENOENT;
		goto free_unlock;
	}
	list_add(&table->list, &net->xt.tables[NFPROTO_BRIDGE]);
	mutex_unlock(&ebt_mutex);

	WRITE_ONCE(*res, table);
	ret = nf_register_net_hooks(net, ops, hweight32(table->valid_hooks));
	if (ret) {
		__ebt_unregister_table(net, table);
		*res = NULL;
	}

	return ret;
free_unlock:
	mutex_unlock(&ebt_mutex);
free_chainstack:
	ebt_free_table_info(newinfo);
	vfree(newinfo->entries);
free_newinfo:
	vfree(newinfo);
free_table:
	kfree(table);
out:
	return ret;
}

static struct ebt_table *__ebt_find_table(struct net *net, const char *name)
{
	struct ebt_table *t;

	mutex_lock(&ebt_mutex);

	list_for_each_entry(t, &net->xt.tables[NFPROTO_BRIDGE], list) {
		if (strcmp(t->name, name) == 0) {
			mutex_unlock(&ebt_mutex);
			return t;
		}
	}

	mutex_unlock(&ebt_mutex);
	return NULL;
}

void ebt_unregister_table_pre_exit(struct net *net, const char *name, const struct nf_hook_ops *ops)
{
	struct ebt_table *table = __ebt_find_table(net, name);

	if (table)
		nf_unregister_net_hooks(net, ops, hweight32(table->valid_hooks));
}
EXPORT_SYMBOL(ebt_unregister_table_pre_exit);

void ebt_unregister_table(struct net *net, struct ebt_table *table)
{
	__ebt_unregister_table(net, table);
}

/* userspace just supplied us with counters */
static int do_update_counters(struct net *net, const char *name,
				struct ebt_counter __user *counters,
				unsigned int num_counters,
				const void __user *user, unsigned int len)
{
	int i, ret;
	struct ebt_counter *tmp;
	struct ebt_table *t;

	if (num_counters == 0)
		return -EINVAL;

	tmp = vmalloc(array_size(num_counters, sizeof(*tmp)));
	if (!tmp)
		return -ENOMEM;

	t = find_table_lock(net, name, &ret, &ebt_mutex);
	if (!t)
		goto free_tmp;

	if (num_counters != t->private->nentries) {
		ret = -EINVAL;
		goto unlock_mutex;
	}

	if (copy_from_user(tmp, counters, num_counters * sizeof(*counters))) {
		ret = -EFAULT;
		goto unlock_mutex;
	}

	/* we want an atomic add of the counters */
	write_lock_bh(&t->lock);

	/* we add to the counters of the first cpu */
	for (i = 0; i < num_counters; i++)
		ADD_COUNTER(t->private->counters[i], tmp[i].bcnt, tmp[i].pcnt);

	write_unlock_bh(&t->lock);
	ret = 0;
unlock_mutex:
	mutex_unlock(&ebt_mutex);
free_tmp:
	vfree(tmp);
	return ret;
}

static int update_counters(struct net *net, const void __user *user,
			    unsigned int len)
{
	struct ebt_replace hlp;

	if (copy_from_user(&hlp, user, sizeof(hlp)))
		return -EFAULT;

	if (len != sizeof(hlp) + hlp.num_counters * sizeof(struct ebt_counter))
		return -EINVAL;

	return do_update_counters(net, hlp.name, hlp.counters,
				hlp.num_counters, user, len);
}

static inline int ebt_obj_to_user(char __user *um, const char *_name,
				  const char *data, int entrysize,
				  int usersize, int datasize, u8 revision)
{
	char name[EBT_EXTENSION_MAXNAMELEN] = {0};

	/* ebtables expects 31 bytes long names but xt_match names are 29 bytes
	 * long. Copy 29 bytes and fill remaining bytes with zeroes.
	 */
	strlcpy(name, _name, sizeof(name));
	if (copy_to_user(um, name, EBT_EXTENSION_MAXNAMELEN) ||
	    put_user(revision, (u8 __user *)(um + EBT_EXTENSION_MAXNAMELEN)) ||
	    put_user(datasize, (int __user *)(um + EBT_EXTENSION_MAXNAMELEN + 1)) ||
	    xt_data_to_user(um + entrysize, data, usersize, datasize,
			    XT_ALIGN(datasize)))
		return -EFAULT;

	return 0;
}

static inline int ebt_match_to_user(const struct ebt_entry_match *m,
				    const char *base, char __user *ubase)
{
	return ebt_obj_to_user(ubase + ((char *)m - base),
			       m->u.match->name, m->data, sizeof(*m),
			       m->u.match->usersize, m->match_size,
			       m->u.match->revision);
}

static inline int ebt_watcher_to_user(const struct ebt_entry_watcher *w,
				      const char *base, char __user *ubase)
{
	return ebt_obj_to_user(ubase + ((char *)w - base),
			       w->u.watcher->name, w->data, sizeof(*w),
			       w->u.watcher->usersize, w->watcher_size,
			       w->u.watcher->revision);
}

static inline int ebt_entry_to_user(struct ebt_entry *e, const char *base,
				    char __user *ubase)
{
	int ret;
	char __user *hlp;
	const struct ebt_entry_target *t;

	if (e->bitmask == 0) {
		/* special case !EBT_ENTRY_OR_ENTRIES */
		if (copy_to_user(ubase + ((char *)e - base), e,
				 sizeof(struct ebt_entries)))
			return -EFAULT;
		return 0;
	}

	if (copy_to_user(ubase + ((char *)e - base), e, sizeof(*e)))
		return -EFAULT;

	hlp = ubase + (((char *)e + e->target_offset) - base);
	t = ebt_get_target_c(e);

	ret = EBT_MATCH_ITERATE(e, ebt_match_to_user, base, ubase);
	if (ret != 0)
		return ret;
	ret = EBT_WATCHER_ITERATE(e, ebt_watcher_to_user, base, ubase);
	if (ret != 0)
		return ret;
	ret = ebt_obj_to_user(hlp, t->u.target->name, t->data, sizeof(*t),
			      t->u.target->usersize, t->target_size,
			      t->u.target->revision);
	if (ret != 0)
		return ret;

	return 0;
}

static int copy_counters_to_user(struct ebt_table *t,
				 const struct ebt_counter *oldcounters,
				 void __user *user, unsigned int num_counters,
				 unsigned int nentries)
{
	struct ebt_counter *counterstmp;
	int ret = 0;

	/* userspace might not need the counters */
	if (num_counters == 0)
		return 0;

	if (num_counters != nentries)
		return -EINVAL;

	counterstmp = vmalloc(array_size(nentries, sizeof(*counterstmp)));
	if (!counterstmp)
		return -ENOMEM;

	write_lock_bh(&t->lock);
	get_counters(oldcounters, counterstmp, nentries);
	write_unlock_bh(&t->lock);

	if (copy_to_user(user, counterstmp,
	   nentries * sizeof(struct ebt_counter)))
		ret = -EFAULT;
	vfree(counterstmp);
	return ret;
}

/* called with ebt_mutex locked */
static int copy_everything_to_user(struct ebt_table *t, void __user *user,
				   const int *len, int cmd)
{
	struct ebt_replace tmp;
	const struct ebt_counter *oldcounters;
	unsigned int entries_size, nentries;
	int ret;
	char *entries;

	if (cmd == EBT_SO_GET_ENTRIES) {
		entries_size = t->private->entries_size;
		nentries = t->private->nentries;
		entries = t->private->entries;
		oldcounters = t->private->counters;
	} else {
		entries_size = t->table->entries_size;
		nentries = t->table->nentries;
		entries = t->table->entries;
		oldcounters = t->table->counters;
	}

	if (copy_from_user(&tmp, user, sizeof(tmp)))
		return -EFAULT;

	if (*len != sizeof(struct ebt_replace) + entries_size +
	   (tmp.num_counters ? nentries * sizeof(struct ebt_counter) : 0))
		return -EINVAL;

	if (tmp.nentries != nentries)
		return -EINVAL;

	if (tmp.entries_size != entries_size)
		return -EINVAL;

	ret = copy_counters_to_user(t, oldcounters, tmp.counters,
					tmp.num_counters, nentries);
	if (ret)
		return ret;

	/* set the match/watcher/target names right */
	return EBT_ENTRY_ITERATE(entries, entries_size,
	   ebt_entry_to_user, entries, tmp.entries);
}

static int do_ebt_set_ctl(struct sock *sk,
	int cmd, void __user *user, unsigned int len)
{
	int ret;
	struct net *net = sock_net(sk);

	if (!ns_capable(net->user_ns, CAP_NET_ADMIN))
		return -EPERM;

	switch (cmd) {
	case EBT_SO_SET_ENTRIES:
		ret = do_replace(net, user, len);
		break;
	case EBT_SO_SET_COUNTERS:
		ret = update_counters(net, user, len);
		break;
	default:
		ret = -EINVAL;
	}
	return ret;
}

static int do_ebt_get_ctl(struct sock *sk, int cmd, void __user *user, int *len)
{
	int ret;
	struct ebt_replace tmp;
	struct ebt_table *t;
	struct net *net = sock_net(sk);

	if (!ns_capable(net->user_ns, CAP_NET_ADMIN))
		return -EPERM;

	if (copy_from_user(&tmp, user, sizeof(tmp)))
		return -EFAULT;

	tmp.name[sizeof(tmp.name) - 1] = '\0';

	t = find_table_lock(net, tmp.name, &ret, &ebt_mutex);
	if (!t)
		return ret;

	switch (cmd) {
	case EBT_SO_GET_INFO:
	case EBT_SO_GET_INIT_INFO:
		if (*len != sizeof(struct ebt_replace)) {
			ret = -EINVAL;
			mutex_unlock(&ebt_mutex);
			break;
		}
		if (cmd == EBT_SO_GET_INFO) {
			tmp.nentries = t->private->nentries;
			tmp.entries_size = t->private->entries_size;
			tmp.valid_hooks = t->valid_hooks;
		} else {
			tmp.nentries = t->table->nentries;
			tmp.entries_size = t->table->entries_size;
			tmp.valid_hooks = t->table->valid_hooks;
		}
		mutex_unlock(&ebt_mutex);
		if (copy_to_user(user, &tmp, *len) != 0) {
			ret = -EFAULT;
			break;
		}
		ret = 0;
		break;

	case EBT_SO_GET_ENTRIES:
	case EBT_SO_GET_INIT_ENTRIES:
		ret = copy_everything_to_user(t, user, len, cmd);
		mutex_unlock(&ebt_mutex);
		break;

	default:
		mutex_unlock(&ebt_mutex);
		ret = -EINVAL;
	}

	return ret;
}

#ifdef CONFIG_COMPAT
/* 32 bit-userspace compatibility definitions. */
struct compat_ebt_replace {
	char name[EBT_TABLE_MAXNAMELEN];
	compat_uint_t valid_hooks;
	compat_uint_t nentries;
	compat_uint_t entries_size;
	/* start of the chains */
	compat_uptr_t hook_entry[NF_BR_NUMHOOKS];
	/* nr of counters userspace expects back */
	compat_uint_t num_counters;
	/* where the kernel will put the old counters. */
	compat_uptr_t counters;
	compat_uptr_t entries;
};

/* struct ebt_entry_match, _target and _watcher have same layout */
struct compat_ebt_entry_mwt {
	union {
		struct {
			char name[EBT_EXTENSION_MAXNAMELEN];
			u8 revision;
		};
		compat_uptr_t ptr;
	} u;
	compat_uint_t match_size;
	compat_uint_t data[0] __attribute__ ((aligned (__alignof__(struct compat_ebt_replace))));
};

/* account for possible padding between match_size and ->data */
static int ebt_compat_entry_padsize(void)
{
	BUILD_BUG_ON(sizeof(struct ebt_entry_match) <
			sizeof(struct compat_ebt_entry_mwt));
	return (int) sizeof(struct ebt_entry_match) -
			sizeof(struct compat_ebt_entry_mwt);
}

static int ebt_compat_match_offset(const struct xt_match *match,
				   unsigned int userlen)
{
	/* ebt_among needs special handling. The kernel .matchsize is
	 * set to -1 at registration time; at runtime an EBT_ALIGN()ed
	 * value is expected.
	 * Example: userspace sends 4500, ebt_among.c wants 4504.
	 */
	if (unlikely(match->matchsize == -1))
		return XT_ALIGN(userlen) - COMPAT_XT_ALIGN(userlen);
	return xt_compat_match_offset(match);
}

static int compat_match_to_user(struct ebt_entry_match *m, void __user **dstptr,
				unsigned int *size)
{
	const struct xt_match *match = m->u.match;
	struct compat_ebt_entry_mwt __user *cm = *dstptr;
	int off = ebt_compat_match_offset(match, m->match_size);
	compat_uint_t msize = m->match_size - off;

	if (WARN_ON(off >= m->match_size))
		return -EINVAL;

	if (copy_to_user(cm->u.name, match->name, strlen(match->name) + 1) ||
	    put_user(match->revision, &cm->u.revision) ||
	    put_user(msize, &cm->match_size))
		return -EFAULT;

	if (match->compat_to_user) {
		if (match->compat_to_user(cm->data, m->data))
			return -EFAULT;
	} else {
		if (xt_data_to_user(cm->data, m->data, match->usersize, msize,
				    COMPAT_XT_ALIGN(msize)))
			return -EFAULT;
	}

	*size -= ebt_compat_entry_padsize() + off;
	*dstptr = cm->data;
	*dstptr += msize;
	return 0;
}

static int compat_target_to_user(struct ebt_entry_target *t,
				 void __user **dstptr,
				 unsigned int *size)
{
	const struct xt_target *target = t->u.target;
	struct compat_ebt_entry_mwt __user *cm = *dstptr;
	int off = xt_compat_target_offset(target);
	compat_uint_t tsize = t->target_size - off;

	if (WARN_ON(off >= t->target_size))
		return -EINVAL;

	if (copy_to_user(cm->u.name, target->name, strlen(target->name) + 1) ||
	    put_user(target->revision, &cm->u.revision) ||
	    put_user(tsize, &cm->match_size))
		return -EFAULT;

	if (target->compat_to_user) {
		if (target->compat_to_user(cm->data, t->data))
			return -EFAULT;
	} else {
		if (xt_data_to_user(cm->data, t->data, target->usersize, tsize,
				    COMPAT_XT_ALIGN(tsize)))
			return -EFAULT;
	}

	*size -= ebt_compat_entry_padsize() + off;
	*dstptr = cm->data;
	*dstptr += tsize;
	return 0;
}

static int compat_watcher_to_user(struct ebt_entry_watcher *w,
				  void __user **dstptr,
				  unsigned int *size)
{
	return compat_target_to_user((struct ebt_entry_target *)w,
							dstptr, size);
}

static int compat_copy_entry_to_user(struct ebt_entry *e, void __user **dstptr,
				unsigned int *size)
{
	struct ebt_entry_target *t;
	struct ebt_entry __user *ce;
	u32 watchers_offset, target_offset, next_offset;
	compat_uint_t origsize;
	int ret;

	if (e->bitmask == 0) {
		if (*size < sizeof(struct ebt_entries))
			return -EINVAL;
		if (copy_to_user(*dstptr, e, sizeof(struct ebt_entries)))
			return -EFAULT;

		*dstptr += sizeof(struct ebt_entries);
		*size -= sizeof(struct ebt_entries);
		return 0;
	}

	if (*size < sizeof(*ce))
		return -EINVAL;

	ce = *dstptr;
	if (copy_to_user(ce, e, sizeof(*ce)))
		return -EFAULT;

	origsize = *size;
	*dstptr += sizeof(*ce);

	ret = EBT_MATCH_ITERATE(e, compat_match_to_user, dstptr, size);
	if (ret)
		return ret;
	watchers_offset = e->watchers_offset - (origsize - *size);

	ret = EBT_WATCHER_ITERATE(e, compat_watcher_to_user, dstptr, size);
	if (ret)
		return ret;
	target_offset = e->target_offset - (origsize - *size);

	t = ebt_get_target(e);

	ret = compat_target_to_user(t, dstptr, size);
	if (ret)
		return ret;
	next_offset = e->next_offset - (origsize - *size);

	if (put_user(watchers_offset, &ce->watchers_offset) ||
	    put_user(target_offset, &ce->target_offset) ||
	    put_user(next_offset, &ce->next_offset))
		return -EFAULT;

	*size -= sizeof(*ce);
	return 0;
}

static int compat_calc_match(struct ebt_entry_match *m, int *off)
{
	*off += ebt_compat_match_offset(m->u.match, m->match_size);
	*off += ebt_compat_entry_padsize();
	return 0;
}

static int compat_calc_watcher(struct ebt_entry_watcher *w, int *off)
{
	*off += xt_compat_target_offset(w->u.watcher);
	*off += ebt_compat_entry_padsize();
	return 0;
}

static int compat_calc_entry(const struct ebt_entry *e,
			     const struct ebt_table_info *info,
			     const void *base,
			     struct compat_ebt_replace *newinfo)
{
	const struct ebt_entry_target *t;
	unsigned int entry_offset;
	int off, ret, i;

	if (e->bitmask == 0)
		return 0;

	off = 0;
	entry_offset = (void *)e - base;

	EBT_MATCH_ITERATE(e, compat_calc_match, &off);
	EBT_WATCHER_ITERATE(e, compat_calc_watcher, &off);

	t = ebt_get_target_c(e);

	off += xt_compat_target_offset(t->u.target);
	off += ebt_compat_entry_padsize();

	newinfo->entries_size -= off;

	ret = xt_compat_add_offset(NFPROTO_BRIDGE, entry_offset, off);
	if (ret)
		return ret;

	for (i = 0; i < NF_BR_NUMHOOKS; i++) {
		const void *hookptr = info->hook_entry[i];
		if (info->hook_entry[i] &&
		    (e < (struct ebt_entry *)(base - hookptr))) {
			newinfo->hook_entry[i] -= off;
			pr_debug("0x%08X -> 0x%08X\n",
					newinfo->hook_entry[i] + off,
					newinfo->hook_entry[i]);
		}
	}

	return 0;
}

static int ebt_compat_init_offsets(unsigned int number)
{
	if (number > INT_MAX)
		return -EINVAL;

	/* also count the base chain policies */
	number += NF_BR_NUMHOOKS;

	return xt_compat_init_offsets(NFPROTO_BRIDGE, number);
}

static int compat_table_info(const struct ebt_table_info *info,
			     struct compat_ebt_replace *newinfo)
{
	unsigned int size = info->entries_size;
	const void *entries = info->entries;
	int ret;

	newinfo->entries_size = size;
	ret = ebt_compat_init_offsets(info->nentries);
	if (ret)
		return ret;

	return EBT_ENTRY_ITERATE(entries, size, compat_calc_entry, info,
							entries, newinfo);
}

static int compat_copy_everything_to_user(struct ebt_table *t,
					  void __user *user, int *len, int cmd)
{
	struct compat_ebt_replace repl, tmp;
	struct ebt_counter *oldcounters;
	struct ebt_table_info tinfo;
	int ret;
	void __user *pos;

	memset(&tinfo, 0, sizeof(tinfo));

	if (cmd == EBT_SO_GET_ENTRIES) {
		tinfo.entries_size = t->private->entries_size;
		tinfo.nentries = t->private->nentries;
		tinfo.entries = t->private->entries;
		oldcounters = t->private->counters;
	} else {
		tinfo.entries_size = t->table->entries_size;
		tinfo.nentries = t->table->nentries;
		tinfo.entries = t->table->entries;
		oldcounters = t->table->counters;
	}

	if (copy_from_user(&tmp, user, sizeof(tmp)))
		return -EFAULT;

	if (tmp.nentries != tinfo.nentries ||
	   (tmp.num_counters && tmp.num_counters != tinfo.nentries))
		return -EINVAL;

	memcpy(&repl, &tmp, sizeof(repl));
	if (cmd == EBT_SO_GET_ENTRIES)
		ret = compat_table_info(t->private, &repl);
	else
		ret = compat_table_info(&tinfo, &repl);
	if (ret)
		return ret;

	if (*len != sizeof(tmp) + repl.entries_size +
	   (tmp.num_counters? tinfo.nentries * sizeof(struct ebt_counter): 0)) {
		pr_err("wrong size: *len %d, entries_size %u, replsz %d\n",
				*len, tinfo.entries_size, repl.entries_size);
		return -EINVAL;
	}

	/* userspace might not need the counters */
	ret = copy_counters_to_user(t, oldcounters, compat_ptr(tmp.counters),
					tmp.num_counters, tinfo.nentries);
	if (ret)
		return ret;

	pos = compat_ptr(tmp.entries);
	return EBT_ENTRY_ITERATE(tinfo.entries, tinfo.entries_size,
			compat_copy_entry_to_user, &pos, &tmp.entries_size);
}

struct ebt_entries_buf_state {
	char *buf_kern_start;	/* kernel buffer to copy (translated) data to */
	u32 buf_kern_len;	/* total size of kernel buffer */
	u32 buf_kern_offset;	/* amount of data copied so far */
	u32 buf_user_offset;	/* read position in userspace buffer */
};

static int ebt_buf_count(struct ebt_entries_buf_state *state, unsigned int sz)
{
	state->buf_kern_offset += sz;
	return state->buf_kern_offset >= sz ? 0 : -EINVAL;
}

static int ebt_buf_add(struct ebt_entries_buf_state *state,
		       const void *data, unsigned int sz)
{
	if (state->buf_kern_start == NULL)
		goto count_only;

	if (WARN_ON(state->buf_kern_offset + sz > state->buf_kern_len))
		return -EINVAL;

	memcpy(state->buf_kern_start + state->buf_kern_offset, data, sz);

 count_only:
	state->buf_user_offset += sz;
	return ebt_buf_count(state, sz);
}

static int ebt_buf_add_pad(struct ebt_entries_buf_state *state, unsigned int sz)
{
	char *b = state->buf_kern_start;

	if (WARN_ON(b && state->buf_kern_offset > state->buf_kern_len))
		return -EINVAL;

	if (b != NULL && sz > 0)
		memset(b + state->buf_kern_offset, 0, sz);
	/* do not adjust ->buf_user_offset here, we added kernel-side padding */
	return ebt_buf_count(state, sz);
}

enum compat_mwt {
	EBT_COMPAT_MATCH,
	EBT_COMPAT_WATCHER,
	EBT_COMPAT_TARGET,
};

static int compat_mtw_from_user(const struct compat_ebt_entry_mwt *mwt,
				enum compat_mwt compat_mwt,
				struct ebt_entries_buf_state *state,
				const unsigned char *base)
{
	char name[EBT_EXTENSION_MAXNAMELEN];
	struct xt_match *match;
	struct xt_target *wt;
	void *dst = NULL;
	int off, pad = 0;
	unsigned int size_kern, match_size = mwt->match_size;

	if (strscpy(name, mwt->u.name, sizeof(name)) < 0)
		return -EINVAL;

	if (state->buf_kern_start)
		dst = state->buf_kern_start + state->buf_kern_offset;

	switch (compat_mwt) {
	case EBT_COMPAT_MATCH:
		match = xt_request_find_match(NFPROTO_BRIDGE, name,
					      mwt->u.revision);
		if (IS_ERR(match))
			return PTR_ERR(match);

		off = ebt_compat_match_offset(match, match_size);
		if (dst) {
			if (match->compat_from_user)
				match->compat_from_user(dst, mwt->data);
			else
				memcpy(dst, mwt->data, match_size);
		}

		size_kern = match->matchsize;
		if (unlikely(size_kern == -1))
			size_kern = match_size;
		module_put(match->me);
		break;
	case EBT_COMPAT_WATCHER: /* fallthrough */
	case EBT_COMPAT_TARGET:
		wt = xt_request_find_target(NFPROTO_BRIDGE, name,
					    mwt->u.revision);
		if (IS_ERR(wt))
			return PTR_ERR(wt);
		off = xt_compat_target_offset(wt);

		if (dst) {
			if (wt->compat_from_user)
				wt->compat_from_user(dst, mwt->data);
			else
				memcpy(dst, mwt->data, match_size);
		}

		size_kern = wt->targetsize;
		module_put(wt->me);
		break;

	default:
		return -EINVAL;
	}

	state->buf_kern_offset += match_size + off;
	state->buf_user_offset += match_size;
	pad = XT_ALIGN(size_kern) - size_kern;

	if (pad > 0 && dst) {
		if (WARN_ON(state->buf_kern_len <= pad))
			return -EINVAL;
		if (WARN_ON(state->buf_kern_offset - (match_size + off) + size_kern > state->buf_kern_len - pad))
			return -EINVAL;
		memset(dst + size_kern, 0, pad);
	}
	return off + match_size;
}

/* return size of all matches, watchers or target, including necessary
 * alignment and padding.
 */
static int ebt_size_mwt(const struct compat_ebt_entry_mwt *match32,
			unsigned int size_left, enum compat_mwt type,
			struct ebt_entries_buf_state *state, const void *base)
{
	const char *buf = (const char *)match32;
	int growth = 0;

	if (size_left == 0)
		return 0;

	do {
		struct ebt_entry_match *match_kern;
		int ret;

		if (size_left < sizeof(*match32))
			return -EINVAL;

		match_kern = (struct ebt_entry_match *) state->buf_kern_start;
		if (match_kern) {
			char *tmp;
			tmp = state->buf_kern_start + state->buf_kern_offset;
			match_kern = (struct ebt_entry_match *) tmp;
		}
		ret = ebt_buf_add(state, buf, sizeof(*match32));
		if (ret < 0)
			return ret;
		size_left -= sizeof(*match32);

		/* add padding before match->data (if any) */
		ret = ebt_buf_add_pad(state, ebt_compat_entry_padsize());
		if (ret < 0)
			return ret;

		if (match32->match_size > size_left)
			return -EINVAL;

		size_left -= match32->match_size;

		ret = compat_mtw_from_user(match32, type, state, base);
		if (ret < 0)
			return ret;

		if (WARN_ON(ret < match32->match_size))
			return -EINVAL;
		growth += ret - match32->match_size;
		growth += ebt_compat_entry_padsize();

		buf += sizeof(*match32);
		buf += match32->match_size;

		if (match_kern)
			match_kern->match_size = ret;

		match32 = (struct compat_ebt_entry_mwt *) buf;
	} while (size_left);

	return growth;
}

/* called for all ebt_entry structures. */
static int size_entry_mwt(const struct ebt_entry *entry, const unsigned char *base,
			  unsigned int *total,
			  struct ebt_entries_buf_state *state)
{
	unsigned int i, j, startoff, next_expected_off, new_offset = 0;
	/* stores match/watchers/targets & offset of next struct ebt_entry: */
	unsigned int offsets[4];
	unsigned int *offsets_update = NULL;
	int ret;
	char *buf_start;

	if (*total < sizeof(struct ebt_entries))
		return -EINVAL;

	if (!entry->bitmask) {
		*total -= sizeof(struct ebt_entries);
		return ebt_buf_add(state, entry, sizeof(struct ebt_entries));
	}
	if (*total < sizeof(*entry) || entry->next_offset < sizeof(*entry))
		return -EINVAL;

	startoff = state->buf_user_offset;
	/* pull in most part of ebt_entry, it does not need to be changed. */
	ret = ebt_buf_add(state, entry,
			offsetof(struct ebt_entry, watchers_offset));
	if (ret < 0)
		return ret;

	offsets[0] = sizeof(struct ebt_entry); /* matches come first */
	memcpy(&offsets[1], &entry->watchers_offset,
			sizeof(offsets) - sizeof(offsets[0]));

	if (state->buf_kern_start) {
		buf_start = state->buf_kern_start + state->buf_kern_offset;
		offsets_update = (unsigned int *) buf_start;
	}
	ret = ebt_buf_add(state, &offsets[1],
			sizeof(offsets) - sizeof(offsets[0]));
	if (ret < 0)
		return ret;
	buf_start = (char *) entry;
	/* 0: matches offset, always follows ebt_entry.
	 * 1: watchers offset, from ebt_entry structure
	 * 2: target offset, from ebt_entry structure
	 * 3: next ebt_entry offset, from ebt_entry structure
	 *
	 * offsets are relative to beginning of struct ebt_entry (i.e., 0).
	 */
	for (i = 0; i < 4 ; ++i) {
		if (offsets[i] > *total)
			return -EINVAL;

		if (i < 3 && offsets[i] == *total)
			return -EINVAL;

		if (i == 0)
			continue;
		if (offsets[i-1] > offsets[i])
			return -EINVAL;
	}

	for (i = 0, j = 1 ; j < 4 ; j++, i++) {
		struct compat_ebt_entry_mwt *match32;
		unsigned int size;
		char *buf = buf_start + offsets[i];

		if (offsets[i] > offsets[j])
			return -EINVAL;

		match32 = (struct compat_ebt_entry_mwt *) buf;
		size = offsets[j] - offsets[i];
		ret = ebt_size_mwt(match32, size, i, state, base);
		if (ret < 0)
			return ret;
		new_offset += ret;
		if (offsets_update && new_offset) {
			pr_debug("change offset %d to %d\n",
				offsets_update[i], offsets[j] + new_offset);
			offsets_update[i] = offsets[j] + new_offset;
		}
	}

	if (state->buf_kern_start == NULL) {
		unsigned int offset = buf_start - (char *) base;

		ret = xt_compat_add_offset(NFPROTO_BRIDGE, offset, new_offset);
		if (ret < 0)
			return ret;
	}

	next_expected_off = state->buf_user_offset - startoff;
	if (next_expected_off != entry->next_offset)
		return -EINVAL;

	if (*total < entry->next_offset)
		return -EINVAL;
	*total -= entry->next_offset;
	return 0;
}

/* repl->entries_size is the size of the ebt_entry blob in userspace.
 * It might need more memory when copied to a 64 bit kernel in case
 * userspace is 32-bit. So, first task: find out how much memory is needed.
 *
 * Called before validation is performed.
 */
static int compat_copy_entries(unsigned char *data, unsigned int size_user,
				struct ebt_entries_buf_state *state)
{
	unsigned int size_remaining = size_user;
	int ret;

	ret = EBT_ENTRY_ITERATE(data, size_user, size_entry_mwt, data,
					&size_remaining, state);
	if (ret < 0)
		return ret;

	if (size_remaining)
		return -EINVAL;

	return state->buf_kern_offset;
}


static int compat_copy_ebt_replace_from_user(struct ebt_replace *repl,
					    void __user *user, unsigned int len)
{
	struct compat_ebt_replace tmp;
	int i;

	if (len < sizeof(tmp))
		return -EINVAL;

	if (copy_from_user(&tmp, user, sizeof(tmp)))
		return -EFAULT;

	if (len != sizeof(tmp) + tmp.entries_size)
		return -EINVAL;

	if (tmp.entries_size == 0)
		return -EINVAL;

	if (tmp.nentries >= ((INT_MAX - sizeof(struct ebt_table_info)) /
			NR_CPUS - SMP_CACHE_BYTES) / sizeof(struct ebt_counter))
		return -ENOMEM;
	if (tmp.num_counters >= INT_MAX / sizeof(struct ebt_counter))
		return -ENOMEM;

	memcpy(repl, &tmp, offsetof(struct ebt_replace, hook_entry));

	/* starting with hook_entry, 32 vs. 64 bit structures are different */
	for (i = 0; i < NF_BR_NUMHOOKS; i++)
		repl->hook_entry[i] = compat_ptr(tmp.hook_entry[i]);

	repl->num_counters = tmp.num_counters;
	repl->counters = compat_ptr(tmp.counters);
	repl->entries = compat_ptr(tmp.entries);
	return 0;
}

static int compat_do_replace(struct net *net, void __user *user,
			     unsigned int len)
{
	int ret, i, countersize, size64;
	struct ebt_table_info *newinfo;
	struct ebt_replace tmp;
	struct ebt_entries_buf_state state;
	void *entries_tmp;

	ret = compat_copy_ebt_replace_from_user(&tmp, user, len);
	if (ret) {
		/* try real handler in case userland supplied needed padding */
		if (ret == -EINVAL && do_replace(net, user, len) == 0)
			ret = 0;
		return ret;
	}

	countersize = COUNTER_OFFSET(tmp.nentries) * nr_cpu_ids;
	newinfo = vmalloc(sizeof(*newinfo) + countersize);
	if (!newinfo)
		return -ENOMEM;

	if (countersize)
		memset(newinfo->counters, 0, countersize);

	memset(&state, 0, sizeof(state));

	newinfo->entries = vmalloc(tmp.entries_size);
	if (!newinfo->entries) {
		ret = -ENOMEM;
		goto free_newinfo;
	}
	if (copy_from_user(
	   newinfo->entries, tmp.entries, tmp.entries_size) != 0) {
		ret = -EFAULT;
		goto free_entries;
	}

	entries_tmp = newinfo->entries;

	xt_compat_lock(NFPROTO_BRIDGE);

	ret = ebt_compat_init_offsets(tmp.nentries);
	if (ret < 0)
		goto out_unlock;

	ret = compat_copy_entries(entries_tmp, tmp.entries_size, &state);
	if (ret < 0)
		goto out_unlock;

	pr_debug("tmp.entries_size %d, kern off %d, user off %d delta %d\n",
		tmp.entries_size, state.buf_kern_offset, state.buf_user_offset,
		xt_compat_calc_jump(NFPROTO_BRIDGE, tmp.entries_size));

	size64 = ret;
	newinfo->entries = vmalloc(size64);
	if (!newinfo->entries) {
		vfree(entries_tmp);
		ret = -ENOMEM;
		goto out_unlock;
	}

	memset(&state, 0, sizeof(state));
	state.buf_kern_start = newinfo->entries;
	state.buf_kern_len = size64;

	ret = compat_copy_entries(entries_tmp, tmp.entries_size, &state);
	if (WARN_ON(ret < 0)) {
		vfree(entries_tmp);
		goto out_unlock;
	}

	vfree(entries_tmp);
	tmp.entries_size = size64;

	for (i = 0; i < NF_BR_NUMHOOKS; i++) {
		char __user *usrptr;
		if (tmp.hook_entry[i]) {
			unsigned int delta;
			usrptr = (char __user *) tmp.hook_entry[i];
			delta = usrptr - tmp.entries;
			usrptr += xt_compat_calc_jump(NFPROTO_BRIDGE, delta);
			tmp.hook_entry[i] = (struct ebt_entries __user *)usrptr;
		}
	}

	xt_compat_flush_offsets(NFPROTO_BRIDGE);
	xt_compat_unlock(NFPROTO_BRIDGE);

	ret = do_replace_finish(net, &tmp, newinfo);
	if (ret == 0)
		return ret;
free_entries:
	vfree(newinfo->entries);
free_newinfo:
	vfree(newinfo);
	return ret;
out_unlock:
	xt_compat_flush_offsets(NFPROTO_BRIDGE);
	xt_compat_unlock(NFPROTO_BRIDGE);
	goto free_entries;
}

static int compat_update_counters(struct net *net, void __user *user,
				  unsigned int len)
{
	struct compat_ebt_replace hlp;

	if (copy_from_user(&hlp, user, sizeof(hlp)))
		return -EFAULT;

	/* try real handler in case userland supplied needed padding */
	if (len != sizeof(hlp) + hlp.num_counters * sizeof(struct ebt_counter))
		return update_counters(net, user, len);

	return do_update_counters(net, hlp.name, compat_ptr(hlp.counters),
					hlp.num_counters, user, len);
}

static int compat_do_ebt_set_ctl(struct sock *sk,
		int cmd, void __user *user, unsigned int len)
{
	int ret;
	struct net *net = sock_net(sk);

	if (!ns_capable(net->user_ns, CAP_NET_ADMIN))
		return -EPERM;

	switch (cmd) {
	case EBT_SO_SET_ENTRIES:
		ret = compat_do_replace(net, user, len);
		break;
	case EBT_SO_SET_COUNTERS:
		ret = compat_update_counters(net, user, len);
		break;
	default:
		ret = -EINVAL;
	}
	return ret;
}

static int compat_do_ebt_get_ctl(struct sock *sk, int cmd,
		void __user *user, int *len)
{
	int ret;
	struct compat_ebt_replace tmp;
	struct ebt_table *t;
	struct net *net = sock_net(sk);

	if (!ns_capable(net->user_ns, CAP_NET_ADMIN))
		return -EPERM;

	/* try real handler in case userland supplied needed padding */
	if ((cmd == EBT_SO_GET_INFO ||
	     cmd == EBT_SO_GET_INIT_INFO) && *len != sizeof(tmp))
			return do_ebt_get_ctl(sk, cmd, user, len);

	if (copy_from_user(&tmp, user, sizeof(tmp)))
		return -EFAULT;

	tmp.name[sizeof(tmp.name) - 1] = '\0';

	t = find_table_lock(net, tmp.name, &ret, &ebt_mutex);
	if (!t)
		return ret;

	xt_compat_lock(NFPROTO_BRIDGE);
	switch (cmd) {
	case EBT_SO_GET_INFO:
		tmp.nentries = t->private->nentries;
		ret = compat_table_info(t->private, &tmp);
		if (ret)
			goto out;
		tmp.valid_hooks = t->valid_hooks;

		if (copy_to_user(user, &tmp, *len) != 0) {
			ret = -EFAULT;
			break;
		}
		ret = 0;
		break;
	case EBT_SO_GET_INIT_INFO:
		tmp.nentries = t->table->nentries;
		tmp.entries_size = t->table->entries_size;
		tmp.valid_hooks = t->table->valid_hooks;

		if (copy_to_user(user, &tmp, *len) != 0) {
			ret = -EFAULT;
			break;
		}
		ret = 0;
		break;
	case EBT_SO_GET_ENTRIES:
	case EBT_SO_GET_INIT_ENTRIES:
		/* try real handler first in case of userland-side padding.
		 * in case we are dealing with an 'ordinary' 32 bit binary
		 * without 64bit compatibility padding, this will fail right
		 * after copy_from_user when the *len argument is validated.
		 *
		 * the compat_ variant needs to do one pass over the kernel
		 * data set to adjust for size differences before it the check.
		 */
		if (copy_everything_to_user(t, user, len, cmd) == 0)
			ret = 0;
		else
			ret = compat_copy_everything_to_user(t, user, len, cmd);
		break;
	default:
		ret = -EINVAL;
	}
 out:
	xt_compat_flush_offsets(NFPROTO_BRIDGE);
	xt_compat_unlock(NFPROTO_BRIDGE);
	mutex_unlock(&ebt_mutex);
	return ret;
}
#endif

static struct nf_sockopt_ops ebt_sockopts = {
	.pf		= PF_INET,
	.set_optmin	= EBT_BASE_CTL,
	.set_optmax	= EBT_SO_SET_MAX + 1,
	.set		= do_ebt_set_ctl,
#ifdef CONFIG_COMPAT
	.compat_set	= compat_do_ebt_set_ctl,
#endif
	.get_optmin	= EBT_BASE_CTL,
	.get_optmax	= EBT_SO_GET_MAX + 1,
	.get		= do_ebt_get_ctl,
#ifdef CONFIG_COMPAT
	.compat_get	= compat_do_ebt_get_ctl,
#endif
	.owner		= THIS_MODULE,
};

static int __init ebtables_init(void)
{
	int ret;

	ret = xt_register_target(&ebt_standard_target);
	if (ret < 0)
		return ret;
	ret = nf_register_sockopt(&ebt_sockopts);
	if (ret < 0) {
		xt_unregister_target(&ebt_standard_target);
		return ret;
	}

	return 0;
}

static void __exit ebtables_fini(void)
{
	nf_unregister_sockopt(&ebt_sockopts);
	xt_unregister_target(&ebt_standard_target);
}

EXPORT_SYMBOL(ebt_register_table);
EXPORT_SYMBOL(ebt_unregister_table);
EXPORT_SYMBOL(ebt_do_table);
module_init(ebtables_init);
module_exit(ebtables_fini);
MODULE_LICENSE("GPL");<|MERGE_RESOLUTION|>--- conflicted
+++ resolved
@@ -999,12 +999,8 @@
 		goto free_iterate;
 	}
 
-<<<<<<< HEAD
-	if (repl->valid_hooks != t->valid_hooks)
-=======
 	if (repl->valid_hooks != t->valid_hooks) {
 		ret = -EINVAL;
->>>>>>> dd708cc5
 		goto free_unlock;
 	}
 
