/*
 *	Routines having to do with the 'struct sk_buff' memory handlers.
 *
 *	Authors:	Alan Cox <alan@lxorguk.ukuu.org.uk>
 *			Florian La Roche <rzsfl@rz.uni-sb.de>
 *
 *	Fixes:
 *		Alan Cox	:	Fixed the worst of the load
 *					balancer bugs.
 *		Dave Platt	:	Interrupt stacking fix.
 *	Richard Kooijman	:	Timestamp fixes.
 *		Alan Cox	:	Changed buffer format.
 *		Alan Cox	:	destructor hook for AF_UNIX etc.
 *		Linus Torvalds	:	Better skb_clone.
 *		Alan Cox	:	Added skb_copy.
 *		Alan Cox	:	Added all the changed routines Linus
 *					only put in the headers
 *		Ray VanTassle	:	Fixed --skb->lock in free
 *		Alan Cox	:	skb_copy copy arp field
 *		Andi Kleen	:	slabified it.
 *		Robert Olsson	:	Removed skb_head_pool
 *
 *	NOTE:
 *		The __skb_ routines should be called with interrupts
 *	disabled, or you better be *real* sure that the operation is atomic
 *	with respect to whatever list is being frobbed (e.g. via lock_sock()
 *	or via disabling bottom half handlers, etc).
 *
 *	This program is free software; you can redistribute it and/or
 *	modify it under the terms of the GNU General Public License
 *	as published by the Free Software Foundation; either version
 *	2 of the License, or (at your option) any later version.
 */

/*
 *	The functions in this file will not compile correctly with gcc 2.4.x
 */

#define pr_fmt(fmt) KBUILD_MODNAME ": " fmt

#include <linux/module.h>
#include <linux/types.h>
#include <linux/kernel.h>
#include <linux/mm.h>
#include <linux/interrupt.h>
#include <linux/in.h>
#include <linux/inet.h>
#include <linux/slab.h>
#include <linux/tcp.h>
#include <linux/udp.h>
#include <linux/sctp.h>
#include <linux/netdevice.h>
#ifdef CONFIG_NET_CLS_ACT
#include <net/pkt_sched.h>
#endif
#include <linux/string.h>
#include <linux/skbuff.h>
#include <linux/splice.h>
#include <linux/cache.h>
#include <linux/rtnetlink.h>
#include <linux/init.h>
#include <linux/scatterlist.h>
#include <linux/errqueue.h>
#include <linux/prefetch.h>
#include <linux/if_vlan.h>

#include <net/protocol.h>
#include <net/dst.h>
#include <net/sock.h>
#include <net/checksum.h>
#include <net/ip6_checksum.h>
#include <net/xfrm.h>

#include <linux/uaccess.h>
#include <trace/events/skb.h>
#include <linux/highmem.h>
#include <linux/capability.h>
#include <linux/user_namespace.h>

struct kmem_cache *skbuff_head_cache __ro_after_init;
static struct kmem_cache *skbuff_fclone_cache __ro_after_init;
int sysctl_max_skb_frags __read_mostly = MAX_SKB_FRAGS;
EXPORT_SYMBOL(sysctl_max_skb_frags);

/**
 *	skb_panic - private function for out-of-line support
 *	@skb:	buffer
 *	@sz:	size
 *	@addr:	address
 *	@msg:	skb_over_panic or skb_under_panic
 *
 *	Out-of-line support for skb_put() and skb_push().
 *	Called via the wrapper skb_over_panic() or skb_under_panic().
 *	Keep out of line to prevent kernel bloat.
 *	__builtin_return_address is not used because it is not always reliable.
 */
static void skb_panic(struct sk_buff *skb, unsigned int sz, void *addr,
		      const char msg[])
{
	pr_emerg("%s: text:%p len:%d put:%d head:%p data:%p tail:%#lx end:%#lx dev:%s\n",
		 msg, addr, skb->len, sz, skb->head, skb->data,
		 (unsigned long)skb->tail, (unsigned long)skb->end,
		 skb->dev ? skb->dev->name : "<NULL>");
	BUG();
}

static void skb_over_panic(struct sk_buff *skb, unsigned int sz, void *addr)
{
	skb_panic(skb, sz, addr, __func__);
}

static void skb_under_panic(struct sk_buff *skb, unsigned int sz, void *addr)
{
	skb_panic(skb, sz, addr, __func__);
}

/*
 * kmalloc_reserve is a wrapper around kmalloc_node_track_caller that tells
 * the caller if emergency pfmemalloc reserves are being used. If it is and
 * the socket is later found to be SOCK_MEMALLOC then PFMEMALLOC reserves
 * may be used. Otherwise, the packet data may be discarded until enough
 * memory is free
 */
#define kmalloc_reserve(size, gfp, node, pfmemalloc) \
	 __kmalloc_reserve(size, gfp, node, _RET_IP_, pfmemalloc)

static void *__kmalloc_reserve(size_t size, gfp_t flags, int node,
			       unsigned long ip, bool *pfmemalloc)
{
	void *obj;
	bool ret_pfmemalloc = false;

	/*
	 * Try a regular allocation, when that fails and we're not entitled
	 * to the reserves, fail.
	 */
	obj = kmalloc_node_track_caller(size,
					flags | __GFP_NOMEMALLOC | __GFP_NOWARN,
					node);
	if (obj || !(gfp_pfmemalloc_allowed(flags)))
		goto out;

	/* Try again but now we are using pfmemalloc reserves */
	ret_pfmemalloc = true;
	obj = kmalloc_node_track_caller(size, flags, node);

out:
	if (pfmemalloc)
		*pfmemalloc = ret_pfmemalloc;

	return obj;
}

/* 	Allocate a new skbuff. We do this ourselves so we can fill in a few
 *	'private' fields and also do memory statistics to find all the
 *	[BEEP] leaks.
 *
 */

/**
 *	__alloc_skb	-	allocate a network buffer
 *	@size: size to allocate
 *	@gfp_mask: allocation mask
 *	@flags: If SKB_ALLOC_FCLONE is set, allocate from fclone cache
 *		instead of head cache and allocate a cloned (child) skb.
 *		If SKB_ALLOC_RX is set, __GFP_MEMALLOC will be used for
 *		allocations in case the data is required for writeback
 *	@node: numa node to allocate memory on
 *
 *	Allocate a new &sk_buff. The returned buffer has no headroom and a
 *	tail room of at least size bytes. The object has a reference count
 *	of one. The return is the buffer. On a failure the return is %NULL.
 *
 *	Buffers may only be allocated from interrupts using a @gfp_mask of
 *	%GFP_ATOMIC.
 */
struct sk_buff *__alloc_skb(unsigned int size, gfp_t gfp_mask,
			    int flags, int node)
{
	struct kmem_cache *cache;
	struct skb_shared_info *shinfo;
	struct sk_buff *skb;
	u8 *data;
	bool pfmemalloc;

	cache = (flags & SKB_ALLOC_FCLONE)
		? skbuff_fclone_cache : skbuff_head_cache;

	if (sk_memalloc_socks() && (flags & SKB_ALLOC_RX))
		gfp_mask |= __GFP_MEMALLOC;

	/* Get the HEAD */
	skb = kmem_cache_alloc_node(cache, gfp_mask & ~__GFP_DMA, node);
	if (!skb)
		goto out;
	prefetchw(skb);

	/* We do our best to align skb_shared_info on a separate cache
	 * line. It usually works because kmalloc(X > SMP_CACHE_BYTES) gives
	 * aligned memory blocks, unless SLUB/SLAB debug is enabled.
	 * Both skb->head and skb_shared_info are cache line aligned.
	 */
	size = SKB_DATA_ALIGN(size);
	size += SKB_DATA_ALIGN(sizeof(struct skb_shared_info));
	data = kmalloc_reserve(size, gfp_mask, node, &pfmemalloc);
	if (!data)
		goto nodata;
	/* kmalloc(size) might give us more room than requested.
	 * Put skb_shared_info exactly at the end of allocated zone,
	 * to allow max possible filling before reallocation.
	 */
	size = SKB_WITH_OVERHEAD(ksize(data));
	prefetchw(data + size);

	/*
	 * Only clear those fields we need to clear, not those that we will
	 * actually initialise below. Hence, don't put any more fields after
	 * the tail pointer in struct sk_buff!
	 */
	memset(skb, 0, offsetof(struct sk_buff, tail));
	/* Account for allocated memory : skb + skb->head */
	skb->truesize = SKB_TRUESIZE(size);
	skb->pfmemalloc = pfmemalloc;
	refcount_set(&skb->users, 1);
	skb->head = data;
	skb->data = data;
	skb_reset_tail_pointer(skb);
	skb->end = skb->tail + size;
	skb->mac_header = (typeof(skb->mac_header))~0U;
	skb->transport_header = (typeof(skb->transport_header))~0U;

	/* make sure we initialize shinfo sequentially */
	shinfo = skb_shinfo(skb);
	memset(shinfo, 0, offsetof(struct skb_shared_info, dataref));
	atomic_set(&shinfo->dataref, 1);

	if (flags & SKB_ALLOC_FCLONE) {
		struct sk_buff_fclones *fclones;

		fclones = container_of(skb, struct sk_buff_fclones, skb1);

		skb->fclone = SKB_FCLONE_ORIG;
		refcount_set(&fclones->fclone_ref, 1);

		fclones->skb2.fclone = SKB_FCLONE_CLONE;
	}
out:
	return skb;
nodata:
	kmem_cache_free(cache, skb);
	skb = NULL;
	goto out;
}
EXPORT_SYMBOL(__alloc_skb);

/**
 * __build_skb - build a network buffer
 * @data: data buffer provided by caller
 * @frag_size: size of data, or 0 if head was kmalloced
 *
 * Allocate a new &sk_buff. Caller provides space holding head and
 * skb_shared_info. @data must have been allocated by kmalloc() only if
 * @frag_size is 0, otherwise data should come from the page allocator
 *  or vmalloc()
 * The return is the new skb buffer.
 * On a failure the return is %NULL, and @data is not freed.
 * Notes :
 *  Before IO, driver allocates only data buffer where NIC put incoming frame
 *  Driver should add room at head (NET_SKB_PAD) and
 *  MUST add room at tail (SKB_DATA_ALIGN(skb_shared_info))
 *  After IO, driver calls build_skb(), to allocate sk_buff and populate it
 *  before giving packet to stack.
 *  RX rings only contains data buffers, not full skbs.
 */
struct sk_buff *__build_skb(void *data, unsigned int frag_size)
{
	struct skb_shared_info *shinfo;
	struct sk_buff *skb;
	unsigned int size = frag_size ? : ksize(data);

	skb = kmem_cache_alloc(skbuff_head_cache, GFP_ATOMIC);
	if (!skb)
		return NULL;

	size -= SKB_DATA_ALIGN(sizeof(struct skb_shared_info));

	memset(skb, 0, offsetof(struct sk_buff, tail));
	skb->truesize = SKB_TRUESIZE(size);
	refcount_set(&skb->users, 1);
	skb->head = data;
	skb->data = data;
	skb_reset_tail_pointer(skb);
	skb->end = skb->tail + size;
	skb->mac_header = (typeof(skb->mac_header))~0U;
	skb->transport_header = (typeof(skb->transport_header))~0U;

	/* make sure we initialize shinfo sequentially */
	shinfo = skb_shinfo(skb);
	memset(shinfo, 0, offsetof(struct skb_shared_info, dataref));
	atomic_set(&shinfo->dataref, 1);

	return skb;
}

/* build_skb() is wrapper over __build_skb(), that specifically
 * takes care of skb->head and skb->pfmemalloc
 * This means that if @frag_size is not zero, then @data must be backed
 * by a page fragment, not kmalloc() or vmalloc()
 */
struct sk_buff *build_skb(void *data, unsigned int frag_size)
{
	struct sk_buff *skb = __build_skb(data, frag_size);

	if (skb && frag_size) {
		skb->head_frag = 1;
		if (page_is_pfmemalloc(virt_to_head_page(data)))
			skb->pfmemalloc = 1;
	}
	return skb;
}
EXPORT_SYMBOL(build_skb);

#define NAPI_SKB_CACHE_SIZE	64

struct napi_alloc_cache {
	struct page_frag_cache page;
	unsigned int skb_count;
	void *skb_cache[NAPI_SKB_CACHE_SIZE];
};

static DEFINE_PER_CPU(struct page_frag_cache, netdev_alloc_cache);
static DEFINE_PER_CPU(struct napi_alloc_cache, napi_alloc_cache);

static void *__netdev_alloc_frag(unsigned int fragsz, gfp_t gfp_mask)
{
	struct page_frag_cache *nc;
	unsigned long flags;
	void *data;

	local_irq_save(flags);
	nc = this_cpu_ptr(&netdev_alloc_cache);
	data = page_frag_alloc(nc, fragsz, gfp_mask);
	local_irq_restore(flags);
	return data;
}

/**
 * netdev_alloc_frag - allocate a page fragment
 * @fragsz: fragment size
 *
 * Allocates a frag from a page for receive buffer.
 * Uses GFP_ATOMIC allocations.
 */
void *netdev_alloc_frag(unsigned int fragsz)
{
	return __netdev_alloc_frag(fragsz, GFP_ATOMIC);
}
EXPORT_SYMBOL(netdev_alloc_frag);

static void *__napi_alloc_frag(unsigned int fragsz, gfp_t gfp_mask)
{
	struct napi_alloc_cache *nc = this_cpu_ptr(&napi_alloc_cache);

	return page_frag_alloc(&nc->page, fragsz, gfp_mask);
}

void *napi_alloc_frag(unsigned int fragsz)
{
	return __napi_alloc_frag(fragsz, GFP_ATOMIC);
}
EXPORT_SYMBOL(napi_alloc_frag);

/**
 *	__netdev_alloc_skb - allocate an skbuff for rx on a specific device
 *	@dev: network device to receive on
 *	@len: length to allocate
 *	@gfp_mask: get_free_pages mask, passed to alloc_skb
 *
 *	Allocate a new &sk_buff and assign it a usage count of one. The
 *	buffer has NET_SKB_PAD headroom built in. Users should allocate
 *	the headroom they think they need without accounting for the
 *	built in space. The built in space is used for optimisations.
 *
 *	%NULL is returned if there is no free memory.
 */
struct sk_buff *__netdev_alloc_skb(struct net_device *dev, unsigned int len,
				   gfp_t gfp_mask)
{
	struct page_frag_cache *nc;
	unsigned long flags;
	struct sk_buff *skb;
	bool pfmemalloc;
	void *data;

	len += NET_SKB_PAD;

	if ((len > SKB_WITH_OVERHEAD(PAGE_SIZE)) ||
	    (gfp_mask & (__GFP_DIRECT_RECLAIM | GFP_DMA))) {
		skb = __alloc_skb(len, gfp_mask, SKB_ALLOC_RX, NUMA_NO_NODE);
		if (!skb)
			goto skb_fail;
		goto skb_success;
	}

	len += SKB_DATA_ALIGN(sizeof(struct skb_shared_info));
	len = SKB_DATA_ALIGN(len);

	if (sk_memalloc_socks())
		gfp_mask |= __GFP_MEMALLOC;

	local_irq_save(flags);

	nc = this_cpu_ptr(&netdev_alloc_cache);
	data = page_frag_alloc(nc, len, gfp_mask);
	pfmemalloc = nc->pfmemalloc;

	local_irq_restore(flags);

	if (unlikely(!data))
		return NULL;

	skb = __build_skb(data, len);
	if (unlikely(!skb)) {
		skb_free_frag(data);
		return NULL;
	}

	/* use OR instead of assignment to avoid clearing of bits in mask */
	if (pfmemalloc)
		skb->pfmemalloc = 1;
	skb->head_frag = 1;

skb_success:
	skb_reserve(skb, NET_SKB_PAD);
	skb->dev = dev;

skb_fail:
	return skb;
}
EXPORT_SYMBOL(__netdev_alloc_skb);

/**
 *	__napi_alloc_skb - allocate skbuff for rx in a specific NAPI instance
 *	@napi: napi instance this buffer was allocated for
 *	@len: length to allocate
 *	@gfp_mask: get_free_pages mask, passed to alloc_skb and alloc_pages
 *
 *	Allocate a new sk_buff for use in NAPI receive.  This buffer will
 *	attempt to allocate the head from a special reserved region used
 *	only for NAPI Rx allocation.  By doing this we can save several
 *	CPU cycles by avoiding having to disable and re-enable IRQs.
 *
 *	%NULL is returned if there is no free memory.
 */
struct sk_buff *__napi_alloc_skb(struct napi_struct *napi, unsigned int len,
				 gfp_t gfp_mask)
{
	struct napi_alloc_cache *nc = this_cpu_ptr(&napi_alloc_cache);
	struct sk_buff *skb;
	void *data;

	len += NET_SKB_PAD + NET_IP_ALIGN;

	if ((len > SKB_WITH_OVERHEAD(PAGE_SIZE)) ||
	    (gfp_mask & (__GFP_DIRECT_RECLAIM | GFP_DMA))) {
		skb = __alloc_skb(len, gfp_mask, SKB_ALLOC_RX, NUMA_NO_NODE);
		if (!skb)
			goto skb_fail;
		goto skb_success;
	}

	len += SKB_DATA_ALIGN(sizeof(struct skb_shared_info));
	len = SKB_DATA_ALIGN(len);

	if (sk_memalloc_socks())
		gfp_mask |= __GFP_MEMALLOC;

	data = page_frag_alloc(&nc->page, len, gfp_mask);
	if (unlikely(!data))
		return NULL;

	skb = __build_skb(data, len);
	if (unlikely(!skb)) {
		skb_free_frag(data);
		return NULL;
	}

	/* use OR instead of assignment to avoid clearing of bits in mask */
	if (nc->page.pfmemalloc)
		skb->pfmemalloc = 1;
	skb->head_frag = 1;

skb_success:
	skb_reserve(skb, NET_SKB_PAD + NET_IP_ALIGN);
	skb->dev = napi->dev;

skb_fail:
	return skb;
}
EXPORT_SYMBOL(__napi_alloc_skb);

void skb_add_rx_frag(struct sk_buff *skb, int i, struct page *page, int off,
		     int size, unsigned int truesize)
{
	skb_fill_page_desc(skb, i, page, off, size);
	skb->len += size;
	skb->data_len += size;
	skb->truesize += truesize;
}
EXPORT_SYMBOL(skb_add_rx_frag);

void skb_coalesce_rx_frag(struct sk_buff *skb, int i, int size,
			  unsigned int truesize)
{
	skb_frag_t *frag = &skb_shinfo(skb)->frags[i];

	skb_frag_size_add(frag, size);
	skb->len += size;
	skb->data_len += size;
	skb->truesize += truesize;
}
EXPORT_SYMBOL(skb_coalesce_rx_frag);

static void skb_drop_list(struct sk_buff **listp)
{
	kfree_skb_list(*listp);
	*listp = NULL;
}

static inline void skb_drop_fraglist(struct sk_buff *skb)
{
	skb_drop_list(&skb_shinfo(skb)->frag_list);
}

void skb_clone_fraglist(struct sk_buff *skb)
{
	struct sk_buff *list;

	skb_walk_frags(skb, list)
		skb_get(list);
}

static void skb_free_head(struct sk_buff *skb)
{
	unsigned char *head = skb->head;

	if (skb->head_frag)
		skb_free_frag(head);
	else
		kfree(head);
}

static void skb_release_data(struct sk_buff *skb)
{
	struct skb_shared_info *shinfo = skb_shinfo(skb);
	int i;

	if (skb->cloned &&
	    atomic_sub_return(skb->nohdr ? (1 << SKB_DATAREF_SHIFT) + 1 : 1,
			      &shinfo->dataref))
		return;

	for (i = 0; i < shinfo->nr_frags; i++)
		__skb_frag_unref(&shinfo->frags[i]);

	if (shinfo->frag_list)
		kfree_skb_list(shinfo->frag_list);

	skb_zcopy_clear(skb, true);
	skb_free_head(skb);
}

/*
 *	Free an skbuff by memory without cleaning the state.
 */
static void kfree_skbmem(struct sk_buff *skb)
{
	struct sk_buff_fclones *fclones;

	switch (skb->fclone) {
	case SKB_FCLONE_UNAVAILABLE:
		kmem_cache_free(skbuff_head_cache, skb);
		return;

	case SKB_FCLONE_ORIG:
		fclones = container_of(skb, struct sk_buff_fclones, skb1);

		/* We usually free the clone (TX completion) before original skb
		 * This test would have no chance to be true for the clone,
		 * while here, branch prediction will be good.
		 */
		if (refcount_read(&fclones->fclone_ref) == 1)
			goto fastpath;
		break;

	default: /* SKB_FCLONE_CLONE */
		fclones = container_of(skb, struct sk_buff_fclones, skb2);
		break;
	}
	if (!refcount_dec_and_test(&fclones->fclone_ref))
		return;
fastpath:
	kmem_cache_free(skbuff_fclone_cache, fclones);
}

void skb_release_head_state(struct sk_buff *skb)
{
	skb_dst_drop(skb);
	secpath_reset(skb);
	if (skb->destructor) {
		WARN_ON(in_irq());
		skb->destructor(skb);
	}
#if IS_ENABLED(CONFIG_NF_CONNTRACK)
	nf_conntrack_put(skb_nfct(skb));
#endif
#if IS_ENABLED(CONFIG_BRIDGE_NETFILTER)
	nf_bridge_put(skb->nf_bridge);
#endif
}

/* Free everything but the sk_buff shell. */
static void skb_release_all(struct sk_buff *skb)
{
	skb_release_head_state(skb);
	if (likely(skb->head))
		skb_release_data(skb);
}

/**
 *	__kfree_skb - private function
 *	@skb: buffer
 *
 *	Free an sk_buff. Release anything attached to the buffer.
 *	Clean the state. This is an internal helper function. Users should
 *	always call kfree_skb
 */

void __kfree_skb(struct sk_buff *skb)
{
	skb_release_all(skb);
	kfree_skbmem(skb);
}
EXPORT_SYMBOL(__kfree_skb);

/**
 *	kfree_skb - free an sk_buff
 *	@skb: buffer to free
 *
 *	Drop a reference to the buffer and free it if the usage count has
 *	hit zero.
 */
void kfree_skb(struct sk_buff *skb)
{
	if (!skb_unref(skb))
		return;

	trace_kfree_skb(skb, __builtin_return_address(0));
	__kfree_skb(skb);
}
EXPORT_SYMBOL(kfree_skb);

void kfree_skb_list(struct sk_buff *segs)
{
	while (segs) {
		struct sk_buff *next = segs->next;

		kfree_skb(segs);
		segs = next;
	}
}
EXPORT_SYMBOL(kfree_skb_list);

/**
 *	skb_tx_error - report an sk_buff xmit error
 *	@skb: buffer that triggered an error
 *
 *	Report xmit error if a device callback is tracking this skb.
 *	skb must be freed afterwards.
 */
void skb_tx_error(struct sk_buff *skb)
{
	skb_zcopy_clear(skb, true);
}
EXPORT_SYMBOL(skb_tx_error);

/**
 *	consume_skb - free an skbuff
 *	@skb: buffer to free
 *
 *	Drop a ref to the buffer and free it if the usage count has hit zero
 *	Functions identically to kfree_skb, but kfree_skb assumes that the frame
 *	is being dropped after a failure and notes that
 */
void consume_skb(struct sk_buff *skb)
{
	if (!skb_unref(skb))
		return;

	trace_consume_skb(skb);
	__kfree_skb(skb);
}
EXPORT_SYMBOL(consume_skb);

/**
 *	consume_stateless_skb - free an skbuff, assuming it is stateless
 *	@skb: buffer to free
 *
 *	Alike consume_skb(), but this variant assumes that this is the last
 *	skb reference and all the head states have been already dropped
 */
void __consume_stateless_skb(struct sk_buff *skb)
{
	trace_consume_skb(skb);
	skb_release_data(skb);
	kfree_skbmem(skb);
}

void __kfree_skb_flush(void)
{
	struct napi_alloc_cache *nc = this_cpu_ptr(&napi_alloc_cache);

	/* flush skb_cache if containing objects */
	if (nc->skb_count) {
		kmem_cache_free_bulk(skbuff_head_cache, nc->skb_count,
				     nc->skb_cache);
		nc->skb_count = 0;
	}
}

static inline void _kfree_skb_defer(struct sk_buff *skb)
{
	struct napi_alloc_cache *nc = this_cpu_ptr(&napi_alloc_cache);

	/* drop skb->head and call any destructors for packet */
	skb_release_all(skb);

	/* record skb to CPU local list */
	nc->skb_cache[nc->skb_count++] = skb;

#ifdef CONFIG_SLUB
	/* SLUB writes into objects when freeing */
	prefetchw(skb);
#endif

	/* flush skb_cache if it is filled */
	if (unlikely(nc->skb_count == NAPI_SKB_CACHE_SIZE)) {
		kmem_cache_free_bulk(skbuff_head_cache, NAPI_SKB_CACHE_SIZE,
				     nc->skb_cache);
		nc->skb_count = 0;
	}
}
void __kfree_skb_defer(struct sk_buff *skb)
{
	_kfree_skb_defer(skb);
}

void napi_consume_skb(struct sk_buff *skb, int budget)
{
	if (unlikely(!skb))
		return;

	/* Zero budget indicate non-NAPI context called us, like netpoll */
	if (unlikely(!budget)) {
		dev_consume_skb_any(skb);
		return;
	}

	if (!skb_unref(skb))
		return;

	/* if reaching here SKB is ready to free */
	trace_consume_skb(skb);

	/* if SKB is a clone, don't handle this case */
	if (skb->fclone != SKB_FCLONE_UNAVAILABLE) {
		__kfree_skb(skb);
		return;
	}

	_kfree_skb_defer(skb);
}
EXPORT_SYMBOL(napi_consume_skb);

/* Make sure a field is enclosed inside headers_start/headers_end section */
#define CHECK_SKB_FIELD(field) \
	BUILD_BUG_ON(offsetof(struct sk_buff, field) <		\
		     offsetof(struct sk_buff, headers_start));	\
	BUILD_BUG_ON(offsetof(struct sk_buff, field) >		\
		     offsetof(struct sk_buff, headers_end));	\

static void __copy_skb_header(struct sk_buff *new, const struct sk_buff *old)
{
	new->tstamp		= old->tstamp;
	/* We do not copy old->sk */
	new->dev		= old->dev;
	memcpy(new->cb, old->cb, sizeof(old->cb));
	skb_dst_copy(new, old);
#ifdef CONFIG_XFRM
	new->sp			= secpath_get(old->sp);
#endif
	__nf_copy(new, old, false);

	/* Note : this field could be in headers_start/headers_end section
	 * It is not yet because we do not want to have a 16 bit hole
	 */
	new->queue_mapping = old->queue_mapping;

	memcpy(&new->headers_start, &old->headers_start,
	       offsetof(struct sk_buff, headers_end) -
	       offsetof(struct sk_buff, headers_start));
	CHECK_SKB_FIELD(protocol);
	CHECK_SKB_FIELD(csum);
	CHECK_SKB_FIELD(hash);
	CHECK_SKB_FIELD(priority);
	CHECK_SKB_FIELD(skb_iif);
	CHECK_SKB_FIELD(vlan_proto);
	CHECK_SKB_FIELD(vlan_tci);
	CHECK_SKB_FIELD(transport_header);
	CHECK_SKB_FIELD(network_header);
	CHECK_SKB_FIELD(mac_header);
	CHECK_SKB_FIELD(inner_protocol);
	CHECK_SKB_FIELD(inner_transport_header);
	CHECK_SKB_FIELD(inner_network_header);
	CHECK_SKB_FIELD(inner_mac_header);
	CHECK_SKB_FIELD(mark);
#ifdef CONFIG_NETWORK_SECMARK
	CHECK_SKB_FIELD(secmark);
#endif
#ifdef CONFIG_NET_RX_BUSY_POLL
	CHECK_SKB_FIELD(napi_id);
#endif
#ifdef CONFIG_XPS
	CHECK_SKB_FIELD(sender_cpu);
#endif
#ifdef CONFIG_NET_SCHED
	CHECK_SKB_FIELD(tc_index);
#endif

}

/*
 * You should not add any new code to this function.  Add it to
 * __copy_skb_header above instead.
 */
static struct sk_buff *__skb_clone(struct sk_buff *n, struct sk_buff *skb)
{
#define C(x) n->x = skb->x

	n->next = n->prev = NULL;
	n->sk = NULL;
	__copy_skb_header(n, skb);

	C(len);
	C(data_len);
	C(mac_len);
	n->hdr_len = skb->nohdr ? skb_headroom(skb) : skb->hdr_len;
	n->cloned = 1;
	n->nohdr = 0;
	n->peeked = 0;
	C(pfmemalloc);
	n->destructor = NULL;
	C(tail);
	C(end);
	C(head);
	C(head_frag);
	C(data);
	C(truesize);
	refcount_set(&n->users, 1);

	atomic_inc(&(skb_shinfo(skb)->dataref));
	skb->cloned = 1;

	return n;
#undef C
}

/**
 *	skb_morph	-	morph one skb into another
 *	@dst: the skb to receive the contents
 *	@src: the skb to supply the contents
 *
 *	This is identical to skb_clone except that the target skb is
 *	supplied by the user.
 *
 *	The target skb is returned upon exit.
 */
struct sk_buff *skb_morph(struct sk_buff *dst, struct sk_buff *src)
{
	skb_release_all(dst);
	return __skb_clone(dst, src);
}
EXPORT_SYMBOL_GPL(skb_morph);

int mm_account_pinned_pages(struct mmpin *mmp, size_t size)
{
	unsigned long max_pg, num_pg, new_pg, old_pg;
	struct user_struct *user;

	if (capable(CAP_IPC_LOCK) || !size)
		return 0;

	num_pg = (size >> PAGE_SHIFT) + 2;	/* worst case */
	max_pg = rlimit(RLIMIT_MEMLOCK) >> PAGE_SHIFT;
	user = mmp->user ? : current_user();

	do {
		old_pg = atomic_long_read(&user->locked_vm);
		new_pg = old_pg + num_pg;
		if (new_pg > max_pg)
			return -ENOBUFS;
	} while (atomic_long_cmpxchg(&user->locked_vm, old_pg, new_pg) !=
		 old_pg);

	if (!mmp->user) {
		mmp->user = get_uid(user);
		mmp->num_pg = num_pg;
	} else {
		mmp->num_pg += num_pg;
	}

	return 0;
}
EXPORT_SYMBOL_GPL(mm_account_pinned_pages);

void mm_unaccount_pinned_pages(struct mmpin *mmp)
{
	if (mmp->user) {
		atomic_long_sub(mmp->num_pg, &mmp->user->locked_vm);
		free_uid(mmp->user);
	}
}
EXPORT_SYMBOL_GPL(mm_unaccount_pinned_pages);

struct ubuf_info *sock_zerocopy_alloc(struct sock *sk, size_t size)
{
	struct ubuf_info *uarg;
	struct sk_buff *skb;

	WARN_ON_ONCE(!in_task());

	if (!sock_flag(sk, SOCK_ZEROCOPY))
		return NULL;

	skb = sock_omalloc(sk, 0, GFP_KERNEL);
	if (!skb)
		return NULL;

	BUILD_BUG_ON(sizeof(*uarg) > sizeof(skb->cb));
	uarg = (void *)skb->cb;
	uarg->mmp.user = NULL;

	if (mm_account_pinned_pages(&uarg->mmp, size)) {
		kfree_skb(skb);
		return NULL;
	}

	uarg->callback = sock_zerocopy_callback;
	uarg->id = ((u32)atomic_inc_return(&sk->sk_zckey)) - 1;
	uarg->len = 1;
	uarg->bytelen = size;
	uarg->zerocopy = 1;
	refcount_set(&uarg->refcnt, 1);
	sock_hold(sk);

	return uarg;
}
EXPORT_SYMBOL_GPL(sock_zerocopy_alloc);

static inline struct sk_buff *skb_from_uarg(struct ubuf_info *uarg)
{
	return container_of((void *)uarg, struct sk_buff, cb);
}

struct ubuf_info *sock_zerocopy_realloc(struct sock *sk, size_t size,
					struct ubuf_info *uarg)
{
	if (uarg) {
		const u32 byte_limit = 1 << 19;		/* limit to a few TSO */
		u32 bytelen, next;

		/* realloc only when socket is locked (TCP, UDP cork),
		 * so uarg->len and sk_zckey access is serialized
		 */
		if (!sock_owned_by_user(sk)) {
			WARN_ON_ONCE(1);
			return NULL;
		}

		bytelen = uarg->bytelen + size;
		if (uarg->len == USHRT_MAX - 1 || bytelen > byte_limit) {
			/* TCP can create new skb to attach new uarg */
			if (sk->sk_type == SOCK_STREAM)
				goto new_alloc;
			return NULL;
		}

		next = (u32)atomic_read(&sk->sk_zckey);
		if ((u32)(uarg->id + uarg->len) == next) {
			if (mm_account_pinned_pages(&uarg->mmp, size))
				return NULL;
			uarg->len++;
			uarg->bytelen = bytelen;
			atomic_set(&sk->sk_zckey, ++next);
			sock_zerocopy_get(uarg);
			return uarg;
		}
	}

new_alloc:
	return sock_zerocopy_alloc(sk, size);
}
EXPORT_SYMBOL_GPL(sock_zerocopy_realloc);

static bool skb_zerocopy_notify_extend(struct sk_buff *skb, u32 lo, u16 len)
{
	struct sock_exterr_skb *serr = SKB_EXT_ERR(skb);
	u32 old_lo, old_hi;
	u64 sum_len;

	old_lo = serr->ee.ee_info;
	old_hi = serr->ee.ee_data;
	sum_len = old_hi - old_lo + 1ULL + len;

	if (sum_len >= (1ULL << 32))
		return false;

	if (lo != old_hi + 1)
		return false;

	serr->ee.ee_data += len;
	return true;
}

void sock_zerocopy_callback(struct ubuf_info *uarg, bool success)
{
	struct sk_buff *tail, *skb = skb_from_uarg(uarg);
	struct sock_exterr_skb *serr;
	struct sock *sk = skb->sk;
	struct sk_buff_head *q;
	unsigned long flags;
	u32 lo, hi;
	u16 len;

	mm_unaccount_pinned_pages(&uarg->mmp);

	/* if !len, there was only 1 call, and it was aborted
	 * so do not queue a completion notification
	 */
	if (!uarg->len || sock_flag(sk, SOCK_DEAD))
		goto release;

	len = uarg->len;
	lo = uarg->id;
	hi = uarg->id + len - 1;

	serr = SKB_EXT_ERR(skb);
	memset(serr, 0, sizeof(*serr));
	serr->ee.ee_errno = 0;
	serr->ee.ee_origin = SO_EE_ORIGIN_ZEROCOPY;
	serr->ee.ee_data = hi;
	serr->ee.ee_info = lo;
	if (!success)
		serr->ee.ee_code |= SO_EE_CODE_ZEROCOPY_COPIED;

	q = &sk->sk_error_queue;
	spin_lock_irqsave(&q->lock, flags);
	tail = skb_peek_tail(q);
	if (!tail || SKB_EXT_ERR(tail)->ee.ee_origin != SO_EE_ORIGIN_ZEROCOPY ||
	    !skb_zerocopy_notify_extend(tail, lo, len)) {
		__skb_queue_tail(q, skb);
		skb = NULL;
	}
	spin_unlock_irqrestore(&q->lock, flags);

	sk->sk_error_report(sk);

release:
	consume_skb(skb);
	sock_put(sk);
}
EXPORT_SYMBOL_GPL(sock_zerocopy_callback);

void sock_zerocopy_put(struct ubuf_info *uarg)
{
	if (uarg && refcount_dec_and_test(&uarg->refcnt)) {
		if (uarg->callback)
			uarg->callback(uarg, uarg->zerocopy);
		else
			consume_skb(skb_from_uarg(uarg));
	}
}
EXPORT_SYMBOL_GPL(sock_zerocopy_put);

void sock_zerocopy_put_abort(struct ubuf_info *uarg)
{
	if (uarg) {
		struct sock *sk = skb_from_uarg(uarg)->sk;

		atomic_dec(&sk->sk_zckey);
		uarg->len--;

		sock_zerocopy_put(uarg);
	}
}
EXPORT_SYMBOL_GPL(sock_zerocopy_put_abort);

extern int __zerocopy_sg_from_iter(struct sock *sk, struct sk_buff *skb,
				   struct iov_iter *from, size_t length);

int skb_zerocopy_iter_stream(struct sock *sk, struct sk_buff *skb,
			     struct msghdr *msg, int len,
			     struct ubuf_info *uarg)
{
	struct ubuf_info *orig_uarg = skb_zcopy(skb);
	struct iov_iter orig_iter = msg->msg_iter;
	int err, orig_len = skb->len;

	/* An skb can only point to one uarg. This edge case happens when
	 * TCP appends to an skb, but zerocopy_realloc triggered a new alloc.
	 */
	if (orig_uarg && uarg != orig_uarg)
		return -EEXIST;

	err = __zerocopy_sg_from_iter(sk, skb, &msg->msg_iter, len);
	if (err == -EFAULT || (err == -EMSGSIZE && skb->len == orig_len)) {
		struct sock *save_sk = skb->sk;

		/* Streams do not free skb on error. Reset to prev state. */
		msg->msg_iter = orig_iter;
		skb->sk = sk;
		___pskb_trim(skb, orig_len);
		skb->sk = save_sk;
		return err;
	}

	skb_zcopy_set(skb, uarg);
	return skb->len - orig_len;
}
EXPORT_SYMBOL_GPL(skb_zerocopy_iter_stream);

static int skb_zerocopy_clone(struct sk_buff *nskb, struct sk_buff *orig,
			      gfp_t gfp_mask)
{
	if (skb_zcopy(orig)) {
		if (skb_zcopy(nskb)) {
			/* !gfp_mask callers are verified to !skb_zcopy(nskb) */
			if (!gfp_mask) {
				WARN_ON_ONCE(1);
				return -ENOMEM;
			}
			if (skb_uarg(nskb) == skb_uarg(orig))
				return 0;
			if (skb_copy_ubufs(nskb, GFP_ATOMIC))
				return -EIO;
		}
		skb_zcopy_set(nskb, skb_uarg(orig));
	}
	return 0;
}

/**
 *	skb_copy_ubufs	-	copy userspace skb frags buffers to kernel
 *	@skb: the skb to modify
 *	@gfp_mask: allocation priority
 *
 *	This must be called on SKBTX_DEV_ZEROCOPY skb.
 *	It will copy all frags into kernel and drop the reference
 *	to userspace pages.
 *
 *	If this function is called from an interrupt gfp_mask() must be
 *	%GFP_ATOMIC.
 *
 *	Returns 0 on success or a negative error code on failure
 *	to allocate kernel memory to copy to.
 */
int skb_copy_ubufs(struct sk_buff *skb, gfp_t gfp_mask)
{
	int num_frags = skb_shinfo(skb)->nr_frags;
	struct page *page, *head = NULL;
	int i, new_frags;
	u32 d_off;

	if (skb_shared(skb) || skb_unclone(skb, gfp_mask))
		return -EINVAL;

	if (!num_frags)
		goto release;

	new_frags = (__skb_pagelen(skb) + PAGE_SIZE - 1) >> PAGE_SHIFT;
	for (i = 0; i < new_frags; i++) {
		page = alloc_page(gfp_mask);
		if (!page) {
			while (head) {
				struct page *next = (struct page *)page_private(head);
				put_page(head);
				head = next;
			}
			return -ENOMEM;
		}
		set_page_private(page, (unsigned long)head);
		head = page;
	}

	page = head;
	d_off = 0;
	for (i = 0; i < num_frags; i++) {
		skb_frag_t *f = &skb_shinfo(skb)->frags[i];
		u32 p_off, p_len, copied;
		struct page *p;
		u8 *vaddr;

		skb_frag_foreach_page(f, f->page_offset, skb_frag_size(f),
				      p, p_off, p_len, copied) {
			u32 copy, done = 0;
			vaddr = kmap_atomic(p);

			while (done < p_len) {
				if (d_off == PAGE_SIZE) {
					d_off = 0;
					page = (struct page *)page_private(page);
				}
				copy = min_t(u32, PAGE_SIZE - d_off, p_len - done);
				memcpy(page_address(page) + d_off,
				       vaddr + p_off + done, copy);
				done += copy;
				d_off += copy;
			}
			kunmap_atomic(vaddr);
		}
	}

	/* skb frags release userspace buffers */
	for (i = 0; i < num_frags; i++)
		skb_frag_unref(skb, i);

	/* skb frags point to kernel buffers */
	for (i = 0; i < new_frags - 1; i++) {
		__skb_fill_page_desc(skb, i, head, 0, PAGE_SIZE);
		head = (struct page *)page_private(head);
	}
	__skb_fill_page_desc(skb, new_frags - 1, head, 0, d_off);
	skb_shinfo(skb)->nr_frags = new_frags;

release:
	skb_zcopy_clear(skb, false);
	return 0;
}
EXPORT_SYMBOL_GPL(skb_copy_ubufs);

/**
 *	skb_clone	-	duplicate an sk_buff
 *	@skb: buffer to clone
 *	@gfp_mask: allocation priority
 *
 *	Duplicate an &sk_buff. The new one is not owned by a socket. Both
 *	copies share the same packet data but not structure. The new
 *	buffer has a reference count of 1. If the allocation fails the
 *	function returns %NULL otherwise the new buffer is returned.
 *
 *	If this function is called from an interrupt gfp_mask() must be
 *	%GFP_ATOMIC.
 */

struct sk_buff *skb_clone(struct sk_buff *skb, gfp_t gfp_mask)
{
	struct sk_buff_fclones *fclones = container_of(skb,
						       struct sk_buff_fclones,
						       skb1);
	struct sk_buff *n;

	if (skb_orphan_frags(skb, gfp_mask))
		return NULL;

	if (skb->fclone == SKB_FCLONE_ORIG &&
	    refcount_read(&fclones->fclone_ref) == 1) {
		n = &fclones->skb2;
		refcount_set(&fclones->fclone_ref, 2);
	} else {
		if (skb_pfmemalloc(skb))
			gfp_mask |= __GFP_MEMALLOC;

		n = kmem_cache_alloc(skbuff_head_cache, gfp_mask);
		if (!n)
			return NULL;

		n->fclone = SKB_FCLONE_UNAVAILABLE;
	}

	return __skb_clone(n, skb);
}
EXPORT_SYMBOL(skb_clone);

static void skb_headers_offset_update(struct sk_buff *skb, int off)
{
	/* Only adjust this if it actually is csum_start rather than csum */
	if (skb->ip_summed == CHECKSUM_PARTIAL)
		skb->csum_start += off;
	/* {transport,network,mac}_header and tail are relative to skb->head */
	skb->transport_header += off;
	skb->network_header   += off;
	if (skb_mac_header_was_set(skb))
		skb->mac_header += off;
	skb->inner_transport_header += off;
	skb->inner_network_header += off;
	skb->inner_mac_header += off;
}

<<<<<<< HEAD
void copy_skb_header(struct sk_buff *new, const struct sk_buff *old)
=======
void skb_copy_header(struct sk_buff *new, const struct sk_buff *old)
>>>>>>> 94710cac
{
	__copy_skb_header(new, old);

	skb_shinfo(new)->gso_size = skb_shinfo(old)->gso_size;
	skb_shinfo(new)->gso_segs = skb_shinfo(old)->gso_segs;
	skb_shinfo(new)->gso_type = skb_shinfo(old)->gso_type;
}
EXPORT_SYMBOL(skb_copy_header);

static inline int skb_alloc_rx_flag(const struct sk_buff *skb)
{
	if (skb_pfmemalloc(skb))
		return SKB_ALLOC_RX;
	return 0;
}

/**
 *	skb_copy	-	create private copy of an sk_buff
 *	@skb: buffer to copy
 *	@gfp_mask: allocation priority
 *
 *	Make a copy of both an &sk_buff and its data. This is used when the
 *	caller wishes to modify the data and needs a private copy of the
 *	data to alter. Returns %NULL on failure or the pointer to the buffer
 *	on success. The returned buffer has a reference count of 1.
 *
 *	As by-product this function converts non-linear &sk_buff to linear
 *	one, so that &sk_buff becomes completely private and caller is allowed
 *	to modify all the data of returned buffer. This means that this
 *	function is not recommended for use in circumstances when only
 *	header is going to be modified. Use pskb_copy() instead.
 */

struct sk_buff *skb_copy(const struct sk_buff *skb, gfp_t gfp_mask)
{
	int headerlen = skb_headroom(skb);
	unsigned int size = skb_end_offset(skb) + skb->data_len;
	struct sk_buff *n = __alloc_skb(size, gfp_mask,
					skb_alloc_rx_flag(skb), NUMA_NO_NODE);

	if (!n)
		return NULL;

	/* Set the data pointer */
	skb_reserve(n, headerlen);
	/* Set the tail pointer and length */
	skb_put(n, skb->len);

	BUG_ON(skb_copy_bits(skb, -headerlen, n->head, headerlen + skb->len));

	skb_copy_header(n, skb);
	return n;
}
EXPORT_SYMBOL(skb_copy);

/**
 *	__pskb_copy_fclone	-  create copy of an sk_buff with private head.
 *	@skb: buffer to copy
 *	@headroom: headroom of new skb
 *	@gfp_mask: allocation priority
 *	@fclone: if true allocate the copy of the skb from the fclone
 *	cache instead of the head cache; it is recommended to set this
 *	to true for the cases where the copy will likely be cloned
 *
 *	Make a copy of both an &sk_buff and part of its data, located
 *	in header. Fragmented data remain shared. This is used when
 *	the caller wishes to modify only header of &sk_buff and needs
 *	private copy of the header to alter. Returns %NULL on failure
 *	or the pointer to the buffer on success.
 *	The returned buffer has a reference count of 1.
 */

struct sk_buff *__pskb_copy_fclone(struct sk_buff *skb, int headroom,
				   gfp_t gfp_mask, bool fclone)
{
	unsigned int size = skb_headlen(skb) + headroom;
	int flags = skb_alloc_rx_flag(skb) | (fclone ? SKB_ALLOC_FCLONE : 0);
	struct sk_buff *n = __alloc_skb(size, gfp_mask, flags, NUMA_NO_NODE);

	if (!n)
		goto out;

	/* Set the data pointer */
	skb_reserve(n, headroom);
	/* Set the tail pointer and length */
	skb_put(n, skb_headlen(skb));
	/* Copy the bytes */
	skb_copy_from_linear_data(skb, n->data, n->len);

	n->truesize += skb->data_len;
	n->data_len  = skb->data_len;
	n->len	     = skb->len;

	if (skb_shinfo(skb)->nr_frags) {
		int i;

		if (skb_orphan_frags(skb, gfp_mask) ||
		    skb_zerocopy_clone(n, skb, gfp_mask)) {
			kfree_skb(n);
			n = NULL;
			goto out;
		}
		for (i = 0; i < skb_shinfo(skb)->nr_frags; i++) {
			skb_shinfo(n)->frags[i] = skb_shinfo(skb)->frags[i];
			skb_frag_ref(skb, i);
		}
		skb_shinfo(n)->nr_frags = i;
	}

	if (skb_has_frag_list(skb)) {
		skb_shinfo(n)->frag_list = skb_shinfo(skb)->frag_list;
		skb_clone_fraglist(n);
	}

	skb_copy_header(n, skb);
out:
	return n;
}
EXPORT_SYMBOL(__pskb_copy_fclone);

/**
 *	pskb_expand_head - reallocate header of &sk_buff
 *	@skb: buffer to reallocate
 *	@nhead: room to add at head
 *	@ntail: room to add at tail
 *	@gfp_mask: allocation priority
 *
 *	Expands (or creates identical copy, if @nhead and @ntail are zero)
 *	header of @skb. &sk_buff itself is not changed. &sk_buff MUST have
 *	reference count of 1. Returns zero in the case of success or error,
 *	if expansion failed. In the last case, &sk_buff is not changed.
 *
 *	All the pointers pointing into skb header may change and must be
 *	reloaded after call to this function.
 */

int pskb_expand_head(struct sk_buff *skb, int nhead, int ntail,
		     gfp_t gfp_mask)
{
	int i, osize = skb_end_offset(skb);
	int size = osize + nhead + ntail;
	long off;
	u8 *data;

	BUG_ON(nhead < 0);

	BUG_ON(skb_shared(skb));

	size = SKB_DATA_ALIGN(size);

	if (skb_pfmemalloc(skb))
		gfp_mask |= __GFP_MEMALLOC;
	data = kmalloc_reserve(size + SKB_DATA_ALIGN(sizeof(struct skb_shared_info)),
			       gfp_mask, NUMA_NO_NODE, NULL);
	if (!data)
		goto nodata;
	size = SKB_WITH_OVERHEAD(ksize(data));

	/* Copy only real data... and, alas, header. This should be
	 * optimized for the cases when header is void.
	 */
	memcpy(data + nhead, skb->head, skb_tail_pointer(skb) - skb->head);

	memcpy((struct skb_shared_info *)(data + size),
	       skb_shinfo(skb),
	       offsetof(struct skb_shared_info, frags[skb_shinfo(skb)->nr_frags]));

	/*
	 * if shinfo is shared we must drop the old head gracefully, but if it
	 * is not we can just drop the old head and let the existing refcount
	 * be since all we did is relocate the values
	 */
	if (skb_cloned(skb)) {
		if (skb_orphan_frags(skb, gfp_mask))
			goto nofrags;
		if (skb_zcopy(skb))
			refcount_inc(&skb_uarg(skb)->refcnt);
		for (i = 0; i < skb_shinfo(skb)->nr_frags; i++)
			skb_frag_ref(skb, i);

		if (skb_has_frag_list(skb))
			skb_clone_fraglist(skb);

		skb_release_data(skb);
	} else {
		skb_free_head(skb);
	}
	off = (data + nhead) - skb->head;

	skb->head     = data;
	skb->head_frag = 0;
	skb->data    += off;
#ifdef NET_SKBUFF_DATA_USES_OFFSET
	skb->end      = size;
	off           = nhead;
#else
	skb->end      = skb->head + size;
#endif
	skb->tail	      += off;
	skb_headers_offset_update(skb, nhead);
	skb->cloned   = 0;
	skb->hdr_len  = 0;
	skb->nohdr    = 0;
	atomic_set(&skb_shinfo(skb)->dataref, 1);

	skb_metadata_clear(skb);

	/* It is not generally safe to change skb->truesize.
	 * For the moment, we really care of rx path, or
	 * when skb is orphaned (not attached to a socket).
	 */
	if (!skb->sk || skb->destructor == sock_edemux)
		skb->truesize += size - osize;

	return 0;

nofrags:
	kfree(data);
nodata:
	return -ENOMEM;
}
EXPORT_SYMBOL(pskb_expand_head);

/* Make private copy of skb with writable head and some headroom */

struct sk_buff *skb_realloc_headroom(struct sk_buff *skb, unsigned int headroom)
{
	struct sk_buff *skb2;
	int delta = headroom - skb_headroom(skb);

	if (delta <= 0)
		skb2 = pskb_copy(skb, GFP_ATOMIC);
	else {
		skb2 = skb_clone(skb, GFP_ATOMIC);
		if (skb2 && pskb_expand_head(skb2, SKB_DATA_ALIGN(delta), 0,
					     GFP_ATOMIC)) {
			kfree_skb(skb2);
			skb2 = NULL;
		}
	}
	return skb2;
}
EXPORT_SYMBOL(skb_realloc_headroom);

/**
 *	skb_copy_expand	-	copy and expand sk_buff
 *	@skb: buffer to copy
 *	@newheadroom: new free bytes at head
 *	@newtailroom: new free bytes at tail
 *	@gfp_mask: allocation priority
 *
 *	Make a copy of both an &sk_buff and its data and while doing so
 *	allocate additional space.
 *
 *	This is used when the caller wishes to modify the data and needs a
 *	private copy of the data to alter as well as more space for new fields.
 *	Returns %NULL on failure or the pointer to the buffer
 *	on success. The returned buffer has a reference count of 1.
 *
 *	You must pass %GFP_ATOMIC as the allocation priority if this function
 *	is called from an interrupt.
 */
struct sk_buff *skb_copy_expand(const struct sk_buff *skb,
				int newheadroom, int newtailroom,
				gfp_t gfp_mask)
{
	/*
	 *	Allocate the copy buffer
	 */
	struct sk_buff *n = __alloc_skb(newheadroom + skb->len + newtailroom,
					gfp_mask, skb_alloc_rx_flag(skb),
					NUMA_NO_NODE);
	int oldheadroom = skb_headroom(skb);
	int head_copy_len, head_copy_off;

	if (!n)
		return NULL;

	skb_reserve(n, newheadroom);

	/* Set the tail pointer and length */
	skb_put(n, skb->len);

	head_copy_len = oldheadroom;
	head_copy_off = 0;
	if (newheadroom <= head_copy_len)
		head_copy_len = newheadroom;
	else
		head_copy_off = newheadroom - head_copy_len;

	/* Copy the linear header and data. */
	BUG_ON(skb_copy_bits(skb, -head_copy_len, n->head + head_copy_off,
			     skb->len + head_copy_len));

	skb_copy_header(n, skb);

	skb_headers_offset_update(n, newheadroom - oldheadroom);

	return n;
}
EXPORT_SYMBOL(skb_copy_expand);

/**
 *	__skb_pad		-	zero pad the tail of an skb
 *	@skb: buffer to pad
 *	@pad: space to pad
 *	@free_on_error: free buffer on error
 *
 *	Ensure that a buffer is followed by a padding area that is zero
 *	filled. Used by network drivers which may DMA or transfer data
 *	beyond the buffer end onto the wire.
 *
 *	May return error in out of memory cases. The skb is freed on error
 *	if @free_on_error is true.
 */

int __skb_pad(struct sk_buff *skb, int pad, bool free_on_error)
{
	int err;
	int ntail;

	/* If the skbuff is non linear tailroom is always zero.. */
	if (!skb_cloned(skb) && skb_tailroom(skb) >= pad) {
		memset(skb->data+skb->len, 0, pad);
		return 0;
	}

	ntail = skb->data_len + pad - (skb->end - skb->tail);
	if (likely(skb_cloned(skb) || ntail > 0)) {
		err = pskb_expand_head(skb, 0, ntail, GFP_ATOMIC);
		if (unlikely(err))
			goto free_skb;
	}

	/* FIXME: The use of this function with non-linear skb's really needs
	 * to be audited.
	 */
	err = skb_linearize(skb);
	if (unlikely(err))
		goto free_skb;

	memset(skb->data + skb->len, 0, pad);
	return 0;

free_skb:
	if (free_on_error)
		kfree_skb(skb);
	return err;
}
EXPORT_SYMBOL(__skb_pad);

/**
 *	pskb_put - add data to the tail of a potentially fragmented buffer
 *	@skb: start of the buffer to use
 *	@tail: tail fragment of the buffer to use
 *	@len: amount of data to add
 *
 *	This function extends the used data area of the potentially
 *	fragmented buffer. @tail must be the last fragment of @skb -- or
 *	@skb itself. If this would exceed the total buffer size the kernel
 *	will panic. A pointer to the first byte of the extra data is
 *	returned.
 */

void *pskb_put(struct sk_buff *skb, struct sk_buff *tail, int len)
{
	if (tail != skb) {
		skb->data_len += len;
		skb->len += len;
	}
	return skb_put(tail, len);
}
EXPORT_SYMBOL_GPL(pskb_put);

/**
 *	skb_put - add data to a buffer
 *	@skb: buffer to use
 *	@len: amount of data to add
 *
 *	This function extends the used data area of the buffer. If this would
 *	exceed the total buffer size the kernel will panic. A pointer to the
 *	first byte of the extra data is returned.
 */
void *skb_put(struct sk_buff *skb, unsigned int len)
{
	void *tmp = skb_tail_pointer(skb);
	SKB_LINEAR_ASSERT(skb);
	skb->tail += len;
	skb->len  += len;
	if (unlikely(skb->tail > skb->end))
		skb_over_panic(skb, len, __builtin_return_address(0));
	return tmp;
}
EXPORT_SYMBOL(skb_put);

/**
 *	skb_push - add data to the start of a buffer
 *	@skb: buffer to use
 *	@len: amount of data to add
 *
 *	This function extends the used data area of the buffer at the buffer
 *	start. If this would exceed the total buffer headroom the kernel will
 *	panic. A pointer to the first byte of the extra data is returned.
 */
void *skb_push(struct sk_buff *skb, unsigned int len)
{
	skb->data -= len;
	skb->len  += len;
	if (unlikely(skb->data<skb->head))
		skb_under_panic(skb, len, __builtin_return_address(0));
	return skb->data;
}
EXPORT_SYMBOL(skb_push);

/**
 *	skb_pull - remove data from the start of a buffer
 *	@skb: buffer to use
 *	@len: amount of data to remove
 *
 *	This function removes data from the start of a buffer, returning
 *	the memory to the headroom. A pointer to the next data in the buffer
 *	is returned. Once the data has been pulled future pushes will overwrite
 *	the old data.
 */
void *skb_pull(struct sk_buff *skb, unsigned int len)
{
	return skb_pull_inline(skb, len);
}
EXPORT_SYMBOL(skb_pull);

/**
 *	skb_trim - remove end from a buffer
 *	@skb: buffer to alter
 *	@len: new length
 *
 *	Cut the length of a buffer down by removing data from the tail. If
 *	the buffer is already under the length specified it is not modified.
 *	The skb must be linear.
 */
void skb_trim(struct sk_buff *skb, unsigned int len)
{
	if (skb->len > len)
		__skb_trim(skb, len);
}
EXPORT_SYMBOL(skb_trim);

/* Trims skb to length len. It can change skb pointers.
 */

int ___pskb_trim(struct sk_buff *skb, unsigned int len)
{
	struct sk_buff **fragp;
	struct sk_buff *frag;
	int offset = skb_headlen(skb);
	int nfrags = skb_shinfo(skb)->nr_frags;
	int i;
	int err;

	if (skb_cloned(skb) &&
	    unlikely((err = pskb_expand_head(skb, 0, 0, GFP_ATOMIC))))
		return err;

	i = 0;
	if (offset >= len)
		goto drop_pages;

	for (; i < nfrags; i++) {
		int end = offset + skb_frag_size(&skb_shinfo(skb)->frags[i]);

		if (end < len) {
			offset = end;
			continue;
		}

		skb_frag_size_set(&skb_shinfo(skb)->frags[i++], len - offset);

drop_pages:
		skb_shinfo(skb)->nr_frags = i;

		for (; i < nfrags; i++)
			skb_frag_unref(skb, i);

		if (skb_has_frag_list(skb))
			skb_drop_fraglist(skb);
		goto done;
	}

	for (fragp = &skb_shinfo(skb)->frag_list; (frag = *fragp);
	     fragp = &frag->next) {
		int end = offset + frag->len;

		if (skb_shared(frag)) {
			struct sk_buff *nfrag;

			nfrag = skb_clone(frag, GFP_ATOMIC);
			if (unlikely(!nfrag))
				return -ENOMEM;

			nfrag->next = frag->next;
			consume_skb(frag);
			frag = nfrag;
			*fragp = frag;
		}

		if (end < len) {
			offset = end;
			continue;
		}

		if (end > len &&
		    unlikely((err = pskb_trim(frag, len - offset))))
			return err;

		if (frag->next)
			skb_drop_list(&frag->next);
		break;
	}

done:
	if (len > skb_headlen(skb)) {
		skb->data_len -= skb->len - len;
		skb->len       = len;
	} else {
		skb->len       = len;
		skb->data_len  = 0;
		skb_set_tail_pointer(skb, len);
	}

	if (!skb->sk || skb->destructor == sock_edemux)
		skb_condense(skb);
	return 0;
}
EXPORT_SYMBOL(___pskb_trim);

/* Note : use pskb_trim_rcsum() instead of calling this directly
 */
int pskb_trim_rcsum_slow(struct sk_buff *skb, unsigned int len)
{
	if (skb->ip_summed == CHECKSUM_COMPLETE) {
		int delta = skb->len - len;

		skb->csum = csum_sub(skb->csum,
				     skb_checksum(skb, len, delta, 0));
	}
	return __pskb_trim(skb, len);
}
EXPORT_SYMBOL(pskb_trim_rcsum_slow);

/**
 *	__pskb_pull_tail - advance tail of skb header
 *	@skb: buffer to reallocate
 *	@delta: number of bytes to advance tail
 *
 *	The function makes a sense only on a fragmented &sk_buff,
 *	it expands header moving its tail forward and copying necessary
 *	data from fragmented part.
 *
 *	&sk_buff MUST have reference count of 1.
 *
 *	Returns %NULL (and &sk_buff does not change) if pull failed
 *	or value of new tail of skb in the case of success.
 *
 *	All the pointers pointing into skb header may change and must be
 *	reloaded after call to this function.
 */

/* Moves tail of skb head forward, copying data from fragmented part,
 * when it is necessary.
 * 1. It may fail due to malloc failure.
 * 2. It may change skb pointers.
 *
 * It is pretty complicated. Luckily, it is called only in exceptional cases.
 */
void *__pskb_pull_tail(struct sk_buff *skb, int delta)
{
	/* If skb has not enough free space at tail, get new one
	 * plus 128 bytes for future expansions. If we have enough
	 * room at tail, reallocate without expansion only if skb is cloned.
	 */
	int i, k, eat = (skb->tail + delta) - skb->end;

	if (eat > 0 || skb_cloned(skb)) {
		if (pskb_expand_head(skb, 0, eat > 0 ? eat + 128 : 0,
				     GFP_ATOMIC))
			return NULL;
	}

	BUG_ON(skb_copy_bits(skb, skb_headlen(skb),
			     skb_tail_pointer(skb), delta));

	/* Optimization: no fragments, no reasons to preestimate
	 * size of pulled pages. Superb.
	 */
	if (!skb_has_frag_list(skb))
		goto pull_pages;

	/* Estimate size of pulled pages. */
	eat = delta;
	for (i = 0; i < skb_shinfo(skb)->nr_frags; i++) {
		int size = skb_frag_size(&skb_shinfo(skb)->frags[i]);

		if (size >= eat)
			goto pull_pages;
		eat -= size;
	}

	/* If we need update frag list, we are in troubles.
	 * Certainly, it is possible to add an offset to skb data,
	 * but taking into account that pulling is expected to
	 * be very rare operation, it is worth to fight against
	 * further bloating skb head and crucify ourselves here instead.
	 * Pure masohism, indeed. 8)8)
	 */
	if (eat) {
		struct sk_buff *list = skb_shinfo(skb)->frag_list;
		struct sk_buff *clone = NULL;
		struct sk_buff *insp = NULL;

		do {
			BUG_ON(!list);

			if (list->len <= eat) {
				/* Eaten as whole. */
				eat -= list->len;
				list = list->next;
				insp = list;
			} else {
				/* Eaten partially. */

				if (skb_shared(list)) {
					/* Sucks! We need to fork list. :-( */
					clone = skb_clone(list, GFP_ATOMIC);
					if (!clone)
						return NULL;
					insp = list->next;
					list = clone;
				} else {
					/* This may be pulled without
					 * problems. */
					insp = list;
				}
				if (!pskb_pull(list, eat)) {
					kfree_skb(clone);
					return NULL;
				}
				break;
			}
		} while (eat);

		/* Free pulled out fragments. */
		while ((list = skb_shinfo(skb)->frag_list) != insp) {
			skb_shinfo(skb)->frag_list = list->next;
			kfree_skb(list);
		}
		/* And insert new clone at head. */
		if (clone) {
			clone->next = list;
			skb_shinfo(skb)->frag_list = clone;
		}
	}
	/* Success! Now we may commit changes to skb data. */

pull_pages:
	eat = delta;
	k = 0;
	for (i = 0; i < skb_shinfo(skb)->nr_frags; i++) {
		int size = skb_frag_size(&skb_shinfo(skb)->frags[i]);

		if (size <= eat) {
			skb_frag_unref(skb, i);
			eat -= size;
		} else {
			skb_shinfo(skb)->frags[k] = skb_shinfo(skb)->frags[i];
			if (eat) {
				skb_shinfo(skb)->frags[k].page_offset += eat;
				skb_frag_size_sub(&skb_shinfo(skb)->frags[k], eat);
				if (!i)
					goto end;
				eat = 0;
			}
			k++;
		}
	}
	skb_shinfo(skb)->nr_frags = k;

end:
	skb->tail     += delta;
	skb->data_len -= delta;

	if (!skb->data_len)
		skb_zcopy_clear(skb, false);

	return skb_tail_pointer(skb);
}
EXPORT_SYMBOL(__pskb_pull_tail);

/**
 *	skb_copy_bits - copy bits from skb to kernel buffer
 *	@skb: source skb
 *	@offset: offset in source
 *	@to: destination buffer
 *	@len: number of bytes to copy
 *
 *	Copy the specified number of bytes from the source skb to the
 *	destination buffer.
 *
 *	CAUTION ! :
 *		If its prototype is ever changed,
 *		check arch/{*}/net/{*}.S files,
 *		since it is called from BPF assembly code.
 */
int skb_copy_bits(const struct sk_buff *skb, int offset, void *to, int len)
{
	int start = skb_headlen(skb);
	struct sk_buff *frag_iter;
	int i, copy;

	if (offset > (int)skb->len - len)
		goto fault;

	/* Copy header. */
	if ((copy = start - offset) > 0) {
		if (copy > len)
			copy = len;
		skb_copy_from_linear_data_offset(skb, offset, to, copy);
		if ((len -= copy) == 0)
			return 0;
		offset += copy;
		to     += copy;
	}

	for (i = 0; i < skb_shinfo(skb)->nr_frags; i++) {
		int end;
		skb_frag_t *f = &skb_shinfo(skb)->frags[i];

		WARN_ON(start > offset + len);

		end = start + skb_frag_size(f);
		if ((copy = end - offset) > 0) {
			u32 p_off, p_len, copied;
			struct page *p;
			u8 *vaddr;

			if (copy > len)
				copy = len;

			skb_frag_foreach_page(f,
					      f->page_offset + offset - start,
					      copy, p, p_off, p_len, copied) {
				vaddr = kmap_atomic(p);
				memcpy(to + copied, vaddr + p_off, p_len);
				kunmap_atomic(vaddr);
			}

			if ((len -= copy) == 0)
				return 0;
			offset += copy;
			to     += copy;
		}
		start = end;
	}

	skb_walk_frags(skb, frag_iter) {
		int end;

		WARN_ON(start > offset + len);

		end = start + frag_iter->len;
		if ((copy = end - offset) > 0) {
			if (copy > len)
				copy = len;
			if (skb_copy_bits(frag_iter, offset - start, to, copy))
				goto fault;
			if ((len -= copy) == 0)
				return 0;
			offset += copy;
			to     += copy;
		}
		start = end;
	}

	if (!len)
		return 0;

fault:
	return -EFAULT;
}
EXPORT_SYMBOL(skb_copy_bits);

/*
 * Callback from splice_to_pipe(), if we need to release some pages
 * at the end of the spd in case we error'ed out in filling the pipe.
 */
static void sock_spd_release(struct splice_pipe_desc *spd, unsigned int i)
{
	put_page(spd->pages[i]);
}

static struct page *linear_to_page(struct page *page, unsigned int *len,
				   unsigned int *offset,
				   struct sock *sk)
{
	struct page_frag *pfrag = sk_page_frag(sk);

	if (!sk_page_frag_refill(sk, pfrag))
		return NULL;

	*len = min_t(unsigned int, *len, pfrag->size - pfrag->offset);

	memcpy(page_address(pfrag->page) + pfrag->offset,
	       page_address(page) + *offset, *len);
	*offset = pfrag->offset;
	pfrag->offset += *len;

	return pfrag->page;
}

static bool spd_can_coalesce(const struct splice_pipe_desc *spd,
			     struct page *page,
			     unsigned int offset)
{
	return	spd->nr_pages &&
		spd->pages[spd->nr_pages - 1] == page &&
		(spd->partial[spd->nr_pages - 1].offset +
		 spd->partial[spd->nr_pages - 1].len == offset);
}

/*
 * Fill page/offset/length into spd, if it can hold more pages.
 */
static bool spd_fill_page(struct splice_pipe_desc *spd,
			  struct pipe_inode_info *pipe, struct page *page,
			  unsigned int *len, unsigned int offset,
			  bool linear,
			  struct sock *sk)
{
	if (unlikely(spd->nr_pages == MAX_SKB_FRAGS))
		return true;

	if (linear) {
		page = linear_to_page(page, len, &offset, sk);
		if (!page)
			return true;
	}
	if (spd_can_coalesce(spd, page, offset)) {
		spd->partial[spd->nr_pages - 1].len += *len;
		return false;
	}
	get_page(page);
	spd->pages[spd->nr_pages] = page;
	spd->partial[spd->nr_pages].len = *len;
	spd->partial[spd->nr_pages].offset = offset;
	spd->nr_pages++;

	return false;
}

static bool __splice_segment(struct page *page, unsigned int poff,
			     unsigned int plen, unsigned int *off,
			     unsigned int *len,
			     struct splice_pipe_desc *spd, bool linear,
			     struct sock *sk,
			     struct pipe_inode_info *pipe)
{
	if (!*len)
		return true;

	/* skip this segment if already processed */
	if (*off >= plen) {
		*off -= plen;
		return false;
	}

	/* ignore any bits we already processed */
	poff += *off;
	plen -= *off;
	*off = 0;

	do {
		unsigned int flen = min(*len, plen);

		if (spd_fill_page(spd, pipe, page, &flen, poff,
				  linear, sk))
			return true;
		poff += flen;
		plen -= flen;
		*len -= flen;
	} while (*len && plen);

	return false;
}

/*
 * Map linear and fragment data from the skb to spd. It reports true if the
 * pipe is full or if we already spliced the requested length.
 */
static bool __skb_splice_bits(struct sk_buff *skb, struct pipe_inode_info *pipe,
			      unsigned int *offset, unsigned int *len,
			      struct splice_pipe_desc *spd, struct sock *sk)
{
	int seg;
	struct sk_buff *iter;

	/* map the linear part :
	 * If skb->head_frag is set, this 'linear' part is backed by a
	 * fragment, and if the head is not shared with any clones then
	 * we can avoid a copy since we own the head portion of this page.
	 */
	if (__splice_segment(virt_to_page(skb->data),
			     (unsigned long) skb->data & (PAGE_SIZE - 1),
			     skb_headlen(skb),
			     offset, len, spd,
			     skb_head_is_locked(skb),
			     sk, pipe))
		return true;

	/*
	 * then map the fragments
	 */
	for (seg = 0; seg < skb_shinfo(skb)->nr_frags; seg++) {
		const skb_frag_t *f = &skb_shinfo(skb)->frags[seg];

		if (__splice_segment(skb_frag_page(f),
				     f->page_offset, skb_frag_size(f),
				     offset, len, spd, false, sk, pipe))
			return true;
	}

	skb_walk_frags(skb, iter) {
		if (*offset >= iter->len) {
			*offset -= iter->len;
			continue;
		}
		/* __skb_splice_bits() only fails if the output has no room
		 * left, so no point in going over the frag_list for the error
		 * case.
		 */
		if (__skb_splice_bits(iter, pipe, offset, len, spd, sk))
			return true;
	}

	return false;
}

/*
 * Map data from the skb to a pipe. Should handle both the linear part,
 * the fragments, and the frag list.
 */
int skb_splice_bits(struct sk_buff *skb, struct sock *sk, unsigned int offset,
		    struct pipe_inode_info *pipe, unsigned int tlen,
		    unsigned int flags)
{
	struct partial_page partial[MAX_SKB_FRAGS];
	struct page *pages[MAX_SKB_FRAGS];
	struct splice_pipe_desc spd = {
		.pages = pages,
		.partial = partial,
		.nr_pages_max = MAX_SKB_FRAGS,
		.ops = &nosteal_pipe_buf_ops,
		.spd_release = sock_spd_release,
	};
	int ret = 0;

	__skb_splice_bits(skb, pipe, &offset, &tlen, &spd, sk);

	if (spd.nr_pages)
		ret = splice_to_pipe(pipe, &spd);

	return ret;
}
EXPORT_SYMBOL_GPL(skb_splice_bits);

/* Send skb data on a socket. Socket must be locked. */
int skb_send_sock_locked(struct sock *sk, struct sk_buff *skb, int offset,
			 int len)
{
	unsigned int orig_len = len;
	struct sk_buff *head = skb;
	unsigned short fragidx;
	int slen, ret;

do_frag_list:

	/* Deal with head data */
	while (offset < skb_headlen(skb) && len) {
		struct kvec kv;
		struct msghdr msg;

		slen = min_t(int, len, skb_headlen(skb) - offset);
		kv.iov_base = skb->data + offset;
		kv.iov_len = slen;
		memset(&msg, 0, sizeof(msg));

		ret = kernel_sendmsg_locked(sk, &msg, &kv, 1, slen);
		if (ret <= 0)
			goto error;

		offset += ret;
		len -= ret;
	}

	/* All the data was skb head? */
	if (!len)
		goto out;

	/* Make offset relative to start of frags */
	offset -= skb_headlen(skb);

	/* Find where we are in frag list */
	for (fragidx = 0; fragidx < skb_shinfo(skb)->nr_frags; fragidx++) {
		skb_frag_t *frag  = &skb_shinfo(skb)->frags[fragidx];

		if (offset < frag->size)
			break;

		offset -= frag->size;
	}

	for (; len && fragidx < skb_shinfo(skb)->nr_frags; fragidx++) {
		skb_frag_t *frag  = &skb_shinfo(skb)->frags[fragidx];

		slen = min_t(size_t, len, frag->size - offset);

		while (slen) {
			ret = kernel_sendpage_locked(sk, frag->page.p,
						     frag->page_offset + offset,
						     slen, MSG_DONTWAIT);
			if (ret <= 0)
				goto error;

			len -= ret;
			offset += ret;
			slen -= ret;
		}

		offset = 0;
	}

	if (len) {
		/* Process any frag lists */

		if (skb == head) {
			if (skb_has_frag_list(skb)) {
				skb = skb_shinfo(skb)->frag_list;
				goto do_frag_list;
			}
		} else if (skb->next) {
			skb = skb->next;
			goto do_frag_list;
		}
	}

out:
	return orig_len - len;

error:
	return orig_len == len ? ret : orig_len - len;
}
EXPORT_SYMBOL_GPL(skb_send_sock_locked);

/* Send skb data on a socket. */
int skb_send_sock(struct sock *sk, struct sk_buff *skb, int offset, int len)
{
	int ret = 0;

	lock_sock(sk);
	ret = skb_send_sock_locked(sk, skb, offset, len);
	release_sock(sk);

	return ret;
}
EXPORT_SYMBOL_GPL(skb_send_sock);

/**
 *	skb_store_bits - store bits from kernel buffer to skb
 *	@skb: destination buffer
 *	@offset: offset in destination
 *	@from: source buffer
 *	@len: number of bytes to copy
 *
 *	Copy the specified number of bytes from the source buffer to the
 *	destination skb.  This function handles all the messy bits of
 *	traversing fragment lists and such.
 */

int skb_store_bits(struct sk_buff *skb, int offset, const void *from, int len)
{
	int start = skb_headlen(skb);
	struct sk_buff *frag_iter;
	int i, copy;

	if (offset > (int)skb->len - len)
		goto fault;

	if ((copy = start - offset) > 0) {
		if (copy > len)
			copy = len;
		skb_copy_to_linear_data_offset(skb, offset, from, copy);
		if ((len -= copy) == 0)
			return 0;
		offset += copy;
		from += copy;
	}

	for (i = 0; i < skb_shinfo(skb)->nr_frags; i++) {
		skb_frag_t *frag = &skb_shinfo(skb)->frags[i];
		int end;

		WARN_ON(start > offset + len);

		end = start + skb_frag_size(frag);
		if ((copy = end - offset) > 0) {
			u32 p_off, p_len, copied;
			struct page *p;
			u8 *vaddr;

			if (copy > len)
				copy = len;

			skb_frag_foreach_page(frag,
					      frag->page_offset + offset - start,
					      copy, p, p_off, p_len, copied) {
				vaddr = kmap_atomic(p);
				memcpy(vaddr + p_off, from + copied, p_len);
				kunmap_atomic(vaddr);
			}

			if ((len -= copy) == 0)
				return 0;
			offset += copy;
			from += copy;
		}
		start = end;
	}

	skb_walk_frags(skb, frag_iter) {
		int end;

		WARN_ON(start > offset + len);

		end = start + frag_iter->len;
		if ((copy = end - offset) > 0) {
			if (copy > len)
				copy = len;
			if (skb_store_bits(frag_iter, offset - start,
					   from, copy))
				goto fault;
			if ((len -= copy) == 0)
				return 0;
			offset += copy;
			from += copy;
		}
		start = end;
	}
	if (!len)
		return 0;

fault:
	return -EFAULT;
}
EXPORT_SYMBOL(skb_store_bits);

/* Checksum skb data. */
__wsum __skb_checksum(const struct sk_buff *skb, int offset, int len,
		      __wsum csum, const struct skb_checksum_ops *ops)
{
	int start = skb_headlen(skb);
	int i, copy = start - offset;
	struct sk_buff *frag_iter;
	int pos = 0;

	/* Checksum header. */
	if (copy > 0) {
		if (copy > len)
			copy = len;
		csum = ops->update(skb->data + offset, copy, csum);
		if ((len -= copy) == 0)
			return csum;
		offset += copy;
		pos	= copy;
	}

	for (i = 0; i < skb_shinfo(skb)->nr_frags; i++) {
		int end;
		skb_frag_t *frag = &skb_shinfo(skb)->frags[i];

		WARN_ON(start > offset + len);

		end = start + skb_frag_size(frag);
		if ((copy = end - offset) > 0) {
			u32 p_off, p_len, copied;
			struct page *p;
			__wsum csum2;
			u8 *vaddr;

			if (copy > len)
				copy = len;

			skb_frag_foreach_page(frag,
					      frag->page_offset + offset - start,
					      copy, p, p_off, p_len, copied) {
				vaddr = kmap_atomic(p);
				csum2 = ops->update(vaddr + p_off, p_len, 0);
				kunmap_atomic(vaddr);
				csum = ops->combine(csum, csum2, pos, p_len);
				pos += p_len;
			}

			if (!(len -= copy))
				return csum;
			offset += copy;
		}
		start = end;
	}

	skb_walk_frags(skb, frag_iter) {
		int end;

		WARN_ON(start > offset + len);

		end = start + frag_iter->len;
		if ((copy = end - offset) > 0) {
			__wsum csum2;
			if (copy > len)
				copy = len;
			csum2 = __skb_checksum(frag_iter, offset - start,
					       copy, 0, ops);
			csum = ops->combine(csum, csum2, pos, copy);
			if ((len -= copy) == 0)
				return csum;
			offset += copy;
			pos    += copy;
		}
		start = end;
	}
	BUG_ON(len);

	return csum;
}
EXPORT_SYMBOL(__skb_checksum);

__wsum skb_checksum(const struct sk_buff *skb, int offset,
		    int len, __wsum csum)
{
	const struct skb_checksum_ops ops = {
		.update  = csum_partial_ext,
		.combine = csum_block_add_ext,
	};

	return __skb_checksum(skb, offset, len, csum, &ops);
}
EXPORT_SYMBOL(skb_checksum);

/* Both of above in one bottle. */

__wsum skb_copy_and_csum_bits(const struct sk_buff *skb, int offset,
				    u8 *to, int len, __wsum csum)
{
	int start = skb_headlen(skb);
	int i, copy = start - offset;
	struct sk_buff *frag_iter;
	int pos = 0;

	/* Copy header. */
	if (copy > 0) {
		if (copy > len)
			copy = len;
		csum = csum_partial_copy_nocheck(skb->data + offset, to,
						 copy, csum);
		if ((len -= copy) == 0)
			return csum;
		offset += copy;
		to     += copy;
		pos	= copy;
	}

	for (i = 0; i < skb_shinfo(skb)->nr_frags; i++) {
		int end;

		WARN_ON(start > offset + len);

		end = start + skb_frag_size(&skb_shinfo(skb)->frags[i]);
		if ((copy = end - offset) > 0) {
			skb_frag_t *frag = &skb_shinfo(skb)->frags[i];
			u32 p_off, p_len, copied;
			struct page *p;
			__wsum csum2;
			u8 *vaddr;

			if (copy > len)
				copy = len;

			skb_frag_foreach_page(frag,
					      frag->page_offset + offset - start,
					      copy, p, p_off, p_len, copied) {
				vaddr = kmap_atomic(p);
				csum2 = csum_partial_copy_nocheck(vaddr + p_off,
								  to + copied,
								  p_len, 0);
				kunmap_atomic(vaddr);
				csum = csum_block_add(csum, csum2, pos);
				pos += p_len;
			}

			if (!(len -= copy))
				return csum;
			offset += copy;
			to     += copy;
		}
		start = end;
	}

	skb_walk_frags(skb, frag_iter) {
		__wsum csum2;
		int end;

		WARN_ON(start > offset + len);

		end = start + frag_iter->len;
		if ((copy = end - offset) > 0) {
			if (copy > len)
				copy = len;
			csum2 = skb_copy_and_csum_bits(frag_iter,
						       offset - start,
						       to, copy, 0);
			csum = csum_block_add(csum, csum2, pos);
			if ((len -= copy) == 0)
				return csum;
			offset += copy;
			to     += copy;
			pos    += copy;
		}
		start = end;
	}
	BUG_ON(len);
	return csum;
}
EXPORT_SYMBOL(skb_copy_and_csum_bits);

static __wsum warn_crc32c_csum_update(const void *buff, int len, __wsum sum)
{
	net_warn_ratelimited(
		"%s: attempt to compute crc32c without libcrc32c.ko\n",
		__func__);
	return 0;
}

static __wsum warn_crc32c_csum_combine(__wsum csum, __wsum csum2,
				       int offset, int len)
{
	net_warn_ratelimited(
		"%s: attempt to compute crc32c without libcrc32c.ko\n",
		__func__);
	return 0;
}

static const struct skb_checksum_ops default_crc32c_ops = {
	.update  = warn_crc32c_csum_update,
	.combine = warn_crc32c_csum_combine,
};

const struct skb_checksum_ops *crc32c_csum_stub __read_mostly =
	&default_crc32c_ops;
EXPORT_SYMBOL(crc32c_csum_stub);

 /**
 *	skb_zerocopy_headlen - Calculate headroom needed for skb_zerocopy()
 *	@from: source buffer
 *
 *	Calculates the amount of linear headroom needed in the 'to' skb passed
 *	into skb_zerocopy().
 */
unsigned int
skb_zerocopy_headlen(const struct sk_buff *from)
{
	unsigned int hlen = 0;

	if (!from->head_frag ||
	    skb_headlen(from) < L1_CACHE_BYTES ||
	    skb_shinfo(from)->nr_frags >= MAX_SKB_FRAGS)
		hlen = skb_headlen(from);

	if (skb_has_frag_list(from))
		hlen = from->len;

	return hlen;
}
EXPORT_SYMBOL_GPL(skb_zerocopy_headlen);

/**
 *	skb_zerocopy - Zero copy skb to skb
 *	@to: destination buffer
 *	@from: source buffer
 *	@len: number of bytes to copy from source buffer
 *	@hlen: size of linear headroom in destination buffer
 *
 *	Copies up to `len` bytes from `from` to `to` by creating references
 *	to the frags in the source buffer.
 *
 *	The `hlen` as calculated by skb_zerocopy_headlen() specifies the
 *	headroom in the `to` buffer.
 *
 *	Return value:
 *	0: everything is OK
 *	-ENOMEM: couldn't orphan frags of @from due to lack of memory
 *	-EFAULT: skb_copy_bits() found some problem with skb geometry
 */
int
skb_zerocopy(struct sk_buff *to, struct sk_buff *from, int len, int hlen)
{
	int i, j = 0;
	int plen = 0; /* length of skb->head fragment */
	int ret;
	struct page *page;
	unsigned int offset;

	BUG_ON(!from->head_frag && !hlen);

	/* dont bother with small payloads */
	if (len <= skb_tailroom(to))
		return skb_copy_bits(from, 0, skb_put(to, len), len);

	if (hlen) {
		ret = skb_copy_bits(from, 0, skb_put(to, hlen), hlen);
		if (unlikely(ret))
			return ret;
		len -= hlen;
	} else {
		plen = min_t(int, skb_headlen(from), len);
		if (plen) {
			page = virt_to_head_page(from->head);
			offset = from->data - (unsigned char *)page_address(page);
			__skb_fill_page_desc(to, 0, page, offset, plen);
			get_page(page);
			j = 1;
			len -= plen;
		}
	}

	to->truesize += len + plen;
	to->len += len + plen;
	to->data_len += len + plen;

	if (unlikely(skb_orphan_frags(from, GFP_ATOMIC))) {
		skb_tx_error(from);
		return -ENOMEM;
	}
	skb_zerocopy_clone(to, from, GFP_ATOMIC);

	for (i = 0; i < skb_shinfo(from)->nr_frags; i++) {
		if (!len)
			break;
		skb_shinfo(to)->frags[j] = skb_shinfo(from)->frags[i];
		skb_shinfo(to)->frags[j].size = min_t(int, skb_shinfo(to)->frags[j].size, len);
		len -= skb_shinfo(to)->frags[j].size;
		skb_frag_ref(to, j);
		j++;
	}
	skb_shinfo(to)->nr_frags = j;

	return 0;
}
EXPORT_SYMBOL_GPL(skb_zerocopy);

void skb_copy_and_csum_dev(const struct sk_buff *skb, u8 *to)
{
	__wsum csum;
	long csstart;

	if (skb->ip_summed == CHECKSUM_PARTIAL)
		csstart = skb_checksum_start_offset(skb);
	else
		csstart = skb_headlen(skb);

	BUG_ON(csstart > skb_headlen(skb));

	skb_copy_from_linear_data(skb, to, csstart);

	csum = 0;
	if (csstart != skb->len)
		csum = skb_copy_and_csum_bits(skb, csstart, to + csstart,
					      skb->len - csstart, 0);

	if (skb->ip_summed == CHECKSUM_PARTIAL) {
		long csstuff = csstart + skb->csum_offset;

		*((__sum16 *)(to + csstuff)) = csum_fold(csum);
	}
}
EXPORT_SYMBOL(skb_copy_and_csum_dev);

/**
 *	skb_dequeue - remove from the head of the queue
 *	@list: list to dequeue from
 *
 *	Remove the head of the list. The list lock is taken so the function
 *	may be used safely with other locking list functions. The head item is
 *	returned or %NULL if the list is empty.
 */

struct sk_buff *skb_dequeue(struct sk_buff_head *list)
{
	unsigned long flags;
	struct sk_buff *result;

	spin_lock_irqsave(&list->lock, flags);
	result = __skb_dequeue(list);
	spin_unlock_irqrestore(&list->lock, flags);
	return result;
}
EXPORT_SYMBOL(skb_dequeue);

/**
 *	skb_dequeue_tail - remove from the tail of the queue
 *	@list: list to dequeue from
 *
 *	Remove the tail of the list. The list lock is taken so the function
 *	may be used safely with other locking list functions. The tail item is
 *	returned or %NULL if the list is empty.
 */
struct sk_buff *skb_dequeue_tail(struct sk_buff_head *list)
{
	unsigned long flags;
	struct sk_buff *result;

	spin_lock_irqsave(&list->lock, flags);
	result = __skb_dequeue_tail(list);
	spin_unlock_irqrestore(&list->lock, flags);
	return result;
}
EXPORT_SYMBOL(skb_dequeue_tail);

/**
 *	skb_queue_purge - empty a list
 *	@list: list to empty
 *
 *	Delete all buffers on an &sk_buff list. Each buffer is removed from
 *	the list and one reference dropped. This function takes the list
 *	lock and is atomic with respect to other list locking functions.
 */
void skb_queue_purge(struct sk_buff_head *list)
{
	struct sk_buff *skb;
	while ((skb = skb_dequeue(list)) != NULL)
		kfree_skb(skb);
}
EXPORT_SYMBOL(skb_queue_purge);

/**
 *	skb_rbtree_purge - empty a skb rbtree
 *	@root: root of the rbtree to empty
 *
 *	Delete all buffers on an &sk_buff rbtree. Each buffer is removed from
 *	the list and one reference dropped. This function does not take
 *	any lock. Synchronization should be handled by the caller (e.g., TCP
 *	out-of-order queue is protected by the socket lock).
 */
void skb_rbtree_purge(struct rb_root *root)
{
	struct rb_node *p = rb_first(root);

	while (p) {
		struct sk_buff *skb = rb_entry(p, struct sk_buff, rbnode);

		p = rb_next(p);
		rb_erase(&skb->rbnode, root);
		kfree_skb(skb);
	}
}

/**
 *	skb_queue_head - queue a buffer at the list head
 *	@list: list to use
 *	@newsk: buffer to queue
 *
 *	Queue a buffer at the start of the list. This function takes the
 *	list lock and can be used safely with other locking &sk_buff functions
 *	safely.
 *
 *	A buffer cannot be placed on two lists at the same time.
 */
void skb_queue_head(struct sk_buff_head *list, struct sk_buff *newsk)
{
	unsigned long flags;

	spin_lock_irqsave(&list->lock, flags);
	__skb_queue_head(list, newsk);
	spin_unlock_irqrestore(&list->lock, flags);
}
EXPORT_SYMBOL(skb_queue_head);

/**
 *	skb_queue_tail - queue a buffer at the list tail
 *	@list: list to use
 *	@newsk: buffer to queue
 *
 *	Queue a buffer at the tail of the list. This function takes the
 *	list lock and can be used safely with other locking &sk_buff functions
 *	safely.
 *
 *	A buffer cannot be placed on two lists at the same time.
 */
void skb_queue_tail(struct sk_buff_head *list, struct sk_buff *newsk)
{
	unsigned long flags;

	spin_lock_irqsave(&list->lock, flags);
	__skb_queue_tail(list, newsk);
	spin_unlock_irqrestore(&list->lock, flags);
}
EXPORT_SYMBOL(skb_queue_tail);

/**
 *	skb_unlink	-	remove a buffer from a list
 *	@skb: buffer to remove
 *	@list: list to use
 *
 *	Remove a packet from a list. The list locks are taken and this
 *	function is atomic with respect to other list locked calls
 *
 *	You must know what list the SKB is on.
 */
void skb_unlink(struct sk_buff *skb, struct sk_buff_head *list)
{
	unsigned long flags;

	spin_lock_irqsave(&list->lock, flags);
	__skb_unlink(skb, list);
	spin_unlock_irqrestore(&list->lock, flags);
}
EXPORT_SYMBOL(skb_unlink);

/**
 *	skb_append	-	append a buffer
 *	@old: buffer to insert after
 *	@newsk: buffer to insert
 *	@list: list to use
 *
 *	Place a packet after a given packet in a list. The list locks are taken
 *	and this function is atomic with respect to other list locked calls.
 *	A buffer cannot be placed on two lists at the same time.
 */
void skb_append(struct sk_buff *old, struct sk_buff *newsk, struct sk_buff_head *list)
{
	unsigned long flags;

	spin_lock_irqsave(&list->lock, flags);
	__skb_queue_after(list, old, newsk);
	spin_unlock_irqrestore(&list->lock, flags);
}
EXPORT_SYMBOL(skb_append);

/**
 *	skb_insert	-	insert a buffer
 *	@old: buffer to insert before
 *	@newsk: buffer to insert
 *	@list: list to use
 *
 *	Place a packet before a given packet in a list. The list locks are
 * 	taken and this function is atomic with respect to other list locked
 *	calls.
 *
 *	A buffer cannot be placed on two lists at the same time.
 */
void skb_insert(struct sk_buff *old, struct sk_buff *newsk, struct sk_buff_head *list)
{
	unsigned long flags;

	spin_lock_irqsave(&list->lock, flags);
	__skb_insert(newsk, old->prev, old, list);
	spin_unlock_irqrestore(&list->lock, flags);
}
EXPORT_SYMBOL(skb_insert);

static inline void skb_split_inside_header(struct sk_buff *skb,
					   struct sk_buff* skb1,
					   const u32 len, const int pos)
{
	int i;

	skb_copy_from_linear_data_offset(skb, len, skb_put(skb1, pos - len),
					 pos - len);
	/* And move data appendix as is. */
	for (i = 0; i < skb_shinfo(skb)->nr_frags; i++)
		skb_shinfo(skb1)->frags[i] = skb_shinfo(skb)->frags[i];

	skb_shinfo(skb1)->nr_frags = skb_shinfo(skb)->nr_frags;
	skb_shinfo(skb)->nr_frags  = 0;
	skb1->data_len		   = skb->data_len;
	skb1->len		   += skb1->data_len;
	skb->data_len		   = 0;
	skb->len		   = len;
	skb_set_tail_pointer(skb, len);
}

static inline void skb_split_no_header(struct sk_buff *skb,
				       struct sk_buff* skb1,
				       const u32 len, int pos)
{
	int i, k = 0;
	const int nfrags = skb_shinfo(skb)->nr_frags;

	skb_shinfo(skb)->nr_frags = 0;
	skb1->len		  = skb1->data_len = skb->len - len;
	skb->len		  = len;
	skb->data_len		  = len - pos;

	for (i = 0; i < nfrags; i++) {
		int size = skb_frag_size(&skb_shinfo(skb)->frags[i]);

		if (pos + size > len) {
			skb_shinfo(skb1)->frags[k] = skb_shinfo(skb)->frags[i];

			if (pos < len) {
				/* Split frag.
				 * We have two variants in this case:
				 * 1. Move all the frag to the second
				 *    part, if it is possible. F.e.
				 *    this approach is mandatory for TUX,
				 *    where splitting is expensive.
				 * 2. Split is accurately. We make this.
				 */
				skb_frag_ref(skb, i);
				skb_shinfo(skb1)->frags[0].page_offset += len - pos;
				skb_frag_size_sub(&skb_shinfo(skb1)->frags[0], len - pos);
				skb_frag_size_set(&skb_shinfo(skb)->frags[i], len - pos);
				skb_shinfo(skb)->nr_frags++;
			}
			k++;
		} else
			skb_shinfo(skb)->nr_frags++;
		pos += size;
	}
	skb_shinfo(skb1)->nr_frags = k;
}

/**
 * skb_split - Split fragmented skb to two parts at length len.
 * @skb: the buffer to split
 * @skb1: the buffer to receive the second part
 * @len: new length for skb
 */
void skb_split(struct sk_buff *skb, struct sk_buff *skb1, const u32 len)
{
	int pos = skb_headlen(skb);

	skb_shinfo(skb1)->tx_flags |= skb_shinfo(skb)->tx_flags &
				      SKBTX_SHARED_FRAG;
	skb_zerocopy_clone(skb1, skb, 0);
	if (len < pos)	/* Split line is inside header. */
		skb_split_inside_header(skb, skb1, len, pos);
	else		/* Second chunk has no header, nothing to copy. */
		skb_split_no_header(skb, skb1, len, pos);
}
EXPORT_SYMBOL(skb_split);

/* Shifting from/to a cloned skb is a no-go.
 *
 * Caller cannot keep skb_shinfo related pointers past calling here!
 */
static int skb_prepare_for_shift(struct sk_buff *skb)
{
	return skb_cloned(skb) && pskb_expand_head(skb, 0, 0, GFP_ATOMIC);
}

/**
 * skb_shift - Shifts paged data partially from skb to another
 * @tgt: buffer into which tail data gets added
 * @skb: buffer from which the paged data comes from
 * @shiftlen: shift up to this many bytes
 *
 * Attempts to shift up to shiftlen worth of bytes, which may be less than
 * the length of the skb, from skb to tgt. Returns number bytes shifted.
 * It's up to caller to free skb if everything was shifted.
 *
 * If @tgt runs out of frags, the whole operation is aborted.
 *
 * Skb cannot include anything else but paged data while tgt is allowed
 * to have non-paged data as well.
 *
 * TODO: full sized shift could be optimized but that would need
 * specialized skb free'er to handle frags without up-to-date nr_frags.
 */
int skb_shift(struct sk_buff *tgt, struct sk_buff *skb, int shiftlen)
{
	int from, to, merge, todo;
	struct skb_frag_struct *fragfrom, *fragto;

	BUG_ON(shiftlen > skb->len);

	if (skb_headlen(skb))
		return 0;
	if (skb_zcopy(tgt) || skb_zcopy(skb))
		return 0;

	todo = shiftlen;
	from = 0;
	to = skb_shinfo(tgt)->nr_frags;
	fragfrom = &skb_shinfo(skb)->frags[from];

	/* Actual merge is delayed until the point when we know we can
	 * commit all, so that we don't have to undo partial changes
	 */
	if (!to ||
	    !skb_can_coalesce(tgt, to, skb_frag_page(fragfrom),
			      fragfrom->page_offset)) {
		merge = -1;
	} else {
		merge = to - 1;

		todo -= skb_frag_size(fragfrom);
		if (todo < 0) {
			if (skb_prepare_for_shift(skb) ||
			    skb_prepare_for_shift(tgt))
				return 0;

			/* All previous frag pointers might be stale! */
			fragfrom = &skb_shinfo(skb)->frags[from];
			fragto = &skb_shinfo(tgt)->frags[merge];

			skb_frag_size_add(fragto, shiftlen);
			skb_frag_size_sub(fragfrom, shiftlen);
			fragfrom->page_offset += shiftlen;

			goto onlymerged;
		}

		from++;
	}

	/* Skip full, not-fitting skb to avoid expensive operations */
	if ((shiftlen == skb->len) &&
	    (skb_shinfo(skb)->nr_frags - from) > (MAX_SKB_FRAGS - to))
		return 0;

	if (skb_prepare_for_shift(skb) || skb_prepare_for_shift(tgt))
		return 0;

	while ((todo > 0) && (from < skb_shinfo(skb)->nr_frags)) {
		if (to == MAX_SKB_FRAGS)
			return 0;

		fragfrom = &skb_shinfo(skb)->frags[from];
		fragto = &skb_shinfo(tgt)->frags[to];

		if (todo >= skb_frag_size(fragfrom)) {
			*fragto = *fragfrom;
			todo -= skb_frag_size(fragfrom);
			from++;
			to++;

		} else {
			__skb_frag_ref(fragfrom);
			fragto->page = fragfrom->page;
			fragto->page_offset = fragfrom->page_offset;
			skb_frag_size_set(fragto, todo);

			fragfrom->page_offset += todo;
			skb_frag_size_sub(fragfrom, todo);
			todo = 0;

			to++;
			break;
		}
	}

	/* Ready to "commit" this state change to tgt */
	skb_shinfo(tgt)->nr_frags = to;

	if (merge >= 0) {
		fragfrom = &skb_shinfo(skb)->frags[0];
		fragto = &skb_shinfo(tgt)->frags[merge];

		skb_frag_size_add(fragto, skb_frag_size(fragfrom));
		__skb_frag_unref(fragfrom);
	}

	/* Reposition in the original skb */
	to = 0;
	while (from < skb_shinfo(skb)->nr_frags)
		skb_shinfo(skb)->frags[to++] = skb_shinfo(skb)->frags[from++];
	skb_shinfo(skb)->nr_frags = to;

	BUG_ON(todo > 0 && !skb_shinfo(skb)->nr_frags);

onlymerged:
	/* Most likely the tgt won't ever need its checksum anymore, skb on
	 * the other hand might need it if it needs to be resent
	 */
	tgt->ip_summed = CHECKSUM_PARTIAL;
	skb->ip_summed = CHECKSUM_PARTIAL;

	/* Yak, is it really working this way? Some helper please? */
	skb->len -= shiftlen;
	skb->data_len -= shiftlen;
	skb->truesize -= shiftlen;
	tgt->len += shiftlen;
	tgt->data_len += shiftlen;
	tgt->truesize += shiftlen;

	return shiftlen;
}

/**
 * skb_prepare_seq_read - Prepare a sequential read of skb data
 * @skb: the buffer to read
 * @from: lower offset of data to be read
 * @to: upper offset of data to be read
 * @st: state variable
 *
 * Initializes the specified state variable. Must be called before
 * invoking skb_seq_read() for the first time.
 */
void skb_prepare_seq_read(struct sk_buff *skb, unsigned int from,
			  unsigned int to, struct skb_seq_state *st)
{
	st->lower_offset = from;
	st->upper_offset = to;
	st->root_skb = st->cur_skb = skb;
	st->frag_idx = st->stepped_offset = 0;
	st->frag_data = NULL;
}
EXPORT_SYMBOL(skb_prepare_seq_read);

/**
 * skb_seq_read - Sequentially read skb data
 * @consumed: number of bytes consumed by the caller so far
 * @data: destination pointer for data to be returned
 * @st: state variable
 *
 * Reads a block of skb data at @consumed relative to the
 * lower offset specified to skb_prepare_seq_read(). Assigns
 * the head of the data block to @data and returns the length
 * of the block or 0 if the end of the skb data or the upper
 * offset has been reached.
 *
 * The caller is not required to consume all of the data
 * returned, i.e. @consumed is typically set to the number
 * of bytes already consumed and the next call to
 * skb_seq_read() will return the remaining part of the block.
 *
 * Note 1: The size of each block of data returned can be arbitrary,
 *       this limitation is the cost for zerocopy sequential
 *       reads of potentially non linear data.
 *
 * Note 2: Fragment lists within fragments are not implemented
 *       at the moment, state->root_skb could be replaced with
 *       a stack for this purpose.
 */
unsigned int skb_seq_read(unsigned int consumed, const u8 **data,
			  struct skb_seq_state *st)
{
	unsigned int block_limit, abs_offset = consumed + st->lower_offset;
	skb_frag_t *frag;

	if (unlikely(abs_offset >= st->upper_offset)) {
		if (st->frag_data) {
			kunmap_atomic(st->frag_data);
			st->frag_data = NULL;
		}
		return 0;
	}

next_skb:
	block_limit = skb_headlen(st->cur_skb) + st->stepped_offset;

	if (abs_offset < block_limit && !st->frag_data) {
		*data = st->cur_skb->data + (abs_offset - st->stepped_offset);
		return block_limit - abs_offset;
	}

	if (st->frag_idx == 0 && !st->frag_data)
		st->stepped_offset += skb_headlen(st->cur_skb);

	while (st->frag_idx < skb_shinfo(st->cur_skb)->nr_frags) {
		frag = &skb_shinfo(st->cur_skb)->frags[st->frag_idx];
		block_limit = skb_frag_size(frag) + st->stepped_offset;

		if (abs_offset < block_limit) {
			if (!st->frag_data)
				st->frag_data = kmap_atomic(skb_frag_page(frag));

			*data = (u8 *) st->frag_data + frag->page_offset +
				(abs_offset - st->stepped_offset);

			return block_limit - abs_offset;
		}

		if (st->frag_data) {
			kunmap_atomic(st->frag_data);
			st->frag_data = NULL;
		}

		st->frag_idx++;
		st->stepped_offset += skb_frag_size(frag);
	}

	if (st->frag_data) {
		kunmap_atomic(st->frag_data);
		st->frag_data = NULL;
	}

	if (st->root_skb == st->cur_skb && skb_has_frag_list(st->root_skb)) {
		st->cur_skb = skb_shinfo(st->root_skb)->frag_list;
		st->frag_idx = 0;
		goto next_skb;
	} else if (st->cur_skb->next) {
		st->cur_skb = st->cur_skb->next;
		st->frag_idx = 0;
		goto next_skb;
	}

	return 0;
}
EXPORT_SYMBOL(skb_seq_read);

/**
 * skb_abort_seq_read - Abort a sequential read of skb data
 * @st: state variable
 *
 * Must be called if skb_seq_read() was not called until it
 * returned 0.
 */
void skb_abort_seq_read(struct skb_seq_state *st)
{
	if (st->frag_data)
		kunmap_atomic(st->frag_data);
}
EXPORT_SYMBOL(skb_abort_seq_read);

#define TS_SKB_CB(state)	((struct skb_seq_state *) &((state)->cb))

static unsigned int skb_ts_get_next_block(unsigned int offset, const u8 **text,
					  struct ts_config *conf,
					  struct ts_state *state)
{
	return skb_seq_read(offset, text, TS_SKB_CB(state));
}

static void skb_ts_finish(struct ts_config *conf, struct ts_state *state)
{
	skb_abort_seq_read(TS_SKB_CB(state));
}

/**
 * skb_find_text - Find a text pattern in skb data
 * @skb: the buffer to look in
 * @from: search offset
 * @to: search limit
 * @config: textsearch configuration
 *
 * Finds a pattern in the skb data according to the specified
 * textsearch configuration. Use textsearch_next() to retrieve
 * subsequent occurrences of the pattern. Returns the offset
 * to the first occurrence or UINT_MAX if no match was found.
 */
unsigned int skb_find_text(struct sk_buff *skb, unsigned int from,
			   unsigned int to, struct ts_config *config)
{
	struct ts_state state;
	unsigned int ret;

	config->get_next_block = skb_ts_get_next_block;
	config->finish = skb_ts_finish;

	skb_prepare_seq_read(skb, from, to, TS_SKB_CB(&state));

	ret = textsearch_find(config, &state);
	return (ret <= to - from ? ret : UINT_MAX);
}
EXPORT_SYMBOL(skb_find_text);

/**
 * skb_append_datato_frags - append the user data to a skb
 * @sk: sock  structure
 * @skb: skb structure to be appended with user data.
 * @getfrag: call back function to be used for getting the user data
 * @from: pointer to user message iov
 * @length: length of the iov message
 *
 * Description: This procedure append the user data in the fragment part
 * of the skb if any page alloc fails user this procedure returns  -ENOMEM
 */
int skb_append_datato_frags(struct sock *sk, struct sk_buff *skb,
			int (*getfrag)(void *from, char *to, int offset,
					int len, int odd, struct sk_buff *skb),
			void *from, int length)
{
	int frg_cnt = skb_shinfo(skb)->nr_frags;
	int copy;
	int offset = 0;
	int ret;
	struct page_frag *pfrag = &current->task_frag;

	do {
		/* Return error if we don't have space for new frag */
		if (frg_cnt >= MAX_SKB_FRAGS)
			return -EMSGSIZE;

		if (!sk_page_frag_refill(sk, pfrag))
			return -ENOMEM;

		/* copy the user data to page */
		copy = min_t(int, length, pfrag->size - pfrag->offset);

		ret = getfrag(from, page_address(pfrag->page) + pfrag->offset,
			      offset, copy, 0, skb);
		if (ret < 0)
			return -EFAULT;

		/* copy was successful so update the size parameters */
		skb_fill_page_desc(skb, frg_cnt, pfrag->page, pfrag->offset,
				   copy);
		frg_cnt++;
		pfrag->offset += copy;
		get_page(pfrag->page);

		skb->truesize += copy;
		refcount_add(copy, &sk->sk_wmem_alloc);
		skb->len += copy;
		skb->data_len += copy;
		offset += copy;
		length -= copy;

	} while (length > 0);

	return 0;
}
EXPORT_SYMBOL(skb_append_datato_frags);

int skb_append_pagefrags(struct sk_buff *skb, struct page *page,
			 int offset, size_t size)
{
	int i = skb_shinfo(skb)->nr_frags;

	if (skb_can_coalesce(skb, i, page, offset)) {
		skb_frag_size_add(&skb_shinfo(skb)->frags[i - 1], size);
	} else if (i < MAX_SKB_FRAGS) {
		get_page(page);
		skb_fill_page_desc(skb, i, page, offset, size);
	} else {
		return -EMSGSIZE;
	}

	return 0;
}
EXPORT_SYMBOL_GPL(skb_append_pagefrags);

/**
 *	skb_pull_rcsum - pull skb and update receive checksum
 *	@skb: buffer to update
 *	@len: length of data pulled
 *
 *	This function performs an skb_pull on the packet and updates
 *	the CHECKSUM_COMPLETE checksum.  It should be used on
 *	receive path processing instead of skb_pull unless you know
 *	that the checksum difference is zero (e.g., a valid IP header)
 *	or you are setting ip_summed to CHECKSUM_NONE.
 */
void *skb_pull_rcsum(struct sk_buff *skb, unsigned int len)
{
	unsigned char *data = skb->data;

	BUG_ON(len > skb->len);
	__skb_pull(skb, len);
	skb_postpull_rcsum(skb, data, len);
	return skb->data;
}
EXPORT_SYMBOL_GPL(skb_pull_rcsum);

static inline skb_frag_t skb_head_frag_to_page_desc(struct sk_buff *frag_skb)
{
	skb_frag_t head_frag;
	struct page *page;

	page = virt_to_head_page(frag_skb->head);
	head_frag.page.p = page;
	head_frag.page_offset = frag_skb->data -
		(unsigned char *)page_address(page);
	head_frag.size = skb_headlen(frag_skb);
	return head_frag;
}

/**
 *	skb_segment - Perform protocol segmentation on skb.
 *	@head_skb: buffer to segment
 *	@features: features for the output path (see dev->features)
 *
 *	This function performs segmentation on the given skb.  It returns
 *	a pointer to the first in a list of new skbs for the segments.
 *	In case of error it returns ERR_PTR(err).
 */
struct sk_buff *skb_segment(struct sk_buff *head_skb,
			    netdev_features_t features)
{
	struct sk_buff *segs = NULL;
	struct sk_buff *tail = NULL;
	struct sk_buff *list_skb = skb_shinfo(head_skb)->frag_list;
	skb_frag_t *frag = skb_shinfo(head_skb)->frags;
	unsigned int mss = skb_shinfo(head_skb)->gso_size;
	unsigned int doffset = head_skb->data - skb_mac_header(head_skb);
	struct sk_buff *frag_skb = head_skb;
	unsigned int offset = doffset;
	unsigned int tnl_hlen = skb_tnl_header_len(head_skb);
	unsigned int partial_segs = 0;
	unsigned int headroom;
	unsigned int len = head_skb->len;
	__be16 proto;
	bool csum, sg;
	int nfrags = skb_shinfo(head_skb)->nr_frags;
	int err = -ENOMEM;
	int i = 0;
	int pos;
	int dummy;

	__skb_push(head_skb, doffset);
	proto = skb_network_protocol(head_skb, &dummy);
	if (unlikely(!proto))
		return ERR_PTR(-EINVAL);

	sg = !!(features & NETIF_F_SG);
	csum = !!can_checksum_protocol(features, proto);

	if (sg && csum && (mss != GSO_BY_FRAGS))  {
		if (!(features & NETIF_F_GSO_PARTIAL)) {
			struct sk_buff *iter;
			unsigned int frag_len;

			if (!list_skb ||
			    !net_gso_ok(features, skb_shinfo(head_skb)->gso_type))
				goto normal;

			/* If we get here then all the required
			 * GSO features except frag_list are supported.
			 * Try to split the SKB to multiple GSO SKBs
			 * with no frag_list.
			 * Currently we can do that only when the buffers don't
			 * have a linear part and all the buffers except
			 * the last are of the same length.
			 */
			frag_len = list_skb->len;
			skb_walk_frags(head_skb, iter) {
				if (frag_len != iter->len && iter->next)
					goto normal;
				if (skb_headlen(iter) && !iter->head_frag)
					goto normal;

				len -= iter->len;
			}

			if (len != frag_len)
				goto normal;
		}

		/* GSO partial only requires that we trim off any excess that
		 * doesn't fit into an MSS sized block, so take care of that
		 * now.
		 */
		partial_segs = len / mss;
		if (partial_segs > 1)
			mss *= partial_segs;
		else
			partial_segs = 0;
	}

normal:
	headroom = skb_headroom(head_skb);
	pos = skb_headlen(head_skb);

	do {
		struct sk_buff *nskb;
		skb_frag_t *nskb_frag;
		int hsize;
		int size;

		if (unlikely(mss == GSO_BY_FRAGS)) {
			len = list_skb->len;
		} else {
			len = head_skb->len - offset;
			if (len > mss)
				len = mss;
		}

		hsize = skb_headlen(head_skb) - offset;
		if (hsize < 0)
			hsize = 0;
		if (hsize > len || !sg)
			hsize = len;

		if (!hsize && i >= nfrags && skb_headlen(list_skb) &&
		    (skb_headlen(list_skb) == len || sg)) {
			BUG_ON(skb_headlen(list_skb) > len);

			i = 0;
			nfrags = skb_shinfo(list_skb)->nr_frags;
			frag = skb_shinfo(list_skb)->frags;
			frag_skb = list_skb;
			pos += skb_headlen(list_skb);

			while (pos < offset + len) {
				BUG_ON(i >= nfrags);

				size = skb_frag_size(frag);
				if (pos + size > offset + len)
					break;

				i++;
				pos += size;
				frag++;
			}

			nskb = skb_clone(list_skb, GFP_ATOMIC);
			list_skb = list_skb->next;

			if (unlikely(!nskb))
				goto err;

			if (unlikely(pskb_trim(nskb, len))) {
				kfree_skb(nskb);
				goto err;
			}

			hsize = skb_end_offset(nskb);
			if (skb_cow_head(nskb, doffset + headroom)) {
				kfree_skb(nskb);
				goto err;
			}

			nskb->truesize += skb_end_offset(nskb) - hsize;
			skb_release_head_state(nskb);
			__skb_push(nskb, doffset);
		} else {
			nskb = __alloc_skb(hsize + doffset + headroom,
					   GFP_ATOMIC, skb_alloc_rx_flag(head_skb),
					   NUMA_NO_NODE);

			if (unlikely(!nskb))
				goto err;

			skb_reserve(nskb, headroom);
			__skb_put(nskb, doffset);
		}

		if (segs)
			tail->next = nskb;
		else
			segs = nskb;
		tail = nskb;

		__copy_skb_header(nskb, head_skb);

		skb_headers_offset_update(nskb, skb_headroom(nskb) - headroom);
		skb_reset_mac_len(nskb);

		skb_copy_from_linear_data_offset(head_skb, -tnl_hlen,
						 nskb->data - tnl_hlen,
						 doffset + tnl_hlen);

		if (nskb->len == len + doffset)
			goto perform_csum_check;

		if (!sg) {
			if (!nskb->remcsum_offload)
				nskb->ip_summed = CHECKSUM_NONE;
			SKB_GSO_CB(nskb)->csum =
				skb_copy_and_csum_bits(head_skb, offset,
						       skb_put(nskb, len),
						       len, 0);
			SKB_GSO_CB(nskb)->csum_start =
				skb_headroom(nskb) + doffset;
			continue;
		}

		nskb_frag = skb_shinfo(nskb)->frags;

		skb_copy_from_linear_data_offset(head_skb, offset,
						 skb_put(nskb, hsize), hsize);

		skb_shinfo(nskb)->tx_flags |= skb_shinfo(head_skb)->tx_flags &
					      SKBTX_SHARED_FRAG;

		if (skb_orphan_frags(frag_skb, GFP_ATOMIC) ||
		    skb_zerocopy_clone(nskb, frag_skb, GFP_ATOMIC))
			goto err;

		while (pos < offset + len) {
			if (i >= nfrags) {
				i = 0;
				nfrags = skb_shinfo(list_skb)->nr_frags;
				frag = skb_shinfo(list_skb)->frags;
				frag_skb = list_skb;
				if (!skb_headlen(list_skb)) {
					BUG_ON(!nfrags);
				} else {
					BUG_ON(!list_skb->head_frag);

					/* to make room for head_frag. */
					i--;
					frag--;
				}
				if (skb_orphan_frags(frag_skb, GFP_ATOMIC) ||
				    skb_zerocopy_clone(nskb, frag_skb,
						       GFP_ATOMIC))
					goto err;

				list_skb = list_skb->next;
			}

			if (unlikely(skb_shinfo(nskb)->nr_frags >=
				     MAX_SKB_FRAGS)) {
				net_warn_ratelimited(
					"skb_segment: too many frags: %u %u\n",
					pos, mss);
				err = -EINVAL;
				goto err;
			}

			*nskb_frag = (i < 0) ? skb_head_frag_to_page_desc(frag_skb) : *frag;
			__skb_frag_ref(nskb_frag);
			size = skb_frag_size(nskb_frag);

			if (pos < offset) {
				nskb_frag->page_offset += offset - pos;
				skb_frag_size_sub(nskb_frag, offset - pos);
			}

			skb_shinfo(nskb)->nr_frags++;

			if (pos + size <= offset + len) {
				i++;
				frag++;
				pos += size;
			} else {
				skb_frag_size_sub(nskb_frag, pos + size - (offset + len));
				goto skip_fraglist;
			}

			nskb_frag++;
		}

skip_fraglist:
		nskb->data_len = len - hsize;
		nskb->len += nskb->data_len;
		nskb->truesize += nskb->data_len;

perform_csum_check:
		if (!csum) {
			if (skb_has_shared_frag(nskb) &&
			    __skb_linearize(nskb))
				goto err;

			if (!nskb->remcsum_offload)
				nskb->ip_summed = CHECKSUM_NONE;
			SKB_GSO_CB(nskb)->csum =
				skb_checksum(nskb, doffset,
					     nskb->len - doffset, 0);
			SKB_GSO_CB(nskb)->csum_start =
				skb_headroom(nskb) + doffset;
		}
	} while ((offset += len) < head_skb->len);

	/* Some callers want to get the end of the list.
	 * Put it in segs->prev to avoid walking the list.
	 * (see validate_xmit_skb_list() for example)
	 */
	segs->prev = tail;

	if (partial_segs) {
		struct sk_buff *iter;
		int type = skb_shinfo(head_skb)->gso_type;
		unsigned short gso_size = skb_shinfo(head_skb)->gso_size;

		/* Update type to add partial and then remove dodgy if set */
		type |= (features & NETIF_F_GSO_PARTIAL) / NETIF_F_GSO_PARTIAL * SKB_GSO_PARTIAL;
		type &= ~SKB_GSO_DODGY;

		/* Update GSO info and prepare to start updating headers on
		 * our way back down the stack of protocols.
		 */
		for (iter = segs; iter; iter = iter->next) {
			skb_shinfo(iter)->gso_size = gso_size;
			skb_shinfo(iter)->gso_segs = partial_segs;
			skb_shinfo(iter)->gso_type = type;
			SKB_GSO_CB(iter)->data_offset = skb_headroom(iter) + doffset;
		}

		if (tail->len - doffset <= gso_size)
			skb_shinfo(tail)->gso_size = 0;
		else if (tail != segs)
			skb_shinfo(tail)->gso_segs = DIV_ROUND_UP(tail->len - doffset, gso_size);
	}

	/* Following permits correct backpressure, for protocols
	 * using skb_set_owner_w().
	 * Idea is to tranfert ownership from head_skb to last segment.
	 */
	if (head_skb->destructor == sock_wfree) {
		swap(tail->truesize, head_skb->truesize);
		swap(tail->destructor, head_skb->destructor);
		swap(tail->sk, head_skb->sk);
	}
	return segs;

err:
	kfree_skb_list(segs);
	return ERR_PTR(err);
}
EXPORT_SYMBOL_GPL(skb_segment);

int skb_gro_receive(struct sk_buff **head, struct sk_buff *skb)
{
	struct skb_shared_info *pinfo, *skbinfo = skb_shinfo(skb);
	unsigned int offset = skb_gro_offset(skb);
	unsigned int headlen = skb_headlen(skb);
	unsigned int len = skb_gro_len(skb);
	struct sk_buff *lp, *p = *head;
	unsigned int delta_truesize;

	if (unlikely(p->len + len >= 65536))
		return -E2BIG;

	lp = NAPI_GRO_CB(p)->last;
	pinfo = skb_shinfo(lp);

	if (headlen <= offset) {
		skb_frag_t *frag;
		skb_frag_t *frag2;
		int i = skbinfo->nr_frags;
		int nr_frags = pinfo->nr_frags + i;

		if (nr_frags > MAX_SKB_FRAGS)
			goto merge;

		offset -= headlen;
		pinfo->nr_frags = nr_frags;
		skbinfo->nr_frags = 0;

		frag = pinfo->frags + nr_frags;
		frag2 = skbinfo->frags + i;
		do {
			*--frag = *--frag2;
		} while (--i);

		frag->page_offset += offset;
		skb_frag_size_sub(frag, offset);

		/* all fragments truesize : remove (head size + sk_buff) */
		delta_truesize = skb->truesize -
				 SKB_TRUESIZE(skb_end_offset(skb));

		skb->truesize -= skb->data_len;
		skb->len -= skb->data_len;
		skb->data_len = 0;

		NAPI_GRO_CB(skb)->free = NAPI_GRO_FREE;
		goto done;
	} else if (skb->head_frag) {
		int nr_frags = pinfo->nr_frags;
		skb_frag_t *frag = pinfo->frags + nr_frags;
		struct page *page = virt_to_head_page(skb->head);
		unsigned int first_size = headlen - offset;
		unsigned int first_offset;

		if (nr_frags + 1 + skbinfo->nr_frags > MAX_SKB_FRAGS)
			goto merge;

		first_offset = skb->data -
			       (unsigned char *)page_address(page) +
			       offset;

		pinfo->nr_frags = nr_frags + 1 + skbinfo->nr_frags;

		frag->page.p	  = page;
		frag->page_offset = first_offset;
		skb_frag_size_set(frag, first_size);

		memcpy(frag + 1, skbinfo->frags, sizeof(*frag) * skbinfo->nr_frags);
		/* We dont need to clear skbinfo->nr_frags here */

		delta_truesize = skb->truesize - SKB_DATA_ALIGN(sizeof(struct sk_buff));
		NAPI_GRO_CB(skb)->free = NAPI_GRO_FREE_STOLEN_HEAD;
		goto done;
	}

merge:
	delta_truesize = skb->truesize;
	if (offset > headlen) {
		unsigned int eat = offset - headlen;

		skbinfo->frags[0].page_offset += eat;
		skb_frag_size_sub(&skbinfo->frags[0], eat);
		skb->data_len -= eat;
		skb->len -= eat;
		offset = headlen;
	}

	__skb_pull(skb, offset);

	if (NAPI_GRO_CB(p)->last == p)
		skb_shinfo(p)->frag_list = skb;
	else
		NAPI_GRO_CB(p)->last->next = skb;
	NAPI_GRO_CB(p)->last = skb;
	__skb_header_release(skb);
	lp = p;

done:
	NAPI_GRO_CB(p)->count++;
	p->data_len += len;
	p->truesize += delta_truesize;
	p->len += len;
	if (lp != p) {
		lp->data_len += len;
		lp->truesize += delta_truesize;
		lp->len += len;
	}
	NAPI_GRO_CB(skb)->same_flow = 1;
	return 0;
}
EXPORT_SYMBOL_GPL(skb_gro_receive);

void __init skb_init(void)
{
	skbuff_head_cache = kmem_cache_create_usercopy("skbuff_head_cache",
					      sizeof(struct sk_buff),
					      0,
					      SLAB_HWCACHE_ALIGN|SLAB_PANIC,
					      offsetof(struct sk_buff, cb),
					      sizeof_field(struct sk_buff, cb),
					      NULL);
	skbuff_fclone_cache = kmem_cache_create("skbuff_fclone_cache",
						sizeof(struct sk_buff_fclones),
						0,
						SLAB_HWCACHE_ALIGN|SLAB_PANIC,
						NULL);
}

static int
__skb_to_sgvec(struct sk_buff *skb, struct scatterlist *sg, int offset, int len,
	       unsigned int recursion_level)
{
	int start = skb_headlen(skb);
	int i, copy = start - offset;
	struct sk_buff *frag_iter;
	int elt = 0;

	if (unlikely(recursion_level >= 24))
		return -EMSGSIZE;

	if (copy > 0) {
		if (copy > len)
			copy = len;
		sg_set_buf(sg, skb->data + offset, copy);
		elt++;
		if ((len -= copy) == 0)
			return elt;
		offset += copy;
	}

	for (i = 0; i < skb_shinfo(skb)->nr_frags; i++) {
		int end;

		WARN_ON(start > offset + len);

		end = start + skb_frag_size(&skb_shinfo(skb)->frags[i]);
		if ((copy = end - offset) > 0) {
			skb_frag_t *frag = &skb_shinfo(skb)->frags[i];
			if (unlikely(elt && sg_is_last(&sg[elt - 1])))
				return -EMSGSIZE;

			if (copy > len)
				copy = len;
			sg_set_page(&sg[elt], skb_frag_page(frag), copy,
					frag->page_offset+offset-start);
			elt++;
			if (!(len -= copy))
				return elt;
			offset += copy;
		}
		start = end;
	}

	skb_walk_frags(skb, frag_iter) {
		int end, ret;

		WARN_ON(start > offset + len);

		end = start + frag_iter->len;
		if ((copy = end - offset) > 0) {
			if (unlikely(elt && sg_is_last(&sg[elt - 1])))
				return -EMSGSIZE;

			if (copy > len)
				copy = len;
			ret = __skb_to_sgvec(frag_iter, sg+elt, offset - start,
					      copy, recursion_level + 1);
			if (unlikely(ret < 0))
				return ret;
			elt += ret;
			if ((len -= copy) == 0)
				return elt;
			offset += copy;
		}
		start = end;
	}
	BUG_ON(len);
	return elt;
}

/**
 *	skb_to_sgvec - Fill a scatter-gather list from a socket buffer
 *	@skb: Socket buffer containing the buffers to be mapped
 *	@sg: The scatter-gather list to map into
 *	@offset: The offset into the buffer's contents to start mapping
 *	@len: Length of buffer space to be mapped
 *
 *	Fill the specified scatter-gather list with mappings/pointers into a
 *	region of the buffer space attached to a socket buffer. Returns either
 *	the number of scatterlist items used, or -EMSGSIZE if the contents
 *	could not fit.
 */
int skb_to_sgvec(struct sk_buff *skb, struct scatterlist *sg, int offset, int len)
{
	int nsg = __skb_to_sgvec(skb, sg, offset, len, 0);

	if (nsg <= 0)
		return nsg;

	sg_mark_end(&sg[nsg - 1]);

	return nsg;
}
EXPORT_SYMBOL_GPL(skb_to_sgvec);

/* As compared with skb_to_sgvec, skb_to_sgvec_nomark only map skb to given
 * sglist without mark the sg which contain last skb data as the end.
 * So the caller can mannipulate sg list as will when padding new data after
 * the first call without calling sg_unmark_end to expend sg list.
 *
 * Scenario to use skb_to_sgvec_nomark:
 * 1. sg_init_table
 * 2. skb_to_sgvec_nomark(payload1)
 * 3. skb_to_sgvec_nomark(payload2)
 *
 * This is equivalent to:
 * 1. sg_init_table
 * 2. skb_to_sgvec(payload1)
 * 3. sg_unmark_end
 * 4. skb_to_sgvec(payload2)
 *
 * When mapping mutilple payload conditionally, skb_to_sgvec_nomark
 * is more preferable.
 */
int skb_to_sgvec_nomark(struct sk_buff *skb, struct scatterlist *sg,
			int offset, int len)
{
	return __skb_to_sgvec(skb, sg, offset, len, 0);
}
EXPORT_SYMBOL_GPL(skb_to_sgvec_nomark);



/**
 *	skb_cow_data - Check that a socket buffer's data buffers are writable
 *	@skb: The socket buffer to check.
 *	@tailbits: Amount of trailing space to be added
 *	@trailer: Returned pointer to the skb where the @tailbits space begins
 *
 *	Make sure that the data buffers attached to a socket buffer are
 *	writable. If they are not, private copies are made of the data buffers
 *	and the socket buffer is set to use these instead.
 *
 *	If @tailbits is given, make sure that there is space to write @tailbits
 *	bytes of data beyond current end of socket buffer.  @trailer will be
 *	set to point to the skb in which this space begins.
 *
 *	The number of scatterlist elements required to completely map the
 *	COW'd and extended socket buffer will be returned.
 */
int skb_cow_data(struct sk_buff *skb, int tailbits, struct sk_buff **trailer)
{
	int copyflag;
	int elt;
	struct sk_buff *skb1, **skb_p;

	/* If skb is cloned or its head is paged, reallocate
	 * head pulling out all the pages (pages are considered not writable
	 * at the moment even if they are anonymous).
	 */
	if ((skb_cloned(skb) || skb_shinfo(skb)->nr_frags) &&
	    __pskb_pull_tail(skb, skb_pagelen(skb)-skb_headlen(skb)) == NULL)
		return -ENOMEM;

	/* Easy case. Most of packets will go this way. */
	if (!skb_has_frag_list(skb)) {
		/* A little of trouble, not enough of space for trailer.
		 * This should not happen, when stack is tuned to generate
		 * good frames. OK, on miss we reallocate and reserve even more
		 * space, 128 bytes is fair. */

		if (skb_tailroom(skb) < tailbits &&
		    pskb_expand_head(skb, 0, tailbits-skb_tailroom(skb)+128, GFP_ATOMIC))
			return -ENOMEM;

		/* Voila! */
		*trailer = skb;
		return 1;
	}

	/* Misery. We are in troubles, going to mincer fragments... */

	elt = 1;
	skb_p = &skb_shinfo(skb)->frag_list;
	copyflag = 0;

	while ((skb1 = *skb_p) != NULL) {
		int ntail = 0;

		/* The fragment is partially pulled by someone,
		 * this can happen on input. Copy it and everything
		 * after it. */

		if (skb_shared(skb1))
			copyflag = 1;

		/* If the skb is the last, worry about trailer. */

		if (skb1->next == NULL && tailbits) {
			if (skb_shinfo(skb1)->nr_frags ||
			    skb_has_frag_list(skb1) ||
			    skb_tailroom(skb1) < tailbits)
				ntail = tailbits + 128;
		}

		if (copyflag ||
		    skb_cloned(skb1) ||
		    ntail ||
		    skb_shinfo(skb1)->nr_frags ||
		    skb_has_frag_list(skb1)) {
			struct sk_buff *skb2;

			/* Fuck, we are miserable poor guys... */
			if (ntail == 0)
				skb2 = skb_copy(skb1, GFP_ATOMIC);
			else
				skb2 = skb_copy_expand(skb1,
						       skb_headroom(skb1),
						       ntail,
						       GFP_ATOMIC);
			if (unlikely(skb2 == NULL))
				return -ENOMEM;

			if (skb1->sk)
				skb_set_owner_w(skb2, skb1->sk);

			/* Looking around. Are we still alive?
			 * OK, link new skb, drop old one */

			skb2->next = skb1->next;
			*skb_p = skb2;
			kfree_skb(skb1);
			skb1 = skb2;
		}
		elt++;
		*trailer = skb1;
		skb_p = &skb1->next;
	}

	return elt;
}
EXPORT_SYMBOL_GPL(skb_cow_data);

static void sock_rmem_free(struct sk_buff *skb)
{
	struct sock *sk = skb->sk;

	atomic_sub(skb->truesize, &sk->sk_rmem_alloc);
}

static void skb_set_err_queue(struct sk_buff *skb)
{
	/* pkt_type of skbs received on local sockets is never PACKET_OUTGOING.
	 * So, it is safe to (mis)use it to mark skbs on the error queue.
	 */
	skb->pkt_type = PACKET_OUTGOING;
	BUILD_BUG_ON(PACKET_OUTGOING == 0);
}

/*
 * Note: We dont mem charge error packets (no sk_forward_alloc changes)
 */
int sock_queue_err_skb(struct sock *sk, struct sk_buff *skb)
{
	if (atomic_read(&sk->sk_rmem_alloc) + skb->truesize >=
	    (unsigned int)sk->sk_rcvbuf)
		return -ENOMEM;

	skb_orphan(skb);
	skb->sk = sk;
	skb->destructor = sock_rmem_free;
	atomic_add(skb->truesize, &sk->sk_rmem_alloc);
	skb_set_err_queue(skb);

	/* before exiting rcu section, make sure dst is refcounted */
	skb_dst_force(skb);

	skb_queue_tail(&sk->sk_error_queue, skb);
	if (!sock_flag(sk, SOCK_DEAD))
		sk->sk_error_report(sk);
	return 0;
}
EXPORT_SYMBOL(sock_queue_err_skb);

static bool is_icmp_err_skb(const struct sk_buff *skb)
{
	return skb && (SKB_EXT_ERR(skb)->ee.ee_origin == SO_EE_ORIGIN_ICMP ||
		       SKB_EXT_ERR(skb)->ee.ee_origin == SO_EE_ORIGIN_ICMP6);
}

struct sk_buff *sock_dequeue_err_skb(struct sock *sk)
{
	struct sk_buff_head *q = &sk->sk_error_queue;
	struct sk_buff *skb, *skb_next = NULL;
	bool icmp_next = false;
	unsigned long flags;

	spin_lock_irqsave(&q->lock, flags);
	skb = __skb_dequeue(q);
	if (skb && (skb_next = skb_peek(q))) {
		icmp_next = is_icmp_err_skb(skb_next);
		if (icmp_next)
			sk->sk_err = SKB_EXT_ERR(skb_next)->ee.ee_origin;
	}
	spin_unlock_irqrestore(&q->lock, flags);

	if (is_icmp_err_skb(skb) && !icmp_next)
		sk->sk_err = 0;

	if (skb_next)
		sk->sk_error_report(sk);

	return skb;
}
EXPORT_SYMBOL(sock_dequeue_err_skb);

/**
 * skb_clone_sk - create clone of skb, and take reference to socket
 * @skb: the skb to clone
 *
 * This function creates a clone of a buffer that holds a reference on
 * sk_refcnt.  Buffers created via this function are meant to be
 * returned using sock_queue_err_skb, or free via kfree_skb.
 *
 * When passing buffers allocated with this function to sock_queue_err_skb
 * it is necessary to wrap the call with sock_hold/sock_put in order to
 * prevent the socket from being released prior to being enqueued on
 * the sk_error_queue.
 */
struct sk_buff *skb_clone_sk(struct sk_buff *skb)
{
	struct sock *sk = skb->sk;
	struct sk_buff *clone;

	if (!sk || !refcount_inc_not_zero(&sk->sk_refcnt))
		return NULL;

	clone = skb_clone(skb, GFP_ATOMIC);
	if (!clone) {
		sock_put(sk);
		return NULL;
	}

	clone->sk = sk;
	clone->destructor = sock_efree;

	return clone;
}
EXPORT_SYMBOL(skb_clone_sk);

static void __skb_complete_tx_timestamp(struct sk_buff *skb,
					struct sock *sk,
					int tstype,
					bool opt_stats)
{
	struct sock_exterr_skb *serr;
	int err;

	BUILD_BUG_ON(sizeof(struct sock_exterr_skb) > sizeof(skb->cb));

	serr = SKB_EXT_ERR(skb);
	memset(serr, 0, sizeof(*serr));
	serr->ee.ee_errno = ENOMSG;
	serr->ee.ee_origin = SO_EE_ORIGIN_TIMESTAMPING;
	serr->ee.ee_info = tstype;
	serr->opt_stats = opt_stats;
	serr->header.h4.iif = skb->dev ? skb->dev->ifindex : 0;
	if (sk->sk_tsflags & SOF_TIMESTAMPING_OPT_ID) {
		serr->ee.ee_data = skb_shinfo(skb)->tskey;
		if (sk->sk_protocol == IPPROTO_TCP &&
		    sk->sk_type == SOCK_STREAM)
			serr->ee.ee_data -= sk->sk_tskey;
	}

	err = sock_queue_err_skb(sk, skb);

	if (err)
		kfree_skb(skb);
}

static bool skb_may_tx_timestamp(struct sock *sk, bool tsonly)
{
	bool ret;

	if (likely(sysctl_tstamp_allow_data || tsonly))
		return true;

	read_lock_bh(&sk->sk_callback_lock);
	ret = sk->sk_socket && sk->sk_socket->file &&
	      file_ns_capable(sk->sk_socket->file, &init_user_ns, CAP_NET_RAW);
	read_unlock_bh(&sk->sk_callback_lock);
	return ret;
}

void skb_complete_tx_timestamp(struct sk_buff *skb,
			       struct skb_shared_hwtstamps *hwtstamps)
{
	struct sock *sk = skb->sk;

	if (!skb_may_tx_timestamp(sk, false))
		goto err;

	/* Take a reference to prevent skb_orphan() from freeing the socket,
	 * but only if the socket refcount is not zero.
	 */
	if (likely(refcount_inc_not_zero(&sk->sk_refcnt))) {
		*skb_hwtstamps(skb) = *hwtstamps;
		__skb_complete_tx_timestamp(skb, sk, SCM_TSTAMP_SND, false);
		sock_put(sk);
		return;
	}

err:
	kfree_skb(skb);
}
EXPORT_SYMBOL_GPL(skb_complete_tx_timestamp);

void __skb_tstamp_tx(struct sk_buff *orig_skb,
		     struct skb_shared_hwtstamps *hwtstamps,
		     struct sock *sk, int tstype)
{
	struct sk_buff *skb;
	bool tsonly, opt_stats = false;

	if (!sk)
		return;

	if (!hwtstamps && !(sk->sk_tsflags & SOF_TIMESTAMPING_OPT_TX_SWHW) &&
	    skb_shinfo(orig_skb)->tx_flags & SKBTX_IN_PROGRESS)
		return;

	tsonly = sk->sk_tsflags & SOF_TIMESTAMPING_OPT_TSONLY;
	if (!skb_may_tx_timestamp(sk, tsonly))
		return;

	if (tsonly) {
#ifdef CONFIG_INET
		if ((sk->sk_tsflags & SOF_TIMESTAMPING_OPT_STATS) &&
		    sk->sk_protocol == IPPROTO_TCP &&
		    sk->sk_type == SOCK_STREAM) {
			skb = tcp_get_timestamping_opt_stats(sk);
			opt_stats = true;
		} else
#endif
			skb = alloc_skb(0, GFP_ATOMIC);
	} else {
		skb = skb_clone(orig_skb, GFP_ATOMIC);
	}
	if (!skb)
		return;

	if (tsonly) {
		skb_shinfo(skb)->tx_flags |= skb_shinfo(orig_skb)->tx_flags &
					     SKBTX_ANY_TSTAMP;
		skb_shinfo(skb)->tskey = skb_shinfo(orig_skb)->tskey;
	}

	if (hwtstamps)
		*skb_hwtstamps(skb) = *hwtstamps;
	else
		skb->tstamp = ktime_get_real();

	__skb_complete_tx_timestamp(skb, sk, tstype, opt_stats);
}
EXPORT_SYMBOL_GPL(__skb_tstamp_tx);

void skb_tstamp_tx(struct sk_buff *orig_skb,
		   struct skb_shared_hwtstamps *hwtstamps)
{
	return __skb_tstamp_tx(orig_skb, hwtstamps, orig_skb->sk,
			       SCM_TSTAMP_SND);
}
EXPORT_SYMBOL_GPL(skb_tstamp_tx);

void skb_complete_wifi_ack(struct sk_buff *skb, bool acked)
{
	struct sock *sk = skb->sk;
	struct sock_exterr_skb *serr;
	int err = 1;

	skb->wifi_acked_valid = 1;
	skb->wifi_acked = acked;

	serr = SKB_EXT_ERR(skb);
	memset(serr, 0, sizeof(*serr));
	serr->ee.ee_errno = ENOMSG;
	serr->ee.ee_origin = SO_EE_ORIGIN_TXSTATUS;

	/* Take a reference to prevent skb_orphan() from freeing the socket,
	 * but only if the socket refcount is not zero.
	 */
	if (likely(refcount_inc_not_zero(&sk->sk_refcnt))) {
		err = sock_queue_err_skb(sk, skb);
		sock_put(sk);
	}
	if (err)
		kfree_skb(skb);
}
EXPORT_SYMBOL_GPL(skb_complete_wifi_ack);

/**
 * skb_partial_csum_set - set up and verify partial csum values for packet
 * @skb: the skb to set
 * @start: the number of bytes after skb->data to start checksumming.
 * @off: the offset from start to place the checksum.
 *
 * For untrusted partially-checksummed packets, we need to make sure the values
 * for skb->csum_start and skb->csum_offset are valid so we don't oops.
 *
 * This function checks and sets those values and skb->ip_summed: if this
 * returns false you should drop the packet.
 */
bool skb_partial_csum_set(struct sk_buff *skb, u16 start, u16 off)
{
	if (unlikely(start > skb_headlen(skb)) ||
	    unlikely((int)start + off > skb_headlen(skb) - 2)) {
		net_warn_ratelimited("bad partial csum: csum=%u/%u len=%u\n",
				     start, off, skb_headlen(skb));
		return false;
	}
	skb->ip_summed = CHECKSUM_PARTIAL;
	skb->csum_start = skb_headroom(skb) + start;
	skb->csum_offset = off;
	skb_set_transport_header(skb, start);
	return true;
}
EXPORT_SYMBOL_GPL(skb_partial_csum_set);

static int skb_maybe_pull_tail(struct sk_buff *skb, unsigned int len,
			       unsigned int max)
{
	if (skb_headlen(skb) >= len)
		return 0;

	/* If we need to pullup then pullup to the max, so we
	 * won't need to do it again.
	 */
	if (max > skb->len)
		max = skb->len;

	if (__pskb_pull_tail(skb, max - skb_headlen(skb)) == NULL)
		return -ENOMEM;

	if (skb_headlen(skb) < len)
		return -EPROTO;

	return 0;
}

#define MAX_TCP_HDR_LEN (15 * 4)

static __sum16 *skb_checksum_setup_ip(struct sk_buff *skb,
				      typeof(IPPROTO_IP) proto,
				      unsigned int off)
{
	switch (proto) {
		int err;

	case IPPROTO_TCP:
		err = skb_maybe_pull_tail(skb, off + sizeof(struct tcphdr),
					  off + MAX_TCP_HDR_LEN);
		if (!err && !skb_partial_csum_set(skb, off,
						  offsetof(struct tcphdr,
							   check)))
			err = -EPROTO;
		return err ? ERR_PTR(err) : &tcp_hdr(skb)->check;

	case IPPROTO_UDP:
		err = skb_maybe_pull_tail(skb, off + sizeof(struct udphdr),
					  off + sizeof(struct udphdr));
		if (!err && !skb_partial_csum_set(skb, off,
						  offsetof(struct udphdr,
							   check)))
			err = -EPROTO;
		return err ? ERR_PTR(err) : &udp_hdr(skb)->check;
	}

	return ERR_PTR(-EPROTO);
}

/* This value should be large enough to cover a tagged ethernet header plus
 * maximally sized IP and TCP or UDP headers.
 */
#define MAX_IP_HDR_LEN 128

static int skb_checksum_setup_ipv4(struct sk_buff *skb, bool recalculate)
{
	unsigned int off;
	bool fragment;
	__sum16 *csum;
	int err;

	fragment = false;

	err = skb_maybe_pull_tail(skb,
				  sizeof(struct iphdr),
				  MAX_IP_HDR_LEN);
	if (err < 0)
		goto out;

	if (ip_hdr(skb)->frag_off & htons(IP_OFFSET | IP_MF))
		fragment = true;

	off = ip_hdrlen(skb);

	err = -EPROTO;

	if (fragment)
		goto out;

	csum = skb_checksum_setup_ip(skb, ip_hdr(skb)->protocol, off);
	if (IS_ERR(csum))
		return PTR_ERR(csum);

	if (recalculate)
		*csum = ~csum_tcpudp_magic(ip_hdr(skb)->saddr,
					   ip_hdr(skb)->daddr,
					   skb->len - off,
					   ip_hdr(skb)->protocol, 0);
	err = 0;

out:
	return err;
}

/* This value should be large enough to cover a tagged ethernet header plus
 * an IPv6 header, all options, and a maximal TCP or UDP header.
 */
#define MAX_IPV6_HDR_LEN 256

#define OPT_HDR(type, skb, off) \
	(type *)(skb_network_header(skb) + (off))

static int skb_checksum_setup_ipv6(struct sk_buff *skb, bool recalculate)
{
	int err;
	u8 nexthdr;
	unsigned int off;
	unsigned int len;
	bool fragment;
	bool done;
	__sum16 *csum;

	fragment = false;
	done = false;

	off = sizeof(struct ipv6hdr);

	err = skb_maybe_pull_tail(skb, off, MAX_IPV6_HDR_LEN);
	if (err < 0)
		goto out;

	nexthdr = ipv6_hdr(skb)->nexthdr;

	len = sizeof(struct ipv6hdr) + ntohs(ipv6_hdr(skb)->payload_len);
	while (off <= len && !done) {
		switch (nexthdr) {
		case IPPROTO_DSTOPTS:
		case IPPROTO_HOPOPTS:
		case IPPROTO_ROUTING: {
			struct ipv6_opt_hdr *hp;

			err = skb_maybe_pull_tail(skb,
						  off +
						  sizeof(struct ipv6_opt_hdr),
						  MAX_IPV6_HDR_LEN);
			if (err < 0)
				goto out;

			hp = OPT_HDR(struct ipv6_opt_hdr, skb, off);
			nexthdr = hp->nexthdr;
			off += ipv6_optlen(hp);
			break;
		}
		case IPPROTO_AH: {
			struct ip_auth_hdr *hp;

			err = skb_maybe_pull_tail(skb,
						  off +
						  sizeof(struct ip_auth_hdr),
						  MAX_IPV6_HDR_LEN);
			if (err < 0)
				goto out;

			hp = OPT_HDR(struct ip_auth_hdr, skb, off);
			nexthdr = hp->nexthdr;
			off += ipv6_authlen(hp);
			break;
		}
		case IPPROTO_FRAGMENT: {
			struct frag_hdr *hp;

			err = skb_maybe_pull_tail(skb,
						  off +
						  sizeof(struct frag_hdr),
						  MAX_IPV6_HDR_LEN);
			if (err < 0)
				goto out;

			hp = OPT_HDR(struct frag_hdr, skb, off);

			if (hp->frag_off & htons(IP6_OFFSET | IP6_MF))
				fragment = true;

			nexthdr = hp->nexthdr;
			off += sizeof(struct frag_hdr);
			break;
		}
		default:
			done = true;
			break;
		}
	}

	err = -EPROTO;

	if (!done || fragment)
		goto out;

	csum = skb_checksum_setup_ip(skb, nexthdr, off);
	if (IS_ERR(csum))
		return PTR_ERR(csum);

	if (recalculate)
		*csum = ~csum_ipv6_magic(&ipv6_hdr(skb)->saddr,
					 &ipv6_hdr(skb)->daddr,
					 skb->len - off, nexthdr, 0);
	err = 0;

out:
	return err;
}

/**
 * skb_checksum_setup - set up partial checksum offset
 * @skb: the skb to set up
 * @recalculate: if true the pseudo-header checksum will be recalculated
 */
int skb_checksum_setup(struct sk_buff *skb, bool recalculate)
{
	int err;

	switch (skb->protocol) {
	case htons(ETH_P_IP):
		err = skb_checksum_setup_ipv4(skb, recalculate);
		break;

	case htons(ETH_P_IPV6):
		err = skb_checksum_setup_ipv6(skb, recalculate);
		break;

	default:
		err = -EPROTO;
		break;
	}

	return err;
}
EXPORT_SYMBOL(skb_checksum_setup);

/**
 * skb_checksum_maybe_trim - maybe trims the given skb
 * @skb: the skb to check
 * @transport_len: the data length beyond the network header
 *
 * Checks whether the given skb has data beyond the given transport length.
 * If so, returns a cloned skb trimmed to this transport length.
 * Otherwise returns the provided skb. Returns NULL in error cases
 * (e.g. transport_len exceeds skb length or out-of-memory).
 *
 * Caller needs to set the skb transport header and free any returned skb if it
 * differs from the provided skb.
 */
static struct sk_buff *skb_checksum_maybe_trim(struct sk_buff *skb,
					       unsigned int transport_len)
{
	struct sk_buff *skb_chk;
	unsigned int len = skb_transport_offset(skb) + transport_len;
	int ret;

	if (skb->len < len)
		return NULL;
	else if (skb->len == len)
		return skb;

	skb_chk = skb_clone(skb, GFP_ATOMIC);
	if (!skb_chk)
		return NULL;

	ret = pskb_trim_rcsum(skb_chk, len);
	if (ret) {
		kfree_skb(skb_chk);
		return NULL;
	}

	return skb_chk;
}

/**
 * skb_checksum_trimmed - validate checksum of an skb
 * @skb: the skb to check
 * @transport_len: the data length beyond the network header
 * @skb_chkf: checksum function to use
 *
 * Applies the given checksum function skb_chkf to the provided skb.
 * Returns a checked and maybe trimmed skb. Returns NULL on error.
 *
 * If the skb has data beyond the given transport length, then a
 * trimmed & cloned skb is checked and returned.
 *
 * Caller needs to set the skb transport header and free any returned skb if it
 * differs from the provided skb.
 */
struct sk_buff *skb_checksum_trimmed(struct sk_buff *skb,
				     unsigned int transport_len,
				     __sum16(*skb_chkf)(struct sk_buff *skb))
{
	struct sk_buff *skb_chk;
	unsigned int offset = skb_transport_offset(skb);
	__sum16 ret;

	skb_chk = skb_checksum_maybe_trim(skb, transport_len);
	if (!skb_chk)
		goto err;

	if (!pskb_may_pull(skb_chk, offset))
		goto err;

	skb_pull_rcsum(skb_chk, offset);
	ret = skb_chkf(skb_chk);
	skb_push_rcsum(skb_chk, offset);

	if (ret)
		goto err;

	return skb_chk;

err:
	if (skb_chk && skb_chk != skb)
		kfree_skb(skb_chk);

	return NULL;

}
EXPORT_SYMBOL(skb_checksum_trimmed);

void __skb_warn_lro_forwarding(const struct sk_buff *skb)
{
	net_warn_ratelimited("%s: received packets cannot be forwarded while LRO is enabled\n",
			     skb->dev->name);
}
EXPORT_SYMBOL(__skb_warn_lro_forwarding);

void kfree_skb_partial(struct sk_buff *skb, bool head_stolen)
{
	if (head_stolen) {
		skb_release_head_state(skb);
		kmem_cache_free(skbuff_head_cache, skb);
	} else {
		__kfree_skb(skb);
	}
}
EXPORT_SYMBOL(kfree_skb_partial);

/**
 * skb_try_coalesce - try to merge skb to prior one
 * @to: prior buffer
 * @from: buffer to add
 * @fragstolen: pointer to boolean
 * @delta_truesize: how much more was allocated than was requested
 */
bool skb_try_coalesce(struct sk_buff *to, struct sk_buff *from,
		      bool *fragstolen, int *delta_truesize)
{
	struct skb_shared_info *to_shinfo, *from_shinfo;
	int i, delta, len = from->len;

	*fragstolen = false;

	if (skb_cloned(to))
		return false;

	if (len <= skb_tailroom(to)) {
		if (len)
			BUG_ON(skb_copy_bits(from, 0, skb_put(to, len), len));
		*delta_truesize = 0;
		return true;
	}

	to_shinfo = skb_shinfo(to);
	from_shinfo = skb_shinfo(from);
	if (to_shinfo->frag_list || from_shinfo->frag_list)
		return false;
	if (skb_zcopy(to) || skb_zcopy(from))
		return false;

	if (skb_headlen(from) != 0) {
		struct page *page;
		unsigned int offset;

		if (to_shinfo->nr_frags +
		    from_shinfo->nr_frags >= MAX_SKB_FRAGS)
			return false;

		if (skb_head_is_locked(from))
			return false;

		delta = from->truesize - SKB_DATA_ALIGN(sizeof(struct sk_buff));

		page = virt_to_head_page(from->head);
		offset = from->data - (unsigned char *)page_address(page);

		skb_fill_page_desc(to, to_shinfo->nr_frags,
				   page, offset, skb_headlen(from));
		*fragstolen = true;
	} else {
		if (to_shinfo->nr_frags +
		    from_shinfo->nr_frags > MAX_SKB_FRAGS)
			return false;

		delta = from->truesize - SKB_TRUESIZE(skb_end_offset(from));
	}

	WARN_ON_ONCE(delta < len);

	memcpy(to_shinfo->frags + to_shinfo->nr_frags,
	       from_shinfo->frags,
	       from_shinfo->nr_frags * sizeof(skb_frag_t));
	to_shinfo->nr_frags += from_shinfo->nr_frags;

	if (!skb_cloned(from))
		from_shinfo->nr_frags = 0;

	/* if the skb is not cloned this does nothing
	 * since we set nr_frags to 0.
	 */
	for (i = 0; i < from_shinfo->nr_frags; i++)
		__skb_frag_ref(&from_shinfo->frags[i]);

	to->truesize += delta;
	to->len += len;
	to->data_len += len;

	*delta_truesize = delta;
	return true;
}
EXPORT_SYMBOL(skb_try_coalesce);

/**
 * skb_scrub_packet - scrub an skb
 *
 * @skb: buffer to clean
 * @xnet: packet is crossing netns
 *
 * skb_scrub_packet can be used after encapsulating or decapsulting a packet
 * into/from a tunnel. Some information have to be cleared during these
 * operations.
 * skb_scrub_packet can also be used to clean a skb before injecting it in
 * another namespace (@xnet == true). We have to clear all information in the
 * skb that could impact namespace isolation.
 */
void skb_scrub_packet(struct sk_buff *skb, bool xnet)
{
	skb->tstamp = 0;
	skb->pkt_type = PACKET_HOST;
	skb->skb_iif = 0;
	skb->ignore_df = 0;
	skb_dst_drop(skb);
	secpath_reset(skb);
	nf_reset(skb);
	nf_reset_trace(skb);

	if (!xnet)
		return;

	ipvs_reset(skb);
	skb_orphan(skb);
	skb->mark = 0;
}
EXPORT_SYMBOL_GPL(skb_scrub_packet);

/**
 * skb_gso_transport_seglen - Return length of individual segments of a gso packet
 *
 * @skb: GSO skb
 *
 * skb_gso_transport_seglen is used to determine the real size of the
 * individual segments, including Layer4 headers (TCP/UDP).
 *
 * The MAC/L2 or network (IP, IPv6) headers are not accounted for.
 */
static unsigned int skb_gso_transport_seglen(const struct sk_buff *skb)
{
	const struct skb_shared_info *shinfo = skb_shinfo(skb);
	unsigned int thlen = 0;

	if (skb->encapsulation) {
		thlen = skb_inner_transport_header(skb) -
			skb_transport_header(skb);

		if (likely(shinfo->gso_type & (SKB_GSO_TCPV4 | SKB_GSO_TCPV6)))
			thlen += inner_tcp_hdrlen(skb);
	} else if (likely(shinfo->gso_type & (SKB_GSO_TCPV4 | SKB_GSO_TCPV6))) {
		thlen = tcp_hdrlen(skb);
	} else if (unlikely(skb_is_gso_sctp(skb))) {
		thlen = sizeof(struct sctphdr);
	} else if (shinfo->gso_type & SKB_GSO_UDP_L4) {
		thlen = sizeof(struct udphdr);
	}
	/* UFO sets gso_size to the size of the fragmentation
	 * payload, i.e. the size of the L4 (UDP) header is already
	 * accounted for.
	 */
	return thlen + shinfo->gso_size;
}

/**
 * skb_gso_network_seglen - Return length of individual segments of a gso packet
 *
 * @skb: GSO skb
 *
 * skb_gso_network_seglen is used to determine the real size of the
 * individual segments, including Layer3 (IP, IPv6) and L4 headers (TCP/UDP).
 *
 * The MAC/L2 header is not accounted for.
 */
static unsigned int skb_gso_network_seglen(const struct sk_buff *skb)
{
	unsigned int hdr_len = skb_transport_header(skb) -
			       skb_network_header(skb);

	return hdr_len + skb_gso_transport_seglen(skb);
}

/**
 * skb_gso_mac_seglen - Return length of individual segments of a gso packet
 *
 * @skb: GSO skb
 *
 * skb_gso_mac_seglen is used to determine the real size of the
 * individual segments, including MAC/L2, Layer3 (IP, IPv6) and L4
 * headers (TCP/UDP).
 */
static unsigned int skb_gso_mac_seglen(const struct sk_buff *skb)
{
	unsigned int hdr_len = skb_transport_header(skb) - skb_mac_header(skb);

	return hdr_len + skb_gso_transport_seglen(skb);
}

/**
 * skb_gso_size_check - check the skb size, considering GSO_BY_FRAGS
 *
 * There are a couple of instances where we have a GSO skb, and we
 * want to determine what size it would be after it is segmented.
 *
 * We might want to check:
 * -    L3+L4+payload size (e.g. IP forwarding)
 * - L2+L3+L4+payload size (e.g. sanity check before passing to driver)
 *
 * This is a helper to do that correctly considering GSO_BY_FRAGS.
 *
 * @seg_len: The segmented length (from skb_gso_*_seglen). In the
 *           GSO_BY_FRAGS case this will be [header sizes + GSO_BY_FRAGS].
 *
 * @max_len: The maximum permissible length.
 *
 * Returns true if the segmented length <= max length.
 */
static inline bool skb_gso_size_check(const struct sk_buff *skb,
				      unsigned int seg_len,
				      unsigned int max_len) {
	const struct skb_shared_info *shinfo = skb_shinfo(skb);
	const struct sk_buff *iter;

	if (shinfo->gso_size != GSO_BY_FRAGS)
		return seg_len <= max_len;

	/* Undo this so we can re-use header sizes */
	seg_len -= GSO_BY_FRAGS;

	skb_walk_frags(skb, iter) {
		if (seg_len + skb_headlen(iter) > max_len)
			return false;
	}

	return true;
}

/**
 * skb_gso_validate_network_len - Will a split GSO skb fit into a given MTU?
 *
 * @skb: GSO skb
 * @mtu: MTU to validate against
 *
 * skb_gso_validate_network_len validates if a given skb will fit a
 * wanted MTU once split. It considers L3 headers, L4 headers, and the
 * payload.
 */
bool skb_gso_validate_network_len(const struct sk_buff *skb, unsigned int mtu)
{
	return skb_gso_size_check(skb, skb_gso_network_seglen(skb), mtu);
}
EXPORT_SYMBOL_GPL(skb_gso_validate_network_len);

/**
 * skb_gso_validate_mac_len - Will a split GSO skb fit in a given length?
 *
 * @skb: GSO skb
 * @len: length to validate against
 *
 * skb_gso_validate_mac_len validates if a given skb will fit a wanted
 * length once split, including L2, L3 and L4 headers and the payload.
 */
bool skb_gso_validate_mac_len(const struct sk_buff *skb, unsigned int len)
{
	return skb_gso_size_check(skb, skb_gso_mac_seglen(skb), len);
}
EXPORT_SYMBOL_GPL(skb_gso_validate_mac_len);

static struct sk_buff *skb_reorder_vlan_header(struct sk_buff *skb)
{
	int mac_len;

	if (skb_cow(skb, skb_headroom(skb)) < 0) {
		kfree_skb(skb);
		return NULL;
	}

	mac_len = skb->data - skb_mac_header(skb);
	if (likely(mac_len > VLAN_HLEN + ETH_TLEN)) {
		memmove(skb_mac_header(skb) + VLAN_HLEN, skb_mac_header(skb),
			mac_len - VLAN_HLEN - ETH_TLEN);
	}
	skb->mac_header += VLAN_HLEN;
	return skb;
}

struct sk_buff *skb_vlan_untag(struct sk_buff *skb)
{
	struct vlan_hdr *vhdr;
	u16 vlan_tci;

	if (unlikely(skb_vlan_tag_present(skb))) {
		/* vlan_tci is already set-up so leave this for another time */
		return skb;
	}

	skb = skb_share_check(skb, GFP_ATOMIC);
	if (unlikely(!skb))
		goto err_free;

	if (unlikely(!pskb_may_pull(skb, VLAN_HLEN)))
		goto err_free;

	vhdr = (struct vlan_hdr *)skb->data;
	vlan_tci = ntohs(vhdr->h_vlan_TCI);
	__vlan_hwaccel_put_tag(skb, skb->protocol, vlan_tci);

	skb_pull_rcsum(skb, VLAN_HLEN);
	vlan_set_encap_proto(skb, vhdr);

	skb = skb_reorder_vlan_header(skb);
	if (unlikely(!skb))
		goto err_free;

	skb_reset_network_header(skb);
	skb_reset_transport_header(skb);
	skb_reset_mac_len(skb);

	return skb;

err_free:
	kfree_skb(skb);
	return NULL;
}
EXPORT_SYMBOL(skb_vlan_untag);

int skb_ensure_writable(struct sk_buff *skb, int write_len)
{
	if (!pskb_may_pull(skb, write_len))
		return -ENOMEM;

	if (!skb_cloned(skb) || skb_clone_writable(skb, write_len))
		return 0;

	return pskb_expand_head(skb, 0, 0, GFP_ATOMIC);
}
EXPORT_SYMBOL(skb_ensure_writable);

/* remove VLAN header from packet and update csum accordingly.
 * expects a non skb_vlan_tag_present skb with a vlan tag payload
 */
int __skb_vlan_pop(struct sk_buff *skb, u16 *vlan_tci)
{
	struct vlan_hdr *vhdr;
	int offset = skb->data - skb_mac_header(skb);
	int err;

	if (WARN_ONCE(offset,
		      "__skb_vlan_pop got skb with skb->data not at mac header (offset %d)\n",
		      offset)) {
		return -EINVAL;
	}

	err = skb_ensure_writable(skb, VLAN_ETH_HLEN);
	if (unlikely(err))
		return err;

	skb_postpull_rcsum(skb, skb->data + (2 * ETH_ALEN), VLAN_HLEN);

	vhdr = (struct vlan_hdr *)(skb->data + ETH_HLEN);
	*vlan_tci = ntohs(vhdr->h_vlan_TCI);

	memmove(skb->data + VLAN_HLEN, skb->data, 2 * ETH_ALEN);
	__skb_pull(skb, VLAN_HLEN);

	vlan_set_encap_proto(skb, vhdr);
	skb->mac_header += VLAN_HLEN;

	if (skb_network_offset(skb) < ETH_HLEN)
		skb_set_network_header(skb, ETH_HLEN);

	skb_reset_mac_len(skb);

	return err;
}
EXPORT_SYMBOL(__skb_vlan_pop);

/* Pop a vlan tag either from hwaccel or from payload.
 * Expects skb->data at mac header.
 */
int skb_vlan_pop(struct sk_buff *skb)
{
	u16 vlan_tci;
	__be16 vlan_proto;
	int err;

	if (likely(skb_vlan_tag_present(skb))) {
		skb->vlan_tci = 0;
	} else {
		if (unlikely(!eth_type_vlan(skb->protocol)))
			return 0;

		err = __skb_vlan_pop(skb, &vlan_tci);
		if (err)
			return err;
	}
	/* move next vlan tag to hw accel tag */
	if (likely(!eth_type_vlan(skb->protocol)))
		return 0;

	vlan_proto = skb->protocol;
	err = __skb_vlan_pop(skb, &vlan_tci);
	if (unlikely(err))
		return err;

	__vlan_hwaccel_put_tag(skb, vlan_proto, vlan_tci);
	return 0;
}
EXPORT_SYMBOL(skb_vlan_pop);

/* Push a vlan tag either into hwaccel or into payload (if hwaccel tag present).
 * Expects skb->data at mac header.
 */
int skb_vlan_push(struct sk_buff *skb, __be16 vlan_proto, u16 vlan_tci)
{
	if (skb_vlan_tag_present(skb)) {
		int offset = skb->data - skb_mac_header(skb);
		int err;

		if (WARN_ONCE(offset,
			      "skb_vlan_push got skb with skb->data not at mac header (offset %d)\n",
			      offset)) {
			return -EINVAL;
		}

		err = __vlan_insert_tag(skb, skb->vlan_proto,
					skb_vlan_tag_get(skb));
		if (err)
			return err;

		skb->protocol = skb->vlan_proto;
		skb->mac_len += VLAN_HLEN;

		skb_postpush_rcsum(skb, skb->data + (2 * ETH_ALEN), VLAN_HLEN);
	}
	__vlan_hwaccel_put_tag(skb, vlan_proto, vlan_tci);
	return 0;
}
EXPORT_SYMBOL(skb_vlan_push);

/**
 * alloc_skb_with_frags - allocate skb with page frags
 *
 * @header_len: size of linear part
 * @data_len: needed length in frags
 * @max_page_order: max page order desired.
 * @errcode: pointer to error code if any
 * @gfp_mask: allocation mask
 *
 * This can be used to allocate a paged skb, given a maximal order for frags.
 */
struct sk_buff *alloc_skb_with_frags(unsigned long header_len,
				     unsigned long data_len,
				     int max_page_order,
				     int *errcode,
				     gfp_t gfp_mask)
{
	int npages = (data_len + (PAGE_SIZE - 1)) >> PAGE_SHIFT;
	unsigned long chunk;
	struct sk_buff *skb;
	struct page *page;
	gfp_t gfp_head;
	int i;

	*errcode = -EMSGSIZE;
	/* Note this test could be relaxed, if we succeed to allocate
	 * high order pages...
	 */
	if (npages > MAX_SKB_FRAGS)
		return NULL;

	gfp_head = gfp_mask;
	if (gfp_head & __GFP_DIRECT_RECLAIM)
		gfp_head |= __GFP_RETRY_MAYFAIL;

	*errcode = -ENOBUFS;
	skb = alloc_skb(header_len, gfp_head);
	if (!skb)
		return NULL;

	skb->truesize += npages << PAGE_SHIFT;

	for (i = 0; npages > 0; i++) {
		int order = max_page_order;

		while (order) {
			if (npages >= 1 << order) {
				page = alloc_pages((gfp_mask & ~__GFP_DIRECT_RECLAIM) |
						   __GFP_COMP |
						   __GFP_NOWARN,
						   order);
				if (page)
					goto fill_page;
				/* Do not retry other high order allocations */
				order = 1;
				max_page_order = 0;
			}
			order--;
		}
		page = alloc_page(gfp_mask);
		if (!page)
			goto failure;
fill_page:
		chunk = min_t(unsigned long, data_len,
			      PAGE_SIZE << order);
		skb_fill_page_desc(skb, i, page, 0, chunk);
		data_len -= chunk;
		npages -= 1 << order;
	}
	return skb;

failure:
	kfree_skb(skb);
	return NULL;
}
EXPORT_SYMBOL(alloc_skb_with_frags);

/* carve out the first off bytes from skb when off < headlen */
static int pskb_carve_inside_header(struct sk_buff *skb, const u32 off,
				    const int headlen, gfp_t gfp_mask)
{
	int i;
	int size = skb_end_offset(skb);
	int new_hlen = headlen - off;
	u8 *data;

	size = SKB_DATA_ALIGN(size);

	if (skb_pfmemalloc(skb))
		gfp_mask |= __GFP_MEMALLOC;
	data = kmalloc_reserve(size +
			       SKB_DATA_ALIGN(sizeof(struct skb_shared_info)),
			       gfp_mask, NUMA_NO_NODE, NULL);
	if (!data)
		return -ENOMEM;

	size = SKB_WITH_OVERHEAD(ksize(data));

	/* Copy real data, and all frags */
	skb_copy_from_linear_data_offset(skb, off, data, new_hlen);
	skb->len -= off;

	memcpy((struct skb_shared_info *)(data + size),
	       skb_shinfo(skb),
	       offsetof(struct skb_shared_info,
			frags[skb_shinfo(skb)->nr_frags]));
	if (skb_cloned(skb)) {
		/* drop the old head gracefully */
		if (skb_orphan_frags(skb, gfp_mask)) {
			kfree(data);
			return -ENOMEM;
		}
		for (i = 0; i < skb_shinfo(skb)->nr_frags; i++)
			skb_frag_ref(skb, i);
		if (skb_has_frag_list(skb))
			skb_clone_fraglist(skb);
		skb_release_data(skb);
	} else {
		/* we can reuse existing recount- all we did was
		 * relocate values
		 */
		skb_free_head(skb);
	}

	skb->head = data;
	skb->data = data;
	skb->head_frag = 0;
#ifdef NET_SKBUFF_DATA_USES_OFFSET
	skb->end = size;
#else
	skb->end = skb->head + size;
#endif
	skb_set_tail_pointer(skb, skb_headlen(skb));
	skb_headers_offset_update(skb, 0);
	skb->cloned = 0;
	skb->hdr_len = 0;
	skb->nohdr = 0;
	atomic_set(&skb_shinfo(skb)->dataref, 1);

	return 0;
}

static int pskb_carve(struct sk_buff *skb, const u32 off, gfp_t gfp);

/* carve out the first eat bytes from skb's frag_list. May recurse into
 * pskb_carve()
 */
static int pskb_carve_frag_list(struct sk_buff *skb,
				struct skb_shared_info *shinfo, int eat,
				gfp_t gfp_mask)
{
	struct sk_buff *list = shinfo->frag_list;
	struct sk_buff *clone = NULL;
	struct sk_buff *insp = NULL;

	do {
		if (!list) {
			pr_err("Not enough bytes to eat. Want %d\n", eat);
			return -EFAULT;
		}
		if (list->len <= eat) {
			/* Eaten as whole. */
			eat -= list->len;
			list = list->next;
			insp = list;
		} else {
			/* Eaten partially. */
			if (skb_shared(list)) {
				clone = skb_clone(list, gfp_mask);
				if (!clone)
					return -ENOMEM;
				insp = list->next;
				list = clone;
			} else {
				/* This may be pulled without problems. */
				insp = list;
			}
			if (pskb_carve(list, eat, gfp_mask) < 0) {
				kfree_skb(clone);
				return -ENOMEM;
			}
			break;
		}
	} while (eat);

	/* Free pulled out fragments. */
	while ((list = shinfo->frag_list) != insp) {
		shinfo->frag_list = list->next;
		kfree_skb(list);
	}
	/* And insert new clone at head. */
	if (clone) {
		clone->next = list;
		shinfo->frag_list = clone;
	}
	return 0;
}

/* carve off first len bytes from skb. Split line (off) is in the
 * non-linear part of skb
 */
static int pskb_carve_inside_nonlinear(struct sk_buff *skb, const u32 off,
				       int pos, gfp_t gfp_mask)
{
	int i, k = 0;
	int size = skb_end_offset(skb);
	u8 *data;
	const int nfrags = skb_shinfo(skb)->nr_frags;
	struct skb_shared_info *shinfo;

	size = SKB_DATA_ALIGN(size);

	if (skb_pfmemalloc(skb))
		gfp_mask |= __GFP_MEMALLOC;
	data = kmalloc_reserve(size +
			       SKB_DATA_ALIGN(sizeof(struct skb_shared_info)),
			       gfp_mask, NUMA_NO_NODE, NULL);
	if (!data)
		return -ENOMEM;

	size = SKB_WITH_OVERHEAD(ksize(data));

	memcpy((struct skb_shared_info *)(data + size),
	       skb_shinfo(skb), offsetof(struct skb_shared_info,
					 frags[skb_shinfo(skb)->nr_frags]));
	if (skb_orphan_frags(skb, gfp_mask)) {
		kfree(data);
		return -ENOMEM;
	}
	shinfo = (struct skb_shared_info *)(data + size);
	for (i = 0; i < nfrags; i++) {
		int fsize = skb_frag_size(&skb_shinfo(skb)->frags[i]);

		if (pos + fsize > off) {
			shinfo->frags[k] = skb_shinfo(skb)->frags[i];

			if (pos < off) {
				/* Split frag.
				 * We have two variants in this case:
				 * 1. Move all the frag to the second
				 *    part, if it is possible. F.e.
				 *    this approach is mandatory for TUX,
				 *    where splitting is expensive.
				 * 2. Split is accurately. We make this.
				 */
				shinfo->frags[0].page_offset += off - pos;
				skb_frag_size_sub(&shinfo->frags[0], off - pos);
			}
			skb_frag_ref(skb, i);
			k++;
		}
		pos += fsize;
	}
	shinfo->nr_frags = k;
	if (skb_has_frag_list(skb))
		skb_clone_fraglist(skb);

	if (k == 0) {
		/* split line is in frag list */
		pskb_carve_frag_list(skb, shinfo, off - pos, gfp_mask);
	}
	skb_release_data(skb);

	skb->head = data;
	skb->head_frag = 0;
	skb->data = data;
#ifdef NET_SKBUFF_DATA_USES_OFFSET
	skb->end = size;
#else
	skb->end = skb->head + size;
#endif
	skb_reset_tail_pointer(skb);
	skb_headers_offset_update(skb, 0);
	skb->cloned   = 0;
	skb->hdr_len  = 0;
	skb->nohdr    = 0;
	skb->len -= off;
	skb->data_len = skb->len;
	atomic_set(&skb_shinfo(skb)->dataref, 1);
	return 0;
}

/* remove len bytes from the beginning of the skb */
static int pskb_carve(struct sk_buff *skb, const u32 len, gfp_t gfp)
{
	int headlen = skb_headlen(skb);

	if (len < headlen)
		return pskb_carve_inside_header(skb, len, headlen, gfp);
	else
		return pskb_carve_inside_nonlinear(skb, len, headlen, gfp);
}

/* Extract to_copy bytes starting at off from skb, and return this in
 * a new skb
 */
struct sk_buff *pskb_extract(struct sk_buff *skb, int off,
			     int to_copy, gfp_t gfp)
{
	struct sk_buff  *clone = skb_clone(skb, gfp);

	if (!clone)
		return NULL;

	if (pskb_carve(clone, off, gfp) < 0 ||
	    pskb_trim(clone, to_copy)) {
		kfree_skb(clone);
		return NULL;
	}
	return clone;
}
EXPORT_SYMBOL(pskb_extract);

/**
 * skb_condense - try to get rid of fragments/frag_list if possible
 * @skb: buffer
 *
 * Can be used to save memory before skb is added to a busy queue.
 * If packet has bytes in frags and enough tail room in skb->head,
 * pull all of them, so that we can free the frags right now and adjust
 * truesize.
 * Notes:
 *	We do not reallocate skb->head thus can not fail.
 *	Caller must re-evaluate skb->truesize if needed.
 */
void skb_condense(struct sk_buff *skb)
{
	if (skb->data_len) {
		if (skb->data_len > skb->end - skb->tail ||
		    skb_cloned(skb))
			return;

		/* Nice, we can free page frag(s) right now */
		__pskb_pull_tail(skb, skb->data_len);
	}
	/* At this point, skb->truesize might be over estimated,
	 * because skb had a fragment, and fragments do not tell
	 * their truesize.
	 * When we pulled its content into skb->head, fragment
	 * was freed, but __pskb_pull_tail() could not possibly
	 * adjust skb->truesize, not knowing the frag truesize.
	 */
	skb->truesize = SKB_TRUESIZE(skb_end_offset(skb));
}<|MERGE_RESOLUTION|>--- conflicted
+++ resolved
@@ -1306,11 +1306,7 @@
 	skb->inner_mac_header += off;
 }
 
-<<<<<<< HEAD
-void copy_skb_header(struct sk_buff *new, const struct sk_buff *old)
-=======
 void skb_copy_header(struct sk_buff *new, const struct sk_buff *old)
->>>>>>> 94710cac
 {
 	__copy_skb_header(new, old);
 
