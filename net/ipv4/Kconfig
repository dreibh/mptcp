#
# IP configuration
#
config IP_MULTICAST
	bool "IP: multicasting"
	help
	  This is code for addressing several networked computers at once,
	  enlarging your kernel by about 2 KB. You need multicasting if you
	  intend to participate in the MBONE, a high bandwidth network on top
	  of the Internet which carries audio and video broadcasts. More
	  information about the MBONE is on the WWW at
	  <http://www.savetz.com/mbone/>. For most people, it's safe to say N.

config IP_ADVANCED_ROUTER
	bool "IP: advanced router"
	---help---
	  If you intend to run your Linux box mostly as a router, i.e. as a
	  computer that forwards and redistributes network packets, say Y; you
	  will then be presented with several options that allow more precise
	  control about the routing process.

	  The answer to this question won't directly affect the kernel:
	  answering N will just cause the configurator to skip all the
	  questions about advanced routing.

	  Note that your box can only act as a router if you enable IP
	  forwarding in your kernel; you can do that by saying Y to "/proc
	  file system support" and "Sysctl support" below and executing the
	  line

	  echo "1" > /proc/sys/net/ipv4/ip_forward

	  at boot time after the /proc file system has been mounted.

	  If you turn on IP forwarding, you should consider the rp_filter, which
	  automatically rejects incoming packets if the routing table entry
	  for their source address doesn't match the network interface they're
	  arriving on. This has security advantages because it prevents the
	  so-called IP spoofing, however it can pose problems if you use
	  asymmetric routing (packets from you to a host take a different path
	  than packets from that host to you) or if you operate a non-routing
	  host which has several IP addresses on different interfaces. To turn
	  rp_filter on use:

	  echo 1 > /proc/sys/net/ipv4/conf/<device>/rp_filter
	   or
	  echo 1 > /proc/sys/net/ipv4/conf/all/rp_filter

	  Note that some distributions enable it in startup scripts.
	  For details about rp_filter strict and loose mode read
	  <file:Documentation/networking/ip-sysctl.txt>.

	  If unsure, say N here.

config IP_FIB_TRIE_STATS
	bool "FIB TRIE statistics"
	depends on IP_ADVANCED_ROUTER
	---help---
	  Keep track of statistics on structure of FIB TRIE table.
	  Useful for testing and measuring TRIE performance.

config IP_MULTIPLE_TABLES
	bool "IP: policy routing"
	depends on IP_ADVANCED_ROUTER
	select FIB_RULES
	---help---
	  Normally, a router decides what to do with a received packet based
	  solely on the packet's final destination address. If you say Y here,
	  the Linux router will also be able to take the packet's source
	  address into account. Furthermore, the TOS (Type-Of-Service) field
	  of the packet can be used for routing decisions as well.

	  If you need more information, see the Linux Advanced
	  Routing and Traffic Control documentation at
	  <http://lartc.org/howto/lartc.rpdb.html>

	  If unsure, say N.

config IP_ROUTE_MULTIPATH
	bool "IP: equal cost multipath"
	depends on IP_ADVANCED_ROUTER
	help
	  Normally, the routing tables specify a single action to be taken in
	  a deterministic manner for a given packet. If you say Y here
	  however, it becomes possible to attach several actions to a packet
	  pattern, in effect specifying several alternative paths to travel
	  for those packets. The router considers all these paths to be of
	  equal "cost" and chooses one of them in a non-deterministic fashion
	  if a matching packet arrives.

config IP_ROUTE_VERBOSE
	bool "IP: verbose route monitoring"
	depends on IP_ADVANCED_ROUTER
	help
	  If you say Y here, which is recommended, then the kernel will print
	  verbose messages regarding the routing, for example warnings about
	  received packets which look strange and could be evidence of an
	  attack or a misconfigured system somewhere. The information is
	  handled by the klogd daemon which is responsible for kernel messages
	  ("man klogd").

config IP_ROUTE_CLASSID
	bool

config IP_PNP
	bool "IP: kernel level autoconfiguration"
	help
	  This enables automatic configuration of IP addresses of devices and
	  of the routing table during kernel boot, based on either information
	  supplied on the kernel command line or by BOOTP or RARP protocols.
	  You need to say Y only for diskless machines requiring network
	  access to boot (in which case you want to say Y to "Root file system
	  on NFS" as well), because all other machines configure the network
	  in their startup scripts.

config IP_PNP_DHCP
	bool "IP: DHCP support"
	depends on IP_PNP
	---help---
	  If you want your Linux box to mount its whole root file system (the
	  one containing the directory /) from some other computer over the
	  net via NFS and you want the IP address of your computer to be
	  discovered automatically at boot time using the DHCP protocol (a
	  special protocol designed for doing this job), say Y here. In case
	  the boot ROM of your network card was designed for booting Linux and
	  does DHCP itself, providing all necessary information on the kernel
	  command line, you can say N here.

	  If unsure, say Y. Note that if you want to use DHCP, a DHCP server
	  must be operating on your network.  Read
	  <file:Documentation/filesystems/nfs/nfsroot.txt> for details.

config IP_PNP_BOOTP
	bool "IP: BOOTP support"
	depends on IP_PNP
	---help---
	  If you want your Linux box to mount its whole root file system (the
	  one containing the directory /) from some other computer over the
	  net via NFS and you want the IP address of your computer to be
	  discovered automatically at boot time using the BOOTP protocol (a
	  special protocol designed for doing this job), say Y here. In case
	  the boot ROM of your network card was designed for booting Linux and
	  does BOOTP itself, providing all necessary information on the kernel
	  command line, you can say N here. If unsure, say Y. Note that if you
	  want to use BOOTP, a BOOTP server must be operating on your network.
	  Read <file:Documentation/filesystems/nfs/nfsroot.txt> for details.

config IP_PNP_RARP
	bool "IP: RARP support"
	depends on IP_PNP
	help
	  If you want your Linux box to mount its whole root file system (the
	  one containing the directory /) from some other computer over the
	  net via NFS and you want the IP address of your computer to be
	  discovered automatically at boot time using the RARP protocol (an
	  older protocol which is being obsoleted by BOOTP and DHCP), say Y
	  here. Note that if you want to use RARP, a RARP server must be
	  operating on your network. Read
	  <file:Documentation/filesystems/nfs/nfsroot.txt> for details.

config NET_IPIP
	tristate "IP: tunneling"
	select INET_TUNNEL
	select NET_IP_TUNNEL
	---help---
	  Tunneling means encapsulating data of one protocol type within
	  another protocol and sending it over a channel that understands the
	  encapsulating protocol. This particular tunneling driver implements
	  encapsulation of IP within IP, which sounds kind of pointless, but
	  can be useful if you want to make your (or some other) machine
	  appear on a different network than it physically is, or to use
	  mobile-IP facilities (allowing laptops to seamlessly move between
	  networks without changing their IP addresses).

	  Saying Y to this option will produce two modules ( = code which can
	  be inserted in and removed from the running kernel whenever you
	  want). Most people won't need this and can say N.

config NET_IPGRE_DEMUX
	tristate "IP: GRE demultiplexer"
	help
	 This is helper module to demultiplex GRE packets on GRE version field criteria.
	 Required by ip_gre and pptp modules.

config NET_IP_TUNNEL
	tristate
	select DST_CACHE
	select GRO_CELLS
	default n

config NET_IPGRE
	tristate "IP: GRE tunnels over IP"
	depends on (IPV6 || IPV6=n) && NET_IPGRE_DEMUX
	select NET_IP_TUNNEL
	help
	  Tunneling means encapsulating data of one protocol type within
	  another protocol and sending it over a channel that understands the
	  encapsulating protocol. This particular tunneling driver implements
	  GRE (Generic Routing Encapsulation) and at this time allows
	  encapsulating of IPv4 or IPv6 over existing IPv4 infrastructure.
	  This driver is useful if the other endpoint is a Cisco router: Cisco
	  likes GRE much better than the other Linux tunneling driver ("IP
	  tunneling" above). In addition, GRE allows multicast redistribution
	  through the tunnel.

config NET_IPGRE_BROADCAST
	bool "IP: broadcast GRE over IP"
	depends on IP_MULTICAST && NET_IPGRE
	help
	  One application of GRE/IP is to construct a broadcast WAN (Wide Area
	  Network), which looks like a normal Ethernet LAN (Local Area
	  Network), but can be distributed all over the Internet. If you want
	  to do that, say Y here and to "IP multicast routing" below.

config IP_MROUTE_COMMON
	bool
	depends on IP_MROUTE || IPV6_MROUTE

config IP_MROUTE
	bool "IP: multicast routing"
	depends on IP_MULTICAST
	select IP_MROUTE_COMMON
	help
	  This is used if you want your machine to act as a router for IP
	  packets that have several destination addresses. It is needed on the
	  MBONE, a high bandwidth network on top of the Internet which carries
	  audio and video broadcasts. In order to do that, you would most
	  likely run the program mrouted. If you haven't heard about it, you
	  don't need it.

config IP_MROUTE_MULTIPLE_TABLES
	bool "IP: multicast policy routing"
	depends on IP_MROUTE && IP_ADVANCED_ROUTER
	select FIB_RULES
	help
	  Normally, a multicast router runs a userspace daemon and decides
	  what to do with a multicast packet based on the source and
	  destination addresses. If you say Y here, the multicast router
	  will also be able to take interfaces and packet marks into
	  account and run multiple instances of userspace daemons
	  simultaneously, each one handling a single table.

	  If unsure, say N.

config IP_PIMSM_V1
	bool "IP: PIM-SM version 1 support"
	depends on IP_MROUTE
	help
	  Kernel side support for Sparse Mode PIM (Protocol Independent
	  Multicast) version 1. This multicast routing protocol is used widely
	  because Cisco supports it. You need special software to use it
	  (pimd-v1). Please see <http://netweb.usc.edu/pim/> for more
	  information about PIM.

	  Say Y if you want to use PIM-SM v1. Note that you can say N here if
	  you just want to use Dense Mode PIM.

config IP_PIMSM_V2
	bool "IP: PIM-SM version 2 support"
	depends on IP_MROUTE
	help
	  Kernel side support for Sparse Mode PIM version 2. In order to use
	  this, you need an experimental routing daemon supporting it (pimd or
	  gated-5). This routing protocol is not used widely, so say N unless
	  you want to play with it.

config SYN_COOKIES
	bool "IP: TCP syncookie support"
	---help---
	  Normal TCP/IP networking is open to an attack known as "SYN
	  flooding". This denial-of-service attack prevents legitimate remote
	  users from being able to connect to your computer during an ongoing
	  attack and requires very little work from the attacker, who can
	  operate from anywhere on the Internet.

	  SYN cookies provide protection against this type of attack. If you
	  say Y here, the TCP/IP stack will use a cryptographic challenge
	  protocol known as "SYN cookies" to enable legitimate users to
	  continue to connect, even when your machine is under attack. There
	  is no need for the legitimate users to change their TCP/IP software;
	  SYN cookies work transparently to them. For technical information
	  about SYN cookies, check out <http://cr.yp.to/syncookies.html>.

	  If you are SYN flooded, the source address reported by the kernel is
	  likely to have been forged by the attacker; it is only reported as
	  an aid in tracing the packets to their actual source and should not
	  be taken as absolute truth.

	  SYN cookies may prevent correct error reporting on clients when the
	  server is really overloaded. If this happens frequently better turn
	  them off.

	  If you say Y here, you can disable SYN cookies at run time by
	  saying Y to "/proc file system support" and
	  "Sysctl support" below and executing the command

	  echo 0 > /proc/sys/net/ipv4/tcp_syncookies

	  after the /proc file system has been mounted.

	  If unsure, say N.

config NET_IPVTI
	tristate "Virtual (secure) IP: tunneling"
	depends on IPV6 || IPV6=n
	select INET_TUNNEL
	select NET_IP_TUNNEL
	depends on INET_XFRM_MODE_TUNNEL
	---help---
	  Tunneling means encapsulating data of one protocol type within
	  another protocol and sending it over a channel that understands the
	  encapsulating protocol. This can be used with xfrm mode tunnel to give
	  the notion of a secure tunnel for IPSEC and then use routing protocol
	  on top.

config NET_UDP_TUNNEL
	tristate
	select NET_IP_TUNNEL
	default n

config NET_FOU
	tristate "IP: Foo (IP protocols) over UDP"
	select XFRM
	select NET_UDP_TUNNEL
	---help---
	  Foo over UDP allows any IP protocol to be directly encapsulated
	  over UDP include tunnels (IPIP, GRE, SIT). By encapsulating in UDP
	  network mechanisms and optimizations for UDP (such as ECMP
	  and RSS) can be leveraged to provide better service.

config NET_FOU_IP_TUNNELS
	bool "IP: FOU encapsulation of IP tunnels"
	depends on NET_IPIP || NET_IPGRE || IPV6_SIT
	select NET_FOU
	---help---
	  Allow configuration of FOU or GUE encapsulation for IP tunnels.
	  When this option is enabled IP tunnels can be configured to use
	  FOU or GUE encapsulation.

config INET_AH
	tristate "IP: AH transformation"
	select XFRM_ALGO
	select CRYPTO
	select CRYPTO_HMAC
	select CRYPTO_MD5
	select CRYPTO_SHA1
	---help---
	  Support for IPsec AH.

	  If unsure, say Y.

config INET_ESP
	tristate "IP: ESP transformation"
	select XFRM_ALGO
	select CRYPTO
	select CRYPTO_AUTHENC
	select CRYPTO_HMAC
	select CRYPTO_MD5
	select CRYPTO_CBC
	select CRYPTO_SHA1
	select CRYPTO_DES
	select CRYPTO_ECHAINIV
	---help---
	  Support for IPsec ESP.

	  If unsure, say Y.

config INET_ESP_OFFLOAD
	tristate "IP: ESP transformation offload"
	depends on INET_ESP
	select XFRM_OFFLOAD
	default n
	---help---
	  Support for ESP transformation offload. This makes sense
	  only if this system really does IPsec and want to do it
	  with high throughput. A typical desktop system does not
	  need it, even if it does IPsec.

	  If unsure, say N.

config INET_IPCOMP
	tristate "IP: IPComp transformation"
	select INET_XFRM_TUNNEL
	select XFRM_IPCOMP
	---help---
	  Support for IP Payload Compression Protocol (IPComp) (RFC3173),
	  typically needed for IPsec.

	  If unsure, say Y.

config INET_TABLE_PERTURB_ORDER
	int "INET: Source port perturbation table size (as power of 2)" if EXPERT
	default 16
	help
	  Source port perturbation table size (as power of 2) for
	  RFC 6056 3.3.4.  Algorithm 4: Double-Hash Port Selection Algorithm.

	  The default is almost always what you want.
	  Only change this if you know what you are doing.

config INET_XFRM_TUNNEL
	tristate
	select INET_TUNNEL
	default n

config INET_TUNNEL
	tristate
	default n

config INET_XFRM_MODE_TRANSPORT
	tristate "IP: IPsec transport mode"
	default y
	select XFRM
	---help---
	  Support for IPsec transport mode.

	  If unsure, say Y.

config INET_XFRM_MODE_TUNNEL
	tristate "IP: IPsec tunnel mode"
	default y
	select XFRM
	---help---
	  Support for IPsec tunnel mode.

	  If unsure, say Y.

config INET_XFRM_MODE_BEET
	tristate "IP: IPsec BEET mode"
	default y
	select XFRM
	---help---
	  Support for IPsec BEET mode.

	  If unsure, say Y.

config INET_DIAG
	tristate "INET: socket monitoring interface"
	default y
	---help---
	  Support for INET (TCP, DCCP, etc) socket monitoring interface used by
	  native Linux tools such as ss. ss is included in iproute2, currently
	  downloadable at:

	    http://www.linuxfoundation.org/collaborate/workgroups/networking/iproute2

	  If unsure, say Y.

config INET_TCP_DIAG
	depends on INET_DIAG
	def_tristate INET_DIAG

config INET_UDP_DIAG
	tristate "UDP: socket monitoring interface"
	depends on INET_DIAG && (IPV6 || IPV6=n)
	default n
	---help---
	  Support for UDP socket monitoring interface used by the ss tool.
	  If unsure, say Y.

config INET_RAW_DIAG
	tristate "RAW: socket monitoring interface"
	depends on INET_DIAG && (IPV6 || IPV6=n)
	default n
	---help---
	  Support for RAW socket monitoring interface used by the ss tool.
	  If unsure, say Y.

config INET_DIAG_DESTROY
	bool "INET: allow privileged process to administratively close sockets"
	depends on INET_DIAG
	default n
	---help---
	  Provides a SOCK_DESTROY operation that allows privileged processes
	  (e.g., a connection manager or a network administration tool such as
	  ss) to close sockets opened by other processes. Closing a socket in
	  this way interrupts any blocking read/write/connect operations on
	  the socket and causes future socket calls to behave as if the socket
	  had been disconnected.
	  If unsure, say N.

menuconfig TCP_CONG_ADVANCED
	bool "TCP: advanced congestion control"
	---help---
	  Support for selection of various TCP congestion control
	  modules.

	  Nearly all users can safely say no here, and a safe default
	  selection will be made (CUBIC with new Reno as a fallback).

	  If unsure, say N.

if TCP_CONG_ADVANCED

config TCP_CONG_BIC
	tristate "Binary Increase Congestion (BIC) control"
	default m
	---help---
	BIC-TCP is a sender-side only change that ensures a linear RTT
	fairness under large windows while offering both scalability and
	bounded TCP-friendliness. The protocol combines two schemes
	called additive increase and binary search increase. When the
	congestion window is large, additive increase with a large
	increment ensures linear RTT fairness as well as good
	scalability. Under small congestion windows, binary search
	increase provides TCP friendliness.
	See http://www.csc.ncsu.edu/faculty/rhee/export/bitcp/

config TCP_CONG_CUBIC
	tristate "CUBIC TCP"
	default y
	---help---
	This is version 2.0 of BIC-TCP which uses a cubic growth function
	among other techniques.
	See http://www.csc.ncsu.edu/faculty/rhee/export/bitcp/cubic-paper.pdf

config TCP_CONG_WESTWOOD
	tristate "TCP Westwood+"
	default m
	---help---
	TCP Westwood+ is a sender-side only modification of the TCP Reno
	protocol stack that optimizes the performance of TCP congestion
	control. It is based on end-to-end bandwidth estimation to set
	congestion window and slow start threshold after a congestion
	episode. Using this estimation, TCP Westwood+ adaptively sets a
	slow start threshold and a congestion window which takes into
	account the bandwidth used  at the time congestion is experienced.
	TCP Westwood+ significantly increases fairness wrt TCP Reno in
	wired networks and throughput over wireless links.

config TCP_CONG_HTCP
        tristate "H-TCP"
        default m
	---help---
	H-TCP is a send-side only modifications of the TCP Reno
	protocol stack that optimizes the performance of TCP
	congestion control for high speed network links. It uses a
	modeswitch to change the alpha and beta parameters of TCP Reno
	based on network conditions and in a way so as to be fair with
	other Reno and H-TCP flows.

config TCP_CONG_HSTCP
	tristate "High Speed TCP"
	default n
	---help---
	Sally Floyd's High Speed TCP (RFC 3649) congestion control.
	A modification to TCP's congestion control mechanism for use
	with large congestion windows. A table indicates how much to
	increase the congestion window by when an ACK is received.
 	For more detail	see http://www.icir.org/floyd/hstcp.html

config TCP_CONG_HYBLA
	tristate "TCP-Hybla congestion control algorithm"
	default n
	---help---
	TCP-Hybla is a sender-side only change that eliminates penalization of
	long-RTT, large-bandwidth connections, like when satellite legs are
	involved, especially when sharing a common bottleneck with normal
	terrestrial connections.

config TCP_CONG_VEGAS
	tristate "TCP Vegas"
	default n
	---help---
	TCP Vegas is a sender-side only change to TCP that anticipates
	the onset of congestion by estimating the bandwidth. TCP Vegas
	adjusts the sending rate by modifying the congestion
	window. TCP Vegas should provide less packet loss, but it is
	not as aggressive as TCP Reno.

config TCP_CONG_NV
       tristate "TCP NV"
       default n
       ---help---
       TCP NV is a follow up to TCP Vegas. It has been modified to deal with
       10G networks, measurement noise introduced by LRO, GRO and interrupt
       coalescence. In addition, it will decrease its cwnd multiplicatively
       instead of linearly.

       Note that in general congestion avoidance (cwnd decreased when # packets
       queued grows) cannot coexist with congestion control (cwnd decreased only
       when there is packet loss) due to fairness issues. One scenario when they
       can coexist safely is when the CA flows have RTTs << CC flows RTTs.

       For further details see http://www.brakmo.org/networking/tcp-nv/

config TCP_CONG_SCALABLE
	tristate "Scalable TCP"
	default n
	---help---
	Scalable TCP is a sender-side only change to TCP which uses a
	MIMD congestion control algorithm which has some nice scaling
	properties, though is known to have fairness issues.
	See http://www.deneholme.net/tom/scalable/

config TCP_CONG_LP
	tristate "TCP Low Priority"
	default n
	---help---
	TCP Low Priority (TCP-LP), a distributed algorithm whose goal is
	to utilize only the excess network bandwidth as compared to the
	``fair share`` of bandwidth as targeted by TCP.
	See http://www-ece.rice.edu/networks/TCP-LP/

config TCP_CONG_VENO
	tristate "TCP Veno"
	default n
	---help---
	TCP Veno is a sender-side only enhancement of TCP to obtain better
	throughput over wireless networks. TCP Veno makes use of state
	distinguishing to circumvent the difficult judgment of the packet loss
	type. TCP Veno cuts down less congestion window in response to random
	loss packets.
	See <http://ieeexplore.ieee.org/xpl/freeabs_all.jsp?arnumber=1177186>

config TCP_CONG_YEAH
	tristate "YeAH TCP"
	select TCP_CONG_VEGAS
	default n
	---help---
	YeAH-TCP is a sender-side high-speed enabled TCP congestion control
	algorithm, which uses a mixed loss/delay approach to compute the
	congestion window. It's design goals target high efficiency,
	internal, RTT and Reno fairness, resilience to link loss while
	keeping network elements load as low as possible.

	For further details look here:
	  http://wil.cs.caltech.edu/pfldnet2007/paper/YeAH_TCP.pdf

config TCP_CONG_ILLINOIS
	tristate "TCP Illinois"
	default n
	---help---
	TCP-Illinois is a sender-side modification of TCP Reno for
	high speed long delay links. It uses round-trip-time to
	adjust the alpha and beta parameters to achieve a higher average
	throughput and maintain fairness.

	For further details see:
	  http://www.ews.uiuc.edu/~shaoliu/tcpillinois/index.html

config TCP_CONG_DCTCP
	tristate "DataCenter TCP (DCTCP)"
	default n
	---help---
	DCTCP leverages Explicit Congestion Notification (ECN) in the network to
	provide multi-bit feedback to the end hosts. It is designed to provide:

	- High burst tolerance (incast due to partition/aggregate),
	- Low latency (short flows, queries),
	- High throughput (continuous data updates, large file transfers) with
	  commodity, shallow-buffered switches.

	All switches in the data center network running DCTCP must support
	ECN marking and be configured for marking when reaching defined switch
	buffer thresholds. The default ECN marking threshold heuristic for
	DCTCP on switches is 20 packets (30KB) at 1Gbps, and 65 packets
	(~100KB) at 10Gbps, but might need further careful tweaking.

	For further details see:
	  http://simula.stanford.edu/~alizade/Site/DCTCP_files/dctcp-final.pdf

config TCP_CONG_CDG
	tristate "CAIA Delay-Gradient (CDG)"
	default n
	---help---
	CAIA Delay-Gradient (CDG) is a TCP congestion control that modifies
	the TCP sender in order to:

	  o Use the delay gradient as a congestion signal.
	  o Back off with an average probability that is independent of the RTT.
	  o Coexist with flows that use loss-based congestion control.
	  o Tolerate packet loss unrelated to congestion.

	For further details see:
	  D.A. Hayes and G. Armitage. "Revisiting TCP congestion control using
	  delay gradients." In Networking 2011. Preprint: http://goo.gl/No3vdg

config TCP_CONG_BBR
	tristate "BBR TCP"
	default n
	---help---

	BBR (Bottleneck Bandwidth and RTT) TCP congestion control aims to
	maximize network utilization and minimize queues. It builds an explicit
	model of the the bottleneck delivery rate and path round-trip
	propagation delay. It tolerates packet loss and delay unrelated to
	congestion. It can operate over LAN, WAN, cellular, wifi, or cable
	modem links. It can coexist with flows that use loss-based congestion
	control, and can operate with shallow buffers, deep buffers,
	bufferbloat, policers, or AQM schemes that do not provide a delay
	signal. It requires the fq ("Fair Queue") pacing packet scheduler.

config TCP_CONG_LIA
	tristate "MPTCP Linked Increase"
	depends on MPTCP
	default n
	---help---
	MultiPath TCP Linked Increase Congestion Control
	To enable it, just put 'lia' in tcp_congestion_control

config TCP_CONG_OLIA
	tristate "MPTCP Opportunistic Linked Increase"
	depends on MPTCP
	default n
	---help---
	MultiPath TCP Opportunistic Linked Increase Congestion Control
	To enable it, just put 'olia' in tcp_congestion_control

config TCP_CONG_WVEGAS
	tristate "MPTCP WVEGAS CONGESTION CONTROL"
	depends on MPTCP
	default n
	---help---
	wVegas congestion control for MPTCP
	To enable it, just put 'wvegas' in tcp_congestion_control

config TCP_CONG_BALIA
	tristate "MPTCP BALIA CONGESTION CONTROL"
	depends on MPTCP
	default n
	---help---
	Multipath TCP Balanced Linked Adaptation Congestion Control
	To enable it, just put 'balia' in tcp_congestion_control

<<<<<<< HEAD
config TCP_CONG_CMTRPV2
	tristate "MPTCP CMT/RPv2 CONGESTION CONTROL"
	depends on MPTCP
	default n
	---help---
	Multipath TCP Concurrent Multipath Transfer / Resource Pooling version 2 Congestion Control
	To enable it, just put 'cmtrpv2' in tcp_congestion_control

	For further details, see:
	Dreibholz, Thomas: "Evaluation and Optimisation of Multi-Path Transport using
        the Stream Control Transmission Protocol", Habilitation Treatise, University
        of Duisburg-Essen, Faculty of Economics, Institute for Computer Science and
        Business Information Systems, URN urn:nbn:de:hbz:464-20120315-103208-1,
        March 13, 2012
        URL: https://duepublico.uni-duisburg-essen.de/servlets/DerivateServlet/Derivate-29737/Dre2012_final.pdf

=======
>>>>>>> ef38acfc
config TCP_CONG_MCTCPDESYNC
	tristate "DESYNCHRONIZED MCTCP CONGESTION CONTROL (EXPERIMENTAL)"
	depends on MPTCP
	default n
	---help---
	Desynchronized MultiChannel TCP Congestion Control. This is experimental
	code that only supports single path and must have set mptcp_ndiffports
	larger than one.
	To enable it, just put 'mctcpdesync' in tcp_congestion_control
	For further details see:
	  http://ieeexplore.ieee.org/abstract/document/6911722/
	  https://doi.org/10.1016/j.comcom.2015.07.010

choice
	prompt "Default TCP congestion control"
	default DEFAULT_CUBIC
	help
	  Select the TCP congestion control that will be used by default
	  for all connections.

	config DEFAULT_BIC
		bool "Bic" if TCP_CONG_BIC=y

	config DEFAULT_CUBIC
		bool "Cubic" if TCP_CONG_CUBIC=y

	config DEFAULT_HTCP
		bool "Htcp" if TCP_CONG_HTCP=y

	config DEFAULT_HYBLA
		bool "Hybla" if TCP_CONG_HYBLA=y

	config DEFAULT_VEGAS
		bool "Vegas" if TCP_CONG_VEGAS=y

	config DEFAULT_VENO
		bool "Veno" if TCP_CONG_VENO=y

	config DEFAULT_WESTWOOD
		bool "Westwood" if TCP_CONG_WESTWOOD=y

	config DEFAULT_DCTCP
		bool "DCTCP" if TCP_CONG_DCTCP=y

	config DEFAULT_CDG
		bool "CDG" if TCP_CONG_CDG=y

	config DEFAULT_BBR
		bool "BBR" if TCP_CONG_BBR=y

	config DEFAULT_LIA
		bool "Lia" if TCP_CONG_LIA=y

	config DEFAULT_OLIA
		bool "Olia" if TCP_CONG_OLIA=y

	config DEFAULT_WVEGAS
		bool "Wvegas" if TCP_CONG_WVEGAS=y

	config DEFAULT_BALIA
		bool "Balia" if TCP_CONG_BALIA=y

<<<<<<< HEAD
	config DEFAULT_CMTRPV2
		bool "CMT/RPv2" if TCP_CONG_CMTRPV2=y

=======
>>>>>>> ef38acfc
	config DEFAULT_MCTCPDESYNC
		bool "Mctcpdesync (EXPERIMENTAL)" if TCP_CONG_MCTCPDESYNC=y

	config DEFAULT_RENO
		bool "Reno"
endchoice

endif

config TCP_CONG_CUBIC
	tristate
	depends on !TCP_CONG_ADVANCED
	default y

config DEFAULT_TCP_CONG
	string
	default "bic" if DEFAULT_BIC
	default "cubic" if DEFAULT_CUBIC
	default "htcp" if DEFAULT_HTCP
	default "hybla" if DEFAULT_HYBLA
	default "vegas" if DEFAULT_VEGAS
	default "westwood" if DEFAULT_WESTWOOD
	default "veno" if DEFAULT_VENO
	default "lia" if DEFAULT_LIA
	default "olia" if DEFAULT_OLIA
	default "wvegas" if DEFAULT_WVEGAS
	default "balia" if DEFAULT_BALIA
	default "reno" if DEFAULT_RENO
	default "dctcp" if DEFAULT_DCTCP
	default "cdg" if DEFAULT_CDG
	default "bbr" if DEFAULT_BBR
	default "cubic"

config TCP_MD5SIG
	bool "TCP: MD5 Signature Option support (RFC2385)"
	select CRYPTO
	select CRYPTO_MD5
	---help---
	  RFC2385 specifies a method of giving MD5 protection to TCP sessions.
	  Its main (only?) use is to protect BGP sessions between core routers
	  on the Internet.

	  If unsure, say N.<|MERGE_RESOLUTION|>--- conflicted
+++ resolved
@@ -723,7 +723,6 @@
 	Multipath TCP Balanced Linked Adaptation Congestion Control
 	To enable it, just put 'balia' in tcp_congestion_control
 
-<<<<<<< HEAD
 config TCP_CONG_CMTRPV2
 	tristate "MPTCP CMT/RPv2 CONGESTION CONTROL"
 	depends on MPTCP
@@ -740,8 +739,6 @@
         March 13, 2012
         URL: https://duepublico.uni-duisburg-essen.de/servlets/DerivateServlet/Derivate-29737/Dre2012_final.pdf
 
-=======
->>>>>>> ef38acfc
 config TCP_CONG_MCTCPDESYNC
 	tristate "DESYNCHRONIZED MCTCP CONGESTION CONTROL (EXPERIMENTAL)"
 	depends on MPTCP
@@ -804,12 +801,9 @@
 	config DEFAULT_BALIA
 		bool "Balia" if TCP_CONG_BALIA=y
 
-<<<<<<< HEAD
 	config DEFAULT_CMTRPV2
 		bool "CMT/RPv2" if TCP_CONG_CMTRPV2=y
 
-=======
->>>>>>> ef38acfc
 	config DEFAULT_MCTCPDESYNC
 		bool "Mctcpdesync (EXPERIMENTAL)" if TCP_CONG_MCTCPDESYNC=y
 
