--- conflicted
+++ resolved
@@ -230,7 +230,6 @@
 	int ret;
 
 	child = icsk->icsk_af_ops->syn_recv_sock(sk, skb, req, dst);
-<<<<<<< HEAD
 
 #ifdef CONFIG_MPTCP
 	if (!child)
@@ -246,11 +245,8 @@
 listen_overflow:
 #endif
 
-	if (child)
-=======
 	if (child) {
 		atomic_set(&req->rsk_refcnt, 1);
->>>>>>> b953c0d2
 		inet_csk_reqsk_queue_add(sk, req, child);
 	} else {
 		reqsk_free(req);
@@ -350,16 +346,12 @@
 		goto out;
 
 	ret = NULL;
-<<<<<<< HEAD
 #ifdef CONFIG_MPTCP
 	if (mopt.saw_mpc)
-		req = inet_reqsk_alloc(&mptcp_request_sock_ops); /* for safety */
+		req = inet_reqsk_alloc(&mptcp_request_sock_ops, sk); /* for safety */
 	else
 #endif
-		req = inet_reqsk_alloc(&tcp_request_sock_ops); /* for safety */
-=======
-	req = inet_reqsk_alloc(&tcp_request_sock_ops, sk); /* for safety */
->>>>>>> b953c0d2
+		req = inet_reqsk_alloc(&tcp_request_sock_ops, sk); /* for safety */
 	if (!req)
 		goto out;
 
