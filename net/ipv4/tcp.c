--- conflicted
+++ resolved
@@ -2821,18 +2821,9 @@
 		break;
 #ifdef CONFIG_MPTCP
 	case MPTCP_ENABLED:
-<<<<<<< HEAD
 	case 10002:   /* !!! FIXME: compatibility to old patch !!! */
-		if (sk->sk_state == TCP_CLOSE || sk->sk_state == TCP_LISTEN) {
-			if (val)
-				tp->mptcp_enabled = 1;
-			else
-				tp->mptcp_enabled = 0;
-		} else {
-=======
 		if (mptcp_init_failed || !sysctl_mptcp_enabled ||
 		    sk->sk_state != TCP_CLOSE) {
->>>>>>> dcdf730d
 			err = -EPERM;
 			break;
 		}
