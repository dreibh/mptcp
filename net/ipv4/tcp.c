/*
 * INET		An implementation of the TCP/IP protocol suite for the LINUX
 *		operating system.  INET is implemented using the  BSD Socket
 *		interface as the means of communication with the user level.
 *
 *		Implementation of the Transmission Control Protocol(TCP).
 *
 * Authors:	Ross Biro
 *		Fred N. van Kempen, <waltje@uWalt.NL.Mugnet.ORG>
 *		Mark Evans, <evansmp@uhura.aston.ac.uk>
 *		Corey Minyard <wf-rch!minyard@relay.EU.net>
 *		Florian La Roche, <flla@stud.uni-sb.de>
 *		Charles Hedrick, <hedrick@klinzhai.rutgers.edu>
 *		Linus Torvalds, <torvalds@cs.helsinki.fi>
 *		Alan Cox, <gw4pts@gw4pts.ampr.org>
 *		Matthew Dillon, <dillon@apollo.west.oic.com>
 *		Arnt Gulbrandsen, <agulbra@nvg.unit.no>
 *		Jorge Cwik, <jorge@laser.satlink.net>
 *
 * Fixes:
 *		Alan Cox	:	Numerous verify_area() calls
 *		Alan Cox	:	Set the ACK bit on a reset
 *		Alan Cox	:	Stopped it crashing if it closed while
 *					sk->inuse=1 and was trying to connect
 *					(tcp_err()).
 *		Alan Cox	:	All icmp error handling was broken
 *					pointers passed where wrong and the
 *					socket was looked up backwards. Nobody
 *					tested any icmp error code obviously.
 *		Alan Cox	:	tcp_err() now handled properly. It
 *					wakes people on errors. poll
 *					behaves and the icmp error race
 *					has gone by moving it into sock.c
 *		Alan Cox	:	tcp_send_reset() fixed to work for
 *					everything not just packets for
 *					unknown sockets.
 *		Alan Cox	:	tcp option processing.
 *		Alan Cox	:	Reset tweaked (still not 100%) [Had
 *					syn rule wrong]
 *		Herp Rosmanith  :	More reset fixes
 *		Alan Cox	:	No longer acks invalid rst frames.
 *					Acking any kind of RST is right out.
 *		Alan Cox	:	Sets an ignore me flag on an rst
 *					receive otherwise odd bits of prattle
 *					escape still
 *		Alan Cox	:	Fixed another acking RST frame bug.
 *					Should stop LAN workplace lockups.
 *		Alan Cox	: 	Some tidyups using the new skb list
 *					facilities
 *		Alan Cox	:	sk->keepopen now seems to work
 *		Alan Cox	:	Pulls options out correctly on accepts
 *		Alan Cox	:	Fixed assorted sk->rqueue->next errors
 *		Alan Cox	:	PSH doesn't end a TCP read. Switched a
 *					bit to skb ops.
 *		Alan Cox	:	Tidied tcp_data to avoid a potential
 *					nasty.
 *		Alan Cox	:	Added some better commenting, as the
 *					tcp is hard to follow
 *		Alan Cox	:	Removed incorrect check for 20 * psh
 *	Michael O'Reilly	:	ack < copied bug fix.
 *	Johannes Stille		:	Misc tcp fixes (not all in yet).
 *		Alan Cox	:	FIN with no memory -> CRASH
 *		Alan Cox	:	Added socket option proto entries.
 *					Also added awareness of them to accept.
 *		Alan Cox	:	Added TCP options (SOL_TCP)
 *		Alan Cox	:	Switched wakeup calls to callbacks,
 *					so the kernel can layer network
 *					sockets.
 *		Alan Cox	:	Use ip_tos/ip_ttl settings.
 *		Alan Cox	:	Handle FIN (more) properly (we hope).
 *		Alan Cox	:	RST frames sent on unsynchronised
 *					state ack error.
 *		Alan Cox	:	Put in missing check for SYN bit.
 *		Alan Cox	:	Added tcp_select_window() aka NET2E
 *					window non shrink trick.
 *		Alan Cox	:	Added a couple of small NET2E timer
 *					fixes
 *		Charles Hedrick :	TCP fixes
 *		Toomas Tamm	:	TCP window fixes
 *		Alan Cox	:	Small URG fix to rlogin ^C ack fight
 *		Charles Hedrick	:	Rewrote most of it to actually work
 *		Linus		:	Rewrote tcp_read() and URG handling
 *					completely
 *		Gerhard Koerting:	Fixed some missing timer handling
 *		Matthew Dillon  :	Reworked TCP machine states as per RFC
 *		Gerhard Koerting:	PC/TCP workarounds
 *		Adam Caldwell	:	Assorted timer/timing errors
 *		Matthew Dillon	:	Fixed another RST bug
 *		Alan Cox	:	Move to kernel side addressing changes.
 *		Alan Cox	:	Beginning work on TCP fastpathing
 *					(not yet usable)
 *		Arnt Gulbrandsen:	Turbocharged tcp_check() routine.
 *		Alan Cox	:	TCP fast path debugging
 *		Alan Cox	:	Window clamping
 *		Michael Riepe	:	Bug in tcp_check()
 *		Matt Dillon	:	More TCP improvements and RST bug fixes
 *		Matt Dillon	:	Yet more small nasties remove from the
 *					TCP code (Be very nice to this man if
 *					tcp finally works 100%) 8)
 *		Alan Cox	:	BSD accept semantics.
 *		Alan Cox	:	Reset on closedown bug.
 *	Peter De Schrijver	:	ENOTCONN check missing in tcp_sendto().
 *		Michael Pall	:	Handle poll() after URG properly in
 *					all cases.
 *		Michael Pall	:	Undo the last fix in tcp_read_urg()
 *					(multi URG PUSH broke rlogin).
 *		Michael Pall	:	Fix the multi URG PUSH problem in
 *					tcp_readable(), poll() after URG
 *					works now.
 *		Michael Pall	:	recv(...,MSG_OOB) never blocks in the
 *					BSD api.
 *		Alan Cox	:	Changed the semantics of sk->socket to
 *					fix a race and a signal problem with
 *					accept() and async I/O.
 *		Alan Cox	:	Relaxed the rules on tcp_sendto().
 *		Yury Shevchuk	:	Really fixed accept() blocking problem.
 *		Craig I. Hagan  :	Allow for BSD compatible TIME_WAIT for
 *					clients/servers which listen in on
 *					fixed ports.
 *		Alan Cox	:	Cleaned the above up and shrank it to
 *					a sensible code size.
 *		Alan Cox	:	Self connect lockup fix.
 *		Alan Cox	:	No connect to multicast.
 *		Ross Biro	:	Close unaccepted children on master
 *					socket close.
 *		Alan Cox	:	Reset tracing code.
 *		Alan Cox	:	Spurious resets on shutdown.
 *		Alan Cox	:	Giant 15 minute/60 second timer error
 *		Alan Cox	:	Small whoops in polling before an
 *					accept.
 *		Alan Cox	:	Kept the state trace facility since
 *					it's handy for debugging.
 *		Alan Cox	:	More reset handler fixes.
 *		Alan Cox	:	Started rewriting the code based on
 *					the RFC's for other useful protocol
 *					references see: Comer, KA9Q NOS, and
 *					for a reference on the difference
 *					between specifications and how BSD
 *					works see the 4.4lite source.
 *		A.N.Kuznetsov	:	Don't time wait on completion of tidy
 *					close.
 *		Linus Torvalds	:	Fin/Shutdown & copied_seq changes.
 *		Linus Torvalds	:	Fixed BSD port reuse to work first syn
 *		Alan Cox	:	Reimplemented timers as per the RFC
 *					and using multiple timers for sanity.
 *		Alan Cox	:	Small bug fixes, and a lot of new
 *					comments.
 *		Alan Cox	:	Fixed dual reader crash by locking
 *					the buffers (much like datagram.c)
 *		Alan Cox	:	Fixed stuck sockets in probe. A probe
 *					now gets fed up of retrying without
 *					(even a no space) answer.
 *		Alan Cox	:	Extracted closing code better
 *		Alan Cox	:	Fixed the closing state machine to
 *					resemble the RFC.
 *		Alan Cox	:	More 'per spec' fixes.
 *		Jorge Cwik	:	Even faster checksumming.
 *		Alan Cox	:	tcp_data() doesn't ack illegal PSH
 *					only frames. At least one pc tcp stack
 *					generates them.
 *		Alan Cox	:	Cache last socket.
 *		Alan Cox	:	Per route irtt.
 *		Matt Day	:	poll()->select() match BSD precisely on error
 *		Alan Cox	:	New buffers
 *		Marc Tamsky	:	Various sk->prot->retransmits and
 *					sk->retransmits misupdating fixed.
 *					Fixed tcp_write_timeout: stuck close,
 *					and TCP syn retries gets used now.
 *		Mark Yarvis	:	In tcp_read_wakeup(), don't send an
 *					ack if state is TCP_CLOSED.
 *		Alan Cox	:	Look up device on a retransmit - routes may
 *					change. Doesn't yet cope with MSS shrink right
 *					but it's a start!
 *		Marc Tamsky	:	Closing in closing fixes.
 *		Mike Shaver	:	RFC1122 verifications.
 *		Alan Cox	:	rcv_saddr errors.
 *		Alan Cox	:	Block double connect().
 *		Alan Cox	:	Small hooks for enSKIP.
 *		Alexey Kuznetsov:	Path MTU discovery.
 *		Alan Cox	:	Support soft errors.
 *		Alan Cox	:	Fix MTU discovery pathological case
 *					when the remote claims no mtu!
 *		Marc Tamsky	:	TCP_CLOSE fix.
 *		Colin (G3TNE)	:	Send a reset on syn ack replies in
 *					window but wrong (fixes NT lpd problems)
 *		Pedro Roque	:	Better TCP window handling, delayed ack.
 *		Joerg Reuter	:	No modification of locked buffers in
 *					tcp_do_retransmit()
 *		Eric Schenk	:	Changed receiver side silly window
 *					avoidance algorithm to BSD style
 *					algorithm. This doubles throughput
 *					against machines running Solaris,
 *					and seems to result in general
 *					improvement.
 *	Stefan Magdalinski	:	adjusted tcp_readable() to fix FIONREAD
 *	Willy Konynenberg	:	Transparent proxying support.
 *	Mike McLagan		:	Routing by source
 *		Keith Owens	:	Do proper merging with partial SKB's in
 *					tcp_do_sendmsg to avoid burstiness.
 *		Eric Schenk	:	Fix fast close down bug with
 *					shutdown() followed by close().
 *		Andi Kleen 	:	Make poll agree with SIGIO
 *	Salvatore Sanfilippo	:	Support SO_LINGER with linger == 1 and
 *					lingertime == 0 (RFC 793 ABORT Call)
 *	Hirokazu Takahashi	:	Use copy_from_user() instead of
 *					csum_and_copy_from_user() if possible.
 *
 *		This program is free software; you can redistribute it and/or
 *		modify it under the terms of the GNU General Public License
 *		as published by the Free Software Foundation; either version
 *		2 of the License, or(at your option) any later version.
 *
 * Description of States:
 *
 *	TCP_SYN_SENT		sent a connection request, waiting for ack
 *
 *	TCP_SYN_RECV		received a connection request, sent ack,
 *				waiting for final ack in three-way handshake.
 *
 *	TCP_ESTABLISHED		connection established
 *
 *	TCP_FIN_WAIT1		our side has shutdown, waiting to complete
 *				transmission of remaining buffered data
 *
 *	TCP_FIN_WAIT2		all buffered data sent, waiting for remote
 *				to shutdown
 *
 *	TCP_CLOSING		both sides have shutdown but we still have
 *				data we have to finish sending
 *
 *	TCP_TIME_WAIT		timeout to catch resent junk before entering
 *				closed, can only be entered from FIN_WAIT2
 *				or CLOSING.  Required because the other end
 *				may not have gotten our last ACK causing it
 *				to retransmit the data packet (which we ignore)
 *
 *	TCP_CLOSE_WAIT		remote side has shutdown and is waiting for
 *				us to finish writing our data and to shutdown
 *				(we have to close() to move on to LAST_ACK)
 *
 *	TCP_LAST_ACK		out side has shutdown after remote has
 *				shutdown.  There may still be data in our
 *				buffer that we have to finish sending
 *
 *	TCP_CLOSE		socket is finished
 */

#define pr_fmt(fmt) "TCP: " fmt

#include <crypto/hash.h>
#include <linux/kernel.h>
#include <linux/module.h>
#include <linux/types.h>
#include <linux/fcntl.h>
#include <linux/poll.h>
#include <linux/inet_diag.h>
#include <linux/init.h>
#include <linux/fs.h>
#include <linux/skbuff.h>
#include <linux/scatterlist.h>
#include <linux/splice.h>
#include <linux/net.h>
#include <linux/socket.h>
#include <linux/random.h>
#include <linux/bootmem.h>
#include <linux/highmem.h>
#include <linux/swap.h>
#include <linux/cache.h>
#include <linux/err.h>
#include <linux/time.h>
#include <linux/slab.h>
#include <linux/errqueue.h>
#include <linux/static_key.h>

#include <net/icmp.h>
#include <net/inet_common.h>
#include <net/mptcp.h>
#include <net/tcp.h>
#include <net/xfrm.h>
#include <net/ip.h>
#include <net/sock.h>

#include <linux/uaccess.h>
#include <asm/ioctls.h>
#include <net/busy_poll.h>

struct percpu_counter tcp_orphan_count;
EXPORT_SYMBOL_GPL(tcp_orphan_count);

long sysctl_tcp_mem[3] __read_mostly;
EXPORT_SYMBOL(sysctl_tcp_mem);

atomic_long_t tcp_memory_allocated;	/* Current allocated memory. */
EXPORT_SYMBOL(tcp_memory_allocated);

#if IS_ENABLED(CONFIG_SMC)
DEFINE_STATIC_KEY_FALSE(tcp_have_smc);
EXPORT_SYMBOL(tcp_have_smc);
#endif

/*
 * Current number of TCP sockets.
 */
struct percpu_counter tcp_sockets_allocated;
EXPORT_SYMBOL(tcp_sockets_allocated);

/*
 * TCP splice context
 */
struct tcp_splice_state {
	struct pipe_inode_info *pipe;
	size_t len;
	unsigned int flags;
};

/*
 * Pressure flag: try to collapse.
 * Technical note: it is used by multiple contexts non atomically.
 * All the __sk_mem_schedule() is of this nature: accounting
 * is strict, actions are advisory and have some latency.
 */
unsigned long tcp_memory_pressure __read_mostly;
EXPORT_SYMBOL_GPL(tcp_memory_pressure);

void tcp_enter_memory_pressure(struct sock *sk)
{
	unsigned long val;

	if (READ_ONCE(tcp_memory_pressure))
		return;
	val = jiffies;

	if (!val)
		val--;
	if (!cmpxchg(&tcp_memory_pressure, 0, val))
		NET_INC_STATS(sock_net(sk), LINUX_MIB_TCPMEMORYPRESSURES);
}
EXPORT_SYMBOL_GPL(tcp_enter_memory_pressure);

void tcp_leave_memory_pressure(struct sock *sk)
{
	unsigned long val;

	if (!READ_ONCE(tcp_memory_pressure))
		return;
	val = xchg(&tcp_memory_pressure, 0);
	if (val)
		NET_ADD_STATS(sock_net(sk), LINUX_MIB_TCPMEMORYPRESSURESCHRONO,
			      jiffies_to_msecs(jiffies - val));
}
EXPORT_SYMBOL_GPL(tcp_leave_memory_pressure);

/* Convert seconds to retransmits based on initial and max timeout */
static u8 secs_to_retrans(int seconds, int timeout, int rto_max)
{
	u8 res = 0;

	if (seconds > 0) {
		int period = timeout;

		res = 1;
		while (seconds > period && res < 255) {
			res++;
			timeout <<= 1;
			if (timeout > rto_max)
				timeout = rto_max;
			period += timeout;
		}
	}
	return res;
}

/* Convert retransmits to seconds based on initial and max timeout */
static int retrans_to_secs(u8 retrans, int timeout, int rto_max)
{
	int period = 0;

	if (retrans > 0) {
		period = timeout;
		while (--retrans) {
			timeout <<= 1;
			if (timeout > rto_max)
				timeout = rto_max;
			period += timeout;
		}
	}
	return period;
}

static u64 tcp_compute_delivery_rate(const struct tcp_sock *tp)
{
	u32 rate = READ_ONCE(tp->rate_delivered);
	u32 intv = READ_ONCE(tp->rate_interval_us);
	u64 rate64 = 0;

	if (rate && intv) {
		rate64 = (u64)rate * tp->mss_cache * USEC_PER_SEC;
		do_div(rate64, intv);
	}
	return rate64;
}

static int select_size(const struct sock *sk, bool first_skb, bool zc);

const struct tcp_sock_ops tcp_specific = {
	.__select_window		= __tcp_select_window,
	.select_window			= tcp_select_window,
	.select_initial_window		= tcp_select_initial_window,
	.select_size			= select_size,
	.init_buffer_space		= tcp_init_buffer_space,
	.set_rto			= tcp_set_rto,
	.should_expand_sndbuf		= tcp_should_expand_sndbuf,
	.send_fin			= tcp_send_fin,
	.write_xmit			= tcp_write_xmit,
	.send_active_reset		= tcp_send_active_reset,
	.write_wakeup			= tcp_write_wakeup,
	.retransmit_timer		= tcp_retransmit_timer,
	.time_wait			= tcp_time_wait,
	.cleanup_rbuf			= tcp_cleanup_rbuf,
	.set_cong_ctrl			= __tcp_set_congestion_control,
};

/* Address-family independent initialization for a tcp_sock.
 *
 * NOTE: A lot of things set to zero explicitly by call to
 *       sk_alloc() so need not be done here.
 */
void tcp_init_sock(struct sock *sk)
{
	struct inet_connection_sock *icsk = inet_csk(sk);
	struct tcp_sock *tp = tcp_sk(sk);

	tp->out_of_order_queue = RB_ROOT;
	sk->tcp_rtx_queue = RB_ROOT;
	tcp_init_xmit_timers(sk);
	INIT_LIST_HEAD(&tp->tsq_node);
	INIT_LIST_HEAD(&tp->tsorted_sent_queue);

	icsk->icsk_rto = TCP_TIMEOUT_INIT;
	tp->mdev_us = jiffies_to_usecs(TCP_TIMEOUT_INIT);
	minmax_reset(&tp->rtt_min, tcp_jiffies32, ~0U);

	/* So many TCP implementations out there (incorrectly) count the
	 * initial SYN frame in their delayed-ACK and congestion control
	 * algorithms that we must have the following bandaid to talk
	 * efficiently to them.  -DaveM
	 */
	tp->snd_cwnd = TCP_INIT_CWND;

	/* There's a bubble in the pipe until at least the first ACK. */
	tp->app_limited = ~0U;

	/* See draft-stevens-tcpca-spec-01 for discussion of the
	 * initialization of these values.
	 */
	tp->snd_ssthresh = TCP_INFINITE_SSTHRESH;
	tp->snd_cwnd_clamp = ~0;
	tp->mss_cache = TCP_MSS_DEFAULT;

	tp->reordering = sock_net(sk)->ipv4.sysctl_tcp_reordering;
	tcp_assign_congestion_control(sk);

	tp->tsoffset = 0;
	tp->rack.reo_wnd_steps = 1;

	sk->sk_state = TCP_CLOSE;

	sk->sk_write_space = sk_stream_write_space;
	sock_set_flag(sk, SOCK_USE_WRITE_QUEUE);

	icsk->icsk_sync_mss = tcp_sync_mss;

	sk->sk_sndbuf = sock_net(sk)->ipv4.sysctl_tcp_wmem[1];
	sk->sk_rcvbuf = sock_net(sk)->ipv4.sysctl_tcp_rmem[1];

	tp->ops = &tcp_specific;

	/* Initialize MPTCP-specific stuff and function-pointers */
	mptcp_init_tcp_sock(sk);

	sk_sockets_allocated_inc(sk);
	sk->sk_route_forced_caps = NETIF_F_GSO;
}
EXPORT_SYMBOL(tcp_init_sock);

void tcp_init_transfer(struct sock *sk, int bpf_op)
{
	struct inet_connection_sock *icsk = inet_csk(sk);

	tcp_mtup_init(sk);
	icsk->icsk_af_ops->rebuild_header(sk);
	tcp_init_metrics(sk);
	tcp_call_bpf(sk, bpf_op, 0, NULL);
	tcp_init_congestion_control(sk);
	tcp_sk(sk)->ops->init_buffer_space(sk);
}

static void tcp_tx_timestamp(struct sock *sk, u16 tsflags)
{
	struct sk_buff *skb = tcp_write_queue_tail(sk);

	if (tsflags && skb) {
		struct skb_shared_info *shinfo = skb_shinfo(skb);
		struct tcp_skb_cb *tcb = TCP_SKB_CB(skb);

		sock_tx_timestamp(sk, tsflags, &shinfo->tx_flags);
		if (tsflags & SOF_TIMESTAMPING_TX_ACK)
			tcb->txstamp_ack = 1;
		if (tsflags & SOF_TIMESTAMPING_TX_RECORD_MASK)
			shinfo->tskey = TCP_SKB_CB(skb)->seq + skb->len - 1;
	}
}

static inline bool tcp_stream_is_readable(const struct tcp_sock *tp,
					  int target, struct sock *sk)
{
	int avail = READ_ONCE(tp->rcv_nxt) - READ_ONCE(tp->copied_seq);

	if (avail > 0) {
		if (avail >= target)
			return true;
		if (tcp_rmem_pressure(sk))
			return true;
		if (tcp_receive_window(tp) <= inet_csk(sk)->icsk_ack.rcv_mss)
			return true;
	}
	if (sk->sk_prot->stream_memory_read)
		return sk->sk_prot->stream_memory_read(sk);
	return false;
}

/*
 *	Wait for a TCP event.
 *
 *	Note that we don't need to lock the socket, as the upper poll layers
 *	take care of normal races (between the test and the event) and we don't
 *	go look at any of the socket buffers directly.
 */
__poll_t tcp_poll(struct file *file, struct socket *sock, poll_table *wait)
{
	__poll_t mask;
	struct sock *sk = sock->sk;
	const struct tcp_sock *tp = tcp_sk(sk);
	int state;

	sock_poll_wait(file, sock, wait);

	state = inet_sk_state_load(sk);
	if (state == TCP_LISTEN)
		return inet_csk_listen_poll(sk);

	/* Socket is not locked. We are protected from async events
	 * by poll logic and correct handling of state changes
	 * made by other threads is impossible in any case.
	 */

	mask = 0;

	/*
	 * EPOLLHUP is certainly not done right. But poll() doesn't
	 * have a notion of HUP in just one direction, and for a
	 * socket the read side is more interesting.
	 *
	 * Some poll() documentation says that EPOLLHUP is incompatible
	 * with the EPOLLOUT/POLLWR flags, so somebody should check this
	 * all. But careful, it tends to be safer to return too many
	 * bits than too few, and you can easily break real applications
	 * if you don't tell them that something has hung up!
	 *
	 * Check-me.
	 *
	 * Check number 1. EPOLLHUP is _UNMASKABLE_ event (see UNIX98 and
	 * our fs/select.c). It means that after we received EOF,
	 * poll always returns immediately, making impossible poll() on write()
	 * in state CLOSE_WAIT. One solution is evident --- to set EPOLLHUP
	 * if and only if shutdown has been made in both directions.
	 * Actually, it is interesting to look how Solaris and DUX
	 * solve this dilemma. I would prefer, if EPOLLHUP were maskable,
	 * then we could set it on SND_SHUTDOWN. BTW examples given
	 * in Stevens' books assume exactly this behaviour, it explains
	 * why EPOLLHUP is incompatible with EPOLLOUT.	--ANK
	 *
	 * NOTE. Check for TCP_CLOSE is added. The goal is to prevent
	 * blocking on fresh not-connected or disconnected socket. --ANK
	 */
	if (sk->sk_shutdown == SHUTDOWN_MASK || state == TCP_CLOSE)
		mask |= EPOLLHUP;
	if (sk->sk_shutdown & RCV_SHUTDOWN)
		mask |= EPOLLIN | EPOLLRDNORM | EPOLLRDHUP;

	/* Connected or passive Fast Open socket? */
	if (state != TCP_SYN_SENT &&
	    (state != TCP_SYN_RECV || tp->fastopen_rsk)) {
		int target = sock_rcvlowat(sk, 0, INT_MAX);

		if (tp->urg_seq == tp->copied_seq &&
		    !sock_flag(sk, SOCK_URGINLINE) &&
		    tp->urg_data)
			target++;

		if (tcp_stream_is_readable(tp, target, sk))
			mask |= EPOLLIN | EPOLLRDNORM;

		if (!(sk->sk_shutdown & SEND_SHUTDOWN)) {
			if (sk_stream_is_writeable(sk)) {
				mask |= EPOLLOUT | EPOLLWRNORM;
			} else {  /* send SIGIO later */
				sk_set_bit(SOCKWQ_ASYNC_NOSPACE, sk);
				set_bit(SOCK_NOSPACE, &sk->sk_socket->flags);

				/* Race breaker. If space is freed after
				 * wspace test but before the flags are set,
				 * IO signal will be lost. Memory barrier
				 * pairs with the input side.
				 */
				smp_mb__after_atomic();
				if (sk_stream_is_writeable(sk))
					mask |= EPOLLOUT | EPOLLWRNORM;
			}
		} else
			mask |= EPOLLOUT | EPOLLWRNORM;

		if (tp->urg_data & TCP_URG_VALID)
			mask |= EPOLLPRI;
	} else if (state == TCP_SYN_SENT && inet_sk(sk)->defer_connect) {
		/* Active TCP fastopen socket with defer_connect
		 * Return EPOLLOUT so application can call write()
		 * in order for kernel to generate SYN+data
		 */
		mask |= EPOLLOUT | EPOLLWRNORM;
	}
	/* This barrier is coupled with smp_wmb() in tcp_reset() */
	smp_rmb();
	if (sk->sk_err || !skb_queue_empty_lockless(&sk->sk_error_queue))
		mask |= EPOLLERR;

	return mask;
}
EXPORT_SYMBOL(tcp_poll);

int tcp_ioctl(struct sock *sk, int cmd, unsigned long arg)
{
	struct tcp_sock *tp = tcp_sk(sk);
	int answ;
	bool slow;

	switch (cmd) {
	case SIOCINQ:
		if (sk->sk_state == TCP_LISTEN)
			return -EINVAL;

		slow = lock_sock_fast(sk);
		answ = tcp_inq(sk);
		unlock_sock_fast(sk, slow);
		break;
	case SIOCATMARK:
		answ = tp->urg_data && tp->urg_seq == tp->copied_seq;
		break;
	case SIOCOUTQ:
		if (sk->sk_state == TCP_LISTEN)
			return -EINVAL;

		if ((1 << sk->sk_state) & (TCPF_SYN_SENT | TCPF_SYN_RECV))
			answ = 0;
		else
			answ = tp->write_seq - tp->snd_una;
		break;
	case SIOCOUTQNSD:
		if (sk->sk_state == TCP_LISTEN)
			return -EINVAL;

		if ((1 << sk->sk_state) & (TCPF_SYN_SENT | TCPF_SYN_RECV))
			answ = 0;
		else
			answ = tp->write_seq - tp->snd_nxt;
		break;
	default:
		return -ENOIOCTLCMD;
	}

	return put_user(answ, (int __user *)arg);
}
EXPORT_SYMBOL(tcp_ioctl);

static inline void tcp_mark_push(struct tcp_sock *tp, struct sk_buff *skb)
{
	TCP_SKB_CB(skb)->tcp_flags |= TCPHDR_PSH;
	tp->pushed_seq = tp->write_seq;
}

static inline bool forced_push(const struct tcp_sock *tp)
{
	return after(tp->write_seq, tp->pushed_seq + (tp->max_window >> 1));
}

static void skb_entail(struct sock *sk, struct sk_buff *skb)
{
	struct tcp_sock *tp = tcp_sk(sk);
	struct tcp_skb_cb *tcb = TCP_SKB_CB(skb);

	skb->csum    = 0;
	tcb->seq     = tcb->end_seq = tp->write_seq;
	tcb->tcp_flags = TCPHDR_ACK;
	tcb->sacked  = 0;
	__skb_header_release(skb);
	tcp_add_write_queue_tail(sk, skb);
	sk->sk_wmem_queued += skb->truesize;
	sk_mem_charge(sk, skb->truesize);
	if (tp->nonagle & TCP_NAGLE_PUSH)
		tp->nonagle &= ~TCP_NAGLE_PUSH;

	tcp_slow_start_after_idle_check(sk);
}

static inline void tcp_mark_urg(struct tcp_sock *tp, int flags)
{
	if (flags & MSG_OOB)
		tp->snd_up = tp->write_seq;
}

/* If a not yet filled skb is pushed, do not send it if
 * we have data packets in Qdisc or NIC queues :
 * Because TX completion will happen shortly, it gives a chance
 * to coalesce future sendmsg() payload into this skb, without
 * need for a timer, and with no latency trade off.
 * As packets containing data payload have a bigger truesize
 * than pure acks (dataless) packets, the last checks prevent
 * autocorking if we only have an ACK in Qdisc/NIC queues,
 * or if TX completion was delayed after we processed ACK packet.
 */
static bool tcp_should_autocork(struct sock *sk, struct sk_buff *skb,
				int size_goal)
{
	return skb->len < size_goal &&
	       sock_net(sk)->ipv4.sysctl_tcp_autocorking &&
	       !tcp_rtx_queue_empty(sk) &&
	       refcount_read(&sk->sk_wmem_alloc) > skb->truesize;
}

static void tcp_push(struct sock *sk, int flags, int mss_now,
		     int nonagle, int size_goal)
{
	struct tcp_sock *tp = tcp_sk(sk);
	struct sk_buff *skb;

	skb = tcp_write_queue_tail(sk);
	if (!skb)
		return;
	if (!(flags & MSG_MORE) || forced_push(tp))
		tcp_mark_push(tp, skb);

	tcp_mark_urg(tp, flags);

	if (tcp_should_autocork(sk, skb, size_goal)) {

		/* avoid atomic op if TSQ_THROTTLED bit is already set */
		if (!test_bit(TSQ_THROTTLED, &sk->sk_tsq_flags)) {
			NET_INC_STATS(sock_net(sk), LINUX_MIB_TCPAUTOCORKING);
			set_bit(TSQ_THROTTLED, &sk->sk_tsq_flags);
		}
		/* It is possible TX completion already happened
		 * before we set TSQ_THROTTLED.
		 */
		if (refcount_read(&sk->sk_wmem_alloc) > skb->truesize)
			return;
	}

	if (flags & MSG_MORE)
		nonagle = TCP_NAGLE_CORK;

	__tcp_push_pending_frames(sk, mss_now, nonagle);
}

static int tcp_splice_data_recv(read_descriptor_t *rd_desc, struct sk_buff *skb,
				unsigned int offset, size_t len)
{
	struct tcp_splice_state *tss = rd_desc->arg.data;
	int ret;

	ret = skb_splice_bits(skb, skb->sk, offset, tss->pipe,
			      min(rd_desc->count, len), tss->flags);
	if (ret > 0)
		rd_desc->count -= ret;
	return ret;
}

static int __tcp_splice_read(struct sock *sk, struct tcp_splice_state *tss)
{
	/* Store TCP splice context information in read_descriptor_t. */
	read_descriptor_t rd_desc = {
		.arg.data = tss,
		.count	  = tss->len,
	};

	return tcp_read_sock(sk, &rd_desc, tcp_splice_data_recv);
}

/**
 *  tcp_splice_read - splice data from TCP socket to a pipe
 * @sock:	socket to splice from
 * @ppos:	position (not valid)
 * @pipe:	pipe to splice to
 * @len:	number of bytes to splice
 * @flags:	splice modifier flags
 *
 * Description:
 *    Will read pages from given socket and fill them into a pipe.
 *
 **/
ssize_t tcp_splice_read(struct socket *sock, loff_t *ppos,
			struct pipe_inode_info *pipe, size_t len,
			unsigned int flags)
{
	struct sock *sk = sock->sk;
	struct tcp_splice_state tss = {
		.pipe = pipe,
		.len = len,
		.flags = flags,
	};
	long timeo;
	ssize_t spliced;
	int ret;

	sock_rps_record_flow(sk);

	/*
	 * We can't seek on a socket input
	 */
	if (unlikely(*ppos))
		return -ESPIPE;

	ret = spliced = 0;

	lock_sock(sk);

#ifdef CONFIG_MPTCP
	if (mptcp(tcp_sk(sk))) {
		struct mptcp_tcp_sock *mptcp;

		mptcp_for_each_sub(tcp_sk(sk)->mpcb, mptcp) {
			sock_rps_record_flow(mptcp_to_sock(mptcp));
		}
	}
#endif

	timeo = sock_rcvtimeo(sk, sock->file->f_flags & O_NONBLOCK);
	while (tss.len) {
		ret = __tcp_splice_read(sk, &tss);
		if (ret < 0)
			break;
		else if (!ret) {
			if (spliced)
				break;
			if (sock_flag(sk, SOCK_DONE))
				break;
			if (sk->sk_err) {
				ret = sock_error(sk);
				break;
			}
			if (sk->sk_shutdown & RCV_SHUTDOWN)
				break;
			if (sk->sk_state == TCP_CLOSE) {
				/*
				 * This occurs when user tries to read
				 * from never connected socket.
				 */
				ret = -ENOTCONN;
				break;
			}
			if (!timeo) {
				ret = -EAGAIN;
				break;
			}
			/* if __tcp_splice_read() got nothing while we have
			 * an skb in receive queue, we do not want to loop.
			 * This might happen with URG data.
			 */
			if (!skb_queue_empty(&sk->sk_receive_queue))
				break;
			sk_wait_data(sk, &timeo, NULL);
			if (signal_pending(current)) {
				ret = sock_intr_errno(timeo);
				break;
			}
			continue;
		}
		tss.len -= ret;
		spliced += ret;

		if (!timeo)
			break;
		release_sock(sk);
		lock_sock(sk);

		if (sk->sk_err || sk->sk_state == TCP_CLOSE ||
		    (sk->sk_shutdown & RCV_SHUTDOWN) ||
		    signal_pending(current))
			break;
	}

	release_sock(sk);

	if (spliced)
		return spliced;

	return ret;
}
EXPORT_SYMBOL(tcp_splice_read);

struct sk_buff *sk_stream_alloc_skb(struct sock *sk, int size, gfp_t gfp,
				    bool force_schedule)
{
	struct sk_buff *skb;

	/* The TCP header must be at least 32-bit aligned.  */
	size = ALIGN(size, 4);

	if (unlikely(tcp_under_memory_pressure(sk)))
		sk_mem_reclaim_partial(sk);

	skb = alloc_skb_fclone(size + sk->sk_prot->max_header, gfp);
	if (likely(skb)) {
		bool mem_scheduled;

		if (force_schedule) {
			mem_scheduled = true;
			sk_forced_mem_schedule(sk, skb->truesize);
		} else {
			mem_scheduled = sk_wmem_schedule(sk, skb->truesize);
		}
		if (likely(mem_scheduled)) {
			skb_reserve(skb, sk->sk_prot->max_header);
			/*
			 * Make sure that we have exactly size bytes
			 * available to the caller, no more, no less.
			 */
			skb->reserved_tailroom = skb->end - skb->tail - size;
			INIT_LIST_HEAD(&skb->tcp_tsorted_anchor);
			return skb;
		}
		__kfree_skb(skb);
	} else {
		sk->sk_prot->enter_memory_pressure(sk);
		sk_stream_moderate_sndbuf(sk);
	}
	return NULL;
}

unsigned int tcp_xmit_size_goal(struct sock *sk, u32 mss_now, int large_allowed)
{
	struct tcp_sock *tp = tcp_sk(sk);
	u32 new_size_goal, size_goal;

	if (!large_allowed)
		return mss_now;

	/* Note : tcp_tso_autosize() will eventually split this later */
	new_size_goal = sk->sk_gso_max_size - 1 - MAX_TCP_HEADER;
	new_size_goal = tcp_bound_to_half_wnd(tp, new_size_goal);

	/* We try hard to avoid divides here */
	size_goal = tp->gso_segs * mss_now;
	if (unlikely(new_size_goal < size_goal ||
		     new_size_goal >= size_goal + mss_now)) {
		tp->gso_segs = min_t(u16, new_size_goal / mss_now,
				     sk->sk_gso_max_segs);
		size_goal = tp->gso_segs * mss_now;
	}

	return max(size_goal, mss_now);
}

static int tcp_send_mss(struct sock *sk, int *size_goal, int flags)
{
	int mss_now;

	if (mptcp(tcp_sk(sk))) {
		mss_now = mptcp_current_mss(sk);
		*size_goal = mptcp_xmit_size_goal(sk, mss_now, !(flags & MSG_OOB));
	} else {
		mss_now = tcp_current_mss(sk);
		*size_goal = tcp_xmit_size_goal(sk, mss_now, !(flags & MSG_OOB));
	}

	return mss_now;
}

/* In some cases, both sendpage() and sendmsg() could have added
 * an skb to the write queue, but failed adding payload on it.
 * We need to remove it to consume less memory, but more
 * importantly be able to generate EPOLLOUT for Edge Trigger epoll()
 * users.
 */
static void tcp_remove_empty_skb(struct sock *sk, struct sk_buff *skb)
{
	if (skb && !skb->len) {
		tcp_unlink_write_queue(skb, sk);
		if (tcp_write_queue_empty(sk))
			tcp_chrono_stop(sk, TCP_CHRONO_BUSY);
		sk_wmem_free_skb(sk, skb);
	}
}

ssize_t do_tcp_sendpages(struct sock *sk, struct page *page, int offset,
			 size_t size, int flags)
{
	struct tcp_sock *tp = tcp_sk(sk);
	int mss_now, size_goal;
	int err;
	ssize_t copied;
	long timeo = sock_sndtimeo(sk, flags & MSG_DONTWAIT);

	/* Wait for a connection to finish. One exception is TCP Fast Open
	 * (passive side) where data is allowed to be sent before a connection
	 * is fully established.
	 */
	if (((1 << sk->sk_state) & ~(TCPF_ESTABLISHED | TCPF_CLOSE_WAIT)) &&
	    !tcp_passive_fastopen(mptcp(tp) && tp->mpcb->master_sk ?
				  tp->mpcb->master_sk : sk)) {
		err = sk_stream_wait_connect(sk, &timeo);
		if (err != 0)
			goto out_err;
	}

	if (mptcp(tp)) {
		struct mptcp_tcp_sock *mptcp;

		/* We must check this with socket-lock hold because we iterate
		 * over the subflows.
		 */
		if (!mptcp_can_sendpage(sk)) {
			ssize_t ret;

			release_sock(sk);
			ret = sock_no_sendpage(sk->sk_socket, page, offset,
					       size, flags);
			lock_sock(sk);
			return ret;
		}

		mptcp_for_each_sub(tp->mpcb, mptcp) {
			sock_rps_record_flow(mptcp_to_sock(mptcp));
		}
	}

	sk_clear_bit(SOCKWQ_ASYNC_NOSPACE, sk);

	mss_now = tcp_send_mss(sk, &size_goal, flags);
	copied = 0;

	err = -EPIPE;
	if (sk->sk_err || (sk->sk_shutdown & SEND_SHUTDOWN))
		goto out_err;

	while (size > 0) {
		struct sk_buff *skb = tcp_write_queue_tail(sk);
		int copy, i;
		bool can_coalesce;

		if (!skb || (copy = size_goal - skb->len) <= 0 ||
		    !tcp_skb_can_collapse_to(skb)) {
new_segment:
			if (!sk_stream_memory_free(sk))
				goto wait_for_sndbuf;

			skb = sk_stream_alloc_skb(sk, 0, sk->sk_allocation,
					tcp_rtx_and_write_queues_empty(sk));
			if (!skb)
				goto wait_for_memory;

			skb_entail(sk, skb);
			copy = size_goal;
		}

		if (copy > size)
			copy = size;

		i = skb_shinfo(skb)->nr_frags;
		can_coalesce = skb_can_coalesce(skb, i, page, offset);
		if (!can_coalesce && i >= sysctl_max_skb_frags) {
			tcp_mark_push(tp, skb);
			goto new_segment;
		}
		if (!sk_wmem_schedule(sk, copy))
			goto wait_for_memory;

		if (can_coalesce) {
			skb_frag_size_add(&skb_shinfo(skb)->frags[i - 1], copy);
		} else {
			get_page(page);
			skb_fill_page_desc(skb, i, page, offset, copy);
		}

		if (!(flags & MSG_NO_SHARED_FRAGS))
			skb_shinfo(skb)->tx_flags |= SKBTX_SHARED_FRAG;

		skb->len += copy;
		skb->data_len += copy;
		skb->truesize += copy;
		sk->sk_wmem_queued += copy;
		sk_mem_charge(sk, copy);
		skb->ip_summed = CHECKSUM_PARTIAL;
		tp->write_seq += copy;
		TCP_SKB_CB(skb)->end_seq += copy;
		tcp_skb_pcount_set(skb, 0);

		if (!copied)
			TCP_SKB_CB(skb)->tcp_flags &= ~TCPHDR_PSH;

		copied += copy;
		offset += copy;
		size -= copy;
		if (!size)
			goto out;

		if (skb->len < size_goal || (flags & MSG_OOB))
			continue;

		if (forced_push(tp)) {
			tcp_mark_push(tp, skb);
			__tcp_push_pending_frames(sk, mss_now, TCP_NAGLE_PUSH);
		} else if (skb == tcp_send_head(sk))
			tcp_push_one(sk, mss_now);
		continue;

wait_for_sndbuf:
		set_bit(SOCK_NOSPACE, &sk->sk_socket->flags);
wait_for_memory:
		tcp_push(sk, flags & ~MSG_MORE, mss_now,
			 TCP_NAGLE_PUSH, size_goal);

		err = sk_stream_wait_memory(sk, &timeo);
		if (err != 0)
			goto do_error;

		mss_now = tcp_send_mss(sk, &size_goal, flags);
	}

out:
	if (copied) {
		tcp_tx_timestamp(sk, sk->sk_tsflags);
		if (!(flags & MSG_SENDPAGE_NOTLAST))
			tcp_push(sk, flags, mss_now, tp->nonagle, size_goal);
	}
	return copied;

do_error:
	tcp_remove_empty_skb(sk, tcp_write_queue_tail(sk));
	if (copied)
		goto out;
out_err:
	/* make sure we wake any epoll edge trigger waiter */
	if (unlikely(tcp_rtx_and_write_queues_empty(sk) && err == -EAGAIN)) {
		sk->sk_write_space(sk);
		tcp_chrono_stop(sk, TCP_CHRONO_SNDBUF_LIMITED);
	}
	return sk_stream_error(sk, flags, err);
}
EXPORT_SYMBOL_GPL(do_tcp_sendpages);

int tcp_sendpage_locked(struct sock *sk, struct page *page, int offset,
			size_t size, int flags)
{
	/* If MPTCP is enabled, we check it later after establishment */
	if (!mptcp(tcp_sk(sk)) && !(sk->sk_route_caps & NETIF_F_SG))
		return sock_no_sendpage_locked(sk, page, offset, size, flags);

	tcp_rate_check_app_limited(sk);  /* is sending application-limited? */

	return do_tcp_sendpages(sk, page, offset, size, flags);
}
EXPORT_SYMBOL_GPL(tcp_sendpage_locked);

int tcp_sendpage(struct sock *sk, struct page *page, int offset,
		 size_t size, int flags)
{
	int ret;

	lock_sock(sk);
	ret = tcp_sendpage_locked(sk, page, offset, size, flags);
	release_sock(sk);

	return ret;
}
EXPORT_SYMBOL(tcp_sendpage);

/* Do not bother using a page frag for very small frames.
 * But use this heuristic only for the first skb in write queue.
 *
 * Having no payload in skb->head allows better SACK shifting
 * in tcp_shift_skb_data(), reducing sack/rack overhead, because
 * write queue has less skbs.
 * Each skb can hold up to MAX_SKB_FRAGS * 32Kbytes, or ~0.5 MB.
 * This also speeds up tso_fragment(), since it wont fallback
 * to tcp_fragment().
 */
int linear_payload_sz(bool first_skb)
{
	if (first_skb)
		return SKB_WITH_OVERHEAD(2048 - MAX_TCP_HEADER);
	return 0;
}

static int select_size(const struct sock *sk, bool first_skb, bool zc)
{
	if (zc)
		return 0;
	return linear_payload_sz(first_skb);
}

void tcp_free_fastopen_req(struct tcp_sock *tp)
{
	if (tp->fastopen_req) {
		kfree(tp->fastopen_req);
		tp->fastopen_req = NULL;
	}
}

static int tcp_sendmsg_fastopen(struct sock *sk, struct msghdr *msg,
				int *copied, size_t size)
{
	struct tcp_sock *tp = tcp_sk(sk);
	struct inet_sock *inet = inet_sk(sk);
	struct sockaddr *uaddr = msg->msg_name;
	int err, flags;

	if (!(sock_net(sk)->ipv4.sysctl_tcp_fastopen & TFO_CLIENT_ENABLE) ||
	    (uaddr && msg->msg_namelen >= sizeof(uaddr->sa_family) &&
	     uaddr->sa_family == AF_UNSPEC))
		return -EOPNOTSUPP;
	if (tp->fastopen_req)
		return -EALREADY; /* Another Fast Open is in progress */

	tp->fastopen_req = kzalloc(sizeof(struct tcp_fastopen_request),
				   sk->sk_allocation);
	if (unlikely(!tp->fastopen_req))
		return -ENOBUFS;
	tp->fastopen_req->data = msg;
	tp->fastopen_req->size = size;

	if (inet->defer_connect) {
		err = tcp_connect(sk);
		/* Same failure procedure as in tcp_v4/6_connect */
		if (err) {
			tcp_set_state(sk, TCP_CLOSE);
			inet->inet_dport = 0;
			sk->sk_route_caps = 0;
		}
	}
	flags = (msg->msg_flags & MSG_DONTWAIT) ? O_NONBLOCK : 0;
	err = __inet_stream_connect(sk->sk_socket, uaddr,
				    msg->msg_namelen, flags, 1);
	/* fastopen_req could already be freed in __inet_stream_connect
	 * if the connection times out or gets rst
	 */
	if (tp->fastopen_req) {
		*copied = tp->fastopen_req->copied;
		tcp_free_fastopen_req(tp);
		inet->defer_connect = 0;
	}
	return err;
}

int tcp_sendmsg_locked(struct sock *sk, struct msghdr *msg, size_t size)
{
	struct tcp_sock *tp = tcp_sk(sk);
	struct ubuf_info *uarg = NULL;
	struct sk_buff *skb;
	struct sockcm_cookie sockc;
	int flags, err, copied = 0;
	int mss_now = 0, size_goal, copied_syn = 0;
	bool process_backlog = false;
	bool zc = false;
	long timeo;

	flags = msg->msg_flags;

	if (flags & MSG_ZEROCOPY && size && sock_flag(sk, SOCK_ZEROCOPY)) {
		if ((1 << sk->sk_state) & ~(TCPF_ESTABLISHED | TCPF_CLOSE_WAIT)) {
			err = -EINVAL;
			goto out_err;
		}

		skb = tcp_write_queue_tail(sk);
		uarg = sock_zerocopy_realloc(sk, size, skb_zcopy(skb));
		if (!uarg) {
			err = -ENOBUFS;
			goto out_err;
		}

		zc = sk->sk_route_caps & NETIF_F_SG;
		if (!zc)
			uarg->zerocopy = 0;
	}

	if (unlikely(flags & MSG_FASTOPEN || inet_sk(sk)->defer_connect) &&
	    !tp->repair) {
		err = tcp_sendmsg_fastopen(sk, msg, &copied_syn, size);
		if (err == -EINPROGRESS && copied_syn > 0)
			goto out;
		else if (err)
			goto out_err;
	}

	timeo = sock_sndtimeo(sk, flags & MSG_DONTWAIT);

	tcp_rate_check_app_limited(sk);  /* is sending application-limited? */

	/* Wait for a connection to finish. One exception is TCP Fast Open
	 * (passive side) where data is allowed to be sent before a connection
	 * is fully established.
	 */
	if (((1 << sk->sk_state) & ~(TCPF_ESTABLISHED | TCPF_CLOSE_WAIT)) &&
	    !tcp_passive_fastopen(mptcp(tp) && tp->mpcb->master_sk ?
				  tp->mpcb->master_sk : sk)) {
		err = sk_stream_wait_connect(sk, &timeo);
		if (err != 0)
			goto do_error;
	}

	if (mptcp(tp)) {
		struct mptcp_tcp_sock *mptcp;

		mptcp_for_each_sub(tp->mpcb, mptcp) {
			sock_rps_record_flow(mptcp_to_sock(mptcp));
		}
	}

	if (unlikely(tp->repair)) {
		if (tp->repair_queue == TCP_RECV_QUEUE) {
			copied = tcp_send_rcvq(sk, msg, size);
			goto out_nopush;
		}

		err = -EINVAL;
		if (tp->repair_queue == TCP_NO_QUEUE)
			goto out_err;

		/* 'common' sending to sendq */
	}

	sockcm_init(&sockc, sk);
	if (msg->msg_controllen) {
		err = sock_cmsg_send(sk, msg, &sockc);
		if (unlikely(err)) {
			err = -EINVAL;
			goto out_err;
		}
	}

	/* This should be in poll */
	sk_clear_bit(SOCKWQ_ASYNC_NOSPACE, sk);

	/* Ok commence sending. */
	copied = 0;

restart:
	mss_now = tcp_send_mss(sk, &size_goal, flags);

	err = -EPIPE;
	if (sk->sk_err || (sk->sk_shutdown & SEND_SHUTDOWN))
		goto do_error;

	while (msg_data_left(msg)) {
		int copy = 0;

		skb = tcp_write_queue_tail(sk);
		if (skb)
			copy = size_goal - skb->len;

		if (copy <= 0 || !tcp_skb_can_collapse_to(skb)) {
			bool first_skb;
			int linear;

new_segment:
			if (!sk_stream_memory_free(sk))
				goto wait_for_sndbuf;

			if (process_backlog && sk_flush_backlog(sk)) {
				process_backlog = false;
				goto restart;
			}
			first_skb = tcp_rtx_and_write_queues_empty(sk);
			linear = tp->ops->select_size(sk, first_skb, zc);
			skb = sk_stream_alloc_skb(sk, linear, sk->sk_allocation,
						  first_skb);
			if (!skb)
				goto wait_for_memory;

			process_backlog = true;
			skb->ip_summed = CHECKSUM_PARTIAL;

			skb_entail(sk, skb);
			copy = size_goal;

			/* All packets are restored as if they have
			 * already been sent. skb_mstamp isn't set to
			 * avoid wrong rtt estimation.
			 */
			if (tp->repair)
				TCP_SKB_CB(skb)->sacked |= TCPCB_REPAIRED;
		}

		/* Try to append data to the end of skb. */
		if (copy > msg_data_left(msg))
			copy = msg_data_left(msg);

		/* Where to copy to? */
		if (skb_availroom(skb) > 0 && !zc) {
			/* We have some space in skb head. Superb! */
			copy = min_t(int, copy, skb_availroom(skb));
			err = skb_add_data_nocache(sk, skb, &msg->msg_iter, copy);
			if (err)
				goto do_fault;
		} else if (!zc) {
			bool merge = true;
			int i = skb_shinfo(skb)->nr_frags;
			struct page_frag *pfrag = sk_page_frag(sk);

			if (!sk_page_frag_refill(sk, pfrag))
				goto wait_for_memory;

			if (!skb_can_coalesce(skb, i, pfrag->page,
					      pfrag->offset)) {
				if (i >= sysctl_max_skb_frags) {
					tcp_mark_push(tp, skb);
					goto new_segment;
				}
				merge = false;
			}

			copy = min_t(int, copy, pfrag->size - pfrag->offset);

			if (!sk_wmem_schedule(sk, copy))
				goto wait_for_memory;

			err = skb_copy_to_page_nocache(sk, &msg->msg_iter, skb,
						       pfrag->page,
						       pfrag->offset,
						       copy);
			if (err)
				goto do_error;

			/* Update the skb. */
			if (merge) {
				skb_frag_size_add(&skb_shinfo(skb)->frags[i - 1], copy);
			} else {
				skb_fill_page_desc(skb, i, pfrag->page,
						   pfrag->offset, copy);
				page_ref_inc(pfrag->page);
			}
			pfrag->offset += copy;
		} else {
			err = skb_zerocopy_iter_stream(sk, skb, msg, copy, uarg);
			if (err == -EMSGSIZE || err == -EEXIST) {
				tcp_mark_push(tp, skb);
				goto new_segment;
			}
			if (err < 0)
				goto do_error;
			copy = err;
		}

		if (!copied)
			TCP_SKB_CB(skb)->tcp_flags &= ~TCPHDR_PSH;

		tp->write_seq += copy;
		TCP_SKB_CB(skb)->end_seq += copy;
		tcp_skb_pcount_set(skb, 0);

		copied += copy;
		if (!msg_data_left(msg)) {
			if (unlikely(flags & MSG_EOR))
				TCP_SKB_CB(skb)->eor = 1;
			goto out;
		}

		if (skb->len < size_goal || (flags & MSG_OOB) || unlikely(tp->repair))
			continue;

		if (forced_push(tp)) {
			tcp_mark_push(tp, skb);
			__tcp_push_pending_frames(sk, mss_now, TCP_NAGLE_PUSH);
		} else if (skb == tcp_send_head(sk))
			tcp_push_one(sk, mss_now);
		continue;

wait_for_sndbuf:
		set_bit(SOCK_NOSPACE, &sk->sk_socket->flags);
wait_for_memory:
		if (copied)
			tcp_push(sk, flags & ~MSG_MORE, mss_now,
				 TCP_NAGLE_PUSH, size_goal);

		err = sk_stream_wait_memory(sk, &timeo);
		if (err != 0)
			goto do_error;

		mss_now = tcp_send_mss(sk, &size_goal, flags);
	}

out:
	if (copied) {
		tcp_tx_timestamp(sk, sockc.tsflags);
		tcp_push(sk, flags, mss_now, tp->nonagle, size_goal);
	}
out_nopush:
	sock_zerocopy_put(uarg);
	return copied + copied_syn;

do_error:
	skb = tcp_write_queue_tail(sk);
do_fault:
	tcp_remove_empty_skb(sk, skb);

	if (copied + copied_syn)
		goto out;
out_err:
	sock_zerocopy_put_abort(uarg);
	err = sk_stream_error(sk, flags, err);
	/* make sure we wake any epoll edge trigger waiter */
	if (unlikely(tcp_rtx_and_write_queues_empty(sk) && err == -EAGAIN)) {
		sk->sk_write_space(sk);
		tcp_chrono_stop(sk, TCP_CHRONO_SNDBUF_LIMITED);
	}
	return err;
}
EXPORT_SYMBOL_GPL(tcp_sendmsg_locked);

int tcp_sendmsg(struct sock *sk, struct msghdr *msg, size_t size)
{
	int ret;

	lock_sock(sk);
	ret = tcp_sendmsg_locked(sk, msg, size);
	release_sock(sk);

	return ret;
}
EXPORT_SYMBOL(tcp_sendmsg);

/*
 *	Handle reading urgent data. BSD has very simple semantics for
 *	this, no blocking and very strange errors 8)
 */

static int tcp_recv_urg(struct sock *sk, struct msghdr *msg, int len, int flags)
{
	struct tcp_sock *tp = tcp_sk(sk);

	/* No URG data to read. */
	if (sock_flag(sk, SOCK_URGINLINE) || !tp->urg_data ||
	    tp->urg_data == TCP_URG_READ)
		return -EINVAL;	/* Yes this is right ! */

	if (sk->sk_state == TCP_CLOSE && !sock_flag(sk, SOCK_DONE))
		return -ENOTCONN;

	if (tp->urg_data & TCP_URG_VALID) {
		int err = 0;
		char c = tp->urg_data;

		if (!(flags & MSG_PEEK))
			tp->urg_data = TCP_URG_READ;

		/* Read urgent data. */
		msg->msg_flags |= MSG_OOB;

		if (len > 0) {
			if (!(flags & MSG_TRUNC))
				err = memcpy_to_msg(msg, &c, 1);
			len = 1;
		} else
			msg->msg_flags |= MSG_TRUNC;

		return err ? -EFAULT : len;
	}

	if (sk->sk_state == TCP_CLOSE || (sk->sk_shutdown & RCV_SHUTDOWN))
		return 0;

	/* Fixed the recv(..., MSG_OOB) behaviour.  BSD docs and
	 * the available implementations agree in this case:
	 * this call should never block, independent of the
	 * blocking state of the socket.
	 * Mike <pall@rz.uni-karlsruhe.de>
	 */
	return -EAGAIN;
}

static int tcp_peek_sndq(struct sock *sk, struct msghdr *msg, int len)
{
	struct sk_buff *skb;
	int copied = 0, err = 0;

	/* XXX -- need to support SO_PEEK_OFF */

	skb_rbtree_walk(skb, &sk->tcp_rtx_queue) {
		err = skb_copy_datagram_msg(skb, 0, msg, skb->len);
		if (err)
			return err;
		copied += skb->len;
	}

	skb_queue_walk(&sk->sk_write_queue, skb) {
		err = skb_copy_datagram_msg(skb, 0, msg, skb->len);
		if (err)
			break;

		copied += skb->len;
	}

	return err ?: copied;
}

/* Clean up the receive buffer for full frames taken by the user,
 * then send an ACK if necessary.  COPIED is the number of bytes
 * tcp_recvmsg has given to the user so far, it speeds up the
 * calculation of whether or not we must ACK for the sake of
 * a window update.
 */
void tcp_cleanup_rbuf(struct sock *sk, int copied)
{
	struct tcp_sock *tp = tcp_sk(sk);
	bool time_to_ack = false;

	struct sk_buff *skb = skb_peek(&sk->sk_receive_queue);

	WARN(skb && !before(tp->copied_seq, TCP_SKB_CB(skb)->end_seq),
	     "cleanup rbuf bug: copied %X seq %X rcvnxt %X\n",
	     tp->copied_seq, TCP_SKB_CB(skb)->end_seq, tp->rcv_nxt);

	if (inet_csk_ack_scheduled(sk)) {
		const struct inet_connection_sock *icsk = inet_csk(sk);
		   /* Delayed ACKs frequently hit locked sockets during bulk
		    * receive. */
		if (icsk->icsk_ack.blocked ||
		    /* Once-per-two-segments ACK was not sent by tcp_input.c */
		    tp->rcv_nxt - tp->rcv_wup > icsk->icsk_ack.rcv_mss ||
		    /*
		     * If this read emptied read buffer, we send ACK, if
		     * connection is not bidirectional, user drained
		     * receive buffer and there was a small segment
		     * in queue.
		     */
		    (copied > 0 &&
		     ((icsk->icsk_ack.pending & ICSK_ACK_PUSHED2) ||
		      ((icsk->icsk_ack.pending & ICSK_ACK_PUSHED) &&
		       !icsk->icsk_ack.pingpong)) &&
		      !atomic_read(&sk->sk_rmem_alloc)))
			time_to_ack = true;
	}

	/* We send an ACK if we can now advertise a non-zero window
	 * which has been raised "significantly".
	 *
	 * Even if window raised up to infinity, do not send window open ACK
	 * in states, where we will not receive more. It is useless.
	 */
	if (copied > 0 && !time_to_ack && !(sk->sk_shutdown & RCV_SHUTDOWN)) {
		__u32 rcv_window_now = tcp_receive_window(tp);

		/* Optimize, __tcp_select_window() is not cheap. */
		if (2*rcv_window_now <= tp->window_clamp) {
			__u32 new_window = tp->ops->__select_window(sk);

			/* Send ACK now, if this read freed lots of space
			 * in our buffer. Certainly, new_window is new window.
			 * We can advertise it now, if it is not less than current one.
			 * "Lots" means "at least twice" here.
			 */
			if (new_window && new_window >= 2 * rcv_window_now)
				time_to_ack = true;
		}
	}
	if (time_to_ack)
		tcp_send_ack(sk);
}

static struct sk_buff *tcp_recv_skb(struct sock *sk, u32 seq, u32 *off)
{
	struct sk_buff *skb;
	u32 offset;

	while ((skb = skb_peek(&sk->sk_receive_queue)) != NULL) {
		offset = seq - TCP_SKB_CB(skb)->seq;
		if (unlikely(TCP_SKB_CB(skb)->tcp_flags & TCPHDR_SYN)) {
			pr_err_once("%s: found a SYN, please report !\n", __func__);
			offset--;
		}
		if (offset < skb->len || (TCP_SKB_CB(skb)->tcp_flags & TCPHDR_FIN)) {
			*off = offset;
			return skb;
		}
		/* This looks weird, but this can happen if TCP collapsing
		 * splitted a fat GRO packet, while we released socket lock
		 * in skb_splice_bits()
		 */
		sk_eat_skb(sk, skb);
	}
	return NULL;
}

/*
 * This routine provides an alternative to tcp_recvmsg() for routines
 * that would like to handle copying from skbuffs directly in 'sendfile'
 * fashion.
 * Note:
 *	- It is assumed that the socket was locked by the caller.
 *	- The routine does not block.
 *	- At present, there is no support for reading OOB data
 *	  or for 'peeking' the socket using this routine
 *	  (although both would be easy to implement).
 */
int tcp_read_sock(struct sock *sk, read_descriptor_t *desc,
		  sk_read_actor_t recv_actor)
{
	struct sk_buff *skb;
	struct tcp_sock *tp = tcp_sk(sk);
	u32 seq = tp->copied_seq;
	u32 offset;
	int copied = 0;

	if (sk->sk_state == TCP_LISTEN)
		return -ENOTCONN;
	while ((skb = tcp_recv_skb(sk, seq, &offset)) != NULL) {
		if (offset < skb->len) {
			int used;
			size_t len;

			len = skb->len - offset;
			/* Stop reading if we hit a patch of urgent data */
			if (tp->urg_data) {
				u32 urg_offset = tp->urg_seq - seq;
				if (urg_offset < len)
					len = urg_offset;
				if (!len)
					break;
			}
			used = recv_actor(desc, skb, offset, len);
			if (used <= 0) {
				if (!copied)
					copied = used;
				break;
			} else if (used <= len) {
				seq += used;
				copied += used;
				offset += used;
			}
			/* If recv_actor drops the lock (e.g. TCP splice
			 * receive) the skb pointer might be invalid when
			 * getting here: tcp_collapse might have deleted it
			 * while aggregating skbs from the socket queue.
			 */
			skb = tcp_recv_skb(sk, seq - 1, &offset);
			if (!skb)
				break;
			/* TCP coalescing might have appended data to the skb.
			 * Try to splice more frags
			 */
			if (offset + 1 != skb->len)
				continue;
		}
		if (TCP_SKB_CB(skb)->tcp_flags & TCPHDR_FIN) {
			sk_eat_skb(sk, skb);
			++seq;
			break;
		}
		sk_eat_skb(sk, skb);
		if (!desc->count)
			break;
		tp->copied_seq = seq;
	}
	tp->copied_seq = seq;

	tcp_rcv_space_adjust(sk);

	/* Clean up data we have read: This will do ACK frames. */
	if (copied > 0) {
		tcp_recv_skb(sk, seq, &offset);
		tp->ops->cleanup_rbuf(sk, copied);
	}
	return copied;
}
EXPORT_SYMBOL(tcp_read_sock);

int tcp_peek_len(struct socket *sock)
{
	return tcp_inq(sock->sk);
}
EXPORT_SYMBOL(tcp_peek_len);

/* Make sure sk_rcvbuf is big enough to satisfy SO_RCVLOWAT hint */
int tcp_set_rcvlowat(struct sock *sk, int val)
{
	int cap;

	if (sk->sk_userlocks & SOCK_RCVBUF_LOCK)
		cap = sk->sk_rcvbuf >> 1;
	else
		cap = sock_net(sk)->ipv4.sysctl_tcp_rmem[2] >> 1;
	val = min(val, cap);
	sk->sk_rcvlowat = val ? : 1;

	/* Check if we need to signal EPOLLIN right now */
	tcp_data_ready(sk);

	if (sk->sk_userlocks & SOCK_RCVBUF_LOCK)
		return 0;

	val <<= 1;
	if (val > sk->sk_rcvbuf) {
		sk->sk_rcvbuf = val;
		tcp_sk(sk)->window_clamp = tcp_win_from_space(sk, val);
	}
	return 0;
}
EXPORT_SYMBOL(tcp_set_rcvlowat);

#ifdef CONFIG_MMU
static const struct vm_operations_struct tcp_vm_ops = {
};

int tcp_mmap(struct file *file, struct socket *sock,
	     struct vm_area_struct *vma)
{
	if (vma->vm_flags & (VM_WRITE | VM_EXEC))
		return -EPERM;
	vma->vm_flags &= ~(VM_MAYWRITE | VM_MAYEXEC);

	/* Instruct vm_insert_page() to not down_read(mmap_sem) */
	vma->vm_flags |= VM_MIXEDMAP;

	vma->vm_ops = &tcp_vm_ops;
	return 0;
}
EXPORT_SYMBOL(tcp_mmap);

static int tcp_zerocopy_receive(struct sock *sk,
				struct tcp_zerocopy_receive *zc)
{
	unsigned long address = (unsigned long)zc->address;
	const skb_frag_t *frags = NULL;
	u32 length = 0, seq, offset;
	struct vm_area_struct *vma;
	struct sk_buff *skb = NULL;
	struct tcp_sock *tp;
	int ret;

	if (address & (PAGE_SIZE - 1) || address != zc->address)
		return -EINVAL;

	if (sk->sk_state == TCP_LISTEN)
		return -ENOTCONN;

	sock_rps_record_flow(sk);

	down_read(&current->mm->mmap_sem);

	vma = find_vma(current->mm, address);
	if (!vma || vma->vm_start > address || vma->vm_ops != &tcp_vm_ops) {
		up_read(&current->mm->mmap_sem);
		return -EINVAL;
	}
	zc->length = min_t(unsigned long, zc->length, vma->vm_end - address);

	tp = tcp_sk(sk);
	seq = tp->copied_seq;
	zc->length = min_t(u32, zc->length, tcp_inq(sk));
	zc->length &= ~(PAGE_SIZE - 1);

	zap_page_range(vma, address, zc->length);

	zc->recv_skip_hint = 0;
	ret = 0;
	while (length + PAGE_SIZE <= zc->length) {
		if (zc->recv_skip_hint < PAGE_SIZE) {
			if (skb) {
				skb = skb->next;
				offset = seq - TCP_SKB_CB(skb)->seq;
			} else {
				skb = tcp_recv_skb(sk, seq, &offset);
			}

			zc->recv_skip_hint = skb->len - offset;
			offset -= skb_headlen(skb);
			if ((int)offset < 0 || skb_has_frag_list(skb))
				break;
			frags = skb_shinfo(skb)->frags;
			while (offset) {
				if (frags->size > offset)
					goto out;
				offset -= frags->size;
				frags++;
			}
		}
		if (frags->size != PAGE_SIZE || frags->page_offset)
			break;
		ret = vm_insert_page(vma, address + length,
				     skb_frag_page(frags));
		if (ret)
			break;
		length += PAGE_SIZE;
		seq += PAGE_SIZE;
		zc->recv_skip_hint -= PAGE_SIZE;
		frags++;
	}
out:
	up_read(&current->mm->mmap_sem);
	if (length) {
		tp->copied_seq = seq;
		tcp_rcv_space_adjust(sk);

		/* Clean up data we have read: This will do ACK frames. */
		tcp_recv_skb(sk, seq, &offset);
		tcp_cleanup_rbuf(sk, length);
		ret = 0;
		if (length == zc->length)
			zc->recv_skip_hint = 0;
	} else {
		if (!zc->recv_skip_hint && sock_flag(sk, SOCK_DONE))
			ret = -EIO;
	}
	zc->length = length;
	return ret;
}
#endif

static void tcp_update_recv_tstamps(struct sk_buff *skb,
				    struct scm_timestamping *tss)
{
	if (skb->tstamp)
		tss->ts[0] = ktime_to_timespec(skb->tstamp);
	else
		tss->ts[0] = (struct timespec) {0};

	if (skb_hwtstamps(skb)->hwtstamp)
		tss->ts[2] = ktime_to_timespec(skb_hwtstamps(skb)->hwtstamp);
	else
		tss->ts[2] = (struct timespec) {0};
}

/* Similar to __sock_recv_timestamp, but does not require an skb */
static void tcp_recv_timestamp(struct msghdr *msg, const struct sock *sk,
			       struct scm_timestamping *tss)
{
	struct timeval tv;
	bool has_timestamping = false;

	if (tss->ts[0].tv_sec || tss->ts[0].tv_nsec) {
		if (sock_flag(sk, SOCK_RCVTSTAMP)) {
			if (sock_flag(sk, SOCK_RCVTSTAMPNS)) {
				put_cmsg(msg, SOL_SOCKET, SCM_TIMESTAMPNS,
					 sizeof(tss->ts[0]), &tss->ts[0]);
			} else {
				tv.tv_sec = tss->ts[0].tv_sec;
				tv.tv_usec = tss->ts[0].tv_nsec / 1000;

				put_cmsg(msg, SOL_SOCKET, SCM_TIMESTAMP,
					 sizeof(tv), &tv);
			}
		}

		if (sk->sk_tsflags & SOF_TIMESTAMPING_SOFTWARE)
			has_timestamping = true;
		else
			tss->ts[0] = (struct timespec) {0};
	}

	if (tss->ts[2].tv_sec || tss->ts[2].tv_nsec) {
		if (sk->sk_tsflags & SOF_TIMESTAMPING_RAW_HARDWARE)
			has_timestamping = true;
		else
			tss->ts[2] = (struct timespec) {0};
	}

	if (has_timestamping) {
		tss->ts[1] = (struct timespec) {0};
		put_cmsg(msg, SOL_SOCKET, SCM_TIMESTAMPING,
			 sizeof(*tss), tss);
	}
}

static int tcp_inq_hint(struct sock *sk)
{
	const struct tcp_sock *tp = tcp_sk(sk);
	u32 copied_seq = READ_ONCE(tp->copied_seq);
	u32 rcv_nxt = READ_ONCE(tp->rcv_nxt);
	int inq;

	inq = rcv_nxt - copied_seq;
	if (unlikely(inq < 0 || copied_seq != READ_ONCE(tp->copied_seq))) {
		lock_sock(sk);
		inq = tp->rcv_nxt - tp->copied_seq;
		release_sock(sk);
	}
	/* After receiving a FIN, tell the user-space to continue reading
	 * by returning a non-zero inq.
	 */
	if (inq == 0 && sock_flag(sk, SOCK_DONE))
		inq = 1;
	return inq;
}

/*
 *	This routine copies from a sock struct into the user buffer.
 *
 *	Technical note: in 2.3 we work on _locked_ socket, so that
 *	tricks with *seq access order and skb->users are not required.
 *	Probably, code can be easily improved even more.
 */

int tcp_recvmsg(struct sock *sk, struct msghdr *msg, size_t len, int nonblock,
		int flags, int *addr_len)
{
	struct tcp_sock *tp = tcp_sk(sk);
	int copied = 0;
	u32 peek_seq;
	u32 *seq;
	unsigned long used;
	int err, inq;
	int target;		/* Read at least this many bytes */
	long timeo;
	struct sk_buff *skb, *last;
	u32 urg_hole = 0;
	struct scm_timestamping tss;
	bool has_tss = false;
	bool has_cmsg;

	if (unlikely(flags & MSG_ERRQUEUE))
		return inet_recv_error(sk, msg, len, addr_len);

	if (sk_can_busy_loop(sk) && skb_queue_empty_lockless(&sk->sk_receive_queue) &&
	    (sk->sk_state == TCP_ESTABLISHED))
		sk_busy_loop(sk, nonblock);

	lock_sock(sk);

#ifdef CONFIG_MPTCP
	if (mptcp(tp)) {
		struct mptcp_tcp_sock *mptcp;

		mptcp_for_each_sub(tp->mpcb, mptcp) {
			sock_rps_record_flow(mptcp_to_sock(mptcp));
		}
	}
#endif

	err = -ENOTCONN;
	if (sk->sk_state == TCP_LISTEN)
		goto out;

	has_cmsg = tp->recvmsg_inq;
	timeo = sock_rcvtimeo(sk, nonblock);

	/* Urgent data needs to be handled specially. */
	if (flags & MSG_OOB)
		goto recv_urg;

	if (unlikely(tp->repair)) {
		err = -EPERM;
		if (!(flags & MSG_PEEK))
			goto out;

		if (tp->repair_queue == TCP_SEND_QUEUE)
			goto recv_sndq;

		err = -EINVAL;
		if (tp->repair_queue == TCP_NO_QUEUE)
			goto out;

		/* 'common' recv queue MSG_PEEK-ing */
	}

	seq = &tp->copied_seq;
	if (flags & MSG_PEEK) {
		peek_seq = tp->copied_seq;
		seq = &peek_seq;
	}

	target = sock_rcvlowat(sk, flags & MSG_WAITALL, len);

	do {
		u32 offset;

		/* Are we at urgent data? Stop if we have read anything or have SIGURG pending. */
		if (tp->urg_data && tp->urg_seq == *seq) {
			if (copied)
				break;
			if (signal_pending(current)) {
				copied = timeo ? sock_intr_errno(timeo) : -EAGAIN;
				break;
			}
		}

		/* Next get a buffer. */

		last = skb_peek_tail(&sk->sk_receive_queue);
		skb_queue_walk(&sk->sk_receive_queue, skb) {
			last = skb;
			/* Now that we have two receive queues this
			 * shouldn't happen.
			 */
			if (WARN(before(*seq, TCP_SKB_CB(skb)->seq),
				 "TCP recvmsg seq # bug: copied %X, seq %X, rcvnxt %X, fl %X\n",
				 *seq, TCP_SKB_CB(skb)->seq, tp->rcv_nxt,
				 flags))
				break;

			offset = *seq - TCP_SKB_CB(skb)->seq;
			if (unlikely(TCP_SKB_CB(skb)->tcp_flags & TCPHDR_SYN)) {
				pr_err_once("%s: found a SYN, please report !\n", __func__);
				offset--;
			}
			if (offset < skb->len)
				goto found_ok_skb;
			if (TCP_SKB_CB(skb)->tcp_flags & TCPHDR_FIN)
				goto found_fin_ok;
			WARN(!(flags & MSG_PEEK),
			     "TCP recvmsg seq # bug 2: copied %X, seq %X, rcvnxt %X, fl %X\n",
			     *seq, TCP_SKB_CB(skb)->seq, tp->rcv_nxt, flags);
		}

		/* Well, if we have backlog, try to process it now yet. */

		if (copied >= target && !READ_ONCE(sk->sk_backlog.tail))
			break;

		if (copied) {
			if (sk->sk_err ||
			    sk->sk_state == TCP_CLOSE ||
			    (sk->sk_shutdown & RCV_SHUTDOWN) ||
			    !timeo ||
			    signal_pending(current))
				break;
		} else {
			if (sock_flag(sk, SOCK_DONE))
				break;

			if (sk->sk_err) {
				copied = sock_error(sk);
				break;
			}

			if (sk->sk_shutdown & RCV_SHUTDOWN)
				break;

			if (sk->sk_state == TCP_CLOSE) {
				/* This occurs when user tries to read
				 * from never connected socket.
				 */
				copied = -ENOTCONN;
				break;
			}

			if (!timeo) {
				copied = -EAGAIN;
				break;
			}

			if (signal_pending(current)) {
				copied = sock_intr_errno(timeo);
				break;
			}
		}

		tp->ops->cleanup_rbuf(sk, copied);

		if (copied >= target) {
			/* Do not sleep, just process backlog. */
			release_sock(sk);
			lock_sock(sk);
		} else {
			sk_wait_data(sk, &timeo, last);
		}

		if ((flags & MSG_PEEK) &&
		    (peek_seq - copied - urg_hole != tp->copied_seq)) {
			net_dbg_ratelimited("TCP(%s:%d): Application bug, race in MSG_PEEK\n",
					    current->comm,
					    task_pid_nr(current));
			peek_seq = tp->copied_seq;
		}
		continue;

	found_ok_skb:
		/* Ok so how much can we use? */
		used = skb->len - offset;
		if (len < used)
			used = len;

		/* Do we have urgent data here? */
		if (tp->urg_data) {
			u32 urg_offset = tp->urg_seq - *seq;
			if (urg_offset < used) {
				if (!urg_offset) {
					if (!sock_flag(sk, SOCK_URGINLINE)) {
						++*seq;
						urg_hole++;
						offset++;
						used--;
						if (!used)
							goto skip_copy;
					}
				} else
					used = urg_offset;
			}
		}

		if (!(flags & MSG_TRUNC)) {
			err = skb_copy_datagram_msg(skb, offset, msg, used);
			if (err) {
				/* Exception. Bailout! */
				if (!copied)
					copied = -EFAULT;
				break;
			}
		}

		*seq += used;
		copied += used;
		len -= used;

		tcp_rcv_space_adjust(sk);

skip_copy:
		if (tp->urg_data && after(tp->copied_seq, tp->urg_seq)) {
			tp->urg_data = 0;
			tcp_fast_path_check(sk);
		}

		if (TCP_SKB_CB(skb)->has_rxtstamp) {
			tcp_update_recv_tstamps(skb, &tss);
			has_tss = true;
			has_cmsg = true;
		}

		if (used + offset < skb->len)
			continue;

		if (TCP_SKB_CB(skb)->tcp_flags & TCPHDR_FIN)
			goto found_fin_ok;
		if (!(flags & MSG_PEEK))
			sk_eat_skb(sk, skb);
		continue;

	found_fin_ok:
		/* Process the FIN. */
		++*seq;
		if (!(flags & MSG_PEEK))
			sk_eat_skb(sk, skb);
		break;
	} while (len > 0);

	/* According to UNIX98, msg_name/msg_namelen are ignored
	 * on connected socket. I was just happy when found this 8) --ANK
	 */

	/* Clean up data we have read: This will do ACK frames. */
	tp->ops->cleanup_rbuf(sk, copied);

	release_sock(sk);

	if (has_cmsg) {
		if (has_tss)
			tcp_recv_timestamp(msg, sk, &tss);
		if (tp->recvmsg_inq) {
			inq = tcp_inq_hint(sk);
			put_cmsg(msg, SOL_TCP, TCP_CM_INQ, sizeof(inq), &inq);
		}
	}

	return copied;

out:
	release_sock(sk);
	return err;

recv_urg:
	err = tcp_recv_urg(sk, msg, len, flags);
	goto out;

recv_sndq:
	err = tcp_peek_sndq(sk, msg, len);
	goto out;
}
EXPORT_SYMBOL(tcp_recvmsg);

void tcp_set_state(struct sock *sk, int state)
{
	int oldstate = sk->sk_state;

	/* We defined a new enum for TCP states that are exported in BPF
	 * so as not force the internal TCP states to be frozen. The
	 * following checks will detect if an internal state value ever
	 * differs from the BPF value. If this ever happens, then we will
	 * need to remap the internal value to the BPF value before calling
	 * tcp_call_bpf_2arg.
	 */
	BUILD_BUG_ON((int)BPF_TCP_ESTABLISHED != (int)TCP_ESTABLISHED);
	BUILD_BUG_ON((int)BPF_TCP_SYN_SENT != (int)TCP_SYN_SENT);
	BUILD_BUG_ON((int)BPF_TCP_SYN_RECV != (int)TCP_SYN_RECV);
	BUILD_BUG_ON((int)BPF_TCP_FIN_WAIT1 != (int)TCP_FIN_WAIT1);
	BUILD_BUG_ON((int)BPF_TCP_FIN_WAIT2 != (int)TCP_FIN_WAIT2);
	BUILD_BUG_ON((int)BPF_TCP_TIME_WAIT != (int)TCP_TIME_WAIT);
	BUILD_BUG_ON((int)BPF_TCP_CLOSE != (int)TCP_CLOSE);
	BUILD_BUG_ON((int)BPF_TCP_CLOSE_WAIT != (int)TCP_CLOSE_WAIT);
	BUILD_BUG_ON((int)BPF_TCP_LAST_ACK != (int)TCP_LAST_ACK);
	BUILD_BUG_ON((int)BPF_TCP_LISTEN != (int)TCP_LISTEN);
	BUILD_BUG_ON((int)BPF_TCP_CLOSING != (int)TCP_CLOSING);
	BUILD_BUG_ON((int)BPF_TCP_NEW_SYN_RECV != (int)TCP_NEW_SYN_RECV);
	BUILD_BUG_ON((int)BPF_TCP_MAX_STATES != (int)TCP_MAX_STATES);

	if (BPF_SOCK_OPS_TEST_FLAG(tcp_sk(sk), BPF_SOCK_OPS_STATE_CB_FLAG))
		tcp_call_bpf_2arg(sk, BPF_SOCK_OPS_STATE_CB, oldstate, state);

	switch (state) {
	case TCP_ESTABLISHED:
		if (oldstate != TCP_ESTABLISHED)
			TCP_INC_STATS(sock_net(sk), TCP_MIB_CURRESTAB);
		break;

	case TCP_CLOSE:
		if (oldstate == TCP_CLOSE_WAIT || oldstate == TCP_ESTABLISHED)
			TCP_INC_STATS(sock_net(sk), TCP_MIB_ESTABRESETS);

		sk->sk_prot->unhash(sk);
		if (inet_csk(sk)->icsk_bind_hash &&
		    !(sk->sk_userlocks & SOCK_BINDPORT_LOCK))
			inet_put_port(sk);
		/* fall through */
	default:
		if (oldstate == TCP_ESTABLISHED)
			TCP_DEC_STATS(sock_net(sk), TCP_MIB_CURRESTAB);
	}

	/* Change state AFTER socket is unhashed to avoid closed
	 * socket sitting in hash tables.
	 */
	inet_sk_state_store(sk, state);

#ifdef STATE_TRACE
	SOCK_DEBUG(sk, "TCP sk=%p, State %s -> %s\n", sk, statename[oldstate], statename[state]);
#endif
}
EXPORT_SYMBOL_GPL(tcp_set_state);

/*
 *	State processing on a close. This implements the state shift for
 *	sending our FIN frame. Note that we only send a FIN for some
 *	states. A shutdown() may have already sent the FIN, or we may be
 *	closed.
 */

static const unsigned char new_state[16] = {
  /* current state:        new state:      action:	*/
  [0 /* (Invalid) */]	= TCP_CLOSE,
  [TCP_ESTABLISHED]	= TCP_FIN_WAIT1 | TCP_ACTION_FIN,
  [TCP_SYN_SENT]	= TCP_CLOSE,
  [TCP_SYN_RECV]	= TCP_FIN_WAIT1 | TCP_ACTION_FIN,
  [TCP_FIN_WAIT1]	= TCP_FIN_WAIT1,
  [TCP_FIN_WAIT2]	= TCP_FIN_WAIT2,
  [TCP_TIME_WAIT]	= TCP_CLOSE,
  [TCP_CLOSE]		= TCP_CLOSE,
  [TCP_CLOSE_WAIT]	= TCP_LAST_ACK  | TCP_ACTION_FIN,
  [TCP_LAST_ACK]	= TCP_LAST_ACK,
  [TCP_LISTEN]		= TCP_CLOSE,
  [TCP_CLOSING]		= TCP_CLOSING,
  [TCP_NEW_SYN_RECV]	= TCP_CLOSE,	/* should not happen ! */
};

int tcp_close_state(struct sock *sk)
{
	int next = (int)new_state[sk->sk_state];
	int ns = next & TCP_STATE_MASK;

	tcp_set_state(sk, ns);

	return next & TCP_ACTION_FIN;
}

/*
 *	Shutdown the sending side of a connection. Much like close except
 *	that we don't receive shut down or sock_set_flag(sk, SOCK_DEAD).
 */

void tcp_shutdown(struct sock *sk, int how)
{
	/*	We need to grab some memory, and put together a FIN,
	 *	and then put it into the queue to be sent.
	 *		Tim MacKenzie(tym@dibbler.cs.monash.edu.au) 4 Dec '92.
	 */
	if (!(how & SEND_SHUTDOWN))
		return;

	/* If we've already sent a FIN, or it's a closed state, skip this. */
	if ((1 << sk->sk_state) &
	    (TCPF_ESTABLISHED | TCPF_SYN_SENT |
	     TCPF_SYN_RECV | TCPF_CLOSE_WAIT)) {
		/* Clear out any half completed packets.  FIN if needed. */
		if (tcp_close_state(sk))
			tcp_sk(sk)->ops->send_fin(sk);
	}
}
EXPORT_SYMBOL(tcp_shutdown);

bool tcp_check_oom(struct sock *sk, int shift)
{
	bool too_many_orphans, out_of_socket_memory;

	too_many_orphans = tcp_too_many_orphans(sk, shift);
	out_of_socket_memory = tcp_out_of_memory(sk);

	if (too_many_orphans)
		net_info_ratelimited("too many orphaned sockets\n");
	if (out_of_socket_memory)
		net_info_ratelimited("out of memory -- consider tuning tcp_mem\n");
	return too_many_orphans || out_of_socket_memory;
}

void tcp_close(struct sock *sk, long timeout)
{
	struct sk_buff *skb;
	int data_was_unread = 0;
	int state;

	if (is_meta_sk(sk)) {
		/* TODO: Currently forcing timeout to 0 because
		 * sk_stream_wait_close will complain during lockdep because
		 * of the mpcb_mutex (circular lock dependency through
		 * inet_csk_listen_stop()).
		 * We should find a way to get rid of the mpcb_mutex.
		 */
		mptcp_close(sk, 0);
		return;
	}

	lock_sock(sk);
	sk->sk_shutdown = SHUTDOWN_MASK;

	if (sk->sk_state == TCP_LISTEN) {
		tcp_set_state(sk, TCP_CLOSE);

		/* Special case. */
		inet_csk_listen_stop(sk);

		goto adjudge_to_death;
	}

	/*  We need to flush the recv. buffs.  We do this only on the
	 *  descriptor close, not protocol-sourced closes, because the
	 *  reader process may not have drained the data yet!
	 */
	while ((skb = __skb_dequeue(&sk->sk_receive_queue)) != NULL) {
		u32 len = TCP_SKB_CB(skb)->end_seq - TCP_SKB_CB(skb)->seq;

		if (TCP_SKB_CB(skb)->tcp_flags & TCPHDR_FIN)
			len--;
		data_was_unread += len;
		__kfree_skb(skb);
	}

	sk_mem_reclaim(sk);

	/* If socket has been already reset (e.g. in tcp_reset()) - kill it. */
	if (sk->sk_state == TCP_CLOSE)
		goto adjudge_to_death;

	/* As outlined in RFC 2525, section 2.17, we send a RST here because
	 * data was lost. To witness the awful effects of the old behavior of
	 * always doing a FIN, run an older 2.1.x kernel or 2.0.x, start a bulk
	 * GET in an FTP client, suspend the process, wait for the client to
	 * advertise a zero window, then kill -9 the FTP client, wheee...
	 * Note: timeout is always zero in such a case.
	 */
	if (unlikely(tcp_sk(sk)->repair)) {
		sk->sk_prot->disconnect(sk, 0);
	} else if (data_was_unread) {
		/* Unread data was tossed, zap the connection. */
		NET_INC_STATS(sock_net(sk), LINUX_MIB_TCPABORTONCLOSE);
		tcp_set_state(sk, TCP_CLOSE);
		tcp_sk(sk)->ops->send_active_reset(sk, sk->sk_allocation);
	} else if (sock_flag(sk, SOCK_LINGER) && !sk->sk_lingertime) {
		/* Check zero linger _after_ checking for unread data. */
		sk->sk_prot->disconnect(sk, 0);
		NET_INC_STATS(sock_net(sk), LINUX_MIB_TCPABORTONDATA);
	} else if (tcp_close_state(sk)) {
		/* We FIN if the application ate all the data before
		 * zapping the connection.
		 */

		/* RED-PEN. Formally speaking, we have broken TCP state
		 * machine. State transitions:
		 *
		 * TCP_ESTABLISHED -> TCP_FIN_WAIT1
		 * TCP_SYN_RECV	-> TCP_FIN_WAIT1 (forget it, it's impossible)
		 * TCP_CLOSE_WAIT -> TCP_LAST_ACK
		 *
		 * are legal only when FIN has been sent (i.e. in window),
		 * rather than queued out of window. Purists blame.
		 *
		 * F.e. "RFC state" is ESTABLISHED,
		 * if Linux state is FIN-WAIT-1, but FIN is still not sent.
		 *
		 * The visible declinations are that sometimes
		 * we enter time-wait state, when it is not required really
		 * (harmless), do not send active resets, when they are
		 * required by specs (TCP_ESTABLISHED, TCP_CLOSE_WAIT, when
		 * they look as CLOSING or LAST_ACK for Linux)
		 * Probably, I missed some more holelets.
		 * 						--ANK
		 * XXX (TFO) - To start off we don't support SYN+ACK+FIN
		 * in a single packet! (May consider it later but will
		 * probably need API support or TCP_CORK SYN-ACK until
		 * data is written and socket is closed.)
		 */
		tcp_send_fin(sk);
	}

	sk_stream_wait_close(sk, timeout);

adjudge_to_death:
	state = sk->sk_state;
	sock_hold(sk);
	sock_orphan(sk);

	local_bh_disable();
	bh_lock_sock(sk);
	/* remove backlog if any, without releasing ownership. */
	__release_sock(sk);

	percpu_counter_inc(sk->sk_prot->orphan_count);

	/* Have we already been destroyed by a softirq or backlog? */
	if (state != TCP_CLOSE && sk->sk_state == TCP_CLOSE)
		goto out;

	/*	This is a (useful) BSD violating of the RFC. There is a
	 *	problem with TCP as specified in that the other end could
	 *	keep a socket open forever with no application left this end.
	 *	We use a 1 minute timeout (about the same as BSD) then kill
	 *	our end. If they send after that then tough - BUT: long enough
	 *	that we won't make the old 4*rto = almost no time - whoops
	 *	reset mistake.
	 *
	 *	Nope, it was not mistake. It is really desired behaviour
	 *	f.e. on http servers, when such sockets are useless, but
	 *	consume significant resources. Let's do it with special
	 *	linger2	option.					--ANK
	 */

	if (sk->sk_state == TCP_FIN_WAIT2) {
		struct tcp_sock *tp = tcp_sk(sk);
		if (tp->linger2 < 0) {
			tcp_set_state(sk, TCP_CLOSE);
			tp->ops->send_active_reset(sk, GFP_ATOMIC);
			__NET_INC_STATS(sock_net(sk),
					LINUX_MIB_TCPABORTONLINGER);
		} else {
			const int tmo = tcp_fin_time(sk);

			if (tmo > TCP_TIMEWAIT_LEN) {
				inet_csk_reset_keepalive_timer(sk,
						tmo - TCP_TIMEWAIT_LEN);
			} else {
				tcp_sk(sk)->ops->time_wait(sk, TCP_FIN_WAIT2,
							   tmo);
				goto out;
			}
		}
	}
	if (sk->sk_state != TCP_CLOSE) {
		sk_mem_reclaim(sk);
		if (tcp_check_oom(sk, 0)) {
			tcp_set_state(sk, TCP_CLOSE);
			tcp_sk(sk)->ops->send_active_reset(sk, GFP_ATOMIC);
			__NET_INC_STATS(sock_net(sk),
					LINUX_MIB_TCPABORTONMEMORY);
		} else if (!check_net(sock_net(sk))) {
			/* Not possible to send reset; just close */
			tcp_set_state(sk, TCP_CLOSE);
		}
	}

	if (sk->sk_state == TCP_CLOSE) {
		struct request_sock *req = tcp_sk(sk)->fastopen_rsk;
		/* We could get here with a non-NULL req if the socket is
		 * aborted (e.g., closed with unread data) before 3WHS
		 * finishes.
		 */
		if (req)
			reqsk_fastopen_remove(sk, req, false);
		inet_csk_destroy_sock(sk);
	}
	/* Otherwise, socket is reprieved until protocol close. */

out:
	bh_unlock_sock(sk);
	local_bh_enable();
	release_sock(sk);
	sock_put(sk);
}
EXPORT_SYMBOL(tcp_close);

static void tcp_rtx_queue_purge(struct sock *sk)
{
	struct rb_node *p = rb_first(&sk->tcp_rtx_queue);

	tcp_sk(sk)->highest_sack = NULL;
	while (p) {
		struct sk_buff *skb = rb_to_skb(p);

		p = rb_next(p);
		/* Since we are deleting whole queue, no need to
		 * list_del(&skb->tcp_tsorted_anchor)
		 */
		tcp_rtx_queue_unlink(skb, sk);
		sk_wmem_free_skb(sk, skb);
	}
}

void tcp_write_queue_purge(struct sock *sk)
{
	struct sk_buff *skb;

	if (mptcp(tcp_sk(sk)) && !is_meta_sk(sk) &&
	    !tcp_rtx_and_write_queues_empty(sk))
		mptcp_reinject_data(sk, 0);

	tcp_chrono_stop(sk, TCP_CHRONO_BUSY);
	while ((skb = __skb_dequeue(&sk->sk_write_queue)) != NULL) {
		tcp_skb_tsorted_anchor_cleanup(skb);
		sk_wmem_free_skb(sk, skb);
	}
	tcp_rtx_queue_purge(sk);
	INIT_LIST_HEAD(&tcp_sk(sk)->tsorted_sent_queue);
	sk_mem_reclaim(sk);
	tcp_clear_all_retrans_hints(tcp_sk(sk));
	tcp_sk(sk)->packets_out = 0;
	inet_csk(sk)->icsk_backoff = 0;
}

int tcp_disconnect(struct sock *sk, int flags)
{
	struct inet_sock *inet = inet_sk(sk);
	struct inet_connection_sock *icsk = inet_csk(sk);
	struct tcp_sock *tp = tcp_sk(sk);
	int old_state = sk->sk_state;

	if (old_state != TCP_CLOSE)
		tcp_set_state(sk, TCP_CLOSE);

	/* ABORT function of RFC793 */
	if (old_state == TCP_LISTEN) {
		inet_csk_listen_stop(sk);
	} else if (unlikely(tp->repair)) {
		sk->sk_err = ECONNABORTED;
	} else if (tcp_need_reset(old_state) ||
		   (tp->snd_nxt != tp->write_seq &&
		    (1 << old_state) & (TCPF_CLOSING | TCPF_LAST_ACK))) {
		/* The last check adjusts for discrepancy of Linux wrt. RFC
		 * states
		 */
		tp->ops->send_active_reset(sk, gfp_any());
		sk->sk_err = ECONNRESET;
	} else if (old_state == TCP_SYN_SENT)
		sk->sk_err = ECONNRESET;

	tcp_clear_xmit_timers(sk);
	__skb_queue_purge(&sk->sk_receive_queue);
	tp->copied_seq = tp->rcv_nxt;
	tp->urg_data = 0;
	tcp_write_queue_purge(sk);
	tcp_fastopen_active_disable_ofo_check(sk);
	skb_rbtree_purge(&tp->out_of_order_queue);

	inet->inet_dport = 0;

	if (!(sk->sk_userlocks & SOCK_BINDADDR_LOCK))
		inet_reset_saddr(sk);

	if (is_meta_sk(sk)) {
		mptcp_disconnect(sk);
	} else {
		if (tp->inside_tk_table)
			mptcp_hash_remove_bh(tp);
	}

	sk->sk_shutdown = 0;
	sock_reset_flag(sk, SOCK_DONE);
	tp->srtt_us = 0;
	tp->rcv_rtt_last_tsecr = 0;
	tp->write_seq += tp->max_window + 2;
	if (tp->write_seq == 0)
		tp->write_seq = 1;
	tp->snd_cwnd = 2;
	icsk->icsk_probes_out = 0;
	tp->snd_ssthresh = TCP_INFINITE_SSTHRESH;
	tp->snd_cwnd_cnt = 0;
	tp->window_clamp = 0;
	tp->delivered = 0;
	tp->delivered_ce = 0;
	if (icsk->icsk_ca_ops->release)
		icsk->icsk_ca_ops->release(sk);
	memset(icsk->icsk_ca_priv, 0, sizeof(icsk->icsk_ca_priv));
	tcp_set_ca_state(sk, TCP_CA_Open);
	tp->is_sack_reneg = 0;
	tcp_clear_retrans(tp);
	tp->total_retrans = 0;
	inet_csk_delack_init(sk);
	/* Initialize rcv_mss to TCP_MIN_MSS to avoid division by 0
	 * issue in __tcp_select_window()
	 */
	icsk->icsk_ack.rcv_mss = TCP_MIN_MSS;
	memset(&tp->rx_opt, 0, sizeof(tp->rx_opt));
	__sk_dst_reset(sk);
	dst_release(sk->sk_rx_dst);
	sk->sk_rx_dst = NULL;
	tcp_saved_syn_free(tp);
	tp->compressed_ack = 0;
	tp->segs_in = 0;
	tp->segs_out = 0;
	tp->bytes_sent = 0;
	tp->bytes_acked = 0;
	tp->bytes_received = 0;
	tp->bytes_retrans = 0;
	tp->data_segs_in = 0;
	tp->data_segs_out = 0;
	tp->dsack_dups = 0;
	tp->reord_seen = 0;

	/* Clean up fastopen related fields */
	tcp_free_fastopen_req(tp);
	inet->defer_connect = 0;

	WARN_ON(inet->inet_num && !icsk->icsk_bind_hash);

	if (sk->sk_frag.page) {
		put_page(sk->sk_frag.page);
		sk->sk_frag.page = NULL;
		sk->sk_frag.offset = 0;
	}

	sk->sk_error_report(sk);
	return 0;
}
EXPORT_SYMBOL(tcp_disconnect);

static inline bool tcp_can_repair_sock(const struct sock *sk)
{
	return ns_capable(sock_net(sk)->user_ns, CAP_NET_ADMIN) &&
		(sk->sk_state != TCP_LISTEN) && !sock_flag(sk, SOCK_MPTCP);
}

static int tcp_repair_set_window(struct tcp_sock *tp, char __user *optbuf, int len)
{
	struct tcp_repair_window opt;

	if (!tp->repair)
		return -EPERM;

	if (len != sizeof(opt))
		return -EINVAL;

	if (copy_from_user(&opt, optbuf, sizeof(opt)))
		return -EFAULT;

	if (opt.max_window < opt.snd_wnd)
		return -EINVAL;

	if (after(opt.snd_wl1, tp->rcv_nxt + opt.rcv_wnd))
		return -EINVAL;

	if (after(opt.rcv_wup, tp->rcv_nxt))
		return -EINVAL;

	tp->snd_wl1	= opt.snd_wl1;
	tp->snd_wnd	= opt.snd_wnd;
	tp->max_window	= opt.max_window;

	tp->rcv_wnd	= opt.rcv_wnd;
	tp->rcv_wup	= opt.rcv_wup;

	return 0;
}

static int tcp_repair_options_est(struct sock *sk,
		struct tcp_repair_opt __user *optbuf, unsigned int len)
{
	struct tcp_sock *tp = tcp_sk(sk);
	struct tcp_repair_opt opt;

	while (len >= sizeof(opt)) {
		if (copy_from_user(&opt, optbuf, sizeof(opt)))
			return -EFAULT;

		optbuf++;
		len -= sizeof(opt);

		switch (opt.opt_code) {
		case TCPOPT_MSS:
			tp->rx_opt.mss_clamp = opt.opt_val;
			tcp_mtup_init(sk);
			break;
		case TCPOPT_WINDOW:
			{
				u16 snd_wscale = opt.opt_val & 0xFFFF;
				u16 rcv_wscale = opt.opt_val >> 16;

				if (snd_wscale > TCP_MAX_WSCALE || rcv_wscale > TCP_MAX_WSCALE)
					return -EFBIG;

				tp->rx_opt.snd_wscale = snd_wscale;
				tp->rx_opt.rcv_wscale = rcv_wscale;
				tp->rx_opt.wscale_ok = 1;
			}
			break;
		case TCPOPT_SACK_PERM:
			if (opt.opt_val != 0)
				return -EINVAL;

			tp->rx_opt.sack_ok |= TCP_SACK_SEEN;
			break;
		case TCPOPT_TIMESTAMP:
			if (opt.opt_val != 0)
				return -EINVAL;

			tp->rx_opt.tstamp_ok = 1;
			break;
		}
	}

	return 0;
}

/*
 *	Socket option code for TCP.
 */
static int do_tcp_setsockopt(struct sock *sk, int level,
		int optname, char __user *optval, unsigned int optlen)
{
	struct tcp_sock *tp = tcp_sk(sk);
	struct inet_connection_sock *icsk = inet_csk(sk);
	struct net *net = sock_net(sk);
	int val;
	int err = 0;

	/* These are data/string values, all the others are ints */
	switch (optname) {
	case TCP_CONGESTION: {
		char name[TCP_CA_NAME_MAX];

		if (optlen < 1)
			return -EINVAL;

		val = strncpy_from_user(name, optval,
					min_t(long, TCP_CA_NAME_MAX-1, optlen));
		if (val < 0)
			return -EFAULT;
		name[val] = 0;

		lock_sock(sk);
		err = tcp_set_congestion_control(sk, name, true, true,
						 ns_capable(sock_net(sk)->user_ns,
							    CAP_NET_ADMIN));
		release_sock(sk);
		return err;
	}
	case TCP_ULP: {
		char name[TCP_ULP_NAME_MAX];

		if (optlen < 1)
			return -EINVAL;

		val = strncpy_from_user(name, optval,
					min_t(long, TCP_ULP_NAME_MAX - 1,
					      optlen));
		if (val < 0)
			return -EFAULT;
		name[val] = 0;

		lock_sock(sk);
		err = tcp_set_ulp(sk, name);
		release_sock(sk);
		return err;
	}
	case TCP_FASTOPEN_KEY: {
		__u8 key[TCP_FASTOPEN_KEY_LENGTH];

		if (optlen != sizeof(key))
			return -EINVAL;

		if (copy_from_user(key, optval, optlen))
			return -EFAULT;

		return tcp_fastopen_reset_cipher(net, sk, key, sizeof(key));
	}
#ifdef CONFIG_MPTCP
<<<<<<< HEAD
	case MPTCP_SCHEDULER:
	case MPTCP_SCHEDULER_LEGACY: {   /* !!! FIXME: compatibility to old patch !!! */
=======
	case MPTCP_SCHEDULER: {
>>>>>>> 347a7eac
		char name[MPTCP_SCHED_NAME_MAX];

		if (optlen < 1)
			return -EINVAL;

		/* Cannot be used if MPTCP is not used or we already have
		 * established an MPTCP-connection.
		 */
		if (mptcp_init_failed || !sysctl_mptcp_enabled ||
		    sk->sk_state != TCP_CLOSE)
			return -EPERM;

		val = strncpy_from_user(name, optval,
					min_t(long, MPTCP_SCHED_NAME_MAX - 1,
					      optlen));

		if (val < 0)
			return -EFAULT;
		name[val] = 0;

		lock_sock(sk);
		err = mptcp_set_scheduler(sk, name);
		release_sock(sk);
		return err;
	}

<<<<<<< HEAD
	case MPTCP_PATH_MANAGER:
	case MPTCP_PATH_MANAGER_LEGACY: {   /* !!! FIXME: compatibility to old patch !!! */
=======
	case MPTCP_PATH_MANAGER: {
>>>>>>> 347a7eac
		char name[MPTCP_PM_NAME_MAX];

		if (optlen < 1)
			return -EINVAL;

		/* Cannot be used if MPTCP is not used or we already have
		 * established an MPTCP-connection.
		 */
		if (mptcp_init_failed || !sysctl_mptcp_enabled ||
		    sk->sk_state != TCP_CLOSE)
			return -EPERM;

		val = strncpy_from_user(name, optval,
					min_t(long, MPTCP_PM_NAME_MAX - 1,
					      optlen));

		if (val < 0)
			return -EFAULT;
		name[val] = 0;

		lock_sock(sk);
		err = mptcp_set_path_manager(sk, name);
		release_sock(sk);
		return err;
	}
#endif
	default:
		/* fallthru */
		break;
	}

	if (optlen < sizeof(int))
		return -EINVAL;

	if (get_user(val, (int __user *)optval))
		return -EFAULT;

	lock_sock(sk);

	switch (optname) {
	case TCP_MAXSEG:
		/* Values greater than interface MTU won't take effect. However
		 * at the point when this call is done we typically don't yet
		 * know which interface is going to be used
		 */
		if (val && (val < TCP_MIN_MSS || val > MAX_TCP_WINDOW)) {
			err = -EINVAL;
			break;
		}
		tp->rx_opt.user_mss = val;
		break;

	case TCP_NODELAY:
		if (val) {
			/* TCP_NODELAY is weaker than TCP_CORK, so that
			 * this option on corked socket is remembered, but
			 * it is not activated until cork is cleared.
			 *
			 * However, when TCP_NODELAY is set we make
			 * an explicit push, which overrides even TCP_CORK
			 * for currently queued segments.
			 */
			tp->nonagle |= TCP_NAGLE_OFF|TCP_NAGLE_PUSH;
			tcp_push_pending_frames(sk);
		} else {
			tp->nonagle &= ~TCP_NAGLE_OFF;
		}
		break;

	case TCP_THIN_LINEAR_TIMEOUTS:
		if (val < 0 || val > 1)
			err = -EINVAL;
		else
			tp->thin_lto = val;
		break;

	case TCP_THIN_DUPACK:
		if (val < 0 || val > 1)
			err = -EINVAL;
		break;

	case TCP_REPAIR:
		if (!tcp_can_repair_sock(sk))
			err = -EPERM;
		else if (val == TCP_REPAIR_ON) {
			tp->repair = 1;
			sk->sk_reuse = SK_FORCE_REUSE;
			tp->repair_queue = TCP_NO_QUEUE;
		} else if (val == TCP_REPAIR_OFF) {
			tp->repair = 0;
			sk->sk_reuse = SK_NO_REUSE;
			tcp_send_window_probe(sk);
		} else if (val == TCP_REPAIR_OFF_NO_WP) {
			tp->repair = 0;
			sk->sk_reuse = SK_NO_REUSE;
		} else
			err = -EINVAL;

		break;

	case TCP_REPAIR_QUEUE:
		if (!tp->repair)
			err = -EPERM;
		else if ((unsigned int)val < TCP_QUEUES_NR)
			tp->repair_queue = val;
		else
			err = -EINVAL;
		break;

	case TCP_QUEUE_SEQ:
		if (sk->sk_state != TCP_CLOSE)
			err = -EPERM;
		else if (tp->repair_queue == TCP_SEND_QUEUE)
			tp->write_seq = val;
		else if (tp->repair_queue == TCP_RECV_QUEUE) {
			WRITE_ONCE(tp->rcv_nxt, val);
			WRITE_ONCE(tp->copied_seq, val);
		}
		else
			err = -EINVAL;
		break;

	case TCP_REPAIR_OPTIONS:
		if (!tp->repair)
			err = -EINVAL;
		else if (sk->sk_state == TCP_ESTABLISHED)
			err = tcp_repair_options_est(sk,
					(struct tcp_repair_opt __user *)optval,
					optlen);
		else
			err = -EPERM;
		break;

	case TCP_CORK:
		/* When set indicates to always queue non-full frames.
		 * Later the user clears this option and we transmit
		 * any pending partial frames in the queue.  This is
		 * meant to be used alongside sendfile() to get properly
		 * filled frames when the user (for example) must write
		 * out headers with a write() call first and then use
		 * sendfile to send out the data parts.
		 *
		 * TCP_CORK can be set together with TCP_NODELAY and it is
		 * stronger than TCP_NODELAY.
		 */
		if (val) {
			tp->nonagle |= TCP_NAGLE_CORK;
		} else {
			tp->nonagle &= ~TCP_NAGLE_CORK;
			if (tp->nonagle&TCP_NAGLE_OFF)
				tp->nonagle |= TCP_NAGLE_PUSH;
			tcp_push_pending_frames(sk);
		}
		break;

	case TCP_KEEPIDLE:
		if (val < 1 || val > MAX_TCP_KEEPIDLE)
			err = -EINVAL;
		else {
			tp->keepalive_time = val * HZ;
			if (sock_flag(sk, SOCK_KEEPOPEN) &&
			    !((1 << sk->sk_state) &
			      (TCPF_CLOSE | TCPF_LISTEN))) {
				u32 elapsed = keepalive_time_elapsed(tp);
				if (tp->keepalive_time > elapsed)
					elapsed = tp->keepalive_time - elapsed;
				else
					elapsed = 0;
				inet_csk_reset_keepalive_timer(sk, elapsed);
			}
		}
		break;
	case TCP_KEEPINTVL:
		if (val < 1 || val > MAX_TCP_KEEPINTVL)
			err = -EINVAL;
		else
			tp->keepalive_intvl = val * HZ;
		break;
	case TCP_KEEPCNT:
		if (val < 1 || val > MAX_TCP_KEEPCNT)
			err = -EINVAL;
		else
			tp->keepalive_probes = val;
		break;
	case TCP_SYNCNT:
		if (val < 1 || val > MAX_TCP_SYNCNT)
			err = -EINVAL;
		else
			icsk->icsk_syn_retries = val;
		break;

	case TCP_SAVE_SYN:
		if (val < 0 || val > 1)
			err = -EINVAL;
		else
			tp->save_syn = val;
		break;

	case TCP_LINGER2:
		if (val < 0)
			tp->linger2 = -1;
		else if (val > net->ipv4.sysctl_tcp_fin_timeout / HZ)
			tp->linger2 = 0;
		else
			tp->linger2 = val * HZ;
		break;

	case TCP_DEFER_ACCEPT:
		/* An established MPTCP-connection (mptcp(tp) only returns true
		 * if the socket is established) should not use DEFER on new
		 * subflows.
		 */
		if (mptcp(tp))
			break;
		/* Translate value in seconds to number of retransmits */
		icsk->icsk_accept_queue.rskq_defer_accept =
			secs_to_retrans(val, TCP_TIMEOUT_INIT / HZ,
					TCP_RTO_MAX / HZ);
		break;

	case TCP_WINDOW_CLAMP:
		if (!val) {
			if (sk->sk_state != TCP_CLOSE) {
				err = -EINVAL;
				break;
			}
			tp->window_clamp = 0;
		} else
			tp->window_clamp = val < SOCK_MIN_RCVBUF / 2 ?
						SOCK_MIN_RCVBUF / 2 : val;
		break;

	case TCP_QUICKACK:
		if (!val) {
			icsk->icsk_ack.pingpong = 1;
		} else {
			icsk->icsk_ack.pingpong = 0;
			if ((1 << sk->sk_state) &
			    (TCPF_ESTABLISHED | TCPF_CLOSE_WAIT) &&
			    inet_csk_ack_scheduled(sk)) {
				icsk->icsk_ack.pending |= ICSK_ACK_PUSHED;
				tp->ops->cleanup_rbuf(sk, 1);
				if (!(val & 1))
					icsk->icsk_ack.pingpong = 1;
			}
		}
		break;

#ifdef CONFIG_TCP_MD5SIG
	case TCP_MD5SIG:
	case TCP_MD5SIG_EXT:
		if (!sock_flag(sk, SOCK_MPTCP))
			err = tp->af_specific->md5_parse(sk, optname, optval, optlen);
		else
			err = -EINVAL;
		break;
#endif
	case TCP_USER_TIMEOUT:
		/* Cap the max time in ms TCP will retry or probe the window
		 * before giving up and aborting (ETIMEDOUT) a connection.
		 */
		if (val < 0)
			err = -EINVAL;
		else
			icsk->icsk_user_timeout = val;
		break;

	case TCP_FASTOPEN:
		if (val >= 0 && ((1 << sk->sk_state) & (TCPF_CLOSE |
		    TCPF_LISTEN))) {
			tcp_fastopen_init_key_once(net);

			fastopen_queue_tune(sk, val);
		} else {
			err = -EINVAL;
		}
		break;
	case TCP_FASTOPEN_CONNECT:
		if (val > 1 || val < 0) {
			err = -EINVAL;
		} else if (net->ipv4.sysctl_tcp_fastopen & TFO_CLIENT_ENABLE) {
			if (sk->sk_state == TCP_CLOSE)
				tp->fastopen_connect = val;
			else
				err = -EINVAL;
		} else {
			err = -EOPNOTSUPP;
		}
		break;
	case TCP_FASTOPEN_NO_COOKIE:
		if (val > 1 || val < 0)
			err = -EINVAL;
		else if (!((1 << sk->sk_state) & (TCPF_CLOSE | TCPF_LISTEN)))
			err = -EINVAL;
		else
			tp->fastopen_no_cookie = val;
		break;
	case TCP_TIMESTAMP:
		if (!tp->repair)
			err = -EPERM;
		else
			tp->tsoffset = val - tcp_time_stamp_raw();
		break;
	case TCP_REPAIR_WINDOW:
		err = tcp_repair_set_window(tp, optval, optlen);
		break;
	case TCP_NOTSENT_LOWAT:
		tp->notsent_lowat = val;
		sk->sk_write_space(sk);
		break;
#ifdef CONFIG_MPTCP
	case MPTCP_ENABLED:
<<<<<<< HEAD
	case MPTCP_ENABLED_LEGACY:   /* !!! FIXME: compatibility to old patch !!! */
=======
>>>>>>> 347a7eac
		if (mptcp_init_failed || !sysctl_mptcp_enabled ||
		    sk->sk_state != TCP_CLOSE
#ifdef CONFIG_TCP_MD5SIG
		    || tp->md5sig_info
#endif
								) {
			err = -EPERM;
			break;
		}

		if (val)
			mptcp_enable_sock(sk);
		else
			mptcp_disable_sock(sk);
		break;
<<<<<<< HEAD

	case MPTCP_DEBUG:
	case MPTCP_DEBUG_LEGACY:   /* !!! FIXME: compatibility to old patch !!! */
		if (val)
			tp->mptcp_debug = 1;
		else
			tp->mptcp_debug = 0;
		break;

	case MPTCP_NDIFFPORTS:
	case MPTCP_NDIFFPORTS_LEGACY:   /* !!! FIXME: compatibility to old patch !!! */
		if (val < 0)
			err = -EINVAL;
		else
			tp->mptcp_ndiffports = val;
		break;

    case MPTCP_INFO:
=======
	case MPTCP_INFO:
>>>>>>> 347a7eac
		if (mptcp_init_failed || !sysctl_mptcp_enabled) {
			err = -EPERM;
			break;
		}

		tp->record_master_info = !!(val & MPTCP_INFO_FLAG_SAVE_MASTER);
		break;
#endif
	case TCP_INQ:
		if (val > 1 || val < 0)
			err = -EINVAL;
		else
			tp->recvmsg_inq = val;
		break;
	default:
		err = -ENOPROTOOPT;
		break;
	}

	release_sock(sk);
	return err;
}

int tcp_setsockopt(struct sock *sk, int level, int optname, char __user *optval,
		   unsigned int optlen)
{
	const struct inet_connection_sock *icsk = inet_csk(sk);

	if (level != SOL_TCP)
		return icsk->icsk_af_ops->setsockopt(sk, level, optname,
						     optval, optlen);
	return do_tcp_setsockopt(sk, level, optname, optval, optlen);
}
EXPORT_SYMBOL(tcp_setsockopt);

#ifdef CONFIG_COMPAT
int compat_tcp_setsockopt(struct sock *sk, int level, int optname,
			  char __user *optval, unsigned int optlen)
{
	if (level != SOL_TCP)
		return inet_csk_compat_setsockopt(sk, level, optname,
						  optval, optlen);
	return do_tcp_setsockopt(sk, level, optname, optval, optlen);
}
EXPORT_SYMBOL(compat_tcp_setsockopt);
#endif

static void tcp_get_info_chrono_stats(const struct tcp_sock *tp,
				      struct tcp_info *info)
{
	u64 stats[__TCP_CHRONO_MAX], total = 0;
	enum tcp_chrono i;

	for (i = TCP_CHRONO_BUSY; i < __TCP_CHRONO_MAX; ++i) {
		stats[i] = tp->chrono_stat[i - 1];
		if (i == tp->chrono_type)
			stats[i] += tcp_jiffies32 - tp->chrono_start;
		stats[i] *= USEC_PER_SEC / HZ;
		total += stats[i];
	}

	info->tcpi_busy_time = total;
	info->tcpi_rwnd_limited = stats[TCP_CHRONO_RWND_LIMITED];
	info->tcpi_sndbuf_limited = stats[TCP_CHRONO_SNDBUF_LIMITED];
}

/* Return information about state of tcp endpoint in API format. */
void tcp_get_info(struct sock *sk, struct tcp_info *info, bool no_lock)
{
	const struct tcp_sock *tp = tcp_sk(sk); /* iff sk_type == SOCK_STREAM */
	const struct inet_connection_sock *icsk = inet_csk(sk);
	u32 now;
	u64 rate64;
	bool slow;
	u32 rate;

	memset(info, 0, sizeof(*info));
	if (sk->sk_type != SOCK_STREAM)
		return;

	info->tcpi_state = inet_sk_state_load(sk);

	/* Report meaningful fields for all TCP states, including listeners */
	rate = READ_ONCE(sk->sk_pacing_rate);
	rate64 = rate != ~0U ? rate : ~0ULL;
	info->tcpi_pacing_rate = rate64;

	rate = READ_ONCE(sk->sk_max_pacing_rate);
	rate64 = rate != ~0U ? rate : ~0ULL;
	info->tcpi_max_pacing_rate = rate64;

	info->tcpi_reordering = tp->reordering;
	info->tcpi_snd_cwnd = tp->snd_cwnd;

	if (info->tcpi_state == TCP_LISTEN) {
		/* listeners aliased fields :
		 * tcpi_unacked -> Number of children ready for accept()
		 * tcpi_sacked  -> max backlog
		 */
		info->tcpi_unacked = sk->sk_ack_backlog;
		info->tcpi_sacked = sk->sk_max_ack_backlog;
		return;
	}

	if (!no_lock)
		slow = lock_sock_fast(sk);

	info->tcpi_ca_state = icsk->icsk_ca_state;
	info->tcpi_retransmits = icsk->icsk_retransmits;
	info->tcpi_probes = icsk->icsk_probes_out;
	info->tcpi_backoff = icsk->icsk_backoff;

	if (tp->rx_opt.tstamp_ok)
		info->tcpi_options |= TCPI_OPT_TIMESTAMPS;
	if (tcp_is_sack(tp))
		info->tcpi_options |= TCPI_OPT_SACK;
	if (tp->rx_opt.wscale_ok) {
		info->tcpi_options |= TCPI_OPT_WSCALE;
		info->tcpi_snd_wscale = tp->rx_opt.snd_wscale;
		info->tcpi_rcv_wscale = tp->rx_opt.rcv_wscale;
	}

	if (tp->ecn_flags & TCP_ECN_OK)
		info->tcpi_options |= TCPI_OPT_ECN;
	if (tp->ecn_flags & TCP_ECN_SEEN)
		info->tcpi_options |= TCPI_OPT_ECN_SEEN;
	if (tp->syn_data_acked)
		info->tcpi_options |= TCPI_OPT_SYN_DATA;

	info->tcpi_rto = jiffies_to_usecs(icsk->icsk_rto);
	info->tcpi_ato = jiffies_to_usecs(icsk->icsk_ack.ato);
	info->tcpi_snd_mss = tp->mss_cache;
	info->tcpi_rcv_mss = icsk->icsk_ack.rcv_mss;

	info->tcpi_unacked = tp->packets_out;
	info->tcpi_sacked = tp->sacked_out;

	info->tcpi_lost = tp->lost_out;
	info->tcpi_retrans = tp->retrans_out;

	now = tcp_jiffies32;
	info->tcpi_last_data_sent = jiffies_to_msecs(now - tp->lsndtime);
	info->tcpi_last_data_recv = jiffies_to_msecs(now - icsk->icsk_ack.lrcvtime);
	info->tcpi_last_ack_recv = jiffies_to_msecs(now - tp->rcv_tstamp);

	info->tcpi_pmtu = icsk->icsk_pmtu_cookie;
	info->tcpi_rcv_ssthresh = tp->rcv_ssthresh;
	info->tcpi_rtt = tp->srtt_us >> 3;
	info->tcpi_rttvar = tp->mdev_us >> 2;
	info->tcpi_snd_ssthresh = tp->snd_ssthresh;
	info->tcpi_advmss = tp->advmss;

	info->tcpi_rcv_rtt = tp->rcv_rtt_est.rtt_us >> 3;
	info->tcpi_rcv_space = tp->rcvq_space.space;

	info->tcpi_total_retrans = tp->total_retrans;

	info->tcpi_bytes_acked = tp->bytes_acked;
	info->tcpi_bytes_received = tp->bytes_received;
	info->tcpi_notsent_bytes = max_t(int, 0, tp->write_seq - tp->snd_nxt);
	tcp_get_info_chrono_stats(tp, info);

	info->tcpi_segs_out = tp->segs_out;
	info->tcpi_segs_in = tp->segs_in;

	info->tcpi_min_rtt = tcp_min_rtt(tp);
	info->tcpi_data_segs_in = tp->data_segs_in;
	info->tcpi_data_segs_out = tp->data_segs_out;

	info->tcpi_delivery_rate_app_limited = tp->rate_app_limited ? 1 : 0;
	rate64 = tcp_compute_delivery_rate(tp);
	if (rate64)
		info->tcpi_delivery_rate = rate64;
	info->tcpi_delivered = tp->delivered;
	info->tcpi_delivered_ce = tp->delivered_ce;
	info->tcpi_bytes_sent = tp->bytes_sent;
	info->tcpi_bytes_retrans = tp->bytes_retrans;
	info->tcpi_dsack_dups = tp->dsack_dups;
	info->tcpi_reord_seen = tp->reord_seen;

	if (!no_lock)
		unlock_sock_fast(sk, slow);
}
EXPORT_SYMBOL_GPL(tcp_get_info);

static size_t tcp_opt_stats_get_size(void)
{
	return
		nla_total_size_64bit(sizeof(u64)) + /* TCP_NLA_BUSY */
		nla_total_size_64bit(sizeof(u64)) + /* TCP_NLA_RWND_LIMITED */
		nla_total_size_64bit(sizeof(u64)) + /* TCP_NLA_SNDBUF_LIMITED */
		nla_total_size_64bit(sizeof(u64)) + /* TCP_NLA_DATA_SEGS_OUT */
		nla_total_size_64bit(sizeof(u64)) + /* TCP_NLA_TOTAL_RETRANS */
		nla_total_size_64bit(sizeof(u64)) + /* TCP_NLA_PACING_RATE */
		nla_total_size_64bit(sizeof(u64)) + /* TCP_NLA_DELIVERY_RATE */
		nla_total_size(sizeof(u32)) + /* TCP_NLA_SND_CWND */
		nla_total_size(sizeof(u32)) + /* TCP_NLA_REORDERING */
		nla_total_size(sizeof(u32)) + /* TCP_NLA_MIN_RTT */
		nla_total_size(sizeof(u8)) + /* TCP_NLA_RECUR_RETRANS */
		nla_total_size(sizeof(u8)) + /* TCP_NLA_DELIVERY_RATE_APP_LMT */
		nla_total_size(sizeof(u32)) + /* TCP_NLA_SNDQ_SIZE */
		nla_total_size(sizeof(u8)) + /* TCP_NLA_CA_STATE */
		nla_total_size(sizeof(u32)) + /* TCP_NLA_SND_SSTHRESH */
		nla_total_size(sizeof(u32)) + /* TCP_NLA_DELIVERED */
		nla_total_size(sizeof(u32)) + /* TCP_NLA_DELIVERED_CE */
		nla_total_size_64bit(sizeof(u64)) + /* TCP_NLA_BYTES_SENT */
		nla_total_size_64bit(sizeof(u64)) + /* TCP_NLA_BYTES_RETRANS */
		nla_total_size(sizeof(u32)) + /* TCP_NLA_DSACK_DUPS */
		nla_total_size(sizeof(u32)) + /* TCP_NLA_REORD_SEEN */
		0;
}

struct sk_buff *tcp_get_timestamping_opt_stats(const struct sock *sk)
{
	const struct tcp_sock *tp = tcp_sk(sk);
	struct sk_buff *stats;
	struct tcp_info info;
	u64 rate64;
	u32 rate;

	stats = alloc_skb(tcp_opt_stats_get_size(), GFP_ATOMIC);
	if (!stats)
		return NULL;

	tcp_get_info_chrono_stats(tp, &info);
	nla_put_u64_64bit(stats, TCP_NLA_BUSY,
			  info.tcpi_busy_time, TCP_NLA_PAD);
	nla_put_u64_64bit(stats, TCP_NLA_RWND_LIMITED,
			  info.tcpi_rwnd_limited, TCP_NLA_PAD);
	nla_put_u64_64bit(stats, TCP_NLA_SNDBUF_LIMITED,
			  info.tcpi_sndbuf_limited, TCP_NLA_PAD);
	nla_put_u64_64bit(stats, TCP_NLA_DATA_SEGS_OUT,
			  tp->data_segs_out, TCP_NLA_PAD);
	nla_put_u64_64bit(stats, TCP_NLA_TOTAL_RETRANS,
			  tp->total_retrans, TCP_NLA_PAD);

	rate = READ_ONCE(sk->sk_pacing_rate);
	rate64 = rate != ~0U ? rate : ~0ULL;
	nla_put_u64_64bit(stats, TCP_NLA_PACING_RATE, rate64, TCP_NLA_PAD);

	rate64 = tcp_compute_delivery_rate(tp);
	nla_put_u64_64bit(stats, TCP_NLA_DELIVERY_RATE, rate64, TCP_NLA_PAD);

	nla_put_u32(stats, TCP_NLA_SND_CWND, tp->snd_cwnd);
	nla_put_u32(stats, TCP_NLA_REORDERING, tp->reordering);
	nla_put_u32(stats, TCP_NLA_MIN_RTT, tcp_min_rtt(tp));

	nla_put_u8(stats, TCP_NLA_RECUR_RETRANS, inet_csk(sk)->icsk_retransmits);
	nla_put_u8(stats, TCP_NLA_DELIVERY_RATE_APP_LMT, !!tp->rate_app_limited);
	nla_put_u32(stats, TCP_NLA_SND_SSTHRESH, tp->snd_ssthresh);
	nla_put_u32(stats, TCP_NLA_DELIVERED, tp->delivered);
	nla_put_u32(stats, TCP_NLA_DELIVERED_CE, tp->delivered_ce);

	nla_put_u32(stats, TCP_NLA_SNDQ_SIZE, tp->write_seq - tp->snd_una);
	nla_put_u8(stats, TCP_NLA_CA_STATE, inet_csk(sk)->icsk_ca_state);

	nla_put_u64_64bit(stats, TCP_NLA_BYTES_SENT, tp->bytes_sent,
			  TCP_NLA_PAD);
	nla_put_u64_64bit(stats, TCP_NLA_BYTES_RETRANS, tp->bytes_retrans,
			  TCP_NLA_PAD);
	nla_put_u32(stats, TCP_NLA_DSACK_DUPS, tp->dsack_dups);
	nla_put_u32(stats, TCP_NLA_REORD_SEEN, tp->reord_seen);

	return stats;
}

static int do_tcp_getsockopt(struct sock *sk, int level,
		int optname, char __user *optval, int __user *optlen)
{
	struct inet_connection_sock *icsk = inet_csk(sk);
	struct tcp_sock *tp = tcp_sk(sk);
	struct net *net = sock_net(sk);
	int val, len;

	if (get_user(len, optlen))
		return -EFAULT;

	len = min_t(unsigned int, len, sizeof(int));

	if (len < 0)
		return -EINVAL;

	switch (optname) {
	case TCP_MAXSEG:
		val = tp->mss_cache;
		if (!val && ((1 << sk->sk_state) & (TCPF_CLOSE | TCPF_LISTEN)))
			val = tp->rx_opt.user_mss;
		if (tp->repair)
			val = tp->rx_opt.mss_clamp;
		break;
	case TCP_NODELAY:
		val = !!(tp->nonagle&TCP_NAGLE_OFF);
		break;
	case TCP_CORK:
		val = !!(tp->nonagle&TCP_NAGLE_CORK);
		break;
	case TCP_KEEPIDLE:
		val = keepalive_time_when(tp) / HZ;
		break;
	case TCP_KEEPINTVL:
		val = keepalive_intvl_when(tp) / HZ;
		break;
	case TCP_KEEPCNT:
		val = keepalive_probes(tp);
		break;
	case TCP_SYNCNT:
		val = icsk->icsk_syn_retries ? : net->ipv4.sysctl_tcp_syn_retries;
		break;
	case TCP_LINGER2:
		val = tp->linger2;
		if (val >= 0)
			val = (val ? : net->ipv4.sysctl_tcp_fin_timeout) / HZ;
		break;
	case TCP_DEFER_ACCEPT:
		val = retrans_to_secs(icsk->icsk_accept_queue.rskq_defer_accept,
				      TCP_TIMEOUT_INIT / HZ, TCP_RTO_MAX / HZ);
		break;
	case TCP_WINDOW_CLAMP:
		val = tp->window_clamp;
		break;
	case TCP_INFO: {
		struct tcp_info info;

		if (get_user(len, optlen))
			return -EFAULT;

		tcp_get_info(sk, &info, false);

		len = min_t(unsigned int, len, sizeof(info));
		if (put_user(len, optlen))
			return -EFAULT;
		if (copy_to_user(optval, &info, len))
			return -EFAULT;
		return 0;
	}
	case TCP_CC_INFO: {
		const struct tcp_congestion_ops *ca_ops;
		union tcp_cc_info info;
		size_t sz = 0;
		int attr;

		if (get_user(len, optlen))
			return -EFAULT;

		ca_ops = icsk->icsk_ca_ops;
		if (ca_ops && ca_ops->get_info)
			sz = ca_ops->get_info(sk, ~0U, &attr, &info);

		len = min_t(unsigned int, len, sz);
		if (put_user(len, optlen))
			return -EFAULT;
		if (copy_to_user(optval, &info, len))
			return -EFAULT;
		return 0;
	}
	case TCP_QUICKACK:
		val = !icsk->icsk_ack.pingpong;
		break;

	case TCP_CONGESTION:
		if (get_user(len, optlen))
			return -EFAULT;
		len = min_t(unsigned int, len, TCP_CA_NAME_MAX);
		if (put_user(len, optlen))
			return -EFAULT;
		if (copy_to_user(optval, icsk->icsk_ca_ops->name, len))
			return -EFAULT;
		return 0;

	case TCP_ULP:
		if (get_user(len, optlen))
			return -EFAULT;
		len = min_t(unsigned int, len, TCP_ULP_NAME_MAX);
		if (!icsk->icsk_ulp_ops) {
			if (put_user(0, optlen))
				return -EFAULT;
			return 0;
		}
		if (put_user(len, optlen))
			return -EFAULT;
		if (copy_to_user(optval, icsk->icsk_ulp_ops->name, len))
			return -EFAULT;
		return 0;

	case TCP_FASTOPEN_KEY: {
		__u8 key[TCP_FASTOPEN_KEY_LENGTH];
		struct tcp_fastopen_context *ctx;

		if (get_user(len, optlen))
			return -EFAULT;

		rcu_read_lock();
		ctx = rcu_dereference(icsk->icsk_accept_queue.fastopenq.ctx);
		if (ctx)
			memcpy(key, ctx->key, sizeof(key));
		else
			len = 0;
		rcu_read_unlock();

		len = min_t(unsigned int, len, sizeof(key));
		if (put_user(len, optlen))
			return -EFAULT;
		if (copy_to_user(optval, key, len))
			return -EFAULT;
		return 0;
	}
	case TCP_THIN_LINEAR_TIMEOUTS:
		val = tp->thin_lto;
		break;

	case TCP_THIN_DUPACK:
		val = 0;
		break;

	case TCP_REPAIR:
		val = tp->repair;
		break;

	case TCP_REPAIR_QUEUE:
		if (tp->repair)
			val = tp->repair_queue;
		else
			return -EINVAL;
		break;

	case TCP_REPAIR_WINDOW: {
		struct tcp_repair_window opt;

		if (get_user(len, optlen))
			return -EFAULT;

		if (len != sizeof(opt))
			return -EINVAL;

		if (!tp->repair)
			return -EPERM;

		opt.snd_wl1	= tp->snd_wl1;
		opt.snd_wnd	= tp->snd_wnd;
		opt.max_window	= tp->max_window;
		opt.rcv_wnd	= tp->rcv_wnd;
		opt.rcv_wup	= tp->rcv_wup;

		if (copy_to_user(optval, &opt, len))
			return -EFAULT;
		return 0;
	}
	case TCP_QUEUE_SEQ:
		if (tp->repair_queue == TCP_SEND_QUEUE)
			val = tp->write_seq;
		else if (tp->repair_queue == TCP_RECV_QUEUE)
			val = tp->rcv_nxt;
		else
			return -EINVAL;
		break;

	case TCP_USER_TIMEOUT:
		val = icsk->icsk_user_timeout;
		break;

	case TCP_FASTOPEN:
		val = icsk->icsk_accept_queue.fastopenq.max_qlen;
		break;

	case TCP_FASTOPEN_CONNECT:
		val = tp->fastopen_connect;
		break;

	case TCP_FASTOPEN_NO_COOKIE:
		val = tp->fastopen_no_cookie;
		break;

	case TCP_TIMESTAMP:
		val = tcp_time_stamp_raw() + tp->tsoffset;
		break;
	case TCP_NOTSENT_LOWAT:
		val = tp->notsent_lowat;
		break;
	case TCP_INQ:
		val = tp->recvmsg_inq;
		break;
	case TCP_SAVE_SYN:
		val = tp->save_syn;
		break;
	case TCP_SAVED_SYN: {
		if (get_user(len, optlen))
			return -EFAULT;

		lock_sock(sk);
		if (tp->saved_syn) {
			if (len < tp->saved_syn[0]) {
				if (put_user(tp->saved_syn[0], optlen)) {
					release_sock(sk);
					return -EFAULT;
				}
				release_sock(sk);
				return -EINVAL;
			}
			len = tp->saved_syn[0];
			if (put_user(len, optlen)) {
				release_sock(sk);
				return -EFAULT;
			}
			if (copy_to_user(optval, tp->saved_syn + 1, len)) {
				release_sock(sk);
				return -EFAULT;
			}
			tcp_saved_syn_free(tp);
			release_sock(sk);
		} else {
			release_sock(sk);
			len = 0;
			if (put_user(len, optlen))
				return -EFAULT;
		}
		return 0;
	}
#ifdef CONFIG_MPTCP
	case MPTCP_SCHEDULER:
<<<<<<< HEAD
	case MPTCP_SCHEDULER_LEGACY:   /* !!! FIXME: compatibility to old patch !!! */
=======
>>>>>>> 347a7eac
		if (get_user(len, optlen))
			return -EFAULT;
		len = min_t(unsigned int, len, MPTCP_SCHED_NAME_MAX);
		if (put_user(len, optlen))
			return -EFAULT;

		lock_sock(sk);
		if (mptcp(tcp_sk(sk))) {
			struct mptcp_cb *mpcb = tcp_sk(mptcp_meta_sk(sk))->mpcb;

			if (copy_to_user(optval, mpcb->sched_ops->name, len)) {
				release_sock(sk);
				return -EFAULT;
			}
		} else {
			if (copy_to_user(optval, tcp_sk(sk)->mptcp_sched_name,
					 len)) {
				release_sock(sk);
				return -EFAULT;
			}
		}
		release_sock(sk);
		return 0;

	case MPTCP_PATH_MANAGER:
<<<<<<< HEAD
	case MPTCP_PATH_MANAGER_LEGACY:   /* !!! FIXME: compatibility to old patch !!! */
=======
>>>>>>> 347a7eac
		if (get_user(len, optlen))
			return -EFAULT;
		len = min_t(unsigned int, len, MPTCP_PM_NAME_MAX);
		if (put_user(len, optlen))
			return -EFAULT;

		lock_sock(sk);
		if (mptcp(tcp_sk(sk))) {
			struct mptcp_cb *mpcb = tcp_sk(mptcp_meta_sk(sk))->mpcb;

			if (copy_to_user(optval, mpcb->pm_ops->name, len)) {
				release_sock(sk);
				return -EFAULT;
			}
		} else {
			if (copy_to_user(optval, tcp_sk(sk)->mptcp_pm_name,
					 len)) {
				release_sock(sk);
				return -EFAULT;
			}
		}
		release_sock(sk);
		return 0;

	case MPTCP_ENABLED:
<<<<<<< HEAD
	case MPTCP_ENABLED_LEGACY:   /* !!! FIXME: compatibility to old patch !!! */
=======
>>>>>>> 347a7eac
		if (sk->sk_state != TCP_SYN_SENT)
			val = mptcp(tp) ? 1 : 0;
		else
			val = sock_flag(sk, SOCK_MPTCP) ? 1 : 0;
		break;
<<<<<<< HEAD

	case MPTCP_DEBUG:
	case MPTCP_DEBUG_LEGACY:   /* !!! FIXME: compatibility to old patch !!! */
		val = tp->mptcp_debug;
		break;

	case MPTCP_NDIFFPORTS:
	case MPTCP_NDIFFPORTS_LEGACY:   /* !!! FIXME: compatibility to old patch !!! */
		val = tp->mptcp_ndiffports;
		break;

=======
>>>>>>> 347a7eac
	case MPTCP_INFO:
	{
		int ret;

		if (!mptcp(tp))
			return -EINVAL;

		if (get_user(len, optlen))
			return -EFAULT;

		len = min_t(unsigned int, len, sizeof(struct mptcp_info));

		lock_sock(sk);
		ret = mptcp_get_info(sk, optval, len);
		release_sock(sk);

		if (ret)
			return ret;

		if (put_user(len, optlen))
			return -EFAULT;
		return 0;
	}
#endif
#ifdef CONFIG_MMU
	case TCP_ZEROCOPY_RECEIVE: {
		struct tcp_zerocopy_receive zc;
		int err;

		if (get_user(len, optlen))
			return -EFAULT;
		if (len != sizeof(zc))
			return -EINVAL;
		if (copy_from_user(&zc, optval, len))
			return -EFAULT;
		lock_sock(sk);
		err = tcp_zerocopy_receive(sk, &zc);
		release_sock(sk);
		if (!err && copy_to_user(optval, &zc, len))
			err = -EFAULT;
		return err;
	}
#endif
	default:
		return -ENOPROTOOPT;
	}

	if (put_user(len, optlen))
		return -EFAULT;
	if (copy_to_user(optval, &val, len))
		return -EFAULT;
	return 0;
}

int tcp_getsockopt(struct sock *sk, int level, int optname, char __user *optval,
		   int __user *optlen)
{
	struct inet_connection_sock *icsk = inet_csk(sk);

	if (level != SOL_TCP)
		return icsk->icsk_af_ops->getsockopt(sk, level, optname,
						     optval, optlen);
	return do_tcp_getsockopt(sk, level, optname, optval, optlen);
}
EXPORT_SYMBOL(tcp_getsockopt);

#ifdef CONFIG_COMPAT
int compat_tcp_getsockopt(struct sock *sk, int level, int optname,
			  char __user *optval, int __user *optlen)
{
	if (level != SOL_TCP)
		return inet_csk_compat_getsockopt(sk, level, optname,
						  optval, optlen);
	return do_tcp_getsockopt(sk, level, optname, optval, optlen);
}
EXPORT_SYMBOL(compat_tcp_getsockopt);
#endif

#ifdef CONFIG_TCP_MD5SIG
static DEFINE_PER_CPU(struct tcp_md5sig_pool, tcp_md5sig_pool);
static DEFINE_MUTEX(tcp_md5sig_mutex);
static bool tcp_md5sig_pool_populated = false;

static void __tcp_alloc_md5sig_pool(void)
{
	struct crypto_ahash *hash;
	int cpu;

	hash = crypto_alloc_ahash("md5", 0, CRYPTO_ALG_ASYNC);
	if (IS_ERR(hash))
		return;

	for_each_possible_cpu(cpu) {
		void *scratch = per_cpu(tcp_md5sig_pool, cpu).scratch;
		struct ahash_request *req;

		if (!scratch) {
			scratch = kmalloc_node(sizeof(union tcp_md5sum_block) +
					       sizeof(struct tcphdr),
					       GFP_KERNEL,
					       cpu_to_node(cpu));
			if (!scratch)
				return;
			per_cpu(tcp_md5sig_pool, cpu).scratch = scratch;
		}
		if (per_cpu(tcp_md5sig_pool, cpu).md5_req)
			continue;

		req = ahash_request_alloc(hash, GFP_KERNEL);
		if (!req)
			return;

		ahash_request_set_callback(req, 0, NULL, NULL);

		per_cpu(tcp_md5sig_pool, cpu).md5_req = req;
	}
	/* before setting tcp_md5sig_pool_populated, we must commit all writes
	 * to memory. See smp_rmb() in tcp_get_md5sig_pool()
	 */
	smp_wmb();
	tcp_md5sig_pool_populated = true;
}

bool tcp_alloc_md5sig_pool(void)
{
	if (unlikely(!tcp_md5sig_pool_populated)) {
		mutex_lock(&tcp_md5sig_mutex);

		if (!tcp_md5sig_pool_populated)
			__tcp_alloc_md5sig_pool();

		mutex_unlock(&tcp_md5sig_mutex);
	}
	return tcp_md5sig_pool_populated;
}
EXPORT_SYMBOL(tcp_alloc_md5sig_pool);


/**
 *	tcp_get_md5sig_pool - get md5sig_pool for this user
 *
 *	We use percpu structure, so if we succeed, we exit with preemption
 *	and BH disabled, to make sure another thread or softirq handling
 *	wont try to get same context.
 */
struct tcp_md5sig_pool *tcp_get_md5sig_pool(void)
{
	local_bh_disable();

	if (tcp_md5sig_pool_populated) {
		/* coupled with smp_wmb() in __tcp_alloc_md5sig_pool() */
		smp_rmb();
		return this_cpu_ptr(&tcp_md5sig_pool);
	}
	local_bh_enable();
	return NULL;
}
EXPORT_SYMBOL(tcp_get_md5sig_pool);

int tcp_md5_hash_skb_data(struct tcp_md5sig_pool *hp,
			  const struct sk_buff *skb, unsigned int header_len)
{
	struct scatterlist sg;
	const struct tcphdr *tp = tcp_hdr(skb);
	struct ahash_request *req = hp->md5_req;
	unsigned int i;
	const unsigned int head_data_len = skb_headlen(skb) > header_len ?
					   skb_headlen(skb) - header_len : 0;
	const struct skb_shared_info *shi = skb_shinfo(skb);
	struct sk_buff *frag_iter;

	sg_init_table(&sg, 1);

	sg_set_buf(&sg, ((u8 *) tp) + header_len, head_data_len);
	ahash_request_set_crypt(req, &sg, NULL, head_data_len);
	if (crypto_ahash_update(req))
		return 1;

	for (i = 0; i < shi->nr_frags; ++i) {
		const struct skb_frag_struct *f = &shi->frags[i];
		unsigned int offset = f->page_offset;
		struct page *page = skb_frag_page(f) + (offset >> PAGE_SHIFT);

		sg_set_page(&sg, page, skb_frag_size(f),
			    offset_in_page(offset));
		ahash_request_set_crypt(req, &sg, NULL, skb_frag_size(f));
		if (crypto_ahash_update(req))
			return 1;
	}

	skb_walk_frags(skb, frag_iter)
		if (tcp_md5_hash_skb_data(hp, frag_iter, 0))
			return 1;

	return 0;
}
EXPORT_SYMBOL(tcp_md5_hash_skb_data);

int tcp_md5_hash_key(struct tcp_md5sig_pool *hp, const struct tcp_md5sig_key *key)
{
	u8 keylen = READ_ONCE(key->keylen); /* paired with WRITE_ONCE() in tcp_md5_do_add */
	struct scatterlist sg;

	sg_init_one(&sg, key->key, keylen);
	ahash_request_set_crypt(hp->md5_req, &sg, NULL, keylen);

	/* tcp_md5_do_add() might change key->key under us */
	return crypto_ahash_update(hp->md5_req);
}
EXPORT_SYMBOL(tcp_md5_hash_key);

#endif

void tcp_done(struct sock *sk)
{
	struct request_sock *req = tcp_sk(sk)->fastopen_rsk;

	if (sk->sk_state == TCP_SYN_SENT || sk->sk_state == TCP_SYN_RECV)
		TCP_INC_STATS(sock_net(sk), TCP_MIB_ATTEMPTFAILS);

	WARN_ON(sk->sk_state == TCP_CLOSE);
	tcp_set_state(sk, TCP_CLOSE);

	tcp_clear_xmit_timers(sk);
	if (req)
		reqsk_fastopen_remove(sk, req, false);

	sk->sk_shutdown = SHUTDOWN_MASK;

	if (!sock_flag(sk, SOCK_DEAD))
		sk->sk_state_change(sk);
	else
		inet_csk_destroy_sock(sk);
}
EXPORT_SYMBOL_GPL(tcp_done);

int tcp_abort(struct sock *sk, int err)
{
	struct sock *meta_sk = mptcp(tcp_sk(sk)) ? mptcp_meta_sk(sk) : sk;

	if (!sk_fullsock(sk)) {
		if (sk->sk_state == TCP_NEW_SYN_RECV) {
			struct request_sock *req = inet_reqsk(sk);

			local_bh_disable();
			inet_csk_reqsk_queue_drop(req->rsk_listener, req);
			local_bh_enable();
			return 0;
		}
		return -EOPNOTSUPP;
	}

	/* Don't race with userspace socket closes such as tcp_close. */
	lock_sock(meta_sk);

	if (sk->sk_state == TCP_LISTEN) {
		tcp_set_state(sk, TCP_CLOSE);
		inet_csk_listen_stop(sk);
	}

	/* Don't race with BH socket closes such as inet_csk_listen_stop. */
	local_bh_disable();
	bh_lock_sock(meta_sk);

	if (!sock_flag(sk, SOCK_DEAD)) {
		sk->sk_err = err;
		/* This barrier is coupled with smp_rmb() in tcp_poll() */
		smp_wmb();
		sk->sk_error_report(sk);
		if (tcp_need_reset(sk->sk_state))
			tcp_sk(sk)->ops->send_active_reset(sk, GFP_ATOMIC);
		tcp_done(sk);
	}

	bh_unlock_sock(meta_sk);
	local_bh_enable();
	tcp_write_queue_purge(sk);
	release_sock(meta_sk);
	return 0;
}
EXPORT_SYMBOL_GPL(tcp_abort);

extern struct tcp_congestion_ops tcp_reno;

static __initdata unsigned long thash_entries;
static int __init set_thash_entries(char *str)
{
	ssize_t ret;

	if (!str)
		return 0;

	ret = kstrtoul(str, 0, &thash_entries);
	if (ret)
		return 0;

	return 1;
}
__setup("thash_entries=", set_thash_entries);

static void __init tcp_init_mem(void)
{
	unsigned long limit = nr_free_buffer_pages() / 16;

	limit = max(limit, 128UL);
	sysctl_tcp_mem[0] = limit / 4 * 3;		/* 4.68 % */
	sysctl_tcp_mem[1] = limit;			/* 6.25 % */
	sysctl_tcp_mem[2] = sysctl_tcp_mem[0] * 2;	/* 9.37 % */
}

void __init tcp_init(void)
{
	int max_rshare, max_wshare, cnt;
	unsigned long limit;
	unsigned int i;

	BUILD_BUG_ON(TCP_MIN_SND_MSS <= MAX_TCP_OPTION_SPACE);
	BUILD_BUG_ON(sizeof(struct tcp_skb_cb) >
		     FIELD_SIZEOF(struct sk_buff, cb));

	percpu_counter_init(&tcp_sockets_allocated, 0, GFP_KERNEL);
	percpu_counter_init(&tcp_orphan_count, 0, GFP_KERNEL);
	inet_hashinfo_init(&tcp_hashinfo);
	inet_hashinfo2_init(&tcp_hashinfo, "tcp_listen_portaddr_hash",
			    thash_entries, 21,  /* one slot per 2 MB*/
			    0, 64 * 1024);
	tcp_hashinfo.bind_bucket_cachep =
		kmem_cache_create("tcp_bind_bucket",
				  sizeof(struct inet_bind_bucket), 0,
				  SLAB_HWCACHE_ALIGN|SLAB_PANIC, NULL);

	/* Size and allocate the main established and bind bucket
	 * hash tables.
	 *
	 * The methodology is similar to that of the buffer cache.
	 */
	tcp_hashinfo.ehash =
		alloc_large_system_hash("TCP established",
					sizeof(struct inet_ehash_bucket),
					thash_entries,
					17, /* one slot per 128 KB of memory */
					0,
					NULL,
					&tcp_hashinfo.ehash_mask,
					0,
					thash_entries ? 0 : 512 * 1024);
	for (i = 0; i <= tcp_hashinfo.ehash_mask; i++)
		INIT_HLIST_NULLS_HEAD(&tcp_hashinfo.ehash[i].chain, i);

	if (inet_ehash_locks_alloc(&tcp_hashinfo))
		panic("TCP: failed to alloc ehash_locks");
	tcp_hashinfo.bhash =
		alloc_large_system_hash("TCP bind",
					sizeof(struct inet_bind_hashbucket),
					tcp_hashinfo.ehash_mask + 1,
					17, /* one slot per 128 KB of memory */
					0,
					&tcp_hashinfo.bhash_size,
					NULL,
					0,
					64 * 1024);
	tcp_hashinfo.bhash_size = 1U << tcp_hashinfo.bhash_size;
	for (i = 0; i < tcp_hashinfo.bhash_size; i++) {
		spin_lock_init(&tcp_hashinfo.bhash[i].lock);
		INIT_HLIST_HEAD(&tcp_hashinfo.bhash[i].chain);
	}


	cnt = tcp_hashinfo.ehash_mask + 1;
	sysctl_tcp_max_orphans = cnt / 2;

	tcp_init_mem();
	/* Set per-socket limits to no more than 1/128 the pressure threshold */
	limit = nr_free_buffer_pages() << (PAGE_SHIFT - 7);
	max_wshare = min(4UL*1024*1024, limit);
	max_rshare = min(6UL*1024*1024, limit);

	init_net.ipv4.sysctl_tcp_wmem[0] = SK_MEM_QUANTUM;
	init_net.ipv4.sysctl_tcp_wmem[1] = 16*1024;
	init_net.ipv4.sysctl_tcp_wmem[2] = max(64*1024, max_wshare);

	init_net.ipv4.sysctl_tcp_rmem[0] = SK_MEM_QUANTUM;
	init_net.ipv4.sysctl_tcp_rmem[1] = 131072;
	init_net.ipv4.sysctl_tcp_rmem[2] = max(131072, max_rshare);

	pr_info("Hash tables configured (established %u bind %u)\n",
		tcp_hashinfo.ehash_mask + 1, tcp_hashinfo.bhash_size);

	tcp_v4_init();
	tcp_metrics_init();
	BUG_ON(tcp_register_congestion_control(&tcp_reno) != 0);
	tcp_tasklet_init();
}<|MERGE_RESOLUTION|>--- conflicted
+++ resolved
@@ -2896,12 +2896,8 @@
 		return tcp_fastopen_reset_cipher(net, sk, key, sizeof(key));
 	}
 #ifdef CONFIG_MPTCP
-<<<<<<< HEAD
 	case MPTCP_SCHEDULER:
 	case MPTCP_SCHEDULER_LEGACY: {   /* !!! FIXME: compatibility to old patch !!! */
-=======
-	case MPTCP_SCHEDULER: {
->>>>>>> 347a7eac
 		char name[MPTCP_SCHED_NAME_MAX];
 
 		if (optlen < 1)
@@ -2928,12 +2924,8 @@
 		return err;
 	}
 
-<<<<<<< HEAD
 	case MPTCP_PATH_MANAGER:
 	case MPTCP_PATH_MANAGER_LEGACY: {   /* !!! FIXME: compatibility to old patch !!! */
-=======
-	case MPTCP_PATH_MANAGER: {
->>>>>>> 347a7eac
 		char name[MPTCP_PM_NAME_MAX];
 
 		if (optlen < 1)
@@ -3246,10 +3238,7 @@
 		break;
 #ifdef CONFIG_MPTCP
 	case MPTCP_ENABLED:
-<<<<<<< HEAD
 	case MPTCP_ENABLED_LEGACY:   /* !!! FIXME: compatibility to old patch !!! */
-=======
->>>>>>> 347a7eac
 		if (mptcp_init_failed || !sysctl_mptcp_enabled ||
 		    sk->sk_state != TCP_CLOSE
 #ifdef CONFIG_TCP_MD5SIG
@@ -3265,7 +3254,6 @@
 		else
 			mptcp_disable_sock(sk);
 		break;
-<<<<<<< HEAD
 
 	case MPTCP_DEBUG:
 	case MPTCP_DEBUG_LEGACY:   /* !!! FIXME: compatibility to old patch !!! */
@@ -3284,9 +3272,6 @@
 		break;
 
     case MPTCP_INFO:
-=======
-	case MPTCP_INFO:
->>>>>>> 347a7eac
 		if (mptcp_init_failed || !sysctl_mptcp_enabled) {
 			err = -EPERM;
 			break;
@@ -3806,10 +3791,7 @@
 	}
 #ifdef CONFIG_MPTCP
 	case MPTCP_SCHEDULER:
-<<<<<<< HEAD
 	case MPTCP_SCHEDULER_LEGACY:   /* !!! FIXME: compatibility to old patch !!! */
-=======
->>>>>>> 347a7eac
 		if (get_user(len, optlen))
 			return -EFAULT;
 		len = min_t(unsigned int, len, MPTCP_SCHED_NAME_MAX);
@@ -3835,10 +3817,7 @@
 		return 0;
 
 	case MPTCP_PATH_MANAGER:
-<<<<<<< HEAD
 	case MPTCP_PATH_MANAGER_LEGACY:   /* !!! FIXME: compatibility to old patch !!! */
-=======
->>>>>>> 347a7eac
 		if (get_user(len, optlen))
 			return -EFAULT;
 		len = min_t(unsigned int, len, MPTCP_PM_NAME_MAX);
@@ -3864,16 +3843,12 @@
 		return 0;
 
 	case MPTCP_ENABLED:
-<<<<<<< HEAD
 	case MPTCP_ENABLED_LEGACY:   /* !!! FIXME: compatibility to old patch !!! */
-=======
->>>>>>> 347a7eac
 		if (sk->sk_state != TCP_SYN_SENT)
 			val = mptcp(tp) ? 1 : 0;
 		else
 			val = sock_flag(sk, SOCK_MPTCP) ? 1 : 0;
 		break;
-<<<<<<< HEAD
 
 	case MPTCP_DEBUG:
 	case MPTCP_DEBUG_LEGACY:   /* !!! FIXME: compatibility to old patch !!! */
@@ -3885,8 +3860,6 @@
 		val = tp->mptcp_ndiffports;
 		break;
 
-=======
->>>>>>> 347a7eac
 	case MPTCP_INFO:
 	{
 		int ret;
