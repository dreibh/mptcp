// SPDX-License-Identifier: GPL-2.0-or-later
/*
 * INET		An implementation of the TCP/IP protocol suite for the LINUX
 *		operating system.  INET is implemented using the  BSD Socket
 *		interface as the means of communication with the user level.
 *
 *		Implementation of the Transmission Control Protocol(TCP).
 *
 * Authors:	Ross Biro
 *		Fred N. van Kempen, <waltje@uWalt.NL.Mugnet.ORG>
 *		Mark Evans, <evansmp@uhura.aston.ac.uk>
 *		Corey Minyard <wf-rch!minyard@relay.EU.net>
 *		Florian La Roche, <flla@stud.uni-sb.de>
 *		Charles Hedrick, <hedrick@klinzhai.rutgers.edu>
 *		Linus Torvalds, <torvalds@cs.helsinki.fi>
 *		Alan Cox, <gw4pts@gw4pts.ampr.org>
 *		Matthew Dillon, <dillon@apollo.west.oic.com>
 *		Arnt Gulbrandsen, <agulbra@nvg.unit.no>
 *		Jorge Cwik, <jorge@laser.satlink.net>
 *
 * Fixes:
 *		Alan Cox	:	Numerous verify_area() calls
 *		Alan Cox	:	Set the ACK bit on a reset
 *		Alan Cox	:	Stopped it crashing if it closed while
 *					sk->inuse=1 and was trying to connect
 *					(tcp_err()).
 *		Alan Cox	:	All icmp error handling was broken
 *					pointers passed where wrong and the
 *					socket was looked up backwards. Nobody
 *					tested any icmp error code obviously.
 *		Alan Cox	:	tcp_err() now handled properly. It
 *					wakes people on errors. poll
 *					behaves and the icmp error race
 *					has gone by moving it into sock.c
 *		Alan Cox	:	tcp_send_reset() fixed to work for
 *					everything not just packets for
 *					unknown sockets.
 *		Alan Cox	:	tcp option processing.
 *		Alan Cox	:	Reset tweaked (still not 100%) [Had
 *					syn rule wrong]
 *		Herp Rosmanith  :	More reset fixes
 *		Alan Cox	:	No longer acks invalid rst frames.
 *					Acking any kind of RST is right out.
 *		Alan Cox	:	Sets an ignore me flag on an rst
 *					receive otherwise odd bits of prattle
 *					escape still
 *		Alan Cox	:	Fixed another acking RST frame bug.
 *					Should stop LAN workplace lockups.
 *		Alan Cox	: 	Some tidyups using the new skb list
 *					facilities
 *		Alan Cox	:	sk->keepopen now seems to work
 *		Alan Cox	:	Pulls options out correctly on accepts
 *		Alan Cox	:	Fixed assorted sk->rqueue->next errors
 *		Alan Cox	:	PSH doesn't end a TCP read. Switched a
 *					bit to skb ops.
 *		Alan Cox	:	Tidied tcp_data to avoid a potential
 *					nasty.
 *		Alan Cox	:	Added some better commenting, as the
 *					tcp is hard to follow
 *		Alan Cox	:	Removed incorrect check for 20 * psh
 *	Michael O'Reilly	:	ack < copied bug fix.
 *	Johannes Stille		:	Misc tcp fixes (not all in yet).
 *		Alan Cox	:	FIN with no memory -> CRASH
 *		Alan Cox	:	Added socket option proto entries.
 *					Also added awareness of them to accept.
 *		Alan Cox	:	Added TCP options (SOL_TCP)
 *		Alan Cox	:	Switched wakeup calls to callbacks,
 *					so the kernel can layer network
 *					sockets.
 *		Alan Cox	:	Use ip_tos/ip_ttl settings.
 *		Alan Cox	:	Handle FIN (more) properly (we hope).
 *		Alan Cox	:	RST frames sent on unsynchronised
 *					state ack error.
 *		Alan Cox	:	Put in missing check for SYN bit.
 *		Alan Cox	:	Added tcp_select_window() aka NET2E
 *					window non shrink trick.
 *		Alan Cox	:	Added a couple of small NET2E timer
 *					fixes
 *		Charles Hedrick :	TCP fixes
 *		Toomas Tamm	:	TCP window fixes
 *		Alan Cox	:	Small URG fix to rlogin ^C ack fight
 *		Charles Hedrick	:	Rewrote most of it to actually work
 *		Linus		:	Rewrote tcp_read() and URG handling
 *					completely
 *		Gerhard Koerting:	Fixed some missing timer handling
 *		Matthew Dillon  :	Reworked TCP machine states as per RFC
 *		Gerhard Koerting:	PC/TCP workarounds
 *		Adam Caldwell	:	Assorted timer/timing errors
 *		Matthew Dillon	:	Fixed another RST bug
 *		Alan Cox	:	Move to kernel side addressing changes.
 *		Alan Cox	:	Beginning work on TCP fastpathing
 *					(not yet usable)
 *		Arnt Gulbrandsen:	Turbocharged tcp_check() routine.
 *		Alan Cox	:	TCP fast path debugging
 *		Alan Cox	:	Window clamping
 *		Michael Riepe	:	Bug in tcp_check()
 *		Matt Dillon	:	More TCP improvements and RST bug fixes
 *		Matt Dillon	:	Yet more small nasties remove from the
 *					TCP code (Be very nice to this man if
 *					tcp finally works 100%) 8)
 *		Alan Cox	:	BSD accept semantics.
 *		Alan Cox	:	Reset on closedown bug.
 *	Peter De Schrijver	:	ENOTCONN check missing in tcp_sendto().
 *		Michael Pall	:	Handle poll() after URG properly in
 *					all cases.
 *		Michael Pall	:	Undo the last fix in tcp_read_urg()
 *					(multi URG PUSH broke rlogin).
 *		Michael Pall	:	Fix the multi URG PUSH problem in
 *					tcp_readable(), poll() after URG
 *					works now.
 *		Michael Pall	:	recv(...,MSG_OOB) never blocks in the
 *					BSD api.
 *		Alan Cox	:	Changed the semantics of sk->socket to
 *					fix a race and a signal problem with
 *					accept() and async I/O.
 *		Alan Cox	:	Relaxed the rules on tcp_sendto().
 *		Yury Shevchuk	:	Really fixed accept() blocking problem.
 *		Craig I. Hagan  :	Allow for BSD compatible TIME_WAIT for
 *					clients/servers which listen in on
 *					fixed ports.
 *		Alan Cox	:	Cleaned the above up and shrank it to
 *					a sensible code size.
 *		Alan Cox	:	Self connect lockup fix.
 *		Alan Cox	:	No connect to multicast.
 *		Ross Biro	:	Close unaccepted children on master
 *					socket close.
 *		Alan Cox	:	Reset tracing code.
 *		Alan Cox	:	Spurious resets on shutdown.
 *		Alan Cox	:	Giant 15 minute/60 second timer error
 *		Alan Cox	:	Small whoops in polling before an
 *					accept.
 *		Alan Cox	:	Kept the state trace facility since
 *					it's handy for debugging.
 *		Alan Cox	:	More reset handler fixes.
 *		Alan Cox	:	Started rewriting the code based on
 *					the RFC's for other useful protocol
 *					references see: Comer, KA9Q NOS, and
 *					for a reference on the difference
 *					between specifications and how BSD
 *					works see the 4.4lite source.
 *		A.N.Kuznetsov	:	Don't time wait on completion of tidy
 *					close.
 *		Linus Torvalds	:	Fin/Shutdown & copied_seq changes.
 *		Linus Torvalds	:	Fixed BSD port reuse to work first syn
 *		Alan Cox	:	Reimplemented timers as per the RFC
 *					and using multiple timers for sanity.
 *		Alan Cox	:	Small bug fixes, and a lot of new
 *					comments.
 *		Alan Cox	:	Fixed dual reader crash by locking
 *					the buffers (much like datagram.c)
 *		Alan Cox	:	Fixed stuck sockets in probe. A probe
 *					now gets fed up of retrying without
 *					(even a no space) answer.
 *		Alan Cox	:	Extracted closing code better
 *		Alan Cox	:	Fixed the closing state machine to
 *					resemble the RFC.
 *		Alan Cox	:	More 'per spec' fixes.
 *		Jorge Cwik	:	Even faster checksumming.
 *		Alan Cox	:	tcp_data() doesn't ack illegal PSH
 *					only frames. At least one pc tcp stack
 *					generates them.
 *		Alan Cox	:	Cache last socket.
 *		Alan Cox	:	Per route irtt.
 *		Matt Day	:	poll()->select() match BSD precisely on error
 *		Alan Cox	:	New buffers
 *		Marc Tamsky	:	Various sk->prot->retransmits and
 *					sk->retransmits misupdating fixed.
 *					Fixed tcp_write_timeout: stuck close,
 *					and TCP syn retries gets used now.
 *		Mark Yarvis	:	In tcp_read_wakeup(), don't send an
 *					ack if state is TCP_CLOSED.
 *		Alan Cox	:	Look up device on a retransmit - routes may
 *					change. Doesn't yet cope with MSS shrink right
 *					but it's a start!
 *		Marc Tamsky	:	Closing in closing fixes.
 *		Mike Shaver	:	RFC1122 verifications.
 *		Alan Cox	:	rcv_saddr errors.
 *		Alan Cox	:	Block double connect().
 *		Alan Cox	:	Small hooks for enSKIP.
 *		Alexey Kuznetsov:	Path MTU discovery.
 *		Alan Cox	:	Support soft errors.
 *		Alan Cox	:	Fix MTU discovery pathological case
 *					when the remote claims no mtu!
 *		Marc Tamsky	:	TCP_CLOSE fix.
 *		Colin (G3TNE)	:	Send a reset on syn ack replies in
 *					window but wrong (fixes NT lpd problems)
 *		Pedro Roque	:	Better TCP window handling, delayed ack.
 *		Joerg Reuter	:	No modification of locked buffers in
 *					tcp_do_retransmit()
 *		Eric Schenk	:	Changed receiver side silly window
 *					avoidance algorithm to BSD style
 *					algorithm. This doubles throughput
 *					against machines running Solaris,
 *					and seems to result in general
 *					improvement.
 *	Stefan Magdalinski	:	adjusted tcp_readable() to fix FIONREAD
 *	Willy Konynenberg	:	Transparent proxying support.
 *	Mike McLagan		:	Routing by source
 *		Keith Owens	:	Do proper merging with partial SKB's in
 *					tcp_do_sendmsg to avoid burstiness.
 *		Eric Schenk	:	Fix fast close down bug with
 *					shutdown() followed by close().
 *		Andi Kleen 	:	Make poll agree with SIGIO
 *	Salvatore Sanfilippo	:	Support SO_LINGER with linger == 1 and
 *					lingertime == 0 (RFC 793 ABORT Call)
 *	Hirokazu Takahashi	:	Use copy_from_user() instead of
 *					csum_and_copy_from_user() if possible.
 *
 * Description of States:
 *
 *	TCP_SYN_SENT		sent a connection request, waiting for ack
 *
 *	TCP_SYN_RECV		received a connection request, sent ack,
 *				waiting for final ack in three-way handshake.
 *
 *	TCP_ESTABLISHED		connection established
 *
 *	TCP_FIN_WAIT1		our side has shutdown, waiting to complete
 *				transmission of remaining buffered data
 *
 *	TCP_FIN_WAIT2		all buffered data sent, waiting for remote
 *				to shutdown
 *
 *	TCP_CLOSING		both sides have shutdown but we still have
 *				data we have to finish sending
 *
 *	TCP_TIME_WAIT		timeout to catch resent junk before entering
 *				closed, can only be entered from FIN_WAIT2
 *				or CLOSING.  Required because the other end
 *				may not have gotten our last ACK causing it
 *				to retransmit the data packet (which we ignore)
 *
 *	TCP_CLOSE_WAIT		remote side has shutdown and is waiting for
 *				us to finish writing our data and to shutdown
 *				(we have to close() to move on to LAST_ACK)
 *
 *	TCP_LAST_ACK		out side has shutdown after remote has
 *				shutdown.  There may still be data in our
 *				buffer that we have to finish sending
 *
 *	TCP_CLOSE		socket is finished
 */

#define pr_fmt(fmt) "TCP: " fmt

#include <crypto/hash.h>
#include <linux/kernel.h>
#include <linux/module.h>
#include <linux/types.h>
#include <linux/fcntl.h>
#include <linux/poll.h>
#include <linux/inet_diag.h>
#include <linux/init.h>
#include <linux/fs.h>
#include <linux/skbuff.h>
#include <linux/scatterlist.h>
#include <linux/splice.h>
#include <linux/net.h>
#include <linux/socket.h>
#include <linux/random.h>
#include <linux/memblock.h>
#include <linux/highmem.h>
#include <linux/swap.h>
#include <linux/cache.h>
#include <linux/err.h>
#include <linux/time.h>
#include <linux/slab.h>
#include <linux/errqueue.h>
#include <linux/static_key.h>

#include <net/icmp.h>
#include <net/inet_common.h>
#include <net/mptcp.h>
#include <net/tcp.h>
#include <net/xfrm.h>
#include <net/ip.h>
#include <net/sock.h>

#include <linux/uaccess.h>
#include <asm/ioctls.h>
#include <net/busy_poll.h>

struct percpu_counter tcp_orphan_count;
EXPORT_SYMBOL_GPL(tcp_orphan_count);

long sysctl_tcp_mem[3] __read_mostly;
EXPORT_SYMBOL(sysctl_tcp_mem);

atomic_long_t tcp_memory_allocated;	/* Current allocated memory. */
EXPORT_SYMBOL(tcp_memory_allocated);

#if IS_ENABLED(CONFIG_SMC)
DEFINE_STATIC_KEY_FALSE(tcp_have_smc);
EXPORT_SYMBOL(tcp_have_smc);
#endif

/*
 * Current number of TCP sockets.
 */
struct percpu_counter tcp_sockets_allocated;
EXPORT_SYMBOL(tcp_sockets_allocated);

/*
 * TCP splice context
 */
struct tcp_splice_state {
	struct pipe_inode_info *pipe;
	size_t len;
	unsigned int flags;
};

/*
 * Pressure flag: try to collapse.
 * Technical note: it is used by multiple contexts non atomically.
 * All the __sk_mem_schedule() is of this nature: accounting
 * is strict, actions are advisory and have some latency.
 */
unsigned long tcp_memory_pressure __read_mostly;
EXPORT_SYMBOL_GPL(tcp_memory_pressure);

DEFINE_STATIC_KEY_FALSE(tcp_rx_skb_cache_key);
EXPORT_SYMBOL(tcp_rx_skb_cache_key);

DEFINE_STATIC_KEY_FALSE(tcp_tx_skb_cache_key);

void tcp_enter_memory_pressure(struct sock *sk)
{
	unsigned long val;

	if (tcp_memory_pressure)
		return;
	val = jiffies;

	if (!val)
		val--;
	if (!cmpxchg(&tcp_memory_pressure, 0, val))
		NET_INC_STATS(sock_net(sk), LINUX_MIB_TCPMEMORYPRESSURES);
}
EXPORT_SYMBOL_GPL(tcp_enter_memory_pressure);

void tcp_leave_memory_pressure(struct sock *sk)
{
	unsigned long val;

	if (!tcp_memory_pressure)
		return;
	val = xchg(&tcp_memory_pressure, 0);
	if (val)
		NET_ADD_STATS(sock_net(sk), LINUX_MIB_TCPMEMORYPRESSURESCHRONO,
			      jiffies_to_msecs(jiffies - val));
}
EXPORT_SYMBOL_GPL(tcp_leave_memory_pressure);

/* Convert seconds to retransmits based on initial and max timeout */
static u8 secs_to_retrans(int seconds, int timeout, int rto_max)
{
	u8 res = 0;

	if (seconds > 0) {
		int period = timeout;

		res = 1;
		while (seconds > period && res < 255) {
			res++;
			timeout <<= 1;
			if (timeout > rto_max)
				timeout = rto_max;
			period += timeout;
		}
	}
	return res;
}

/* Convert retransmits to seconds based on initial and max timeout */
static int retrans_to_secs(u8 retrans, int timeout, int rto_max)
{
	int period = 0;

	if (retrans > 0) {
		period = timeout;
		while (--retrans) {
			timeout <<= 1;
			if (timeout > rto_max)
				timeout = rto_max;
			period += timeout;
		}
	}
	return period;
}

static u64 tcp_compute_delivery_rate(const struct tcp_sock *tp)
{
	u32 rate = READ_ONCE(tp->rate_delivered);
	u32 intv = READ_ONCE(tp->rate_interval_us);
	u64 rate64 = 0;

	if (rate && intv) {
		rate64 = (u64)rate * tp->mss_cache * USEC_PER_SEC;
		do_div(rate64, intv);
	}
	return rate64;
}

static int select_size(const struct sock *sk, bool first_skb, bool zc);

const struct tcp_sock_ops tcp_specific = {
	.__select_window		= __tcp_select_window,
	.select_window			= tcp_select_window,
	.select_initial_window		= tcp_select_initial_window,
	.select_size			= select_size,
	.init_buffer_space		= tcp_init_buffer_space,
	.set_rto			= tcp_set_rto,
	.should_expand_sndbuf		= tcp_should_expand_sndbuf,
	.send_fin			= tcp_send_fin,
	.write_xmit			= tcp_write_xmit,
	.send_active_reset		= tcp_send_active_reset,
	.write_wakeup			= tcp_write_wakeup,
	.retransmit_timer		= tcp_retransmit_timer,
	.time_wait			= tcp_time_wait,
	.cleanup_rbuf			= tcp_cleanup_rbuf,
	.cwnd_validate			= tcp_cwnd_validate,
	.set_cong_ctrl			= __tcp_set_congestion_control,
};

/* Address-family independent initialization for a tcp_sock.
 *
 * NOTE: A lot of things set to zero explicitly by call to
 *       sk_alloc() so need not be done here.
 */
void tcp_init_sock(struct sock *sk)
{
	struct inet_connection_sock *icsk = inet_csk(sk);
	struct tcp_sock *tp = tcp_sk(sk);

	tp->out_of_order_queue = RB_ROOT;
	sk->tcp_rtx_queue = RB_ROOT;
	tcp_init_xmit_timers(sk);
	INIT_LIST_HEAD(&tp->tsq_node);
	INIT_LIST_HEAD(&tp->tsorted_sent_queue);

	icsk->icsk_rto = TCP_TIMEOUT_INIT;
	tp->mdev_us = jiffies_to_usecs(TCP_TIMEOUT_INIT);
	minmax_reset(&tp->rtt_min, tcp_jiffies32, ~0U);

	/* So many TCP implementations out there (incorrectly) count the
	 * initial SYN frame in their delayed-ACK and congestion control
	 * algorithms that we must have the following bandaid to talk
	 * efficiently to them.  -DaveM
	 */
	tp->snd_cwnd = TCP_INIT_CWND;

	/* There's a bubble in the pipe until at least the first ACK. */
	tp->app_limited = ~0U;

	/* See draft-stevens-tcpca-spec-01 for discussion of the
	 * initialization of these values.
	 */
	tp->snd_ssthresh = TCP_INFINITE_SSTHRESH;
	tp->snd_cwnd_clamp = ~0;
	tp->mss_cache = TCP_MSS_DEFAULT;

	tp->reordering = sock_net(sk)->ipv4.sysctl_tcp_reordering;
	tcp_assign_congestion_control(sk);

	tp->tsoffset = 0;
	tp->rack.reo_wnd_steps = 1;

	sk->sk_state = TCP_CLOSE;

	sk->sk_write_space = sk_stream_write_space;
	sock_set_flag(sk, SOCK_USE_WRITE_QUEUE);

	icsk->icsk_sync_mss = tcp_sync_mss;

	sk->sk_sndbuf = sock_net(sk)->ipv4.sysctl_tcp_wmem[1];
	sk->sk_rcvbuf = sock_net(sk)->ipv4.sysctl_tcp_rmem[1];

	tp->ops = &tcp_specific;

	/* Initialize MPTCP-specific stuff and function-pointers */
	mptcp_init_tcp_sock(sk);

	sk_sockets_allocated_inc(sk);
	sk->sk_route_forced_caps = NETIF_F_GSO;
}
EXPORT_SYMBOL(tcp_init_sock);

<<<<<<< HEAD
void tcp_init_transfer(struct sock *sk, int bpf_op)
{
	struct inet_connection_sock *icsk = inet_csk(sk);

	tcp_mtup_init(sk);
	icsk->icsk_af_ops->rebuild_header(sk);
	tcp_init_metrics(sk);
	tcp_call_bpf(sk, bpf_op, 0, NULL);
	tcp_init_congestion_control(sk);
	tcp_sk(sk)->ops->init_buffer_space(sk);
}

=======
>>>>>>> 4d856f72
static void tcp_tx_timestamp(struct sock *sk, u16 tsflags)
{
	struct sk_buff *skb = tcp_write_queue_tail(sk);

	if (tsflags && skb) {
		struct skb_shared_info *shinfo = skb_shinfo(skb);
		struct tcp_skb_cb *tcb = TCP_SKB_CB(skb);

		sock_tx_timestamp(sk, tsflags, &shinfo->tx_flags);
		if (tsflags & SOF_TIMESTAMPING_TX_ACK)
			tcb->txstamp_ack = 1;
		if (tsflags & SOF_TIMESTAMPING_TX_RECORD_MASK)
			shinfo->tskey = TCP_SKB_CB(skb)->seq + skb->len - 1;
	}
}

static inline bool tcp_stream_is_readable(const struct tcp_sock *tp,
					  int target, struct sock *sk)
{
	return (tp->rcv_nxt - tp->copied_seq >= target) ||
		(sk->sk_prot->stream_memory_read ?
		sk->sk_prot->stream_memory_read(sk) : false);
}

/*
 *	Wait for a TCP event.
 *
 *	Note that we don't need to lock the socket, as the upper poll layers
 *	take care of normal races (between the test and the event) and we don't
 *	go look at any of the socket buffers directly.
 */
__poll_t tcp_poll(struct file *file, struct socket *sock, poll_table *wait)
{
	__poll_t mask;
	struct sock *sk = sock->sk;
	const struct tcp_sock *tp = tcp_sk(sk);
	int state;

	sock_poll_wait(file, sock, wait);

	state = inet_sk_state_load(sk);
	if (state == TCP_LISTEN)
		return inet_csk_listen_poll(sk);

	/* Socket is not locked. We are protected from async events
	 * by poll logic and correct handling of state changes
	 * made by other threads is impossible in any case.
	 */

	mask = 0;

	/*
	 * EPOLLHUP is certainly not done right. But poll() doesn't
	 * have a notion of HUP in just one direction, and for a
	 * socket the read side is more interesting.
	 *
	 * Some poll() documentation says that EPOLLHUP is incompatible
	 * with the EPOLLOUT/POLLWR flags, so somebody should check this
	 * all. But careful, it tends to be safer to return too many
	 * bits than too few, and you can easily break real applications
	 * if you don't tell them that something has hung up!
	 *
	 * Check-me.
	 *
	 * Check number 1. EPOLLHUP is _UNMASKABLE_ event (see UNIX98 and
	 * our fs/select.c). It means that after we received EOF,
	 * poll always returns immediately, making impossible poll() on write()
	 * in state CLOSE_WAIT. One solution is evident --- to set EPOLLHUP
	 * if and only if shutdown has been made in both directions.
	 * Actually, it is interesting to look how Solaris and DUX
	 * solve this dilemma. I would prefer, if EPOLLHUP were maskable,
	 * then we could set it on SND_SHUTDOWN. BTW examples given
	 * in Stevens' books assume exactly this behaviour, it explains
	 * why EPOLLHUP is incompatible with EPOLLOUT.	--ANK
	 *
	 * NOTE. Check for TCP_CLOSE is added. The goal is to prevent
	 * blocking on fresh not-connected or disconnected socket. --ANK
	 */
	if (sk->sk_shutdown == SHUTDOWN_MASK || state == TCP_CLOSE)
		mask |= EPOLLHUP;
	if (sk->sk_shutdown & RCV_SHUTDOWN)
		mask |= EPOLLIN | EPOLLRDNORM | EPOLLRDHUP;

	/* Connected or passive Fast Open socket? */
	if (state != TCP_SYN_SENT &&
	    (state != TCP_SYN_RECV || tp->fastopen_rsk)) {
		int target = sock_rcvlowat(sk, 0, INT_MAX);

		if (tp->urg_seq == tp->copied_seq &&
		    !sock_flag(sk, SOCK_URGINLINE) &&
		    tp->urg_data)
			target++;

		if (tcp_stream_is_readable(tp, target, sk))
			mask |= EPOLLIN | EPOLLRDNORM;

		if (!(sk->sk_shutdown & SEND_SHUTDOWN)) {
			if (sk_stream_is_writeable(sk)) {
				mask |= EPOLLOUT | EPOLLWRNORM;
			} else {  /* send SIGIO later */
				sk_set_bit(SOCKWQ_ASYNC_NOSPACE, sk);
				set_bit(SOCK_NOSPACE, &sk->sk_socket->flags);

				/* Race breaker. If space is freed after
				 * wspace test but before the flags are set,
				 * IO signal will be lost. Memory barrier
				 * pairs with the input side.
				 */
				smp_mb__after_atomic();
				if (sk_stream_is_writeable(sk))
					mask |= EPOLLOUT | EPOLLWRNORM;
			}
		} else
			mask |= EPOLLOUT | EPOLLWRNORM;

		if (tp->urg_data & TCP_URG_VALID)
			mask |= EPOLLPRI;
	} else if (state == TCP_SYN_SENT && inet_sk(sk)->defer_connect) {
		/* Active TCP fastopen socket with defer_connect
		 * Return EPOLLOUT so application can call write()
		 * in order for kernel to generate SYN+data
		 */
		mask |= EPOLLOUT | EPOLLWRNORM;
	}
	/* This barrier is coupled with smp_wmb() in tcp_reset() */
	smp_rmb();
	if (sk->sk_err || !skb_queue_empty(&sk->sk_error_queue))
		mask |= EPOLLERR;

	return mask;
}
EXPORT_SYMBOL(tcp_poll);

int tcp_ioctl(struct sock *sk, int cmd, unsigned long arg)
{
	struct tcp_sock *tp = tcp_sk(sk);
	int answ;
	bool slow;

	switch (cmd) {
	case SIOCINQ:
		if (sk->sk_state == TCP_LISTEN)
			return -EINVAL;

		slow = lock_sock_fast(sk);
		answ = tcp_inq(sk);
		unlock_sock_fast(sk, slow);
		break;
	case SIOCATMARK:
		answ = tp->urg_data && tp->urg_seq == tp->copied_seq;
		break;
	case SIOCOUTQ:
		if (sk->sk_state == TCP_LISTEN)
			return -EINVAL;

		if ((1 << sk->sk_state) & (TCPF_SYN_SENT | TCPF_SYN_RECV))
			answ = 0;
		else
			answ = tp->write_seq - tp->snd_una;
		break;
	case SIOCOUTQNSD:
		if (sk->sk_state == TCP_LISTEN)
			return -EINVAL;

		if ((1 << sk->sk_state) & (TCPF_SYN_SENT | TCPF_SYN_RECV))
			answ = 0;
		else
			answ = tp->write_seq - tp->snd_nxt;
		break;
	default:
		return -ENOIOCTLCMD;
	}

	return put_user(answ, (int __user *)arg);
}
EXPORT_SYMBOL(tcp_ioctl);

static inline void tcp_mark_push(struct tcp_sock *tp, struct sk_buff *skb)
{
	TCP_SKB_CB(skb)->tcp_flags |= TCPHDR_PSH;
	tp->pushed_seq = tp->write_seq;
}

static inline bool forced_push(const struct tcp_sock *tp)
{
	return after(tp->write_seq, tp->pushed_seq + (tp->max_window >> 1));
}

static void skb_entail(struct sock *sk, struct sk_buff *skb)
{
	struct tcp_sock *tp = tcp_sk(sk);
	struct tcp_skb_cb *tcb = TCP_SKB_CB(skb);

	skb->csum    = 0;
	tcb->seq     = tcb->end_seq = tp->write_seq;
	tcb->tcp_flags = TCPHDR_ACK;
	tcb->sacked  = 0;
	__skb_header_release(skb);
	tcp_add_write_queue_tail(sk, skb);
	sk->sk_wmem_queued += skb->truesize;
	sk_mem_charge(sk, skb->truesize);
	if (tp->nonagle & TCP_NAGLE_PUSH)
		tp->nonagle &= ~TCP_NAGLE_PUSH;

	tcp_slow_start_after_idle_check(sk);
}

static inline void tcp_mark_urg(struct tcp_sock *tp, int flags)
{
	if (flags & MSG_OOB)
		tp->snd_up = tp->write_seq;
}

/* If a not yet filled skb is pushed, do not send it if
 * we have data packets in Qdisc or NIC queues :
 * Because TX completion will happen shortly, it gives a chance
 * to coalesce future sendmsg() payload into this skb, without
 * need for a timer, and with no latency trade off.
 * As packets containing data payload have a bigger truesize
 * than pure acks (dataless) packets, the last checks prevent
 * autocorking if we only have an ACK in Qdisc/NIC queues,
 * or if TX completion was delayed after we processed ACK packet.
 */
static bool tcp_should_autocork(struct sock *sk, struct sk_buff *skb,
				int size_goal)
{
	return skb->len < size_goal &&
	       sock_net(sk)->ipv4.sysctl_tcp_autocorking &&
	       !tcp_rtx_queue_empty(sk) &&
	       refcount_read(&sk->sk_wmem_alloc) > skb->truesize;
}

static void tcp_push(struct sock *sk, int flags, int mss_now,
		     int nonagle, int size_goal)
{
	struct tcp_sock *tp = tcp_sk(sk);
	struct sk_buff *skb;

	skb = tcp_write_queue_tail(sk);
	if (!skb)
		return;
	if (!(flags & MSG_MORE) || forced_push(tp))
		tcp_mark_push(tp, skb);

	tcp_mark_urg(tp, flags);

	if (tcp_should_autocork(sk, skb, size_goal)) {

		/* avoid atomic op if TSQ_THROTTLED bit is already set */
		if (!test_bit(TSQ_THROTTLED, &sk->sk_tsq_flags)) {
			NET_INC_STATS(sock_net(sk), LINUX_MIB_TCPAUTOCORKING);
			set_bit(TSQ_THROTTLED, &sk->sk_tsq_flags);
		}
		/* It is possible TX completion already happened
		 * before we set TSQ_THROTTLED.
		 */
		if (refcount_read(&sk->sk_wmem_alloc) > skb->truesize)
			return;
	}

	if (flags & MSG_MORE)
		nonagle = TCP_NAGLE_CORK;

	__tcp_push_pending_frames(sk, mss_now, nonagle);
}

static int tcp_splice_data_recv(read_descriptor_t *rd_desc, struct sk_buff *skb,
				unsigned int offset, size_t len)
{
	struct tcp_splice_state *tss = rd_desc->arg.data;
	int ret;

	ret = skb_splice_bits(skb, skb->sk, offset, tss->pipe,
			      min(rd_desc->count, len), tss->flags);
	if (ret > 0)
		rd_desc->count -= ret;
	return ret;
}

static int __tcp_splice_read(struct sock *sk, struct tcp_splice_state *tss)
{
	/* Store TCP splice context information in read_descriptor_t. */
	read_descriptor_t rd_desc = {
		.arg.data = tss,
		.count	  = tss->len,
	};

	return tcp_read_sock(sk, &rd_desc, tcp_splice_data_recv);
}

/**
 *  tcp_splice_read - splice data from TCP socket to a pipe
 * @sock:	socket to splice from
 * @ppos:	position (not valid)
 * @pipe:	pipe to splice to
 * @len:	number of bytes to splice
 * @flags:	splice modifier flags
 *
 * Description:
 *    Will read pages from given socket and fill them into a pipe.
 *
 **/
ssize_t tcp_splice_read(struct socket *sock, loff_t *ppos,
			struct pipe_inode_info *pipe, size_t len,
			unsigned int flags)
{
	struct sock *sk = sock->sk;
	struct tcp_splice_state tss = {
		.pipe = pipe,
		.len = len,
		.flags = flags,
	};
	long timeo;
	ssize_t spliced;
	int ret;

	sock_rps_record_flow(sk);

	/*
	 * We can't seek on a socket input
	 */
	if (unlikely(*ppos))
		return -ESPIPE;

	ret = spliced = 0;

	lock_sock(sk);

#ifdef CONFIG_MPTCP
	if (mptcp(tcp_sk(sk))) {
		struct mptcp_tcp_sock *mptcp;

		mptcp_for_each_sub(tcp_sk(sk)->mpcb, mptcp) {
			sock_rps_record_flow(mptcp_to_sock(mptcp));
		}
	}
#endif

	timeo = sock_rcvtimeo(sk, sock->file->f_flags & O_NONBLOCK);
	while (tss.len) {
		ret = __tcp_splice_read(sk, &tss);
		if (ret < 0)
			break;
		else if (!ret) {
			if (spliced)
				break;
			if (sock_flag(sk, SOCK_DONE))
				break;
			if (sk->sk_err) {
				ret = sock_error(sk);
				break;
			}
			if (sk->sk_shutdown & RCV_SHUTDOWN)
				break;
			if (sk->sk_state == TCP_CLOSE) {
				/*
				 * This occurs when user tries to read
				 * from never connected socket.
				 */
				ret = -ENOTCONN;
				break;
			}
			if (!timeo) {
				ret = -EAGAIN;
				break;
			}
			/* if __tcp_splice_read() got nothing while we have
			 * an skb in receive queue, we do not want to loop.
			 * This might happen with URG data.
			 */
			if (!skb_queue_empty(&sk->sk_receive_queue))
				break;
			sk_wait_data(sk, &timeo, NULL);
			if (signal_pending(current)) {
				ret = sock_intr_errno(timeo);
				break;
			}
			continue;
		}
		tss.len -= ret;
		spliced += ret;

		if (!timeo)
			break;
		release_sock(sk);
		lock_sock(sk);

		if (sk->sk_err || sk->sk_state == TCP_CLOSE ||
		    (sk->sk_shutdown & RCV_SHUTDOWN) ||
		    signal_pending(current))
			break;
	}

	release_sock(sk);

	if (spliced)
		return spliced;

	return ret;
}
EXPORT_SYMBOL(tcp_splice_read);

struct sk_buff *sk_stream_alloc_skb(struct sock *sk, int size, gfp_t gfp,
				    bool force_schedule)
{
	struct sk_buff *skb;

	if (likely(!size)) {
		skb = sk->sk_tx_skb_cache;
		if (skb) {
			skb->truesize = SKB_TRUESIZE(skb_end_offset(skb));
			sk->sk_tx_skb_cache = NULL;
			pskb_trim(skb, 0);
			INIT_LIST_HEAD(&skb->tcp_tsorted_anchor);
			skb_shinfo(skb)->tx_flags = 0;
			memset(TCP_SKB_CB(skb), 0, sizeof(struct tcp_skb_cb));
			return skb;
		}
	}
	/* The TCP header must be at least 32-bit aligned.  */
	size = ALIGN(size, 4);

	if (unlikely(tcp_under_memory_pressure(sk)))
		sk_mem_reclaim_partial(sk);

	skb = alloc_skb_fclone(size + sk->sk_prot->max_header, gfp);
	if (likely(skb)) {
		bool mem_scheduled;

		if (force_schedule) {
			mem_scheduled = true;
			sk_forced_mem_schedule(sk, skb->truesize);
		} else {
			mem_scheduled = sk_wmem_schedule(sk, skb->truesize);
		}
		if (likely(mem_scheduled)) {
			skb_reserve(skb, sk->sk_prot->max_header);
			/*
			 * Make sure that we have exactly size bytes
			 * available to the caller, no more, no less.
			 */
			skb->reserved_tailroom = skb->end - skb->tail - size;
			INIT_LIST_HEAD(&skb->tcp_tsorted_anchor);
			return skb;
		}
		__kfree_skb(skb);
	} else {
		sk->sk_prot->enter_memory_pressure(sk);
		sk_stream_moderate_sndbuf(sk);
	}
	return NULL;
}

unsigned int tcp_xmit_size_goal(struct sock *sk, u32 mss_now, int large_allowed)
{
	struct tcp_sock *tp = tcp_sk(sk);
	u32 new_size_goal, size_goal;

	if (!large_allowed)
		return mss_now;

	/* Note : tcp_tso_autosize() will eventually split this later */
	new_size_goal = sk->sk_gso_max_size - 1 - MAX_TCP_HEADER;
	new_size_goal = tcp_bound_to_half_wnd(tp, new_size_goal);

	/* We try hard to avoid divides here */
	size_goal = tp->gso_segs * mss_now;
	if (unlikely(new_size_goal < size_goal ||
		     new_size_goal >= size_goal + mss_now)) {
		tp->gso_segs = min_t(u16, new_size_goal / mss_now,
				     sk->sk_gso_max_segs);
		size_goal = tp->gso_segs * mss_now;
	}

	return max(size_goal, mss_now);
}

static int tcp_send_mss(struct sock *sk, int *size_goal, int flags)
{
	int mss_now;

	if (mptcp(tcp_sk(sk))) {
		mss_now = mptcp_current_mss(sk);
		*size_goal = mptcp_xmit_size_goal(sk, mss_now, !(flags & MSG_OOB));
	} else {
		mss_now = tcp_current_mss(sk);
		*size_goal = tcp_xmit_size_goal(sk, mss_now, !(flags & MSG_OOB));
	}

	return mss_now;
}

/* In some cases, both sendpage() and sendmsg() could have added
 * an skb to the write queue, but failed adding payload on it.
 * We need to remove it to consume less memory, but more
 * importantly be able to generate EPOLLOUT for Edge Trigger epoll()
 * users.
 */
static void tcp_remove_empty_skb(struct sock *sk, struct sk_buff *skb)
{
	if (skb && !skb->len) {
		tcp_unlink_write_queue(skb, sk);
		if (tcp_write_queue_empty(sk))
			tcp_chrono_stop(sk, TCP_CHRONO_BUSY);
		sk_wmem_free_skb(sk, skb);
	}
}

ssize_t do_tcp_sendpages(struct sock *sk, struct page *page, int offset,
			 size_t size, int flags)
{
	struct tcp_sock *tp = tcp_sk(sk);
	int mss_now, size_goal;
	int err;
	ssize_t copied;
	long timeo = sock_sndtimeo(sk, flags & MSG_DONTWAIT);

	if (IS_ENABLED(CONFIG_DEBUG_VM) &&
	    WARN_ONCE(PageSlab(page), "page must not be a Slab one"))
		return -EINVAL;

	/* Wait for a connection to finish. One exception is TCP Fast Open
	 * (passive side) where data is allowed to be sent before a connection
	 * is fully established.
	 */
	if (((1 << sk->sk_state) & ~(TCPF_ESTABLISHED | TCPF_CLOSE_WAIT)) &&
	    !tcp_passive_fastopen(mptcp(tp) && tp->mpcb->master_sk ?
				  tp->mpcb->master_sk : sk)) {
		err = sk_stream_wait_connect(sk, &timeo);
		if (err != 0)
			goto out_err;
	}

	if (mptcp(tp)) {
		struct mptcp_tcp_sock *mptcp;

		/* We must check this with socket-lock hold because we iterate
		 * over the subflows.
		 */
		if (!mptcp_can_sendpage(sk)) {
			ssize_t ret;

			release_sock(sk);
			ret = sock_no_sendpage(sk->sk_socket, page, offset,
					       size, flags);
			lock_sock(sk);
			return ret;
		}

		mptcp_for_each_sub(tp->mpcb, mptcp) {
			sock_rps_record_flow(mptcp_to_sock(mptcp));
		}
	}

	sk_clear_bit(SOCKWQ_ASYNC_NOSPACE, sk);

	mss_now = tcp_send_mss(sk, &size_goal, flags);
	copied = 0;

	err = -EPIPE;
	if (sk->sk_err || (sk->sk_shutdown & SEND_SHUTDOWN))
		goto out_err;

	while (size > 0) {
		struct sk_buff *skb = tcp_write_queue_tail(sk);
		int copy, i;
		bool can_coalesce;

		if (!skb || (copy = size_goal - skb->len) <= 0 ||
		    !tcp_skb_can_collapse_to(skb)) {
new_segment:
			if (!sk_stream_memory_free(sk))
				goto wait_for_sndbuf;

			skb = sk_stream_alloc_skb(sk, 0, sk->sk_allocation,
					tcp_rtx_and_write_queues_empty(sk));
			if (!skb)
				goto wait_for_memory;

#ifdef CONFIG_TLS_DEVICE
			skb->decrypted = !!(flags & MSG_SENDPAGE_DECRYPTED);
#endif
			skb_entail(sk, skb);
			copy = size_goal;
		}

		if (copy > size)
			copy = size;

		i = skb_shinfo(skb)->nr_frags;
		can_coalesce = skb_can_coalesce(skb, i, page, offset);
		if (!can_coalesce && i >= sysctl_max_skb_frags) {
			tcp_mark_push(tp, skb);
			goto new_segment;
		}
		if (!sk_wmem_schedule(sk, copy))
			goto wait_for_memory;

		if (can_coalesce) {
			skb_frag_size_add(&skb_shinfo(skb)->frags[i - 1], copy);
		} else {
			get_page(page);
			skb_fill_page_desc(skb, i, page, offset, copy);
		}

		if (!(flags & MSG_NO_SHARED_FRAGS))
			skb_shinfo(skb)->tx_flags |= SKBTX_SHARED_FRAG;

		skb->len += copy;
		skb->data_len += copy;
		skb->truesize += copy;
		sk->sk_wmem_queued += copy;
		sk_mem_charge(sk, copy);
		skb->ip_summed = CHECKSUM_PARTIAL;
		tp->write_seq += copy;
		TCP_SKB_CB(skb)->end_seq += copy;
		tcp_skb_pcount_set(skb, 0);

		if (!copied)
			TCP_SKB_CB(skb)->tcp_flags &= ~TCPHDR_PSH;

		copied += copy;
		offset += copy;
		size -= copy;
		if (!size)
			goto out;

		if (skb->len < size_goal || (flags & MSG_OOB))
			continue;

		if (forced_push(tp)) {
			tcp_mark_push(tp, skb);
			__tcp_push_pending_frames(sk, mss_now, TCP_NAGLE_PUSH);
		} else if (skb == tcp_send_head(sk))
			tcp_push_one(sk, mss_now);
		continue;

wait_for_sndbuf:
		set_bit(SOCK_NOSPACE, &sk->sk_socket->flags);
wait_for_memory:
		tcp_push(sk, flags & ~MSG_MORE, mss_now,
			 TCP_NAGLE_PUSH, size_goal);

		err = sk_stream_wait_memory(sk, &timeo);
		if (err != 0)
			goto do_error;

		mss_now = tcp_send_mss(sk, &size_goal, flags);
	}

out:
	if (copied) {
		tcp_tx_timestamp(sk, sk->sk_tsflags);
		if (!(flags & MSG_SENDPAGE_NOTLAST))
			tcp_push(sk, flags, mss_now, tp->nonagle, size_goal);
	}
	return copied;

do_error:
	tcp_remove_empty_skb(sk, tcp_write_queue_tail(sk));
	if (copied)
		goto out;
out_err:
	/* make sure we wake any epoll edge trigger waiter */
	if (unlikely(skb_queue_len(&sk->sk_write_queue) == 0 &&
		     err == -EAGAIN)) {
		sk->sk_write_space(sk);
		tcp_chrono_stop(sk, TCP_CHRONO_SNDBUF_LIMITED);
	}
	return sk_stream_error(sk, flags, err);
}
EXPORT_SYMBOL_GPL(do_tcp_sendpages);

int tcp_sendpage_locked(struct sock *sk, struct page *page, int offset,
			size_t size, int flags)
{
	/* If MPTCP is enabled, we check it later after establishment */
	if (!mptcp(tcp_sk(sk)) && !(sk->sk_route_caps & NETIF_F_SG))
		return sock_no_sendpage_locked(sk, page, offset, size, flags);

	tcp_rate_check_app_limited(sk);  /* is sending application-limited? */

	return do_tcp_sendpages(sk, page, offset, size, flags);
}
EXPORT_SYMBOL_GPL(tcp_sendpage_locked);

int tcp_sendpage(struct sock *sk, struct page *page, int offset,
		 size_t size, int flags)
{
	int ret;

	lock_sock(sk);
	ret = tcp_sendpage_locked(sk, page, offset, size, flags);
	release_sock(sk);

	return ret;
}
EXPORT_SYMBOL(tcp_sendpage);

<<<<<<< HEAD
/* Do not bother using a page frag for very small frames.
 * But use this heuristic only for the first skb in write queue.
 *
 * Having no payload in skb->head allows better SACK shifting
 * in tcp_shift_skb_data(), reducing sack/rack overhead, because
 * write queue has less skbs.
 * Each skb can hold up to MAX_SKB_FRAGS * 32Kbytes, or ~0.5 MB.
 * This also speeds up tso_fragment(), since it wont fallback
 * to tcp_fragment().
 */
int linear_payload_sz(bool first_skb)
{
	if (first_skb)
		return SKB_WITH_OVERHEAD(2048 - MAX_TCP_HEADER);
	return 0;
}

static int select_size(const struct sock *sk, bool first_skb, bool zc)
{
	if (zc)
		return 0;
	return linear_payload_sz(first_skb);
}

=======
>>>>>>> 4d856f72
void tcp_free_fastopen_req(struct tcp_sock *tp)
{
	if (tp->fastopen_req) {
		kfree(tp->fastopen_req);
		tp->fastopen_req = NULL;
	}
}

static int tcp_sendmsg_fastopen(struct sock *sk, struct msghdr *msg,
				int *copied, size_t size,
				struct ubuf_info *uarg)
{
	struct tcp_sock *tp = tcp_sk(sk);
	struct inet_sock *inet = inet_sk(sk);
	struct sockaddr *uaddr = msg->msg_name;
	int err, flags;

	if (!(sock_net(sk)->ipv4.sysctl_tcp_fastopen & TFO_CLIENT_ENABLE) ||
	    (uaddr && msg->msg_namelen >= sizeof(uaddr->sa_family) &&
	     uaddr->sa_family == AF_UNSPEC))
		return -EOPNOTSUPP;
	if (tp->fastopen_req)
		return -EALREADY; /* Another Fast Open is in progress */

	tp->fastopen_req = kzalloc(sizeof(struct tcp_fastopen_request),
				   sk->sk_allocation);
	if (unlikely(!tp->fastopen_req))
		return -ENOBUFS;
	tp->fastopen_req->data = msg;
	tp->fastopen_req->size = size;
	tp->fastopen_req->uarg = uarg;

	if (inet->defer_connect) {
		err = tcp_connect(sk);
		/* Same failure procedure as in tcp_v4/6_connect */
		if (err) {
			tcp_set_state(sk, TCP_CLOSE);
			inet->inet_dport = 0;
			sk->sk_route_caps = 0;
		}
	}
	flags = (msg->msg_flags & MSG_DONTWAIT) ? O_NONBLOCK : 0;
	err = __inet_stream_connect(sk->sk_socket, uaddr,
				    msg->msg_namelen, flags, 1);
	/* fastopen_req could already be freed in __inet_stream_connect
	 * if the connection times out or gets rst
	 */
	if (tp->fastopen_req) {
		*copied = tp->fastopen_req->copied;
		tcp_free_fastopen_req(tp);
		inet->defer_connect = 0;
	}
	return err;
}

int tcp_sendmsg_locked(struct sock *sk, struct msghdr *msg, size_t size)
{
	struct tcp_sock *tp = tcp_sk(sk);
	struct ubuf_info *uarg = NULL;
	struct sk_buff *skb;
	struct sockcm_cookie sockc;
	int flags, err, copied = 0;
	int mss_now = 0, size_goal, copied_syn = 0;
	bool process_backlog = false;
	bool zc = false;
	long timeo;

	flags = msg->msg_flags;

	if (flags & MSG_ZEROCOPY && size && sock_flag(sk, SOCK_ZEROCOPY)) {
		skb = tcp_write_queue_tail(sk);
		uarg = sock_zerocopy_realloc(sk, size, skb_zcopy(skb));
		if (!uarg) {
			err = -ENOBUFS;
			goto out_err;
		}

		zc = sk->sk_route_caps & NETIF_F_SG;
		if (!zc)
			uarg->zerocopy = 0;
	}

	if (unlikely(flags & MSG_FASTOPEN || inet_sk(sk)->defer_connect) &&
	    !tp->repair) {
		err = tcp_sendmsg_fastopen(sk, msg, &copied_syn, size, uarg);
		if (err == -EINPROGRESS && copied_syn > 0)
			goto out;
		else if (err)
			goto out_err;
	}

	timeo = sock_sndtimeo(sk, flags & MSG_DONTWAIT);

	tcp_rate_check_app_limited(sk);  /* is sending application-limited? */

	/* Wait for a connection to finish. One exception is TCP Fast Open
	 * (passive side) where data is allowed to be sent before a connection
	 * is fully established.
	 */
	if (((1 << sk->sk_state) & ~(TCPF_ESTABLISHED | TCPF_CLOSE_WAIT)) &&
	    !tcp_passive_fastopen(mptcp(tp) && tp->mpcb->master_sk ?
				  tp->mpcb->master_sk : sk)) {
		err = sk_stream_wait_connect(sk, &timeo);
		if (err != 0)
			goto do_error;
	}

	if (mptcp(tp)) {
		struct mptcp_tcp_sock *mptcp;

		mptcp_for_each_sub(tp->mpcb, mptcp) {
			sock_rps_record_flow(mptcp_to_sock(mptcp));
		}
	}

	if (unlikely(tp->repair)) {
		if (tp->repair_queue == TCP_RECV_QUEUE) {
			copied = tcp_send_rcvq(sk, msg, size);
			goto out_nopush;
		}

		err = -EINVAL;
		if (tp->repair_queue == TCP_NO_QUEUE)
			goto out_err;

		/* 'common' sending to sendq */
	}

	sockcm_init(&sockc, sk);
	if (msg->msg_controllen) {
		err = sock_cmsg_send(sk, msg, &sockc);
		if (unlikely(err)) {
			err = -EINVAL;
			goto out_err;
		}
	}

	/* This should be in poll */
	sk_clear_bit(SOCKWQ_ASYNC_NOSPACE, sk);

	/* Ok commence sending. */
	copied = 0;

restart:
	mss_now = tcp_send_mss(sk, &size_goal, flags);

	err = -EPIPE;
	if (sk->sk_err || (sk->sk_shutdown & SEND_SHUTDOWN))
		goto do_error;

	while (msg_data_left(msg)) {
		int copy = 0;

		skb = tcp_write_queue_tail(sk);
		if (skb)
			copy = size_goal - skb->len;

		if (copy <= 0 || !tcp_skb_can_collapse_to(skb)) {
			bool first_skb;

new_segment:
			if (!sk_stream_memory_free(sk))
				goto wait_for_sndbuf;

			if (process_backlog && sk_flush_backlog(sk)) {
				process_backlog = false;
				goto restart;
			}
			first_skb = tcp_rtx_and_write_queues_empty(sk);
<<<<<<< HEAD
			linear = tp->ops->select_size(sk, first_skb, zc);
			skb = sk_stream_alloc_skb(sk, linear, sk->sk_allocation,
=======
			skb = sk_stream_alloc_skb(sk, 0, sk->sk_allocation,
>>>>>>> 4d856f72
						  first_skb);
			if (!skb)
				goto wait_for_memory;

			process_backlog = true;
			skb->ip_summed = CHECKSUM_PARTIAL;

			skb_entail(sk, skb);
			copy = size_goal;

			/* All packets are restored as if they have
			 * already been sent. skb_mstamp_ns isn't set to
			 * avoid wrong rtt estimation.
			 */
			if (tp->repair)
				TCP_SKB_CB(skb)->sacked |= TCPCB_REPAIRED;
		}

		/* Try to append data to the end of skb. */
		if (copy > msg_data_left(msg))
			copy = msg_data_left(msg);

		/* Where to copy to? */
		if (skb_availroom(skb) > 0 && !zc) {
			/* We have some space in skb head. Superb! */
			copy = min_t(int, copy, skb_availroom(skb));
			err = skb_add_data_nocache(sk, skb, &msg->msg_iter, copy);
			if (err)
				goto do_fault;
		} else if (!zc) {
			bool merge = true;
			int i = skb_shinfo(skb)->nr_frags;
			struct page_frag *pfrag = sk_page_frag(sk);

			if (!sk_page_frag_refill(sk, pfrag))
				goto wait_for_memory;

			if (!skb_can_coalesce(skb, i, pfrag->page,
					      pfrag->offset)) {
				if (i >= sysctl_max_skb_frags) {
					tcp_mark_push(tp, skb);
					goto new_segment;
				}
				merge = false;
			}

			copy = min_t(int, copy, pfrag->size - pfrag->offset);

			if (!sk_wmem_schedule(sk, copy))
				goto wait_for_memory;

			err = skb_copy_to_page_nocache(sk, &msg->msg_iter, skb,
						       pfrag->page,
						       pfrag->offset,
						       copy);
			if (err)
				goto do_error;

			/* Update the skb. */
			if (merge) {
				skb_frag_size_add(&skb_shinfo(skb)->frags[i - 1], copy);
			} else {
				skb_fill_page_desc(skb, i, pfrag->page,
						   pfrag->offset, copy);
				page_ref_inc(pfrag->page);
			}
			pfrag->offset += copy;
		} else {
			err = skb_zerocopy_iter_stream(sk, skb, msg, copy, uarg);
			if (err == -EMSGSIZE || err == -EEXIST) {
				tcp_mark_push(tp, skb);
				goto new_segment;
			}
			if (err < 0)
				goto do_error;
			copy = err;
		}

		if (!copied)
			TCP_SKB_CB(skb)->tcp_flags &= ~TCPHDR_PSH;

		tp->write_seq += copy;
		TCP_SKB_CB(skb)->end_seq += copy;
		tcp_skb_pcount_set(skb, 0);

		copied += copy;
		if (!msg_data_left(msg)) {
			if (unlikely(flags & MSG_EOR))
				TCP_SKB_CB(skb)->eor = 1;
			goto out;
		}

		if (skb->len < size_goal || (flags & MSG_OOB) || unlikely(tp->repair))
			continue;

		if (forced_push(tp)) {
			tcp_mark_push(tp, skb);
			__tcp_push_pending_frames(sk, mss_now, TCP_NAGLE_PUSH);
		} else if (skb == tcp_send_head(sk))
			tcp_push_one(sk, mss_now);
		continue;

wait_for_sndbuf:
		set_bit(SOCK_NOSPACE, &sk->sk_socket->flags);
wait_for_memory:
		if (copied)
			tcp_push(sk, flags & ~MSG_MORE, mss_now,
				 TCP_NAGLE_PUSH, size_goal);

		err = sk_stream_wait_memory(sk, &timeo);
		if (err != 0)
			goto do_error;

		mss_now = tcp_send_mss(sk, &size_goal, flags);
	}

out:
	if (copied) {
		tcp_tx_timestamp(sk, sockc.tsflags);
		tcp_push(sk, flags, mss_now, tp->nonagle, size_goal);
	}
out_nopush:
	sock_zerocopy_put(uarg);
	return copied + copied_syn;

do_error:
	skb = tcp_write_queue_tail(sk);
do_fault:
	tcp_remove_empty_skb(sk, skb);

	if (copied + copied_syn)
		goto out;
out_err:
	sock_zerocopy_put_abort(uarg, true);
	err = sk_stream_error(sk, flags, err);
	/* make sure we wake any epoll edge trigger waiter */
	if (unlikely(skb_queue_len(&sk->sk_write_queue) == 0 &&
		     err == -EAGAIN)) {
		sk->sk_write_space(sk);
		tcp_chrono_stop(sk, TCP_CHRONO_SNDBUF_LIMITED);
	}
	return err;
}
EXPORT_SYMBOL_GPL(tcp_sendmsg_locked);

int tcp_sendmsg(struct sock *sk, struct msghdr *msg, size_t size)
{
	int ret;

	lock_sock(sk);
	ret = tcp_sendmsg_locked(sk, msg, size);
	release_sock(sk);

	return ret;
}
EXPORT_SYMBOL(tcp_sendmsg);

/*
 *	Handle reading urgent data. BSD has very simple semantics for
 *	this, no blocking and very strange errors 8)
 */

static int tcp_recv_urg(struct sock *sk, struct msghdr *msg, int len, int flags)
{
	struct tcp_sock *tp = tcp_sk(sk);

	/* No URG data to read. */
	if (sock_flag(sk, SOCK_URGINLINE) || !tp->urg_data ||
	    tp->urg_data == TCP_URG_READ)
		return -EINVAL;	/* Yes this is right ! */

	if (sk->sk_state == TCP_CLOSE && !sock_flag(sk, SOCK_DONE))
		return -ENOTCONN;

	if (tp->urg_data & TCP_URG_VALID) {
		int err = 0;
		char c = tp->urg_data;

		if (!(flags & MSG_PEEK))
			tp->urg_data = TCP_URG_READ;

		/* Read urgent data. */
		msg->msg_flags |= MSG_OOB;

		if (len > 0) {
			if (!(flags & MSG_TRUNC))
				err = memcpy_to_msg(msg, &c, 1);
			len = 1;
		} else
			msg->msg_flags |= MSG_TRUNC;

		return err ? -EFAULT : len;
	}

	if (sk->sk_state == TCP_CLOSE || (sk->sk_shutdown & RCV_SHUTDOWN))
		return 0;

	/* Fixed the recv(..., MSG_OOB) behaviour.  BSD docs and
	 * the available implementations agree in this case:
	 * this call should never block, independent of the
	 * blocking state of the socket.
	 * Mike <pall@rz.uni-karlsruhe.de>
	 */
	return -EAGAIN;
}

static int tcp_peek_sndq(struct sock *sk, struct msghdr *msg, int len)
{
	struct sk_buff *skb;
	int copied = 0, err = 0;

	/* XXX -- need to support SO_PEEK_OFF */

	skb_rbtree_walk(skb, &sk->tcp_rtx_queue) {
		err = skb_copy_datagram_msg(skb, 0, msg, skb->len);
		if (err)
			return err;
		copied += skb->len;
	}

	skb_queue_walk(&sk->sk_write_queue, skb) {
		err = skb_copy_datagram_msg(skb, 0, msg, skb->len);
		if (err)
			break;

		copied += skb->len;
	}

	return err ?: copied;
}

/* Clean up the receive buffer for full frames taken by the user,
 * then send an ACK if necessary.  COPIED is the number of bytes
 * tcp_recvmsg has given to the user so far, it speeds up the
 * calculation of whether or not we must ACK for the sake of
 * a window update.
 */
void tcp_cleanup_rbuf(struct sock *sk, int copied)
{
	struct tcp_sock *tp = tcp_sk(sk);
	bool time_to_ack = false;

	struct sk_buff *skb = skb_peek(&sk->sk_receive_queue);

	WARN(skb && !before(tp->copied_seq, TCP_SKB_CB(skb)->end_seq),
	     "cleanup rbuf bug: copied %X seq %X rcvnxt %X\n",
	     tp->copied_seq, TCP_SKB_CB(skb)->end_seq, tp->rcv_nxt);

	if (inet_csk_ack_scheduled(sk)) {
		const struct inet_connection_sock *icsk = inet_csk(sk);
		   /* Delayed ACKs frequently hit locked sockets during bulk
		    * receive. */
		if (icsk->icsk_ack.blocked ||
		    /* Once-per-two-segments ACK was not sent by tcp_input.c */
		    tp->rcv_nxt - tp->rcv_wup > icsk->icsk_ack.rcv_mss ||
		    /*
		     * If this read emptied read buffer, we send ACK, if
		     * connection is not bidirectional, user drained
		     * receive buffer and there was a small segment
		     * in queue.
		     */
		    (copied > 0 &&
		     ((icsk->icsk_ack.pending & ICSK_ACK_PUSHED2) ||
		      ((icsk->icsk_ack.pending & ICSK_ACK_PUSHED) &&
		       !inet_csk_in_pingpong_mode(sk))) &&
		      !atomic_read(&sk->sk_rmem_alloc)))
			time_to_ack = true;
	}

	/* We send an ACK if we can now advertise a non-zero window
	 * which has been raised "significantly".
	 *
	 * Even if window raised up to infinity, do not send window open ACK
	 * in states, where we will not receive more. It is useless.
	 */
	if (copied > 0 && !time_to_ack && !(sk->sk_shutdown & RCV_SHUTDOWN)) {
		__u32 rcv_window_now = tcp_receive_window(tp);

		/* Optimize, __tcp_select_window() is not cheap. */
		if (2*rcv_window_now <= tp->window_clamp) {
			__u32 new_window = tp->ops->__select_window(sk);

			/* Send ACK now, if this read freed lots of space
			 * in our buffer. Certainly, new_window is new window.
			 * We can advertise it now, if it is not less than current one.
			 * "Lots" means "at least twice" here.
			 */
			if (new_window && new_window >= 2 * rcv_window_now)
				time_to_ack = true;
		}
	}
	if (time_to_ack)
		tcp_send_ack(sk);
}

static struct sk_buff *tcp_recv_skb(struct sock *sk, u32 seq, u32 *off)
{
	struct sk_buff *skb;
	u32 offset;

	while ((skb = skb_peek(&sk->sk_receive_queue)) != NULL) {
		offset = seq - TCP_SKB_CB(skb)->seq;
		if (unlikely(TCP_SKB_CB(skb)->tcp_flags & TCPHDR_SYN)) {
			pr_err_once("%s: found a SYN, please report !\n", __func__);
			offset--;
		}
		if (offset < skb->len || (TCP_SKB_CB(skb)->tcp_flags & TCPHDR_FIN)) {
			*off = offset;
			return skb;
		}
		/* This looks weird, but this can happen if TCP collapsing
		 * splitted a fat GRO packet, while we released socket lock
		 * in skb_splice_bits()
		 */
		sk_eat_skb(sk, skb);
	}
	return NULL;
}

/*
 * This routine provides an alternative to tcp_recvmsg() for routines
 * that would like to handle copying from skbuffs directly in 'sendfile'
 * fashion.
 * Note:
 *	- It is assumed that the socket was locked by the caller.
 *	- The routine does not block.
 *	- At present, there is no support for reading OOB data
 *	  or for 'peeking' the socket using this routine
 *	  (although both would be easy to implement).
 */
int tcp_read_sock(struct sock *sk, read_descriptor_t *desc,
		  sk_read_actor_t recv_actor)
{
	struct sk_buff *skb;
	struct tcp_sock *tp = tcp_sk(sk);
	u32 seq = tp->copied_seq;
	u32 offset;
	int copied = 0;

	if (sk->sk_state == TCP_LISTEN)
		return -ENOTCONN;
	while ((skb = tcp_recv_skb(sk, seq, &offset)) != NULL) {
		if (offset < skb->len) {
			int used;
			size_t len;

			len = skb->len - offset;
			/* Stop reading if we hit a patch of urgent data */
			if (tp->urg_data) {
				u32 urg_offset = tp->urg_seq - seq;
				if (urg_offset < len)
					len = urg_offset;
				if (!len)
					break;
			}
			used = recv_actor(desc, skb, offset, len);
			if (used <= 0) {
				if (!copied)
					copied = used;
				break;
			} else if (used <= len) {
				seq += used;
				copied += used;
				offset += used;
			}
			/* If recv_actor drops the lock (e.g. TCP splice
			 * receive) the skb pointer might be invalid when
			 * getting here: tcp_collapse might have deleted it
			 * while aggregating skbs from the socket queue.
			 */
			skb = tcp_recv_skb(sk, seq - 1, &offset);
			if (!skb)
				break;
			/* TCP coalescing might have appended data to the skb.
			 * Try to splice more frags
			 */
			if (offset + 1 != skb->len)
				continue;
		}
		if (TCP_SKB_CB(skb)->tcp_flags & TCPHDR_FIN) {
			sk_eat_skb(sk, skb);
			++seq;
			break;
		}
		sk_eat_skb(sk, skb);
		if (!desc->count)
			break;
		tp->copied_seq = seq;
	}
	tp->copied_seq = seq;

	tcp_rcv_space_adjust(sk);

	/* Clean up data we have read: This will do ACK frames. */
	if (copied > 0) {
		tcp_recv_skb(sk, seq, &offset);
		tp->ops->cleanup_rbuf(sk, copied);
	}
	return copied;
}
EXPORT_SYMBOL(tcp_read_sock);

int tcp_peek_len(struct socket *sock)
{
	return tcp_inq(sock->sk);
}
EXPORT_SYMBOL(tcp_peek_len);

/* Make sure sk_rcvbuf is big enough to satisfy SO_RCVLOWAT hint */
int tcp_set_rcvlowat(struct sock *sk, int val)
{
	int cap;

	if (sk->sk_userlocks & SOCK_RCVBUF_LOCK)
		cap = sk->sk_rcvbuf >> 1;
	else
		cap = sock_net(sk)->ipv4.sysctl_tcp_rmem[2] >> 1;
	val = min(val, cap);
	sk->sk_rcvlowat = val ? : 1;

	/* Check if we need to signal EPOLLIN right now */
	tcp_data_ready(sk);

	if (sk->sk_userlocks & SOCK_RCVBUF_LOCK)
		return 0;

	val <<= 1;
	if (val > sk->sk_rcvbuf) {
		sk->sk_rcvbuf = val;
		tcp_sk(sk)->window_clamp = tcp_win_from_space(sk, val);
	}
	return 0;
}
EXPORT_SYMBOL(tcp_set_rcvlowat);

#ifdef CONFIG_MMU
static const struct vm_operations_struct tcp_vm_ops = {
};

int tcp_mmap(struct file *file, struct socket *sock,
	     struct vm_area_struct *vma)
{
	if (vma->vm_flags & (VM_WRITE | VM_EXEC))
		return -EPERM;
	vma->vm_flags &= ~(VM_MAYWRITE | VM_MAYEXEC);

	/* Instruct vm_insert_page() to not down_read(mmap_sem) */
	vma->vm_flags |= VM_MIXEDMAP;

	vma->vm_ops = &tcp_vm_ops;
	return 0;
}
EXPORT_SYMBOL(tcp_mmap);

static int tcp_zerocopy_receive(struct sock *sk,
				struct tcp_zerocopy_receive *zc)
{
	unsigned long address = (unsigned long)zc->address;
	const skb_frag_t *frags = NULL;
	u32 length = 0, seq, offset;
	struct vm_area_struct *vma;
	struct sk_buff *skb = NULL;
	struct tcp_sock *tp;
	int inq;
	int ret;

	if (address & (PAGE_SIZE - 1) || address != zc->address)
		return -EINVAL;

	if (sk->sk_state == TCP_LISTEN)
		return -ENOTCONN;

	sock_rps_record_flow(sk);

	down_read(&current->mm->mmap_sem);

	ret = -EINVAL;
	vma = find_vma(current->mm, address);
	if (!vma || vma->vm_start > address || vma->vm_ops != &tcp_vm_ops)
		goto out;
	zc->length = min_t(unsigned long, zc->length, vma->vm_end - address);

	tp = tcp_sk(sk);
	seq = tp->copied_seq;
	inq = tcp_inq(sk);
	zc->length = min_t(u32, zc->length, inq);
	zc->length &= ~(PAGE_SIZE - 1);
	if (zc->length) {
		zap_page_range(vma, address, zc->length);
		zc->recv_skip_hint = 0;
	} else {
		zc->recv_skip_hint = inq;
	}
	ret = 0;
	while (length + PAGE_SIZE <= zc->length) {
		if (zc->recv_skip_hint < PAGE_SIZE) {
			if (skb) {
				skb = skb->next;
				offset = seq - TCP_SKB_CB(skb)->seq;
			} else {
				skb = tcp_recv_skb(sk, seq, &offset);
			}

			zc->recv_skip_hint = skb->len - offset;
			offset -= skb_headlen(skb);
			if ((int)offset < 0 || skb_has_frag_list(skb))
				break;
			frags = skb_shinfo(skb)->frags;
			while (offset) {
				if (frags->size > offset)
					goto out;
				offset -= frags->size;
				frags++;
			}
		}
		if (frags->size != PAGE_SIZE || frags->page_offset) {
			int remaining = zc->recv_skip_hint;

			while (remaining && (frags->size != PAGE_SIZE ||
					     frags->page_offset)) {
				remaining -= frags->size;
				frags++;
			}
			zc->recv_skip_hint -= remaining;
			break;
		}
		ret = vm_insert_page(vma, address + length,
				     skb_frag_page(frags));
		if (ret)
			break;
		length += PAGE_SIZE;
		seq += PAGE_SIZE;
		zc->recv_skip_hint -= PAGE_SIZE;
		frags++;
	}
out:
	up_read(&current->mm->mmap_sem);
	if (length) {
		tp->copied_seq = seq;
		tcp_rcv_space_adjust(sk);

		/* Clean up data we have read: This will do ACK frames. */
		tcp_recv_skb(sk, seq, &offset);
		tcp_cleanup_rbuf(sk, length);
		ret = 0;
		if (length == zc->length)
			zc->recv_skip_hint = 0;
	} else {
		if (!zc->recv_skip_hint && sock_flag(sk, SOCK_DONE))
			ret = -EIO;
	}
	zc->length = length;
	return ret;
}
#endif

static void tcp_update_recv_tstamps(struct sk_buff *skb,
				    struct scm_timestamping_internal *tss)
{
	if (skb->tstamp)
		tss->ts[0] = ktime_to_timespec64(skb->tstamp);
	else
		tss->ts[0] = (struct timespec64) {0};

	if (skb_hwtstamps(skb)->hwtstamp)
		tss->ts[2] = ktime_to_timespec64(skb_hwtstamps(skb)->hwtstamp);
	else
		tss->ts[2] = (struct timespec64) {0};
}

/* Similar to __sock_recv_timestamp, but does not require an skb */
static void tcp_recv_timestamp(struct msghdr *msg, const struct sock *sk,
			       struct scm_timestamping_internal *tss)
{
	int new_tstamp = sock_flag(sk, SOCK_TSTAMP_NEW);
	bool has_timestamping = false;

	if (tss->ts[0].tv_sec || tss->ts[0].tv_nsec) {
		if (sock_flag(sk, SOCK_RCVTSTAMP)) {
			if (sock_flag(sk, SOCK_RCVTSTAMPNS)) {
				if (new_tstamp) {
					struct __kernel_timespec kts = {tss->ts[0].tv_sec, tss->ts[0].tv_nsec};

					put_cmsg(msg, SOL_SOCKET, SO_TIMESTAMPNS_NEW,
						 sizeof(kts), &kts);
				} else {
					struct timespec ts_old = timespec64_to_timespec(tss->ts[0]);

					put_cmsg(msg, SOL_SOCKET, SO_TIMESTAMPNS_OLD,
						 sizeof(ts_old), &ts_old);
				}
			} else {
				if (new_tstamp) {
					struct __kernel_sock_timeval stv;

					stv.tv_sec = tss->ts[0].tv_sec;
					stv.tv_usec = tss->ts[0].tv_nsec / 1000;
					put_cmsg(msg, SOL_SOCKET, SO_TIMESTAMP_NEW,
						 sizeof(stv), &stv);
				} else {
					struct __kernel_old_timeval tv;

					tv.tv_sec = tss->ts[0].tv_sec;
					tv.tv_usec = tss->ts[0].tv_nsec / 1000;
					put_cmsg(msg, SOL_SOCKET, SO_TIMESTAMP_OLD,
						 sizeof(tv), &tv);
				}
			}
		}

		if (sk->sk_tsflags & SOF_TIMESTAMPING_SOFTWARE)
			has_timestamping = true;
		else
			tss->ts[0] = (struct timespec64) {0};
	}

	if (tss->ts[2].tv_sec || tss->ts[2].tv_nsec) {
		if (sk->sk_tsflags & SOF_TIMESTAMPING_RAW_HARDWARE)
			has_timestamping = true;
		else
			tss->ts[2] = (struct timespec64) {0};
	}

	if (has_timestamping) {
		tss->ts[1] = (struct timespec64) {0};
		if (sock_flag(sk, SOCK_TSTAMP_NEW))
			put_cmsg_scm_timestamping64(msg, tss);
		else
			put_cmsg_scm_timestamping(msg, tss);
	}
}

static int tcp_inq_hint(struct sock *sk)
{
	const struct tcp_sock *tp = tcp_sk(sk);
	u32 copied_seq = READ_ONCE(tp->copied_seq);
	u32 rcv_nxt = READ_ONCE(tp->rcv_nxt);
	int inq;

	inq = rcv_nxt - copied_seq;
	if (unlikely(inq < 0 || copied_seq != READ_ONCE(tp->copied_seq))) {
		lock_sock(sk);
		inq = tp->rcv_nxt - tp->copied_seq;
		release_sock(sk);
	}
	/* After receiving a FIN, tell the user-space to continue reading
	 * by returning a non-zero inq.
	 */
	if (inq == 0 && sock_flag(sk, SOCK_DONE))
		inq = 1;
	return inq;
}

/*
 *	This routine copies from a sock struct into the user buffer.
 *
 *	Technical note: in 2.3 we work on _locked_ socket, so that
 *	tricks with *seq access order and skb->users are not required.
 *	Probably, code can be easily improved even more.
 */

int tcp_recvmsg(struct sock *sk, struct msghdr *msg, size_t len, int nonblock,
		int flags, int *addr_len)
{
	struct tcp_sock *tp = tcp_sk(sk);
	int copied = 0;
	u32 peek_seq;
	u32 *seq;
	unsigned long used;
	int err, inq;
	int target;		/* Read at least this many bytes */
	long timeo;
	struct sk_buff *skb, *last;
	u32 urg_hole = 0;
	struct scm_timestamping_internal tss;
	bool has_tss = false;
	bool has_cmsg;

	if (unlikely(flags & MSG_ERRQUEUE))
		return inet_recv_error(sk, msg, len, addr_len);

	if (sk_can_busy_loop(sk) && skb_queue_empty(&sk->sk_receive_queue) &&
	    (sk->sk_state == TCP_ESTABLISHED))
		sk_busy_loop(sk, nonblock);

	lock_sock(sk);

#ifdef CONFIG_MPTCP
	if (mptcp(tp)) {
		struct mptcp_tcp_sock *mptcp;

		mptcp_for_each_sub(tp->mpcb, mptcp) {
			sock_rps_record_flow(mptcp_to_sock(mptcp));
		}
	}
#endif

	err = -ENOTCONN;
	if (sk->sk_state == TCP_LISTEN)
		goto out;

	has_cmsg = tp->recvmsg_inq;
	timeo = sock_rcvtimeo(sk, nonblock);

	/* Urgent data needs to be handled specially. */
	if (flags & MSG_OOB)
		goto recv_urg;

	if (unlikely(tp->repair)) {
		err = -EPERM;
		if (!(flags & MSG_PEEK))
			goto out;

		if (tp->repair_queue == TCP_SEND_QUEUE)
			goto recv_sndq;

		err = -EINVAL;
		if (tp->repair_queue == TCP_NO_QUEUE)
			goto out;

		/* 'common' recv queue MSG_PEEK-ing */
	}

	seq = &tp->copied_seq;
	if (flags & MSG_PEEK) {
		peek_seq = tp->copied_seq;
		seq = &peek_seq;
	}

	target = sock_rcvlowat(sk, flags & MSG_WAITALL, len);

	do {
		u32 offset;

		/* Are we at urgent data? Stop if we have read anything or have SIGURG pending. */
		if (tp->urg_data && tp->urg_seq == *seq) {
			if (copied)
				break;
			if (signal_pending(current)) {
				copied = timeo ? sock_intr_errno(timeo) : -EAGAIN;
				break;
			}
		}

		/* Next get a buffer. */

		last = skb_peek_tail(&sk->sk_receive_queue);
		skb_queue_walk(&sk->sk_receive_queue, skb) {
			last = skb;
			/* Now that we have two receive queues this
			 * shouldn't happen.
			 */
			if (WARN(before(*seq, TCP_SKB_CB(skb)->seq),
				 "TCP recvmsg seq # bug: copied %X, seq %X, rcvnxt %X, fl %X\n",
				 *seq, TCP_SKB_CB(skb)->seq, tp->rcv_nxt,
				 flags))
				break;

			offset = *seq - TCP_SKB_CB(skb)->seq;
			if (unlikely(TCP_SKB_CB(skb)->tcp_flags & TCPHDR_SYN)) {
				pr_err_once("%s: found a SYN, please report !\n", __func__);
				offset--;
			}
			if (offset < skb->len)
				goto found_ok_skb;
			if (TCP_SKB_CB(skb)->tcp_flags & TCPHDR_FIN)
				goto found_fin_ok;
			WARN(!(flags & MSG_PEEK),
			     "TCP recvmsg seq # bug 2: copied %X, seq %X, rcvnxt %X, fl %X\n",
			     *seq, TCP_SKB_CB(skb)->seq, tp->rcv_nxt, flags);
		}

		/* Well, if we have backlog, try to process it now yet. */

		if (copied >= target && !sk->sk_backlog.tail)
			break;

		if (copied) {
			if (sk->sk_err ||
			    sk->sk_state == TCP_CLOSE ||
			    (sk->sk_shutdown & RCV_SHUTDOWN) ||
			    !timeo ||
			    signal_pending(current))
				break;
		} else {
			if (sock_flag(sk, SOCK_DONE))
				break;

			if (sk->sk_err) {
				copied = sock_error(sk);
				break;
			}

			if (sk->sk_shutdown & RCV_SHUTDOWN)
				break;

			if (sk->sk_state == TCP_CLOSE) {
				/* This occurs when user tries to read
				 * from never connected socket.
				 */
				copied = -ENOTCONN;
				break;
			}

			if (!timeo) {
				copied = -EAGAIN;
				break;
			}

			if (signal_pending(current)) {
				copied = sock_intr_errno(timeo);
				break;
			}
		}

		tp->ops->cleanup_rbuf(sk, copied);

		if (copied >= target) {
			/* Do not sleep, just process backlog. */
			release_sock(sk);
			lock_sock(sk);
		} else {
			sk_wait_data(sk, &timeo, last);
		}

		if ((flags & MSG_PEEK) &&
		    (peek_seq - copied - urg_hole != tp->copied_seq)) {
			net_dbg_ratelimited("TCP(%s:%d): Application bug, race in MSG_PEEK\n",
					    current->comm,
					    task_pid_nr(current));
			peek_seq = tp->copied_seq;
		}
		continue;

found_ok_skb:
		/* Ok so how much can we use? */
		used = skb->len - offset;
		if (len < used)
			used = len;

		/* Do we have urgent data here? */
		if (tp->urg_data) {
			u32 urg_offset = tp->urg_seq - *seq;
			if (urg_offset < used) {
				if (!urg_offset) {
					if (!sock_flag(sk, SOCK_URGINLINE)) {
						++*seq;
						urg_hole++;
						offset++;
						used--;
						if (!used)
							goto skip_copy;
					}
				} else
					used = urg_offset;
			}
		}

		if (!(flags & MSG_TRUNC)) {
			err = skb_copy_datagram_msg(skb, offset, msg, used);
			if (err) {
				/* Exception. Bailout! */
				if (!copied)
					copied = -EFAULT;
				break;
			}
		}

		*seq += used;
		copied += used;
		len -= used;

		tcp_rcv_space_adjust(sk);

skip_copy:
		if (tp->urg_data && after(tp->copied_seq, tp->urg_seq)) {
			tp->urg_data = 0;
			tcp_fast_path_check(sk);
		}
		if (used + offset < skb->len)
			continue;

		if (TCP_SKB_CB(skb)->has_rxtstamp) {
			tcp_update_recv_tstamps(skb, &tss);
			has_tss = true;
			has_cmsg = true;
		}
		if (TCP_SKB_CB(skb)->tcp_flags & TCPHDR_FIN)
			goto found_fin_ok;
		if (!(flags & MSG_PEEK))
			sk_eat_skb(sk, skb);
		continue;

found_fin_ok:
		/* Process the FIN. */
		++*seq;
		if (!(flags & MSG_PEEK))
			sk_eat_skb(sk, skb);
		break;
	} while (len > 0);

	/* According to UNIX98, msg_name/msg_namelen are ignored
	 * on connected socket. I was just happy when found this 8) --ANK
	 */

	/* Clean up data we have read: This will do ACK frames. */
	tp->ops->cleanup_rbuf(sk, copied);

	release_sock(sk);

	if (has_cmsg) {
		if (has_tss)
			tcp_recv_timestamp(msg, sk, &tss);
		if (tp->recvmsg_inq) {
			inq = tcp_inq_hint(sk);
			put_cmsg(msg, SOL_TCP, TCP_CM_INQ, sizeof(inq), &inq);
		}
	}

	return copied;

out:
	release_sock(sk);
	return err;

recv_urg:
	err = tcp_recv_urg(sk, msg, len, flags);
	goto out;

recv_sndq:
	err = tcp_peek_sndq(sk, msg, len);
	goto out;
}
EXPORT_SYMBOL(tcp_recvmsg);

void tcp_set_state(struct sock *sk, int state)
{
	int oldstate = sk->sk_state;

	/* We defined a new enum for TCP states that are exported in BPF
	 * so as not force the internal TCP states to be frozen. The
	 * following checks will detect if an internal state value ever
	 * differs from the BPF value. If this ever happens, then we will
	 * need to remap the internal value to the BPF value before calling
	 * tcp_call_bpf_2arg.
	 */
	BUILD_BUG_ON((int)BPF_TCP_ESTABLISHED != (int)TCP_ESTABLISHED);
	BUILD_BUG_ON((int)BPF_TCP_SYN_SENT != (int)TCP_SYN_SENT);
	BUILD_BUG_ON((int)BPF_TCP_SYN_RECV != (int)TCP_SYN_RECV);
	BUILD_BUG_ON((int)BPF_TCP_FIN_WAIT1 != (int)TCP_FIN_WAIT1);
	BUILD_BUG_ON((int)BPF_TCP_FIN_WAIT2 != (int)TCP_FIN_WAIT2);
	BUILD_BUG_ON((int)BPF_TCP_TIME_WAIT != (int)TCP_TIME_WAIT);
	BUILD_BUG_ON((int)BPF_TCP_CLOSE != (int)TCP_CLOSE);
	BUILD_BUG_ON((int)BPF_TCP_CLOSE_WAIT != (int)TCP_CLOSE_WAIT);
	BUILD_BUG_ON((int)BPF_TCP_LAST_ACK != (int)TCP_LAST_ACK);
	BUILD_BUG_ON((int)BPF_TCP_LISTEN != (int)TCP_LISTEN);
	BUILD_BUG_ON((int)BPF_TCP_CLOSING != (int)TCP_CLOSING);
	BUILD_BUG_ON((int)BPF_TCP_NEW_SYN_RECV != (int)TCP_NEW_SYN_RECV);
	BUILD_BUG_ON((int)BPF_TCP_MAX_STATES != (int)TCP_MAX_STATES);

	if (BPF_SOCK_OPS_TEST_FLAG(tcp_sk(sk), BPF_SOCK_OPS_STATE_CB_FLAG))
		tcp_call_bpf_2arg(sk, BPF_SOCK_OPS_STATE_CB, oldstate, state);

	switch (state) {
	case TCP_ESTABLISHED:
		if (oldstate != TCP_ESTABLISHED)
			TCP_INC_STATS(sock_net(sk), TCP_MIB_CURRESTAB);
		break;

	case TCP_CLOSE:
		if (oldstate == TCP_CLOSE_WAIT || oldstate == TCP_ESTABLISHED)
			TCP_INC_STATS(sock_net(sk), TCP_MIB_ESTABRESETS);

		sk->sk_prot->unhash(sk);
		if (inet_csk(sk)->icsk_bind_hash &&
		    !(sk->sk_userlocks & SOCK_BINDPORT_LOCK))
			inet_put_port(sk);
		/* fall through */
	default:
		if (oldstate == TCP_ESTABLISHED)
			TCP_DEC_STATS(sock_net(sk), TCP_MIB_CURRESTAB);
	}

	/* Change state AFTER socket is unhashed to avoid closed
	 * socket sitting in hash tables.
	 */
	inet_sk_state_store(sk, state);
}
EXPORT_SYMBOL_GPL(tcp_set_state);

/*
 *	State processing on a close. This implements the state shift for
 *	sending our FIN frame. Note that we only send a FIN for some
 *	states. A shutdown() may have already sent the FIN, or we may be
 *	closed.
 */

static const unsigned char new_state[16] = {
  /* current state:        new state:      action:	*/
  [0 /* (Invalid) */]	= TCP_CLOSE,
  [TCP_ESTABLISHED]	= TCP_FIN_WAIT1 | TCP_ACTION_FIN,
  [TCP_SYN_SENT]	= TCP_CLOSE,
  [TCP_SYN_RECV]	= TCP_FIN_WAIT1 | TCP_ACTION_FIN,
  [TCP_FIN_WAIT1]	= TCP_FIN_WAIT1,
  [TCP_FIN_WAIT2]	= TCP_FIN_WAIT2,
  [TCP_TIME_WAIT]	= TCP_CLOSE,
  [TCP_CLOSE]		= TCP_CLOSE,
  [TCP_CLOSE_WAIT]	= TCP_LAST_ACK  | TCP_ACTION_FIN,
  [TCP_LAST_ACK]	= TCP_LAST_ACK,
  [TCP_LISTEN]		= TCP_CLOSE,
  [TCP_CLOSING]		= TCP_CLOSING,
  [TCP_NEW_SYN_RECV]	= TCP_CLOSE,	/* should not happen ! */
};

int tcp_close_state(struct sock *sk)
{
	int next = (int)new_state[sk->sk_state];
	int ns = next & TCP_STATE_MASK;

	tcp_set_state(sk, ns);

	return next & TCP_ACTION_FIN;
}

/*
 *	Shutdown the sending side of a connection. Much like close except
 *	that we don't receive shut down or sock_set_flag(sk, SOCK_DEAD).
 */

void tcp_shutdown(struct sock *sk, int how)
{
	/*	We need to grab some memory, and put together a FIN,
	 *	and then put it into the queue to be sent.
	 *		Tim MacKenzie(tym@dibbler.cs.monash.edu.au) 4 Dec '92.
	 */
	if (!(how & SEND_SHUTDOWN))
		return;

	/* If we've already sent a FIN, or it's a closed state, skip this. */
	if ((1 << sk->sk_state) &
	    (TCPF_ESTABLISHED | TCPF_SYN_SENT |
	     TCPF_SYN_RECV | TCPF_CLOSE_WAIT)) {
		/* Clear out any half completed packets.  FIN if needed. */
		if (tcp_close_state(sk))
			tcp_sk(sk)->ops->send_fin(sk);
	}
}
EXPORT_SYMBOL(tcp_shutdown);

bool tcp_check_oom(struct sock *sk, int shift)
{
	bool too_many_orphans, out_of_socket_memory;

	too_many_orphans = tcp_too_many_orphans(sk, shift);
	out_of_socket_memory = tcp_out_of_memory(sk);

	if (too_many_orphans)
		net_info_ratelimited("too many orphaned sockets\n");
	if (out_of_socket_memory)
		net_info_ratelimited("out of memory -- consider tuning tcp_mem\n");
	return too_many_orphans || out_of_socket_memory;
}

void tcp_close(struct sock *sk, long timeout)
{
	struct sk_buff *skb;
	int data_was_unread = 0;
	int state;

	if (is_meta_sk(sk)) {
		/* TODO: Currently forcing timeout to 0 because
		 * sk_stream_wait_close will complain during lockdep because
		 * of the mpcb_mutex (circular lock dependency through
		 * inet_csk_listen_stop()).
		 * We should find a way to get rid of the mpcb_mutex.
		 */
		mptcp_close(sk, 0);
		return;
	}

	lock_sock(sk);
	sk->sk_shutdown = SHUTDOWN_MASK;

	if (sk->sk_state == TCP_LISTEN) {
		tcp_set_state(sk, TCP_CLOSE);

		/* Special case. */
		inet_csk_listen_stop(sk);

		goto adjudge_to_death;
	}

	/*  We need to flush the recv. buffs.  We do this only on the
	 *  descriptor close, not protocol-sourced closes, because the
	 *  reader process may not have drained the data yet!
	 */
	while ((skb = __skb_dequeue(&sk->sk_receive_queue)) != NULL) {
		u32 len = TCP_SKB_CB(skb)->end_seq - TCP_SKB_CB(skb)->seq;

		if (TCP_SKB_CB(skb)->tcp_flags & TCPHDR_FIN)
			len--;
		data_was_unread += len;
		__kfree_skb(skb);
	}

	sk_mem_reclaim(sk);

	/* If socket has been already reset (e.g. in tcp_reset()) - kill it. */
	if (sk->sk_state == TCP_CLOSE)
		goto adjudge_to_death;

	/* As outlined in RFC 2525, section 2.17, we send a RST here because
	 * data was lost. To witness the awful effects of the old behavior of
	 * always doing a FIN, run an older 2.1.x kernel or 2.0.x, start a bulk
	 * GET in an FTP client, suspend the process, wait for the client to
	 * advertise a zero window, then kill -9 the FTP client, wheee...
	 * Note: timeout is always zero in such a case.
	 */
	if (unlikely(tcp_sk(sk)->repair)) {
		sk->sk_prot->disconnect(sk, 0);
	} else if (data_was_unread) {
		/* Unread data was tossed, zap the connection. */
		NET_INC_STATS(sock_net(sk), LINUX_MIB_TCPABORTONCLOSE);
		tcp_set_state(sk, TCP_CLOSE);
		tcp_sk(sk)->ops->send_active_reset(sk, sk->sk_allocation);
	} else if (sock_flag(sk, SOCK_LINGER) && !sk->sk_lingertime) {
		/* Check zero linger _after_ checking for unread data. */
		sk->sk_prot->disconnect(sk, 0);
		NET_INC_STATS(sock_net(sk), LINUX_MIB_TCPABORTONDATA);
	} else if (tcp_close_state(sk)) {
		/* We FIN if the application ate all the data before
		 * zapping the connection.
		 */

		/* RED-PEN. Formally speaking, we have broken TCP state
		 * machine. State transitions:
		 *
		 * TCP_ESTABLISHED -> TCP_FIN_WAIT1
		 * TCP_SYN_RECV	-> TCP_FIN_WAIT1 (forget it, it's impossible)
		 * TCP_CLOSE_WAIT -> TCP_LAST_ACK
		 *
		 * are legal only when FIN has been sent (i.e. in window),
		 * rather than queued out of window. Purists blame.
		 *
		 * F.e. "RFC state" is ESTABLISHED,
		 * if Linux state is FIN-WAIT-1, but FIN is still not sent.
		 *
		 * The visible declinations are that sometimes
		 * we enter time-wait state, when it is not required really
		 * (harmless), do not send active resets, when they are
		 * required by specs (TCP_ESTABLISHED, TCP_CLOSE_WAIT, when
		 * they look as CLOSING or LAST_ACK for Linux)
		 * Probably, I missed some more holelets.
		 * 						--ANK
		 * XXX (TFO) - To start off we don't support SYN+ACK+FIN
		 * in a single packet! (May consider it later but will
		 * probably need API support or TCP_CORK SYN-ACK until
		 * data is written and socket is closed.)
		 */
		tcp_send_fin(sk);
	}

	sk_stream_wait_close(sk, timeout);

adjudge_to_death:
	state = sk->sk_state;
	sock_hold(sk);
	sock_orphan(sk);

	local_bh_disable();
	bh_lock_sock(sk);
	/* remove backlog if any, without releasing ownership. */
	__release_sock(sk);

	percpu_counter_inc(sk->sk_prot->orphan_count);

	/* Have we already been destroyed by a softirq or backlog? */
	if (state != TCP_CLOSE && sk->sk_state == TCP_CLOSE)
		goto out;

	/*	This is a (useful) BSD violating of the RFC. There is a
	 *	problem with TCP as specified in that the other end could
	 *	keep a socket open forever with no application left this end.
	 *	We use a 1 minute timeout (about the same as BSD) then kill
	 *	our end. If they send after that then tough - BUT: long enough
	 *	that we won't make the old 4*rto = almost no time - whoops
	 *	reset mistake.
	 *
	 *	Nope, it was not mistake. It is really desired behaviour
	 *	f.e. on http servers, when such sockets are useless, but
	 *	consume significant resources. Let's do it with special
	 *	linger2	option.					--ANK
	 */

	if (sk->sk_state == TCP_FIN_WAIT2) {
		struct tcp_sock *tp = tcp_sk(sk);
		if (tp->linger2 < 0) {
			tcp_set_state(sk, TCP_CLOSE);
			tp->ops->send_active_reset(sk, GFP_ATOMIC);
			__NET_INC_STATS(sock_net(sk),
					LINUX_MIB_TCPABORTONLINGER);
		} else {
			const int tmo = tcp_fin_time(sk);

			if (tmo > TCP_TIMEWAIT_LEN) {
				inet_csk_reset_keepalive_timer(sk,
						tmo - TCP_TIMEWAIT_LEN);
			} else {
				tcp_sk(sk)->ops->time_wait(sk, TCP_FIN_WAIT2,
							   tmo);
				goto out;
			}
		}
	}
	if (sk->sk_state != TCP_CLOSE) {
		sk_mem_reclaim(sk);
		if (tcp_check_oom(sk, 0)) {
			tcp_set_state(sk, TCP_CLOSE);
			tcp_sk(sk)->ops->send_active_reset(sk, GFP_ATOMIC);
			__NET_INC_STATS(sock_net(sk),
					LINUX_MIB_TCPABORTONMEMORY);
		} else if (!check_net(sock_net(sk))) {
			/* Not possible to send reset; just close */
			tcp_set_state(sk, TCP_CLOSE);
		}
	}

	if (sk->sk_state == TCP_CLOSE) {
		struct request_sock *req = tcp_sk(sk)->fastopen_rsk;
		/* We could get here with a non-NULL req if the socket is
		 * aborted (e.g., closed with unread data) before 3WHS
		 * finishes.
		 */
		if (req)
			reqsk_fastopen_remove(sk, req, false);
		inet_csk_destroy_sock(sk);
	}
	/* Otherwise, socket is reprieved until protocol close. */

out:
	bh_unlock_sock(sk);
	local_bh_enable();
	release_sock(sk);
	sock_put(sk);
}
EXPORT_SYMBOL(tcp_close);

static void tcp_rtx_queue_purge(struct sock *sk)
{
	struct rb_node *p = rb_first(&sk->tcp_rtx_queue);

	while (p) {
		struct sk_buff *skb = rb_to_skb(p);

		p = rb_next(p);
		/* Since we are deleting whole queue, no need to
		 * list_del(&skb->tcp_tsorted_anchor)
		 */
		tcp_rtx_queue_unlink(skb, sk);
		sk_wmem_free_skb(sk, skb);
	}
}

void tcp_write_queue_purge(struct sock *sk)
{
	struct sk_buff *skb;

	if (mptcp(tcp_sk(sk)) && !is_meta_sk(sk) &&
	    !tcp_rtx_and_write_queues_empty(sk))
		mptcp_reinject_data(sk, 0);

	tcp_chrono_stop(sk, TCP_CHRONO_BUSY);
	while ((skb = __skb_dequeue(&sk->sk_write_queue)) != NULL) {
		tcp_skb_tsorted_anchor_cleanup(skb);
		sk_wmem_free_skb(sk, skb);
	}
	tcp_rtx_queue_purge(sk);
	skb = sk->sk_tx_skb_cache;
	if (skb) {
		__kfree_skb(skb);
		sk->sk_tx_skb_cache = NULL;
	}
	INIT_LIST_HEAD(&tcp_sk(sk)->tsorted_sent_queue);
	sk_mem_reclaim(sk);
	tcp_clear_all_retrans_hints(tcp_sk(sk));
	tcp_sk(sk)->packets_out = 0;
	inet_csk(sk)->icsk_backoff = 0;
}

void tcp_reset_vars(struct sock *sk)
{
	struct inet_connection_sock *icsk = inet_csk(sk);
	struct tcp_sock *tp = tcp_sk(sk);

	tp->srtt_us = 0;
	tp->mdev_us = jiffies_to_usecs(TCP_TIMEOUT_INIT);
	tp->rcv_rtt_last_tsecr = 0;
	icsk->icsk_rto = TCP_TIMEOUT_INIT;
	tp->snd_ssthresh = TCP_INFINITE_SSTHRESH;
	tp->snd_cwnd = TCP_INIT_CWND;
	tp->snd_cwnd_cnt = 0;
	tp->delivered_ce = 0;
	tp->is_sack_reneg = 0;
	tcp_clear_retrans(tp);
	tp->bytes_sent = 0;
	tp->bytes_received = 0;
	tp->bytes_retrans = 0;
	tp->bytes_acked = 0;
	/* There's a bubble in the pipe until at least the first ACK. */
	tp->app_limited = ~0U;
}

int tcp_disconnect(struct sock *sk, int flags)
{
	struct inet_sock *inet = inet_sk(sk);
	struct inet_connection_sock *icsk = inet_csk(sk);
	struct tcp_sock *tp = tcp_sk(sk);
	int old_state = sk->sk_state;

	if (old_state != TCP_CLOSE)
		tcp_set_state(sk, TCP_CLOSE);

	/* ABORT function of RFC793 */
	if (old_state == TCP_LISTEN) {
		inet_csk_listen_stop(sk);
	} else if (unlikely(tp->repair)) {
		sk->sk_err = ECONNABORTED;
	} else if (tcp_need_reset(old_state) ||
		   (tp->snd_nxt != tp->write_seq &&
		    (1 << old_state) & (TCPF_CLOSING | TCPF_LAST_ACK))) {
		/* The last check adjusts for discrepancy of Linux wrt. RFC
		 * states
		 */
		tp->ops->send_active_reset(sk, gfp_any());
		sk->sk_err = ECONNRESET;
	} else if (old_state == TCP_SYN_SENT)
		sk->sk_err = ECONNRESET;

	tcp_clear_xmit_timers(sk);
	__skb_queue_purge(&sk->sk_receive_queue);
	if (sk->sk_rx_skb_cache) {
		__kfree_skb(sk->sk_rx_skb_cache);
		sk->sk_rx_skb_cache = NULL;
	}
	tp->copied_seq = tp->rcv_nxt;
	tp->urg_data = 0;
	tcp_write_queue_purge(sk);
	tcp_fastopen_active_disable_ofo_check(sk);
	skb_rbtree_purge(&tp->out_of_order_queue);

	inet->inet_dport = 0;

	if (!(sk->sk_userlocks & SOCK_BINDADDR_LOCK))
		inet_reset_saddr(sk);

	if (is_meta_sk(sk)) {
		mptcp_disconnect(sk);
	} else {
		if (tp->inside_tk_table)
			mptcp_hash_remove_bh(tp);
	}

	sk->sk_shutdown = 0;
	sock_reset_flag(sk, SOCK_DONE);
	tp->write_seq += tp->max_window + 2;
	if (tp->write_seq == 0)
		tp->write_seq = 1;
	icsk->icsk_backoff = 0;
	tp->snd_cwnd = 2;
	icsk->icsk_probes_out = 0;
	tp->window_clamp = 0;

	tcp_reset_vars(sk);

	tcp_set_ca_state(sk, TCP_CA_Open);
	inet_csk_delack_init(sk);
	/* Initialize rcv_mss to TCP_MIN_MSS to avoid division by 0
	 * issue in __tcp_select_window()
	 */
	icsk->icsk_ack.rcv_mss = TCP_MIN_MSS;
	memset(&tp->rx_opt, 0, sizeof(tp->rx_opt));
	__sk_dst_reset(sk);
	dst_release(sk->sk_rx_dst);
	sk->sk_rx_dst = NULL;
	tcp_saved_syn_free(tp);
	tp->compressed_ack = 0;
<<<<<<< HEAD
=======
	tp->bytes_sent = 0;
	tp->bytes_acked = 0;
	tp->bytes_received = 0;
	tp->bytes_retrans = 0;
>>>>>>> 4d856f72
	tp->duplicate_sack[0].start_seq = 0;
	tp->duplicate_sack[0].end_seq = 0;
	tp->dsack_dups = 0;
	tp->reord_seen = 0;
	tp->retrans_out = 0;
	tp->sacked_out = 0;
	tp->tlp_high_seq = 0;
	tp->last_oow_ack_time = 0;
	tp->rack.mstamp = 0;
	tp->rack.advanced = 0;
	tp->rack.reo_wnd_steps = 1;
	tp->rack.last_delivered = 0;
	tp->rack.reo_wnd_persist = 0;
	tp->rack.dsack_seen = 0;
	tp->syn_data_acked = 0;
	tp->rx_opt.saw_tstamp = 0;
	tp->rx_opt.dsack = 0;
	tp->rx_opt.num_sacks = 0;


	/* Clean up fastopen related fields */
	tcp_free_fastopen_req(tp);
	inet->defer_connect = 0;

	WARN_ON(inet->inet_num && !icsk->icsk_bind_hash);

	if (sk->sk_frag.page) {
		put_page(sk->sk_frag.page);
		sk->sk_frag.page = NULL;
		sk->sk_frag.offset = 0;
	}

	sk->sk_error_report(sk);
	return 0;
}
EXPORT_SYMBOL(tcp_disconnect);

static inline bool tcp_can_repair_sock(const struct sock *sk)
{
	return ns_capable(sock_net(sk)->user_ns, CAP_NET_ADMIN) &&
		(sk->sk_state != TCP_LISTEN) && !sock_flag(sk, SOCK_MPTCP);
}

static int tcp_repair_set_window(struct tcp_sock *tp, char __user *optbuf, int len)
{
	struct tcp_repair_window opt;

	if (!tp->repair)
		return -EPERM;

	if (len != sizeof(opt))
		return -EINVAL;

	if (copy_from_user(&opt, optbuf, sizeof(opt)))
		return -EFAULT;

	if (opt.max_window < opt.snd_wnd)
		return -EINVAL;

	if (after(opt.snd_wl1, tp->rcv_nxt + opt.rcv_wnd))
		return -EINVAL;

	if (after(opt.rcv_wup, tp->rcv_nxt))
		return -EINVAL;

	tp->snd_wl1	= opt.snd_wl1;
	tp->snd_wnd	= opt.snd_wnd;
	tp->max_window	= opt.max_window;

	tp->rcv_wnd	= opt.rcv_wnd;
	tp->rcv_wup	= opt.rcv_wup;

	return 0;
}

static int tcp_repair_options_est(struct sock *sk,
		struct tcp_repair_opt __user *optbuf, unsigned int len)
{
	struct tcp_sock *tp = tcp_sk(sk);
	struct tcp_repair_opt opt;

	while (len >= sizeof(opt)) {
		if (copy_from_user(&opt, optbuf, sizeof(opt)))
			return -EFAULT;

		optbuf++;
		len -= sizeof(opt);

		switch (opt.opt_code) {
		case TCPOPT_MSS:
			tp->rx_opt.mss_clamp = opt.opt_val;
			tcp_mtup_init(sk);
			break;
		case TCPOPT_WINDOW:
			{
				u16 snd_wscale = opt.opt_val & 0xFFFF;
				u16 rcv_wscale = opt.opt_val >> 16;

				if (snd_wscale > TCP_MAX_WSCALE || rcv_wscale > TCP_MAX_WSCALE)
					return -EFBIG;

				tp->rx_opt.snd_wscale = snd_wscale;
				tp->rx_opt.rcv_wscale = rcv_wscale;
				tp->rx_opt.wscale_ok = 1;
			}
			break;
		case TCPOPT_SACK_PERM:
			if (opt.opt_val != 0)
				return -EINVAL;

			tp->rx_opt.sack_ok |= TCP_SACK_SEEN;
			break;
		case TCPOPT_TIMESTAMP:
			if (opt.opt_val != 0)
				return -EINVAL;

			tp->rx_opt.tstamp_ok = 1;
			break;
		}
	}

	return 0;
}

DEFINE_STATIC_KEY_FALSE(tcp_tx_delay_enabled);
EXPORT_SYMBOL(tcp_tx_delay_enabled);

static void tcp_enable_tx_delay(void)
{
	if (!static_branch_unlikely(&tcp_tx_delay_enabled)) {
		static int __tcp_tx_delay_enabled = 0;

		if (cmpxchg(&__tcp_tx_delay_enabled, 0, 1) == 0) {
			static_branch_enable(&tcp_tx_delay_enabled);
			pr_info("TCP_TX_DELAY enabled\n");
		}
	}
}

/*
 *	Socket option code for TCP.
 */
static int do_tcp_setsockopt(struct sock *sk, int level,
		int optname, char __user *optval, unsigned int optlen)
{
	struct tcp_sock *tp = tcp_sk(sk);
	struct inet_connection_sock *icsk = inet_csk(sk);
	struct net *net = sock_net(sk);
	int val;
	int err = 0;

	/* These are data/string values, all the others are ints */
	switch (optname) {
	case TCP_CONGESTION: {
		char name[TCP_CA_NAME_MAX];

		if (optlen < 1)
			return -EINVAL;

		val = strncpy_from_user(name, optval,
					min_t(long, TCP_CA_NAME_MAX-1, optlen));
		if (val < 0)
			return -EFAULT;
		name[val] = 0;

		lock_sock(sk);
		err = tcp_set_congestion_control(sk, name, true, true,
						 ns_capable(sock_net(sk)->user_ns,
							    CAP_NET_ADMIN));
		release_sock(sk);
		return err;
	}
	case TCP_ULP: {
		char name[TCP_ULP_NAME_MAX];

		if (optlen < 1)
			return -EINVAL;

		val = strncpy_from_user(name, optval,
					min_t(long, TCP_ULP_NAME_MAX - 1,
					      optlen));
		if (val < 0)
			return -EFAULT;
		name[val] = 0;

		lock_sock(sk);
		err = tcp_set_ulp(sk, name);
		release_sock(sk);
		return err;
	}
	case TCP_FASTOPEN_KEY: {
		__u8 key[TCP_FASTOPEN_KEY_BUF_LENGTH];
		__u8 *backup_key = NULL;

		/* Allow a backup key as well to facilitate key rotation
		 * First key is the active one.
		 */
		if (optlen != TCP_FASTOPEN_KEY_LENGTH &&
		    optlen != TCP_FASTOPEN_KEY_BUF_LENGTH)
			return -EINVAL;

		if (copy_from_user(key, optval, optlen))
			return -EFAULT;

		if (optlen == TCP_FASTOPEN_KEY_BUF_LENGTH)
			backup_key = key + TCP_FASTOPEN_KEY_LENGTH;

		return tcp_fastopen_reset_cipher(net, sk, key, backup_key);
	}
#ifdef CONFIG_MPTCP
	case MPTCP_SCHEDULER: {
		char name[MPTCP_SCHED_NAME_MAX];

		if (optlen < 1)
			return -EINVAL;

		/* Cannot be used if MPTCP is not used or we already have
		 * established an MPTCP-connection.
		 */
		if (mptcp_init_failed || !sysctl_mptcp_enabled ||
		    sk->sk_state != TCP_CLOSE)
			return -EPERM;

		val = strncpy_from_user(name, optval,
					min_t(long, MPTCP_SCHED_NAME_MAX - 1,
					      optlen));

		if (val < 0)
			return -EFAULT;
		name[val] = 0;

		lock_sock(sk);
		err = mptcp_set_scheduler(sk, name);
		release_sock(sk);
		return err;
	}

	case MPTCP_PATH_MANAGER: {
		char name[MPTCP_PM_NAME_MAX];

		if (optlen < 1)
			return -EINVAL;

		/* Cannot be used if MPTCP is not used or we already have
		 * established an MPTCP-connection.
		 */
		if (mptcp_init_failed || !sysctl_mptcp_enabled ||
		    sk->sk_state != TCP_CLOSE)
			return -EPERM;

		val = strncpy_from_user(name, optval,
					min_t(long, MPTCP_PM_NAME_MAX - 1,
					      optlen));

		if (val < 0)
			return -EFAULT;
		name[val] = 0;

		lock_sock(sk);
		err = mptcp_set_path_manager(sk, name);
		release_sock(sk);
		return err;
	}
#endif
	default:
		/* fallthru */
		break;
	}

	if (optlen < sizeof(int))
		return -EINVAL;

	if (get_user(val, (int __user *)optval))
		return -EFAULT;

	lock_sock(sk);

	switch (optname) {
	case TCP_MAXSEG:
		/* Values greater than interface MTU won't take effect. However
		 * at the point when this call is done we typically don't yet
		 * know which interface is going to be used
		 */
		if (val && (val < TCP_MIN_MSS || val > MAX_TCP_WINDOW)) {
			err = -EINVAL;
			break;
		}
		tp->rx_opt.user_mss = val;
		break;

	case TCP_NODELAY:
		if (val) {
			/* TCP_NODELAY is weaker than TCP_CORK, so that
			 * this option on corked socket is remembered, but
			 * it is not activated until cork is cleared.
			 *
			 * However, when TCP_NODELAY is set we make
			 * an explicit push, which overrides even TCP_CORK
			 * for currently queued segments.
			 */
			tp->nonagle |= TCP_NAGLE_OFF|TCP_NAGLE_PUSH;
			tcp_push_pending_frames(sk);
		} else {
			tp->nonagle &= ~TCP_NAGLE_OFF;
		}
		break;

	case TCP_THIN_LINEAR_TIMEOUTS:
		if (val < 0 || val > 1)
			err = -EINVAL;
		else
			tp->thin_lto = val;
		break;

	case TCP_THIN_DUPACK:
		if (val < 0 || val > 1)
			err = -EINVAL;
		break;

	case TCP_REPAIR:
		if (!tcp_can_repair_sock(sk))
			err = -EPERM;
		else if (val == TCP_REPAIR_ON) {
			tp->repair = 1;
			sk->sk_reuse = SK_FORCE_REUSE;
			tp->repair_queue = TCP_NO_QUEUE;
		} else if (val == TCP_REPAIR_OFF) {
			tp->repair = 0;
			sk->sk_reuse = SK_NO_REUSE;
			tcp_send_window_probe(sk);
		} else if (val == TCP_REPAIR_OFF_NO_WP) {
			tp->repair = 0;
			sk->sk_reuse = SK_NO_REUSE;
		} else
			err = -EINVAL;

		break;

	case TCP_REPAIR_QUEUE:
		if (!tp->repair)
			err = -EPERM;
		else if ((unsigned int)val < TCP_QUEUES_NR)
			tp->repair_queue = val;
		else
			err = -EINVAL;
		break;

	case TCP_QUEUE_SEQ:
		if (sk->sk_state != TCP_CLOSE)
			err = -EPERM;
		else if (tp->repair_queue == TCP_SEND_QUEUE)
			tp->write_seq = val;
		else if (tp->repair_queue == TCP_RECV_QUEUE)
			tp->rcv_nxt = val;
		else
			err = -EINVAL;
		break;

	case TCP_REPAIR_OPTIONS:
		if (!tp->repair)
			err = -EINVAL;
		else if (sk->sk_state == TCP_ESTABLISHED)
			err = tcp_repair_options_est(sk,
					(struct tcp_repair_opt __user *)optval,
					optlen);
		else
			err = -EPERM;
		break;

	case TCP_CORK:
		/* When set indicates to always queue non-full frames.
		 * Later the user clears this option and we transmit
		 * any pending partial frames in the queue.  This is
		 * meant to be used alongside sendfile() to get properly
		 * filled frames when the user (for example) must write
		 * out headers with a write() call first and then use
		 * sendfile to send out the data parts.
		 *
		 * TCP_CORK can be set together with TCP_NODELAY and it is
		 * stronger than TCP_NODELAY.
		 */
		if (val) {
			tp->nonagle |= TCP_NAGLE_CORK;
		} else {
			tp->nonagle &= ~TCP_NAGLE_CORK;
			if (tp->nonagle&TCP_NAGLE_OFF)
				tp->nonagle |= TCP_NAGLE_PUSH;
			tcp_push_pending_frames(sk);
		}
		break;

	case TCP_KEEPIDLE:
		if (val < 1 || val > MAX_TCP_KEEPIDLE)
			err = -EINVAL;
		else {
			tp->keepalive_time = val * HZ;
			if (sock_flag(sk, SOCK_KEEPOPEN) &&
			    !((1 << sk->sk_state) &
			      (TCPF_CLOSE | TCPF_LISTEN))) {
				u32 elapsed = keepalive_time_elapsed(tp);
				if (tp->keepalive_time > elapsed)
					elapsed = tp->keepalive_time - elapsed;
				else
					elapsed = 0;
				inet_csk_reset_keepalive_timer(sk, elapsed);
			}
		}
		break;
	case TCP_KEEPINTVL:
		if (val < 1 || val > MAX_TCP_KEEPINTVL)
			err = -EINVAL;
		else
			tp->keepalive_intvl = val * HZ;
		break;
	case TCP_KEEPCNT:
		if (val < 1 || val > MAX_TCP_KEEPCNT)
			err = -EINVAL;
		else
			tp->keepalive_probes = val;
		break;
	case TCP_SYNCNT:
		if (val < 1 || val > MAX_TCP_SYNCNT)
			err = -EINVAL;
		else
			icsk->icsk_syn_retries = val;
		break;

	case TCP_SAVE_SYN:
		if (val < 0 || val > 1)
			err = -EINVAL;
		else
			tp->save_syn = val;
		break;

	case TCP_LINGER2:
		if (val < 0)
			tp->linger2 = -1;
		else if (val > net->ipv4.sysctl_tcp_fin_timeout / HZ)
			tp->linger2 = 0;
		else
			tp->linger2 = val * HZ;
		break;

	case TCP_DEFER_ACCEPT:
		/* An established MPTCP-connection (mptcp(tp) only returns true
		 * if the socket is established) should not use DEFER on new
		 * subflows.
		 */
		if (mptcp(tp))
			break;
		/* Translate value in seconds to number of retransmits */
		icsk->icsk_accept_queue.rskq_defer_accept =
			secs_to_retrans(val, TCP_TIMEOUT_INIT / HZ,
					TCP_RTO_MAX / HZ);
		break;

	case TCP_WINDOW_CLAMP:
		if (!val) {
			if (sk->sk_state != TCP_CLOSE) {
				err = -EINVAL;
				break;
			}
			tp->window_clamp = 0;
		} else
			tp->window_clamp = val < SOCK_MIN_RCVBUF / 2 ?
						SOCK_MIN_RCVBUF / 2 : val;
		break;

	case TCP_QUICKACK:
		if (!val) {
			inet_csk_enter_pingpong_mode(sk);
		} else {
			inet_csk_exit_pingpong_mode(sk);
			if ((1 << sk->sk_state) &
			    (TCPF_ESTABLISHED | TCPF_CLOSE_WAIT) &&
			    inet_csk_ack_scheduled(sk)) {
				icsk->icsk_ack.pending |= ICSK_ACK_PUSHED;
				tp->ops->cleanup_rbuf(sk, 1);
				if (!(val & 1))
					inet_csk_enter_pingpong_mode(sk);
			}
		}
		break;

#ifdef CONFIG_TCP_MD5SIG
	case TCP_MD5SIG:
	case TCP_MD5SIG_EXT:
		if ((1 << sk->sk_state) & (TCPF_CLOSE | TCPF_LISTEN) && !sock_flag(sk, SOCK_MPTCP))
			err = tp->af_specific->md5_parse(sk, optname, optval, optlen);
		else
			err = -EINVAL;
		break;
#endif
	case TCP_USER_TIMEOUT:
		/* Cap the max time in ms TCP will retry or probe the window
		 * before giving up and aborting (ETIMEDOUT) a connection.
		 */
		if (val < 0)
			err = -EINVAL;
		else
			icsk->icsk_user_timeout = val;
		break;

	case TCP_FASTOPEN:
		if (val >= 0 && ((1 << sk->sk_state) & (TCPF_CLOSE |
		    TCPF_LISTEN))) {
			tcp_fastopen_init_key_once(net);

			fastopen_queue_tune(sk, val);
		} else {
			err = -EINVAL;
		}
		break;
	case TCP_FASTOPEN_CONNECT:
		if (val > 1 || val < 0) {
			err = -EINVAL;
		} else if (net->ipv4.sysctl_tcp_fastopen & TFO_CLIENT_ENABLE) {
			if (sk->sk_state == TCP_CLOSE)
				tp->fastopen_connect = val;
			else
				err = -EINVAL;
		} else {
			err = -EOPNOTSUPP;
		}
		break;
	case TCP_FASTOPEN_NO_COOKIE:
		if (val > 1 || val < 0)
			err = -EINVAL;
		else if (!((1 << sk->sk_state) & (TCPF_CLOSE | TCPF_LISTEN)))
			err = -EINVAL;
		else
			tp->fastopen_no_cookie = val;
		break;
	case TCP_TIMESTAMP:
		if (!tp->repair)
			err = -EPERM;
		else
			tp->tsoffset = val - tcp_time_stamp_raw();
		break;
	case TCP_REPAIR_WINDOW:
		err = tcp_repair_set_window(tp, optval, optlen);
		break;
	case TCP_NOTSENT_LOWAT:
		tp->notsent_lowat = val;
		sk->sk_write_space(sk);
		break;
#ifdef CONFIG_MPTCP
	case MPTCP_ENABLED:
		if (mptcp_init_failed || !sysctl_mptcp_enabled ||
		    sk->sk_state != TCP_CLOSE
#ifdef CONFIG_TCP_MD5SIG
		    || tp->md5sig_info
#endif
								) {
			err = -EPERM;
			break;
		}

		if (val)
			mptcp_enable_sock(sk);
		else
			mptcp_disable_sock(sk);
		break;
	case MPTCP_INFO:
		if (mptcp_init_failed || !sysctl_mptcp_enabled) {
			err = -EPERM;
			break;
		}

		tp->record_master_info = !!(val & MPTCP_INFO_FLAG_SAVE_MASTER);
		break;
#endif
	case TCP_INQ:
		if (val > 1 || val < 0)
			err = -EINVAL;
		else
			tp->recvmsg_inq = val;
		break;
	case TCP_TX_DELAY:
		if (val)
			tcp_enable_tx_delay();
		tp->tcp_tx_delay = val;
		break;
	default:
		err = -ENOPROTOOPT;
		break;
	}

	release_sock(sk);
	return err;
}

int tcp_setsockopt(struct sock *sk, int level, int optname, char __user *optval,
		   unsigned int optlen)
{
	const struct inet_connection_sock *icsk = inet_csk(sk);

	if (level != SOL_TCP)
		return icsk->icsk_af_ops->setsockopt(sk, level, optname,
						     optval, optlen);
	return do_tcp_setsockopt(sk, level, optname, optval, optlen);
}
EXPORT_SYMBOL(tcp_setsockopt);

#ifdef CONFIG_COMPAT
int compat_tcp_setsockopt(struct sock *sk, int level, int optname,
			  char __user *optval, unsigned int optlen)
{
	if (level != SOL_TCP)
		return inet_csk_compat_setsockopt(sk, level, optname,
						  optval, optlen);
	return do_tcp_setsockopt(sk, level, optname, optval, optlen);
}
EXPORT_SYMBOL(compat_tcp_setsockopt);
#endif

static void tcp_get_info_chrono_stats(const struct tcp_sock *tp,
				      struct tcp_info *info)
{
	u64 stats[__TCP_CHRONO_MAX], total = 0;
	enum tcp_chrono i;

	for (i = TCP_CHRONO_BUSY; i < __TCP_CHRONO_MAX; ++i) {
		stats[i] = tp->chrono_stat[i - 1];
		if (i == tp->chrono_type)
			stats[i] += tcp_jiffies32 - tp->chrono_start;
		stats[i] *= USEC_PER_SEC / HZ;
		total += stats[i];
	}

	info->tcpi_busy_time = total;
	info->tcpi_rwnd_limited = stats[TCP_CHRONO_RWND_LIMITED];
	info->tcpi_sndbuf_limited = stats[TCP_CHRONO_SNDBUF_LIMITED];
}

/* Return information about state of tcp endpoint in API format. */
void tcp_get_info(struct sock *sk, struct tcp_info *info, bool no_lock)
{
	const struct tcp_sock *tp = tcp_sk(sk); /* iff sk_type == SOCK_STREAM */
	const struct inet_connection_sock *icsk = inet_csk(sk);
	unsigned long rate;
	u32 now;
	u64 rate64;
	bool slow;

	memset(info, 0, sizeof(*info));
	if (sk->sk_type != SOCK_STREAM)
		return;

	info->tcpi_state = inet_sk_state_load(sk);

	/* Report meaningful fields for all TCP states, including listeners */
	rate = READ_ONCE(sk->sk_pacing_rate);
	rate64 = (rate != ~0UL) ? rate : ~0ULL;
	info->tcpi_pacing_rate = rate64;

	rate = READ_ONCE(sk->sk_max_pacing_rate);
	rate64 = (rate != ~0UL) ? rate : ~0ULL;
	info->tcpi_max_pacing_rate = rate64;

	info->tcpi_reordering = tp->reordering;
	info->tcpi_snd_cwnd = tp->snd_cwnd;

	if (info->tcpi_state == TCP_LISTEN) {
		/* listeners aliased fields :
		 * tcpi_unacked -> Number of children ready for accept()
		 * tcpi_sacked  -> max backlog
		 */
		info->tcpi_unacked = sk->sk_ack_backlog;
		info->tcpi_sacked = sk->sk_max_ack_backlog;
		return;
	}

	if (!no_lock)
		slow = lock_sock_fast(sk);

	info->tcpi_ca_state = icsk->icsk_ca_state;
	info->tcpi_retransmits = icsk->icsk_retransmits;
	info->tcpi_probes = icsk->icsk_probes_out;
	info->tcpi_backoff = icsk->icsk_backoff;

	if (tp->rx_opt.tstamp_ok)
		info->tcpi_options |= TCPI_OPT_TIMESTAMPS;
	if (tcp_is_sack(tp))
		info->tcpi_options |= TCPI_OPT_SACK;
	if (tp->rx_opt.wscale_ok) {
		info->tcpi_options |= TCPI_OPT_WSCALE;
		info->tcpi_snd_wscale = tp->rx_opt.snd_wscale;
		info->tcpi_rcv_wscale = tp->rx_opt.rcv_wscale;
	}

	if (tp->ecn_flags & TCP_ECN_OK)
		info->tcpi_options |= TCPI_OPT_ECN;
	if (tp->ecn_flags & TCP_ECN_SEEN)
		info->tcpi_options |= TCPI_OPT_ECN_SEEN;
	if (tp->syn_data_acked)
		info->tcpi_options |= TCPI_OPT_SYN_DATA;

	info->tcpi_rto = jiffies_to_usecs(icsk->icsk_rto);
	info->tcpi_ato = jiffies_to_usecs(icsk->icsk_ack.ato);
	info->tcpi_snd_mss = tp->mss_cache;
	info->tcpi_rcv_mss = icsk->icsk_ack.rcv_mss;

	info->tcpi_unacked = tp->packets_out;
	info->tcpi_sacked = tp->sacked_out;

	info->tcpi_lost = tp->lost_out;
	info->tcpi_retrans = tp->retrans_out;

	now = tcp_jiffies32;
	info->tcpi_last_data_sent = jiffies_to_msecs(now - tp->lsndtime);
	info->tcpi_last_data_recv = jiffies_to_msecs(now - icsk->icsk_ack.lrcvtime);
	info->tcpi_last_ack_recv = jiffies_to_msecs(now - tp->rcv_tstamp);

	info->tcpi_pmtu = icsk->icsk_pmtu_cookie;
	info->tcpi_rcv_ssthresh = tp->rcv_ssthresh;
	info->tcpi_rtt = tp->srtt_us >> 3;
	info->tcpi_rttvar = tp->mdev_us >> 2;
	info->tcpi_snd_ssthresh = tp->snd_ssthresh;
	info->tcpi_advmss = tp->advmss;

	info->tcpi_rcv_rtt = tp->rcv_rtt_est.rtt_us >> 3;
	info->tcpi_rcv_space = tp->rcvq_space.space;

	info->tcpi_total_retrans = tp->total_retrans;

	info->tcpi_bytes_acked = tp->bytes_acked;
	info->tcpi_bytes_received = tp->bytes_received;
	info->tcpi_notsent_bytes = max_t(int, 0, tp->write_seq - tp->snd_nxt);
	tcp_get_info_chrono_stats(tp, info);

	info->tcpi_segs_out = tp->segs_out;
	info->tcpi_segs_in = tp->segs_in;

	info->tcpi_min_rtt = tcp_min_rtt(tp);
	info->tcpi_data_segs_in = tp->data_segs_in;
	info->tcpi_data_segs_out = tp->data_segs_out;

	info->tcpi_delivery_rate_app_limited = tp->rate_app_limited ? 1 : 0;
	rate64 = tcp_compute_delivery_rate(tp);
	if (rate64)
		info->tcpi_delivery_rate = rate64;
	info->tcpi_delivered = tp->delivered;
	info->tcpi_delivered_ce = tp->delivered_ce;
	info->tcpi_bytes_sent = tp->bytes_sent;
	info->tcpi_bytes_retrans = tp->bytes_retrans;
	info->tcpi_dsack_dups = tp->dsack_dups;
	info->tcpi_reord_seen = tp->reord_seen;

	if (!no_lock)
		unlock_sock_fast(sk, slow);
}
EXPORT_SYMBOL_GPL(tcp_get_info);

static size_t tcp_opt_stats_get_size(void)
{
	return
		nla_total_size_64bit(sizeof(u64)) + /* TCP_NLA_BUSY */
		nla_total_size_64bit(sizeof(u64)) + /* TCP_NLA_RWND_LIMITED */
		nla_total_size_64bit(sizeof(u64)) + /* TCP_NLA_SNDBUF_LIMITED */
		nla_total_size_64bit(sizeof(u64)) + /* TCP_NLA_DATA_SEGS_OUT */
		nla_total_size_64bit(sizeof(u64)) + /* TCP_NLA_TOTAL_RETRANS */
		nla_total_size_64bit(sizeof(u64)) + /* TCP_NLA_PACING_RATE */
		nla_total_size_64bit(sizeof(u64)) + /* TCP_NLA_DELIVERY_RATE */
		nla_total_size(sizeof(u32)) + /* TCP_NLA_SND_CWND */
		nla_total_size(sizeof(u32)) + /* TCP_NLA_REORDERING */
		nla_total_size(sizeof(u32)) + /* TCP_NLA_MIN_RTT */
		nla_total_size(sizeof(u8)) + /* TCP_NLA_RECUR_RETRANS */
		nla_total_size(sizeof(u8)) + /* TCP_NLA_DELIVERY_RATE_APP_LMT */
		nla_total_size(sizeof(u32)) + /* TCP_NLA_SNDQ_SIZE */
		nla_total_size(sizeof(u8)) + /* TCP_NLA_CA_STATE */
		nla_total_size(sizeof(u32)) + /* TCP_NLA_SND_SSTHRESH */
		nla_total_size(sizeof(u32)) + /* TCP_NLA_DELIVERED */
		nla_total_size(sizeof(u32)) + /* TCP_NLA_DELIVERED_CE */
		nla_total_size_64bit(sizeof(u64)) + /* TCP_NLA_BYTES_SENT */
		nla_total_size_64bit(sizeof(u64)) + /* TCP_NLA_BYTES_RETRANS */
		nla_total_size(sizeof(u32)) + /* TCP_NLA_DSACK_DUPS */
		nla_total_size(sizeof(u32)) + /* TCP_NLA_REORD_SEEN */
		nla_total_size(sizeof(u32)) + /* TCP_NLA_SRTT */
		0;
}

struct sk_buff *tcp_get_timestamping_opt_stats(const struct sock *sk)
{
	const struct tcp_sock *tp = tcp_sk(sk);
	struct sk_buff *stats;
	struct tcp_info info;
	unsigned long rate;
	u64 rate64;

	stats = alloc_skb(tcp_opt_stats_get_size(), GFP_ATOMIC);
	if (!stats)
		return NULL;

	tcp_get_info_chrono_stats(tp, &info);
	nla_put_u64_64bit(stats, TCP_NLA_BUSY,
			  info.tcpi_busy_time, TCP_NLA_PAD);
	nla_put_u64_64bit(stats, TCP_NLA_RWND_LIMITED,
			  info.tcpi_rwnd_limited, TCP_NLA_PAD);
	nla_put_u64_64bit(stats, TCP_NLA_SNDBUF_LIMITED,
			  info.tcpi_sndbuf_limited, TCP_NLA_PAD);
	nla_put_u64_64bit(stats, TCP_NLA_DATA_SEGS_OUT,
			  tp->data_segs_out, TCP_NLA_PAD);
	nla_put_u64_64bit(stats, TCP_NLA_TOTAL_RETRANS,
			  tp->total_retrans, TCP_NLA_PAD);

	rate = READ_ONCE(sk->sk_pacing_rate);
	rate64 = (rate != ~0UL) ? rate : ~0ULL;
	nla_put_u64_64bit(stats, TCP_NLA_PACING_RATE, rate64, TCP_NLA_PAD);

	rate64 = tcp_compute_delivery_rate(tp);
	nla_put_u64_64bit(stats, TCP_NLA_DELIVERY_RATE, rate64, TCP_NLA_PAD);

	nla_put_u32(stats, TCP_NLA_SND_CWND, tp->snd_cwnd);
	nla_put_u32(stats, TCP_NLA_REORDERING, tp->reordering);
	nla_put_u32(stats, TCP_NLA_MIN_RTT, tcp_min_rtt(tp));

	nla_put_u8(stats, TCP_NLA_RECUR_RETRANS, inet_csk(sk)->icsk_retransmits);
	nla_put_u8(stats, TCP_NLA_DELIVERY_RATE_APP_LMT, !!tp->rate_app_limited);
	nla_put_u32(stats, TCP_NLA_SND_SSTHRESH, tp->snd_ssthresh);
	nla_put_u32(stats, TCP_NLA_DELIVERED, tp->delivered);
	nla_put_u32(stats, TCP_NLA_DELIVERED_CE, tp->delivered_ce);

	nla_put_u32(stats, TCP_NLA_SNDQ_SIZE, tp->write_seq - tp->snd_una);
	nla_put_u8(stats, TCP_NLA_CA_STATE, inet_csk(sk)->icsk_ca_state);

	nla_put_u64_64bit(stats, TCP_NLA_BYTES_SENT, tp->bytes_sent,
			  TCP_NLA_PAD);
	nla_put_u64_64bit(stats, TCP_NLA_BYTES_RETRANS, tp->bytes_retrans,
			  TCP_NLA_PAD);
	nla_put_u32(stats, TCP_NLA_DSACK_DUPS, tp->dsack_dups);
	nla_put_u32(stats, TCP_NLA_REORD_SEEN, tp->reord_seen);
	nla_put_u32(stats, TCP_NLA_SRTT, tp->srtt_us >> 3);

	return stats;
}

static int do_tcp_getsockopt(struct sock *sk, int level,
		int optname, char __user *optval, int __user *optlen)
{
	struct inet_connection_sock *icsk = inet_csk(sk);
	struct tcp_sock *tp = tcp_sk(sk);
	struct net *net = sock_net(sk);
	int val, len;

	if (get_user(len, optlen))
		return -EFAULT;

	len = min_t(unsigned int, len, sizeof(int));

	if (len < 0)
		return -EINVAL;

	switch (optname) {
	case TCP_MAXSEG:
		val = tp->mss_cache;
		if (!val && ((1 << sk->sk_state) & (TCPF_CLOSE | TCPF_LISTEN)))
			val = tp->rx_opt.user_mss;
		if (tp->repair)
			val = tp->rx_opt.mss_clamp;
		break;
	case TCP_NODELAY:
		val = !!(tp->nonagle&TCP_NAGLE_OFF);
		break;
	case TCP_CORK:
		val = !!(tp->nonagle&TCP_NAGLE_CORK);
		break;
	case TCP_KEEPIDLE:
		val = keepalive_time_when(tp) / HZ;
		break;
	case TCP_KEEPINTVL:
		val = keepalive_intvl_when(tp) / HZ;
		break;
	case TCP_KEEPCNT:
		val = keepalive_probes(tp);
		break;
	case TCP_SYNCNT:
		val = icsk->icsk_syn_retries ? : net->ipv4.sysctl_tcp_syn_retries;
		break;
	case TCP_LINGER2:
		val = tp->linger2;
		if (val >= 0)
			val = (val ? : net->ipv4.sysctl_tcp_fin_timeout) / HZ;
		break;
	case TCP_DEFER_ACCEPT:
		val = retrans_to_secs(icsk->icsk_accept_queue.rskq_defer_accept,
				      TCP_TIMEOUT_INIT / HZ, TCP_RTO_MAX / HZ);
		break;
	case TCP_WINDOW_CLAMP:
		val = tp->window_clamp;
		break;
	case TCP_INFO: {
		struct tcp_info info;

		if (get_user(len, optlen))
			return -EFAULT;

		tcp_get_info(sk, &info, false);

		len = min_t(unsigned int, len, sizeof(info));
		if (put_user(len, optlen))
			return -EFAULT;
		if (copy_to_user(optval, &info, len))
			return -EFAULT;
		return 0;
	}
	case TCP_CC_INFO: {
		const struct tcp_congestion_ops *ca_ops;
		union tcp_cc_info info;
		size_t sz = 0;
		int attr;

		if (get_user(len, optlen))
			return -EFAULT;

		ca_ops = icsk->icsk_ca_ops;
		if (ca_ops && ca_ops->get_info)
			sz = ca_ops->get_info(sk, ~0U, &attr, &info);

		len = min_t(unsigned int, len, sz);
		if (put_user(len, optlen))
			return -EFAULT;
		if (copy_to_user(optval, &info, len))
			return -EFAULT;
		return 0;
	}
	case TCP_QUICKACK:
		val = !inet_csk_in_pingpong_mode(sk);
		break;

	case TCP_CONGESTION:
		if (get_user(len, optlen))
			return -EFAULT;
		len = min_t(unsigned int, len, TCP_CA_NAME_MAX);
		if (put_user(len, optlen))
			return -EFAULT;
		if (copy_to_user(optval, icsk->icsk_ca_ops->name, len))
			return -EFAULT;
		return 0;

	case TCP_ULP:
		if (get_user(len, optlen))
			return -EFAULT;
		len = min_t(unsigned int, len, TCP_ULP_NAME_MAX);
		if (!icsk->icsk_ulp_ops) {
			if (put_user(0, optlen))
				return -EFAULT;
			return 0;
		}
		if (put_user(len, optlen))
			return -EFAULT;
		if (copy_to_user(optval, icsk->icsk_ulp_ops->name, len))
			return -EFAULT;
		return 0;

	case TCP_FASTOPEN_KEY: {
		__u8 key[TCP_FASTOPEN_KEY_BUF_LENGTH];
		struct tcp_fastopen_context *ctx;
		unsigned int key_len = 0;

		if (get_user(len, optlen))
			return -EFAULT;

		rcu_read_lock();
		ctx = rcu_dereference(icsk->icsk_accept_queue.fastopenq.ctx);
		if (ctx) {
			key_len = tcp_fastopen_context_len(ctx) *
					TCP_FASTOPEN_KEY_LENGTH;
			memcpy(&key[0], &ctx->key[0], key_len);
		}
		rcu_read_unlock();

		len = min_t(unsigned int, len, key_len);
		if (put_user(len, optlen))
			return -EFAULT;
		if (copy_to_user(optval, key, len))
			return -EFAULT;
		return 0;
	}
	case TCP_THIN_LINEAR_TIMEOUTS:
		val = tp->thin_lto;
		break;

	case TCP_THIN_DUPACK:
		val = 0;
		break;

	case TCP_REPAIR:
		val = tp->repair;
		break;

	case TCP_REPAIR_QUEUE:
		if (tp->repair)
			val = tp->repair_queue;
		else
			return -EINVAL;
		break;

	case TCP_REPAIR_WINDOW: {
		struct tcp_repair_window opt;

		if (get_user(len, optlen))
			return -EFAULT;

		if (len != sizeof(opt))
			return -EINVAL;

		if (!tp->repair)
			return -EPERM;

		opt.snd_wl1	= tp->snd_wl1;
		opt.snd_wnd	= tp->snd_wnd;
		opt.max_window	= tp->max_window;
		opt.rcv_wnd	= tp->rcv_wnd;
		opt.rcv_wup	= tp->rcv_wup;

		if (copy_to_user(optval, &opt, len))
			return -EFAULT;
		return 0;
	}
	case TCP_QUEUE_SEQ:
		if (tp->repair_queue == TCP_SEND_QUEUE)
			val = tp->write_seq;
		else if (tp->repair_queue == TCP_RECV_QUEUE)
			val = tp->rcv_nxt;
		else
			return -EINVAL;
		break;

	case TCP_USER_TIMEOUT:
		val = icsk->icsk_user_timeout;
		break;

	case TCP_FASTOPEN:
		val = icsk->icsk_accept_queue.fastopenq.max_qlen;
		break;

	case TCP_FASTOPEN_CONNECT:
		val = tp->fastopen_connect;
		break;

	case TCP_FASTOPEN_NO_COOKIE:
		val = tp->fastopen_no_cookie;
		break;

	case TCP_TX_DELAY:
		val = tp->tcp_tx_delay;
		break;

	case TCP_TIMESTAMP:
		val = tcp_time_stamp_raw() + tp->tsoffset;
		break;
	case TCP_NOTSENT_LOWAT:
		val = tp->notsent_lowat;
		break;
	case TCP_INQ:
		val = tp->recvmsg_inq;
		break;
	case TCP_SAVE_SYN:
		val = tp->save_syn;
		break;
	case TCP_SAVED_SYN: {
		if (get_user(len, optlen))
			return -EFAULT;

		lock_sock(sk);
		if (tp->saved_syn) {
			if (len < tp->saved_syn[0]) {
				if (put_user(tp->saved_syn[0], optlen)) {
					release_sock(sk);
					return -EFAULT;
				}
				release_sock(sk);
				return -EINVAL;
			}
			len = tp->saved_syn[0];
			if (put_user(len, optlen)) {
				release_sock(sk);
				return -EFAULT;
			}
			if (copy_to_user(optval, tp->saved_syn + 1, len)) {
				release_sock(sk);
				return -EFAULT;
			}
			tcp_saved_syn_free(tp);
			release_sock(sk);
		} else {
			release_sock(sk);
			len = 0;
			if (put_user(len, optlen))
				return -EFAULT;
		}
		return 0;
	}
#ifdef CONFIG_MPTCP
	case MPTCP_SCHEDULER:
		if (get_user(len, optlen))
			return -EFAULT;
		len = min_t(unsigned int, len, MPTCP_SCHED_NAME_MAX);
		if (put_user(len, optlen))
			return -EFAULT;

		lock_sock(sk);
		if (mptcp(tcp_sk(sk))) {
			struct mptcp_cb *mpcb = tcp_sk(mptcp_meta_sk(sk))->mpcb;

			if (copy_to_user(optval, mpcb->sched_ops->name, len)) {
				release_sock(sk);
				return -EFAULT;
			}
		} else {
			if (copy_to_user(optval, tcp_sk(sk)->mptcp_sched_name,
					 len)) {
				release_sock(sk);
				return -EFAULT;
			}
		}
		release_sock(sk);
		return 0;

	case MPTCP_PATH_MANAGER:
		if (get_user(len, optlen))
			return -EFAULT;
		len = min_t(unsigned int, len, MPTCP_PM_NAME_MAX);
		if (put_user(len, optlen))
			return -EFAULT;

		lock_sock(sk);
		if (mptcp(tcp_sk(sk))) {
			struct mptcp_cb *mpcb = tcp_sk(mptcp_meta_sk(sk))->mpcb;

			if (copy_to_user(optval, mpcb->pm_ops->name, len)) {
				release_sock(sk);
				return -EFAULT;
			}
		} else {
			if (copy_to_user(optval, tcp_sk(sk)->mptcp_pm_name,
					 len)) {
				release_sock(sk);
				return -EFAULT;
			}
		}
		release_sock(sk);
		return 0;

	case MPTCP_ENABLED:
		if (sk->sk_state != TCP_SYN_SENT)
			val = mptcp(tp) ? 1 : 0;
		else
			val = sock_flag(sk, SOCK_MPTCP) ? 1 : 0;
		break;
	case MPTCP_INFO:
	{
		int ret;

		if (!mptcp(tp))
			return -EINVAL;

		if (get_user(len, optlen))
			return -EFAULT;

		len = min_t(unsigned int, len, sizeof(struct mptcp_info));

		lock_sock(sk);
		ret = mptcp_get_info(sk, optval, len);
		release_sock(sk);

		if (ret)
			return ret;

		if (put_user(len, optlen))
			return -EFAULT;
		return 0;
	}
#endif
#ifdef CONFIG_MMU
	case TCP_ZEROCOPY_RECEIVE: {
		struct tcp_zerocopy_receive zc;
		int err;

		if (get_user(len, optlen))
			return -EFAULT;
		if (len != sizeof(zc))
			return -EINVAL;
		if (copy_from_user(&zc, optval, len))
			return -EFAULT;
		lock_sock(sk);
		err = tcp_zerocopy_receive(sk, &zc);
		release_sock(sk);
		if (!err && copy_to_user(optval, &zc, len))
			err = -EFAULT;
		return err;
	}
#endif
	default:
		return -ENOPROTOOPT;
	}

	if (put_user(len, optlen))
		return -EFAULT;
	if (copy_to_user(optval, &val, len))
		return -EFAULT;
	return 0;
}

int tcp_getsockopt(struct sock *sk, int level, int optname, char __user *optval,
		   int __user *optlen)
{
	struct inet_connection_sock *icsk = inet_csk(sk);

	if (level != SOL_TCP)
		return icsk->icsk_af_ops->getsockopt(sk, level, optname,
						     optval, optlen);
	return do_tcp_getsockopt(sk, level, optname, optval, optlen);
}
EXPORT_SYMBOL(tcp_getsockopt);

#ifdef CONFIG_COMPAT
int compat_tcp_getsockopt(struct sock *sk, int level, int optname,
			  char __user *optval, int __user *optlen)
{
	if (level != SOL_TCP)
		return inet_csk_compat_getsockopt(sk, level, optname,
						  optval, optlen);
	return do_tcp_getsockopt(sk, level, optname, optval, optlen);
}
EXPORT_SYMBOL(compat_tcp_getsockopt);
#endif

#ifdef CONFIG_TCP_MD5SIG
static DEFINE_PER_CPU(struct tcp_md5sig_pool, tcp_md5sig_pool);
static DEFINE_MUTEX(tcp_md5sig_mutex);
static bool tcp_md5sig_pool_populated = false;

static void __tcp_alloc_md5sig_pool(void)
{
	struct crypto_ahash *hash;
	int cpu;

	hash = crypto_alloc_ahash("md5", 0, CRYPTO_ALG_ASYNC);
	if (IS_ERR(hash))
		return;

	for_each_possible_cpu(cpu) {
		void *scratch = per_cpu(tcp_md5sig_pool, cpu).scratch;
		struct ahash_request *req;

		if (!scratch) {
			scratch = kmalloc_node(sizeof(union tcp_md5sum_block) +
					       sizeof(struct tcphdr),
					       GFP_KERNEL,
					       cpu_to_node(cpu));
			if (!scratch)
				return;
			per_cpu(tcp_md5sig_pool, cpu).scratch = scratch;
		}
		if (per_cpu(tcp_md5sig_pool, cpu).md5_req)
			continue;

		req = ahash_request_alloc(hash, GFP_KERNEL);
		if (!req)
			return;

		ahash_request_set_callback(req, 0, NULL, NULL);

		per_cpu(tcp_md5sig_pool, cpu).md5_req = req;
	}
	/* before setting tcp_md5sig_pool_populated, we must commit all writes
	 * to memory. See smp_rmb() in tcp_get_md5sig_pool()
	 */
	smp_wmb();
	tcp_md5sig_pool_populated = true;
}

bool tcp_alloc_md5sig_pool(void)
{
	if (unlikely(!tcp_md5sig_pool_populated)) {
		mutex_lock(&tcp_md5sig_mutex);

		if (!tcp_md5sig_pool_populated) {
			__tcp_alloc_md5sig_pool();
			if (tcp_md5sig_pool_populated)
				static_branch_inc(&tcp_md5_needed);
		}

		mutex_unlock(&tcp_md5sig_mutex);
	}
	return tcp_md5sig_pool_populated;
}
EXPORT_SYMBOL(tcp_alloc_md5sig_pool);


/**
 *	tcp_get_md5sig_pool - get md5sig_pool for this user
 *
 *	We use percpu structure, so if we succeed, we exit with preemption
 *	and BH disabled, to make sure another thread or softirq handling
 *	wont try to get same context.
 */
struct tcp_md5sig_pool *tcp_get_md5sig_pool(void)
{
	local_bh_disable();

	if (tcp_md5sig_pool_populated) {
		/* coupled with smp_wmb() in __tcp_alloc_md5sig_pool() */
		smp_rmb();
		return this_cpu_ptr(&tcp_md5sig_pool);
	}
	local_bh_enable();
	return NULL;
}
EXPORT_SYMBOL(tcp_get_md5sig_pool);

int tcp_md5_hash_skb_data(struct tcp_md5sig_pool *hp,
			  const struct sk_buff *skb, unsigned int header_len)
{
	struct scatterlist sg;
	const struct tcphdr *tp = tcp_hdr(skb);
	struct ahash_request *req = hp->md5_req;
	unsigned int i;
	const unsigned int head_data_len = skb_headlen(skb) > header_len ?
					   skb_headlen(skb) - header_len : 0;
	const struct skb_shared_info *shi = skb_shinfo(skb);
	struct sk_buff *frag_iter;

	sg_init_table(&sg, 1);

	sg_set_buf(&sg, ((u8 *) tp) + header_len, head_data_len);
	ahash_request_set_crypt(req, &sg, NULL, head_data_len);
	if (crypto_ahash_update(req))
		return 1;

	for (i = 0; i < shi->nr_frags; ++i) {
		const struct skb_frag_struct *f = &shi->frags[i];
		unsigned int offset = f->page_offset;
		struct page *page = skb_frag_page(f) + (offset >> PAGE_SHIFT);

		sg_set_page(&sg, page, skb_frag_size(f),
			    offset_in_page(offset));
		ahash_request_set_crypt(req, &sg, NULL, skb_frag_size(f));
		if (crypto_ahash_update(req))
			return 1;
	}

	skb_walk_frags(skb, frag_iter)
		if (tcp_md5_hash_skb_data(hp, frag_iter, 0))
			return 1;

	return 0;
}
EXPORT_SYMBOL(tcp_md5_hash_skb_data);

int tcp_md5_hash_key(struct tcp_md5sig_pool *hp, const struct tcp_md5sig_key *key)
{
	struct scatterlist sg;

	sg_init_one(&sg, key->key, key->keylen);
	ahash_request_set_crypt(hp->md5_req, &sg, NULL, key->keylen);
	return crypto_ahash_update(hp->md5_req);
}
EXPORT_SYMBOL(tcp_md5_hash_key);

#endif

void tcp_done(struct sock *sk)
{
	struct request_sock *req = tcp_sk(sk)->fastopen_rsk;

	if (sk->sk_state == TCP_SYN_SENT || sk->sk_state == TCP_SYN_RECV)
		TCP_INC_STATS(sock_net(sk), TCP_MIB_ATTEMPTFAILS);

	WARN_ON(sk->sk_state == TCP_CLOSE);
	tcp_set_state(sk, TCP_CLOSE);

	tcp_clear_xmit_timers(sk);
	if (req)
		reqsk_fastopen_remove(sk, req, false);

	sk->sk_shutdown = SHUTDOWN_MASK;

	if (!sock_flag(sk, SOCK_DEAD))
		sk->sk_state_change(sk);
	else
		inet_csk_destroy_sock(sk);
}
EXPORT_SYMBOL_GPL(tcp_done);

int tcp_abort(struct sock *sk, int err)
{
	struct sock *meta_sk = mptcp(tcp_sk(sk)) ? mptcp_meta_sk(sk) : sk;

	if (!sk_fullsock(sk)) {
		if (sk->sk_state == TCP_NEW_SYN_RECV) {
			struct request_sock *req = inet_reqsk(sk);

			local_bh_disable();
			inet_csk_reqsk_queue_drop(req->rsk_listener, req);
			local_bh_enable();
			return 0;
		}
		return -EOPNOTSUPP;
	}

	/* Don't race with userspace socket closes such as tcp_close. */
	lock_sock(meta_sk);

	if (sk->sk_state == TCP_LISTEN) {
		tcp_set_state(sk, TCP_CLOSE);
		inet_csk_listen_stop(sk);
	}

	/* Don't race with BH socket closes such as inet_csk_listen_stop. */
	local_bh_disable();
	bh_lock_sock(meta_sk);

	if (!sock_flag(sk, SOCK_DEAD)) {
		sk->sk_err = err;
		/* This barrier is coupled with smp_rmb() in tcp_poll() */
		smp_wmb();
		sk->sk_error_report(sk);
		if (tcp_need_reset(sk->sk_state))
			tcp_sk(sk)->ops->send_active_reset(sk, GFP_ATOMIC);
		tcp_done(sk);
	}

	bh_unlock_sock(meta_sk);
	local_bh_enable();
	tcp_write_queue_purge(sk);
	release_sock(meta_sk);
	return 0;
}
EXPORT_SYMBOL_GPL(tcp_abort);

extern struct tcp_congestion_ops tcp_reno;

static __initdata unsigned long thash_entries;
static int __init set_thash_entries(char *str)
{
	ssize_t ret;

	if (!str)
		return 0;

	ret = kstrtoul(str, 0, &thash_entries);
	if (ret)
		return 0;

	return 1;
}
__setup("thash_entries=", set_thash_entries);

static void __init tcp_init_mem(void)
{
	unsigned long limit = nr_free_buffer_pages() / 16;

	limit = max(limit, 128UL);
	sysctl_tcp_mem[0] = limit / 4 * 3;		/* 4.68 % */
	sysctl_tcp_mem[1] = limit;			/* 6.25 % */
	sysctl_tcp_mem[2] = sysctl_tcp_mem[0] * 2;	/* 9.37 % */
}

void __init tcp_init(void)
{
	int max_rshare, max_wshare, cnt;
	unsigned long limit;
	unsigned int i;

	BUILD_BUG_ON(TCP_MIN_SND_MSS <= MAX_TCP_OPTION_SPACE);
	BUILD_BUG_ON(sizeof(struct tcp_skb_cb) >
		     FIELD_SIZEOF(struct sk_buff, cb));

	percpu_counter_init(&tcp_sockets_allocated, 0, GFP_KERNEL);
	percpu_counter_init(&tcp_orphan_count, 0, GFP_KERNEL);
	inet_hashinfo_init(&tcp_hashinfo);
	inet_hashinfo2_init(&tcp_hashinfo, "tcp_listen_portaddr_hash",
			    thash_entries, 21,  /* one slot per 2 MB*/
			    0, 64 * 1024);
	tcp_hashinfo.bind_bucket_cachep =
		kmem_cache_create("tcp_bind_bucket",
				  sizeof(struct inet_bind_bucket), 0,
				  SLAB_HWCACHE_ALIGN|SLAB_PANIC, NULL);

	/* Size and allocate the main established and bind bucket
	 * hash tables.
	 *
	 * The methodology is similar to that of the buffer cache.
	 */
	tcp_hashinfo.ehash =
		alloc_large_system_hash("TCP established",
					sizeof(struct inet_ehash_bucket),
					thash_entries,
					17, /* one slot per 128 KB of memory */
					0,
					NULL,
					&tcp_hashinfo.ehash_mask,
					0,
					thash_entries ? 0 : 512 * 1024);
	for (i = 0; i <= tcp_hashinfo.ehash_mask; i++)
		INIT_HLIST_NULLS_HEAD(&tcp_hashinfo.ehash[i].chain, i);

	if (inet_ehash_locks_alloc(&tcp_hashinfo))
		panic("TCP: failed to alloc ehash_locks");
	tcp_hashinfo.bhash =
		alloc_large_system_hash("TCP bind",
					sizeof(struct inet_bind_hashbucket),
					tcp_hashinfo.ehash_mask + 1,
					17, /* one slot per 128 KB of memory */
					0,
					&tcp_hashinfo.bhash_size,
					NULL,
					0,
					64 * 1024);
	tcp_hashinfo.bhash_size = 1U << tcp_hashinfo.bhash_size;
	for (i = 0; i < tcp_hashinfo.bhash_size; i++) {
		spin_lock_init(&tcp_hashinfo.bhash[i].lock);
		INIT_HLIST_HEAD(&tcp_hashinfo.bhash[i].chain);
	}


	cnt = tcp_hashinfo.ehash_mask + 1;
	sysctl_tcp_max_orphans = cnt / 2;

	tcp_init_mem();
	/* Set per-socket limits to no more than 1/128 the pressure threshold */
	limit = nr_free_buffer_pages() << (PAGE_SHIFT - 7);
	max_wshare = min(4UL*1024*1024, limit);
	max_rshare = min(6UL*1024*1024, limit);

	init_net.ipv4.sysctl_tcp_wmem[0] = SK_MEM_QUANTUM;
	init_net.ipv4.sysctl_tcp_wmem[1] = 16*1024;
	init_net.ipv4.sysctl_tcp_wmem[2] = max(64*1024, max_wshare);

	init_net.ipv4.sysctl_tcp_rmem[0] = SK_MEM_QUANTUM;
	init_net.ipv4.sysctl_tcp_rmem[1] = 131072;
	init_net.ipv4.sysctl_tcp_rmem[2] = max(131072, max_rshare);

	pr_info("Hash tables configured (established %u bind %u)\n",
		tcp_hashinfo.ehash_mask + 1, tcp_hashinfo.bhash_size);

	tcp_v4_init();
	tcp_metrics_init();
	BUG_ON(tcp_register_congestion_control(&tcp_reno) != 0);
	tcp_tasklet_init();
}<|MERGE_RESOLUTION|>--- conflicted
+++ resolved
@@ -401,13 +401,10 @@
 	return rate64;
 }
 
-static int select_size(const struct sock *sk, bool first_skb, bool zc);
-
 const struct tcp_sock_ops tcp_specific = {
 	.__select_window		= __tcp_select_window,
 	.select_window			= tcp_select_window,
 	.select_initial_window		= tcp_select_initial_window,
-	.select_size			= select_size,
 	.init_buffer_space		= tcp_init_buffer_space,
 	.set_rto			= tcp_set_rto,
 	.should_expand_sndbuf		= tcp_should_expand_sndbuf,
@@ -485,21 +482,6 @@
 }
 EXPORT_SYMBOL(tcp_init_sock);
 
-<<<<<<< HEAD
-void tcp_init_transfer(struct sock *sk, int bpf_op)
-{
-	struct inet_connection_sock *icsk = inet_csk(sk);
-
-	tcp_mtup_init(sk);
-	icsk->icsk_af_ops->rebuild_header(sk);
-	tcp_init_metrics(sk);
-	tcp_call_bpf(sk, bpf_op, 0, NULL);
-	tcp_init_congestion_control(sk);
-	tcp_sk(sk)->ops->init_buffer_space(sk);
-}
-
-=======
->>>>>>> 4d856f72
 static void tcp_tx_timestamp(struct sock *sk, u16 tsflags)
 {
 	struct sk_buff *skb = tcp_write_queue_tail(sk);
@@ -1199,33 +1181,6 @@
 }
 EXPORT_SYMBOL(tcp_sendpage);
 
-<<<<<<< HEAD
-/* Do not bother using a page frag for very small frames.
- * But use this heuristic only for the first skb in write queue.
- *
- * Having no payload in skb->head allows better SACK shifting
- * in tcp_shift_skb_data(), reducing sack/rack overhead, because
- * write queue has less skbs.
- * Each skb can hold up to MAX_SKB_FRAGS * 32Kbytes, or ~0.5 MB.
- * This also speeds up tso_fragment(), since it wont fallback
- * to tcp_fragment().
- */
-int linear_payload_sz(bool first_skb)
-{
-	if (first_skb)
-		return SKB_WITH_OVERHEAD(2048 - MAX_TCP_HEADER);
-	return 0;
-}
-
-static int select_size(const struct sock *sk, bool first_skb, bool zc)
-{
-	if (zc)
-		return 0;
-	return linear_payload_sz(first_skb);
-}
-
-=======
->>>>>>> 4d856f72
 void tcp_free_fastopen_req(struct tcp_sock *tp)
 {
 	if (tp->fastopen_req) {
@@ -1395,12 +1350,7 @@
 				goto restart;
 			}
 			first_skb = tcp_rtx_and_write_queues_empty(sk);
-<<<<<<< HEAD
-			linear = tp->ops->select_size(sk, first_skb, zc);
-			skb = sk_stream_alloc_skb(sk, linear, sk->sk_allocation,
-=======
 			skb = sk_stream_alloc_skb(sk, 0, sk->sk_allocation,
->>>>>>> 4d856f72
 						  first_skb);
 			if (!skb)
 				goto wait_for_memory;
@@ -2706,9 +2656,9 @@
 	tp->is_sack_reneg = 0;
 	tcp_clear_retrans(tp);
 	tp->bytes_sent = 0;
+	tp->bytes_acked = 0;
 	tp->bytes_received = 0;
 	tp->bytes_retrans = 0;
-	tp->bytes_acked = 0;
 	/* There's a bubble in the pipe until at least the first ACK. */
 	tp->app_limited = ~0U;
 }
@@ -2787,13 +2737,6 @@
 	sk->sk_rx_dst = NULL;
 	tcp_saved_syn_free(tp);
 	tp->compressed_ack = 0;
-<<<<<<< HEAD
-=======
-	tp->bytes_sent = 0;
-	tp->bytes_acked = 0;
-	tp->bytes_received = 0;
-	tp->bytes_retrans = 0;
->>>>>>> 4d856f72
 	tp->duplicate_sack[0].start_seq = 0;
 	tp->duplicate_sack[0].end_seq = 0;
 	tp->dsack_dups = 0;
