// SPDX-License-Identifier: GPL-2.0-or-later
/*
 * INET		An implementation of the TCP/IP protocol suite for the LINUX
 *		operating system.  INET is implemented using the  BSD Socket
 *		interface as the means of communication with the user level.
 *
 *		Implementation of the Transmission Control Protocol(TCP).
 *
 * Authors:	Ross Biro
 *		Fred N. van Kempen, <waltje@uWalt.NL.Mugnet.ORG>
 *		Mark Evans, <evansmp@uhura.aston.ac.uk>
 *		Corey Minyard <wf-rch!minyard@relay.EU.net>
 *		Florian La Roche, <flla@stud.uni-sb.de>
 *		Charles Hedrick, <hedrick@klinzhai.rutgers.edu>
 *		Linus Torvalds, <torvalds@cs.helsinki.fi>
 *		Alan Cox, <gw4pts@gw4pts.ampr.org>
 *		Matthew Dillon, <dillon@apollo.west.oic.com>
 *		Arnt Gulbrandsen, <agulbra@nvg.unit.no>
 *		Jorge Cwik, <jorge@laser.satlink.net>
 *
 * Fixes:
 *		Alan Cox	:	Numerous verify_area() calls
 *		Alan Cox	:	Set the ACK bit on a reset
 *		Alan Cox	:	Stopped it crashing if it closed while
 *					sk->inuse=1 and was trying to connect
 *					(tcp_err()).
 *		Alan Cox	:	All icmp error handling was broken
 *					pointers passed where wrong and the
 *					socket was looked up backwards. Nobody
 *					tested any icmp error code obviously.
 *		Alan Cox	:	tcp_err() now handled properly. It
 *					wakes people on errors. poll
 *					behaves and the icmp error race
 *					has gone by moving it into sock.c
 *		Alan Cox	:	tcp_send_reset() fixed to work for
 *					everything not just packets for
 *					unknown sockets.
 *		Alan Cox	:	tcp option processing.
 *		Alan Cox	:	Reset tweaked (still not 100%) [Had
 *					syn rule wrong]
 *		Herp Rosmanith  :	More reset fixes
 *		Alan Cox	:	No longer acks invalid rst frames.
 *					Acking any kind of RST is right out.
 *		Alan Cox	:	Sets an ignore me flag on an rst
 *					receive otherwise odd bits of prattle
 *					escape still
 *		Alan Cox	:	Fixed another acking RST frame bug.
 *					Should stop LAN workplace lockups.
 *		Alan Cox	: 	Some tidyups using the new skb list
 *					facilities
 *		Alan Cox	:	sk->keepopen now seems to work
 *		Alan Cox	:	Pulls options out correctly on accepts
 *		Alan Cox	:	Fixed assorted sk->rqueue->next errors
 *		Alan Cox	:	PSH doesn't end a TCP read. Switched a
 *					bit to skb ops.
 *		Alan Cox	:	Tidied tcp_data to avoid a potential
 *					nasty.
 *		Alan Cox	:	Added some better commenting, as the
 *					tcp is hard to follow
 *		Alan Cox	:	Removed incorrect check for 20 * psh
 *	Michael O'Reilly	:	ack < copied bug fix.
 *	Johannes Stille		:	Misc tcp fixes (not all in yet).
 *		Alan Cox	:	FIN with no memory -> CRASH
 *		Alan Cox	:	Added socket option proto entries.
 *					Also added awareness of them to accept.
 *		Alan Cox	:	Added TCP options (SOL_TCP)
 *		Alan Cox	:	Switched wakeup calls to callbacks,
 *					so the kernel can layer network
 *					sockets.
 *		Alan Cox	:	Use ip_tos/ip_ttl settings.
 *		Alan Cox	:	Handle FIN (more) properly (we hope).
 *		Alan Cox	:	RST frames sent on unsynchronised
 *					state ack error.
 *		Alan Cox	:	Put in missing check for SYN bit.
 *		Alan Cox	:	Added tcp_select_window() aka NET2E
 *					window non shrink trick.
 *		Alan Cox	:	Added a couple of small NET2E timer
 *					fixes
 *		Charles Hedrick :	TCP fixes
 *		Toomas Tamm	:	TCP window fixes
 *		Alan Cox	:	Small URG fix to rlogin ^C ack fight
 *		Charles Hedrick	:	Rewrote most of it to actually work
 *		Linus		:	Rewrote tcp_read() and URG handling
 *					completely
 *		Gerhard Koerting:	Fixed some missing timer handling
 *		Matthew Dillon  :	Reworked TCP machine states as per RFC
 *		Gerhard Koerting:	PC/TCP workarounds
 *		Adam Caldwell	:	Assorted timer/timing errors
 *		Matthew Dillon	:	Fixed another RST bug
 *		Alan Cox	:	Move to kernel side addressing changes.
 *		Alan Cox	:	Beginning work on TCP fastpathing
 *					(not yet usable)
 *		Arnt Gulbrandsen:	Turbocharged tcp_check() routine.
 *		Alan Cox	:	TCP fast path debugging
 *		Alan Cox	:	Window clamping
 *		Michael Riepe	:	Bug in tcp_check()
 *		Matt Dillon	:	More TCP improvements and RST bug fixes
 *		Matt Dillon	:	Yet more small nasties remove from the
 *					TCP code (Be very nice to this man if
 *					tcp finally works 100%) 8)
 *		Alan Cox	:	BSD accept semantics.
 *		Alan Cox	:	Reset on closedown bug.
 *	Peter De Schrijver	:	ENOTCONN check missing in tcp_sendto().
 *		Michael Pall	:	Handle poll() after URG properly in
 *					all cases.
 *		Michael Pall	:	Undo the last fix in tcp_read_urg()
 *					(multi URG PUSH broke rlogin).
 *		Michael Pall	:	Fix the multi URG PUSH problem in
 *					tcp_readable(), poll() after URG
 *					works now.
 *		Michael Pall	:	recv(...,MSG_OOB) never blocks in the
 *					BSD api.
 *		Alan Cox	:	Changed the semantics of sk->socket to
 *					fix a race and a signal problem with
 *					accept() and async I/O.
 *		Alan Cox	:	Relaxed the rules on tcp_sendto().
 *		Yury Shevchuk	:	Really fixed accept() blocking problem.
 *		Craig I. Hagan  :	Allow for BSD compatible TIME_WAIT for
 *					clients/servers which listen in on
 *					fixed ports.
 *		Alan Cox	:	Cleaned the above up and shrank it to
 *					a sensible code size.
 *		Alan Cox	:	Self connect lockup fix.
 *		Alan Cox	:	No connect to multicast.
 *		Ross Biro	:	Close unaccepted children on master
 *					socket close.
 *		Alan Cox	:	Reset tracing code.
 *		Alan Cox	:	Spurious resets on shutdown.
 *		Alan Cox	:	Giant 15 minute/60 second timer error
 *		Alan Cox	:	Small whoops in polling before an
 *					accept.
 *		Alan Cox	:	Kept the state trace facility since
 *					it's handy for debugging.
 *		Alan Cox	:	More reset handler fixes.
 *		Alan Cox	:	Started rewriting the code based on
 *					the RFC's for other useful protocol
 *					references see: Comer, KA9Q NOS, and
 *					for a reference on the difference
 *					between specifications and how BSD
 *					works see the 4.4lite source.
 *		A.N.Kuznetsov	:	Don't time wait on completion of tidy
 *					close.
 *		Linus Torvalds	:	Fin/Shutdown & copied_seq changes.
 *		Linus Torvalds	:	Fixed BSD port reuse to work first syn
 *		Alan Cox	:	Reimplemented timers as per the RFC
 *					and using multiple timers for sanity.
 *		Alan Cox	:	Small bug fixes, and a lot of new
 *					comments.
 *		Alan Cox	:	Fixed dual reader crash by locking
 *					the buffers (much like datagram.c)
 *		Alan Cox	:	Fixed stuck sockets in probe. A probe
 *					now gets fed up of retrying without
 *					(even a no space) answer.
 *		Alan Cox	:	Extracted closing code better
 *		Alan Cox	:	Fixed the closing state machine to
 *					resemble the RFC.
 *		Alan Cox	:	More 'per spec' fixes.
 *		Jorge Cwik	:	Even faster checksumming.
 *		Alan Cox	:	tcp_data() doesn't ack illegal PSH
 *					only frames. At least one pc tcp stack
 *					generates them.
 *		Alan Cox	:	Cache last socket.
 *		Alan Cox	:	Per route irtt.
 *		Matt Day	:	poll()->select() match BSD precisely on error
 *		Alan Cox	:	New buffers
 *		Marc Tamsky	:	Various sk->prot->retransmits and
 *					sk->retransmits misupdating fixed.
 *					Fixed tcp_write_timeout: stuck close,
 *					and TCP syn retries gets used now.
 *		Mark Yarvis	:	In tcp_read_wakeup(), don't send an
 *					ack if state is TCP_CLOSED.
 *		Alan Cox	:	Look up device on a retransmit - routes may
 *					change. Doesn't yet cope with MSS shrink right
 *					but it's a start!
 *		Marc Tamsky	:	Closing in closing fixes.
 *		Mike Shaver	:	RFC1122 verifications.
 *		Alan Cox	:	rcv_saddr errors.
 *		Alan Cox	:	Block double connect().
 *		Alan Cox	:	Small hooks for enSKIP.
 *		Alexey Kuznetsov:	Path MTU discovery.
 *		Alan Cox	:	Support soft errors.
 *		Alan Cox	:	Fix MTU discovery pathological case
 *					when the remote claims no mtu!
 *		Marc Tamsky	:	TCP_CLOSE fix.
 *		Colin (G3TNE)	:	Send a reset on syn ack replies in
 *					window but wrong (fixes NT lpd problems)
 *		Pedro Roque	:	Better TCP window handling, delayed ack.
 *		Joerg Reuter	:	No modification of locked buffers in
 *					tcp_do_retransmit()
 *		Eric Schenk	:	Changed receiver side silly window
 *					avoidance algorithm to BSD style
 *					algorithm. This doubles throughput
 *					against machines running Solaris,
 *					and seems to result in general
 *					improvement.
 *	Stefan Magdalinski	:	adjusted tcp_readable() to fix FIONREAD
 *	Willy Konynenberg	:	Transparent proxying support.
 *	Mike McLagan		:	Routing by source
 *		Keith Owens	:	Do proper merging with partial SKB's in
 *					tcp_do_sendmsg to avoid burstiness.
 *		Eric Schenk	:	Fix fast close down bug with
 *					shutdown() followed by close().
 *		Andi Kleen 	:	Make poll agree with SIGIO
 *	Salvatore Sanfilippo	:	Support SO_LINGER with linger == 1 and
 *					lingertime == 0 (RFC 793 ABORT Call)
 *	Hirokazu Takahashi	:	Use copy_from_user() instead of
 *					csum_and_copy_from_user() if possible.
 *
 * Description of States:
 *
 *	TCP_SYN_SENT		sent a connection request, waiting for ack
 *
 *	TCP_SYN_RECV		received a connection request, sent ack,
 *				waiting for final ack in three-way handshake.
 *
 *	TCP_ESTABLISHED		connection established
 *
 *	TCP_FIN_WAIT1		our side has shutdown, waiting to complete
 *				transmission of remaining buffered data
 *
 *	TCP_FIN_WAIT2		all buffered data sent, waiting for remote
 *				to shutdown
 *
 *	TCP_CLOSING		both sides have shutdown but we still have
 *				data we have to finish sending
 *
 *	TCP_TIME_WAIT		timeout to catch resent junk before entering
 *				closed, can only be entered from FIN_WAIT2
 *				or CLOSING.  Required because the other end
 *				may not have gotten our last ACK causing it
 *				to retransmit the data packet (which we ignore)
 *
 *	TCP_CLOSE_WAIT		remote side has shutdown and is waiting for
 *				us to finish writing our data and to shutdown
 *				(we have to close() to move on to LAST_ACK)
 *
 *	TCP_LAST_ACK		out side has shutdown after remote has
 *				shutdown.  There may still be data in our
 *				buffer that we have to finish sending
 *
 *	TCP_CLOSE		socket is finished
 */

#define pr_fmt(fmt) "TCP: " fmt

#include <crypto/hash.h>
#include <linux/kernel.h>
#include <linux/module.h>
#include <linux/types.h>
#include <linux/fcntl.h>
#include <linux/poll.h>
#include <linux/inet_diag.h>
#include <linux/init.h>
#include <linux/fs.h>
#include <linux/skbuff.h>
#include <linux/scatterlist.h>
#include <linux/splice.h>
#include <linux/net.h>
#include <linux/socket.h>
#include <linux/random.h>
#include <linux/memblock.h>
#include <linux/highmem.h>
#include <linux/swap.h>
#include <linux/cache.h>
#include <linux/err.h>
#include <linux/time.h>
#include <linux/slab.h>
#include <linux/errqueue.h>
#include <linux/static_key.h>

#include <net/icmp.h>
#include <net/inet_common.h>
#include <net/mptcp.h>
#include <net/tcp.h>
#include <net/xfrm.h>
#include <net/ip.h>
#include <net/sock.h>

#include <linux/uaccess.h>
#include <asm/ioctls.h>
#include <net/busy_poll.h>

struct percpu_counter tcp_orphan_count;
EXPORT_SYMBOL_GPL(tcp_orphan_count);

long sysctl_tcp_mem[3] __read_mostly;
EXPORT_SYMBOL(sysctl_tcp_mem);

atomic_long_t tcp_memory_allocated;	/* Current allocated memory. */
EXPORT_SYMBOL(tcp_memory_allocated);

#if IS_ENABLED(CONFIG_SMC)
DEFINE_STATIC_KEY_FALSE(tcp_have_smc);
EXPORT_SYMBOL(tcp_have_smc);
#endif

/*
 * Current number of TCP sockets.
 */
struct percpu_counter tcp_sockets_allocated;
EXPORT_SYMBOL(tcp_sockets_allocated);

/*
 * TCP splice context
 */
struct tcp_splice_state {
	struct pipe_inode_info *pipe;
	size_t len;
	unsigned int flags;
};

/*
 * Pressure flag: try to collapse.
 * Technical note: it is used by multiple contexts non atomically.
 * All the __sk_mem_schedule() is of this nature: accounting
 * is strict, actions are advisory and have some latency.
 */
unsigned long tcp_memory_pressure __read_mostly;
EXPORT_SYMBOL_GPL(tcp_memory_pressure);

DEFINE_STATIC_KEY_FALSE(tcp_rx_skb_cache_key);
EXPORT_SYMBOL(tcp_rx_skb_cache_key);

DEFINE_STATIC_KEY_FALSE(tcp_tx_skb_cache_key);

void tcp_enter_memory_pressure(struct sock *sk)
{
	unsigned long val;

	if (READ_ONCE(tcp_memory_pressure))
		return;
	val = jiffies;

	if (!val)
		val--;
	if (!cmpxchg(&tcp_memory_pressure, 0, val))
		NET_INC_STATS(sock_net(sk), LINUX_MIB_TCPMEMORYPRESSURES);
}
EXPORT_SYMBOL_GPL(tcp_enter_memory_pressure);

void tcp_leave_memory_pressure(struct sock *sk)
{
	unsigned long val;

	if (!READ_ONCE(tcp_memory_pressure))
		return;
	val = xchg(&tcp_memory_pressure, 0);
	if (val)
		NET_ADD_STATS(sock_net(sk), LINUX_MIB_TCPMEMORYPRESSURESCHRONO,
			      jiffies_to_msecs(jiffies - val));
}
EXPORT_SYMBOL_GPL(tcp_leave_memory_pressure);

/* Convert seconds to retransmits based on initial and max timeout */
static u8 secs_to_retrans(int seconds, int timeout, int rto_max)
{
	u8 res = 0;

	if (seconds > 0) {
		int period = timeout;

		res = 1;
		while (seconds > period && res < 255) {
			res++;
			timeout <<= 1;
			if (timeout > rto_max)
				timeout = rto_max;
			period += timeout;
		}
	}
	return res;
}

/* Convert retransmits to seconds based on initial and max timeout */
static int retrans_to_secs(u8 retrans, int timeout, int rto_max)
{
	int period = 0;

	if (retrans > 0) {
		period = timeout;
		while (--retrans) {
			timeout <<= 1;
			if (timeout > rto_max)
				timeout = rto_max;
			period += timeout;
		}
	}
	return period;
}

static u64 tcp_compute_delivery_rate(const struct tcp_sock *tp)
{
	u32 rate = READ_ONCE(tp->rate_delivered);
	u32 intv = READ_ONCE(tp->rate_interval_us);
	u64 rate64 = 0;

	if (rate && intv) {
		rate64 = (u64)rate * tp->mss_cache * USEC_PER_SEC;
		do_div(rate64, intv);
	}
	return rate64;
}

const struct tcp_sock_ops tcp_specific = {
	.__select_window		= __tcp_select_window,
	.select_window			= tcp_select_window,
	.select_initial_window		= tcp_select_initial_window,
	.init_buffer_space		= tcp_init_buffer_space,
	.set_rto			= tcp_set_rto,
	.should_expand_sndbuf		= tcp_should_expand_sndbuf,
	.send_fin			= tcp_send_fin,
	.write_xmit			= tcp_write_xmit,
	.send_active_reset		= tcp_send_active_reset,
	.write_wakeup			= tcp_write_wakeup,
	.retransmit_timer		= tcp_retransmit_timer,
	.time_wait			= tcp_time_wait,
	.cleanup_rbuf			= tcp_cleanup_rbuf,
	.set_cong_ctrl			= __tcp_set_congestion_control,
};

/* Address-family independent initialization for a tcp_sock.
 *
 * NOTE: A lot of things set to zero explicitly by call to
 *       sk_alloc() so need not be done here.
 */
void tcp_init_sock(struct sock *sk)
{
	struct inet_connection_sock *icsk = inet_csk(sk);
	struct tcp_sock *tp = tcp_sk(sk);

	tp->out_of_order_queue = RB_ROOT;
	sk->tcp_rtx_queue = RB_ROOT;
	tcp_init_xmit_timers(sk);
	INIT_LIST_HEAD(&tp->tsq_node);
	INIT_LIST_HEAD(&tp->tsorted_sent_queue);

	icsk->icsk_rto = TCP_TIMEOUT_INIT;
	tp->mdev_us = jiffies_to_usecs(TCP_TIMEOUT_INIT);
	minmax_reset(&tp->rtt_min, tcp_jiffies32, ~0U);

	/* So many TCP implementations out there (incorrectly) count the
	 * initial SYN frame in their delayed-ACK and congestion control
	 * algorithms that we must have the following bandaid to talk
	 * efficiently to them.  -DaveM
	 */
	tp->snd_cwnd = TCP_INIT_CWND;

	/* There's a bubble in the pipe until at least the first ACK. */
	tp->app_limited = ~0U;

	/* See draft-stevens-tcpca-spec-01 for discussion of the
	 * initialization of these values.
	 */
	tp->snd_ssthresh = TCP_INFINITE_SSTHRESH;
	tp->snd_cwnd_clamp = ~0;
	tp->mss_cache = TCP_MSS_DEFAULT;

	tp->reordering = sock_net(sk)->ipv4.sysctl_tcp_reordering;
	tcp_assign_congestion_control(sk);

	tp->tsoffset = 0;
	tp->rack.reo_wnd_steps = 1;

	sk->sk_state = TCP_CLOSE;

	sk->sk_write_space = sk_stream_write_space;
	sock_set_flag(sk, SOCK_USE_WRITE_QUEUE);

	icsk->icsk_sync_mss = tcp_sync_mss;

	WRITE_ONCE(sk->sk_sndbuf, sock_net(sk)->ipv4.sysctl_tcp_wmem[1]);
	WRITE_ONCE(sk->sk_rcvbuf, sock_net(sk)->ipv4.sysctl_tcp_rmem[1]);

	tp->ops = &tcp_specific;

	/* Initialize MPTCP-specific stuff and function-pointers */
	mptcp_init_tcp_sock(sk);

	sk_sockets_allocated_inc(sk);
	sk->sk_route_forced_caps = NETIF_F_GSO;
}
EXPORT_SYMBOL(tcp_init_sock);

static void tcp_tx_timestamp(struct sock *sk, u16 tsflags)
{
	struct sk_buff *skb = tcp_write_queue_tail(sk);

	if (tsflags && skb) {
		struct skb_shared_info *shinfo = skb_shinfo(skb);
		struct tcp_skb_cb *tcb = TCP_SKB_CB(skb);

		sock_tx_timestamp(sk, tsflags, &shinfo->tx_flags);
		if (tsflags & SOF_TIMESTAMPING_TX_ACK)
			tcb->txstamp_ack = 1;
		if (tsflags & SOF_TIMESTAMPING_TX_RECORD_MASK)
			shinfo->tskey = TCP_SKB_CB(skb)->seq + skb->len - 1;
	}
}

static inline bool tcp_stream_is_readable(const struct tcp_sock *tp,
					  int target, struct sock *sk)
{
	int avail = READ_ONCE(tp->rcv_nxt) - READ_ONCE(tp->copied_seq);

	if (avail > 0) {
		if (avail >= target)
			return true;
		if (tcp_rmem_pressure(sk))
			return true;
		if (tcp_receive_window_now(tp) <= inet_csk(sk)->icsk_ack.rcv_mss)
			return true;
	}
	if (sk->sk_prot->stream_memory_read)
		return sk->sk_prot->stream_memory_read(sk);
	return false;
}

/*
 *	Wait for a TCP event.
 *
 *	Note that we don't need to lock the socket, as the upper poll layers
 *	take care of normal races (between the test and the event) and we don't
 *	go look at any of the socket buffers directly.
 */
__poll_t tcp_poll(struct file *file, struct socket *sock, poll_table *wait)
{
	__poll_t mask;
	struct sock *sk = sock->sk;
	const struct tcp_sock *tp = tcp_sk(sk);
	int state;

	sock_poll_wait(file, sock, wait);

	state = inet_sk_state_load(sk);
	if (state == TCP_LISTEN)
		return inet_csk_listen_poll(sk);

	/* Socket is not locked. We are protected from async events
	 * by poll logic and correct handling of state changes
	 * made by other threads is impossible in any case.
	 */

	mask = 0;

	/*
	 * EPOLLHUP is certainly not done right. But poll() doesn't
	 * have a notion of HUP in just one direction, and for a
	 * socket the read side is more interesting.
	 *
	 * Some poll() documentation says that EPOLLHUP is incompatible
	 * with the EPOLLOUT/POLLWR flags, so somebody should check this
	 * all. But careful, it tends to be safer to return too many
	 * bits than too few, and you can easily break real applications
	 * if you don't tell them that something has hung up!
	 *
	 * Check-me.
	 *
	 * Check number 1. EPOLLHUP is _UNMASKABLE_ event (see UNIX98 and
	 * our fs/select.c). It means that after we received EOF,
	 * poll always returns immediately, making impossible poll() on write()
	 * in state CLOSE_WAIT. One solution is evident --- to set EPOLLHUP
	 * if and only if shutdown has been made in both directions.
	 * Actually, it is interesting to look how Solaris and DUX
	 * solve this dilemma. I would prefer, if EPOLLHUP were maskable,
	 * then we could set it on SND_SHUTDOWN. BTW examples given
	 * in Stevens' books assume exactly this behaviour, it explains
	 * why EPOLLHUP is incompatible with EPOLLOUT.	--ANK
	 *
	 * NOTE. Check for TCP_CLOSE is added. The goal is to prevent
	 * blocking on fresh not-connected or disconnected socket. --ANK
	 */
	if (sk->sk_shutdown == SHUTDOWN_MASK || state == TCP_CLOSE)
		mask |= EPOLLHUP;
	if (sk->sk_shutdown & RCV_SHUTDOWN)
		mask |= EPOLLIN | EPOLLRDNORM | EPOLLRDHUP;

	/* Connected or passive Fast Open socket? */
	if (state != TCP_SYN_SENT &&
	    (state != TCP_SYN_RECV || rcu_access_pointer(tp->fastopen_rsk))) {
		int target = sock_rcvlowat(sk, 0, INT_MAX);

		if (READ_ONCE(tp->urg_seq) == READ_ONCE(tp->copied_seq) &&
		    !sock_flag(sk, SOCK_URGINLINE) &&
		    tp->urg_data)
			target++;

		if (tcp_stream_is_readable(tp, target, sk))
			mask |= EPOLLIN | EPOLLRDNORM;

		if (!(sk->sk_shutdown & SEND_SHUTDOWN)) {
			if (sk_stream_is_writeable(sk)) {
				mask |= EPOLLOUT | EPOLLWRNORM;
			} else {  /* send SIGIO later */
				sk_set_bit(SOCKWQ_ASYNC_NOSPACE, sk);
				set_bit(SOCK_NOSPACE, &sk->sk_socket->flags);

				/* Race breaker. If space is freed after
				 * wspace test but before the flags are set,
				 * IO signal will be lost. Memory barrier
				 * pairs with the input side.
				 */
				smp_mb__after_atomic();
				if (sk_stream_is_writeable(sk))
					mask |= EPOLLOUT | EPOLLWRNORM;
			}
		} else
			mask |= EPOLLOUT | EPOLLWRNORM;

		if (tp->urg_data & TCP_URG_VALID)
			mask |= EPOLLPRI;
	} else if (state == TCP_SYN_SENT && inet_sk(sk)->defer_connect) {
		/* Active TCP fastopen socket with defer_connect
		 * Return EPOLLOUT so application can call write()
		 * in order for kernel to generate SYN+data
		 */
		mask |= EPOLLOUT | EPOLLWRNORM;
	}
	/* This barrier is coupled with smp_wmb() in tcp_reset() */
	smp_rmb();
	if (sk->sk_err || !skb_queue_empty_lockless(&sk->sk_error_queue))
		mask |= EPOLLERR;

	return mask;
}
EXPORT_SYMBOL(tcp_poll);

int tcp_ioctl(struct sock *sk, int cmd, unsigned long arg)
{
	struct tcp_sock *tp = tcp_sk(sk);
	int answ;
	bool slow;

	switch (cmd) {
	case SIOCINQ:
		if (sk->sk_state == TCP_LISTEN)
			return -EINVAL;

		slow = lock_sock_fast(sk);
		answ = tcp_inq(sk);
		unlock_sock_fast(sk, slow);
		break;
	case SIOCATMARK:
		answ = tp->urg_data &&
		       READ_ONCE(tp->urg_seq) == READ_ONCE(tp->copied_seq);
		break;
	case SIOCOUTQ:
		if (sk->sk_state == TCP_LISTEN)
			return -EINVAL;

		if ((1 << sk->sk_state) & (TCPF_SYN_SENT | TCPF_SYN_RECV))
			answ = 0;
		else
			answ = READ_ONCE(tp->write_seq) - tp->snd_una;
		break;
	case SIOCOUTQNSD:
		if (sk->sk_state == TCP_LISTEN)
			return -EINVAL;

		if ((1 << sk->sk_state) & (TCPF_SYN_SENT | TCPF_SYN_RECV))
			answ = 0;
		else
			answ = READ_ONCE(tp->write_seq) -
			       READ_ONCE(tp->snd_nxt);
		break;
	default:
		return -ENOIOCTLCMD;
	}

	return put_user(answ, (int __user *)arg);
}
EXPORT_SYMBOL(tcp_ioctl);

static inline void tcp_mark_push(struct tcp_sock *tp, struct sk_buff *skb)
{
	TCP_SKB_CB(skb)->tcp_flags |= TCPHDR_PSH;
	tp->pushed_seq = tp->write_seq;
}

static inline bool forced_push(const struct tcp_sock *tp)
{
	return after(tp->write_seq, tp->pushed_seq + (tp->max_window >> 1));
}

static void skb_entail(struct sock *sk, struct sk_buff *skb)
{
	struct tcp_sock *tp = tcp_sk(sk);
	struct tcp_skb_cb *tcb = TCP_SKB_CB(skb);

	skb->csum    = 0;
	tcb->seq     = tcb->end_seq = tp->write_seq;
	tcb->tcp_flags = TCPHDR_ACK;
	tcb->sacked  = 0;
	__skb_header_release(skb);
	tcp_add_write_queue_tail(sk, skb);
	sk_wmem_queued_add(sk, skb->truesize);
	sk_mem_charge(sk, skb->truesize);
	if (tp->nonagle & TCP_NAGLE_PUSH)
		tp->nonagle &= ~TCP_NAGLE_PUSH;

	tcp_slow_start_after_idle_check(sk);
}

static inline void tcp_mark_urg(struct tcp_sock *tp, int flags)
{
	if (flags & MSG_OOB)
		tp->snd_up = tp->write_seq;
}

/* If a not yet filled skb is pushed, do not send it if
 * we have data packets in Qdisc or NIC queues :
 * Because TX completion will happen shortly, it gives a chance
 * to coalesce future sendmsg() payload into this skb, without
 * need for a timer, and with no latency trade off.
 * As packets containing data payload have a bigger truesize
 * than pure acks (dataless) packets, the last checks prevent
 * autocorking if we only have an ACK in Qdisc/NIC queues,
 * or if TX completion was delayed after we processed ACK packet.
 */
static bool tcp_should_autocork(struct sock *sk, struct sk_buff *skb,
				int size_goal)
{
	return skb->len < size_goal &&
	       sock_net(sk)->ipv4.sysctl_tcp_autocorking &&
	       !tcp_rtx_queue_empty(sk) &&
	       refcount_read(&sk->sk_wmem_alloc) > skb->truesize;
}

static void tcp_push(struct sock *sk, int flags, int mss_now,
		     int nonagle, int size_goal)
{
	struct tcp_sock *tp = tcp_sk(sk);
	struct sk_buff *skb;

	skb = tcp_write_queue_tail(sk);
	if (!skb)
		return;
	if (!(flags & MSG_MORE) || forced_push(tp))
		tcp_mark_push(tp, skb);

	tcp_mark_urg(tp, flags);

	if (tcp_should_autocork(sk, skb, size_goal)) {

		/* avoid atomic op if TSQ_THROTTLED bit is already set */
		if (!test_bit(TSQ_THROTTLED, &sk->sk_tsq_flags)) {
			NET_INC_STATS(sock_net(sk), LINUX_MIB_TCPAUTOCORKING);
			set_bit(TSQ_THROTTLED, &sk->sk_tsq_flags);
		}
		/* It is possible TX completion already happened
		 * before we set TSQ_THROTTLED.
		 */
		if (refcount_read(&sk->sk_wmem_alloc) > skb->truesize)
			return;
	}

	if (flags & MSG_MORE)
		nonagle = TCP_NAGLE_CORK;

	__tcp_push_pending_frames(sk, mss_now, nonagle);
}

static int tcp_splice_data_recv(read_descriptor_t *rd_desc, struct sk_buff *skb,
				unsigned int offset, size_t len)
{
	struct tcp_splice_state *tss = rd_desc->arg.data;
	int ret;

	ret = skb_splice_bits(skb, skb->sk, offset, tss->pipe,
			      min(rd_desc->count, len), tss->flags);
	if (ret > 0)
		rd_desc->count -= ret;
	return ret;
}

static int __tcp_splice_read(struct sock *sk, struct tcp_splice_state *tss)
{
	/* Store TCP splice context information in read_descriptor_t. */
	read_descriptor_t rd_desc = {
		.arg.data = tss,
		.count	  = tss->len,
	};

	return tcp_read_sock(sk, &rd_desc, tcp_splice_data_recv);
}

/**
 *  tcp_splice_read - splice data from TCP socket to a pipe
 * @sock:	socket to splice from
 * @ppos:	position (not valid)
 * @pipe:	pipe to splice to
 * @len:	number of bytes to splice
 * @flags:	splice modifier flags
 *
 * Description:
 *    Will read pages from given socket and fill them into a pipe.
 *
 **/
ssize_t tcp_splice_read(struct socket *sock, loff_t *ppos,
			struct pipe_inode_info *pipe, size_t len,
			unsigned int flags)
{
	struct sock *sk = sock->sk;
	struct tcp_splice_state tss = {
		.pipe = pipe,
		.len = len,
		.flags = flags,
	};
	long timeo;
	ssize_t spliced;
	int ret;

	sock_rps_record_flow(sk);

	/*
	 * We can't seek on a socket input
	 */
	if (unlikely(*ppos))
		return -ESPIPE;

	ret = spliced = 0;

	lock_sock(sk);

#ifdef CONFIG_MPTCP
	if (mptcp(tcp_sk(sk))) {
		struct mptcp_tcp_sock *mptcp;

		mptcp_for_each_sub(tcp_sk(sk)->mpcb, mptcp) {
			sock_rps_record_flow(mptcp_to_sock(mptcp));
		}
	}
#endif

	timeo = sock_rcvtimeo(sk, sock->file->f_flags & O_NONBLOCK);
	while (tss.len) {
		ret = __tcp_splice_read(sk, &tss);
		if (ret < 0)
			break;
		else if (!ret) {
			if (spliced)
				break;
			if (sock_flag(sk, SOCK_DONE))
				break;
			if (sk->sk_err) {
				ret = sock_error(sk);
				break;
			}
			if (sk->sk_shutdown & RCV_SHUTDOWN)
				break;
			if (sk->sk_state == TCP_CLOSE) {
				/*
				 * This occurs when user tries to read
				 * from never connected socket.
				 */
				ret = -ENOTCONN;
				break;
			}
			if (!timeo) {
				ret = -EAGAIN;
				break;
			}
			/* if __tcp_splice_read() got nothing while we have
			 * an skb in receive queue, we do not want to loop.
			 * This might happen with URG data.
			 */
			if (!skb_queue_empty(&sk->sk_receive_queue))
				break;
			sk_wait_data(sk, &timeo, NULL);
			if (signal_pending(current)) {
				ret = sock_intr_errno(timeo);
				break;
			}
			continue;
		}
		tss.len -= ret;
		spliced += ret;

		if (!timeo)
			break;
		release_sock(sk);
		lock_sock(sk);

		if (sk->sk_err || sk->sk_state == TCP_CLOSE ||
		    (sk->sk_shutdown & RCV_SHUTDOWN) ||
		    signal_pending(current))
			break;
	}

	release_sock(sk);

	if (spliced)
		return spliced;

	return ret;
}
EXPORT_SYMBOL(tcp_splice_read);

struct sk_buff *sk_stream_alloc_skb(struct sock *sk, int size, gfp_t gfp,
				    bool force_schedule)
{
	struct sk_buff *skb;

	if (likely(!size)) {
		skb = sk->sk_tx_skb_cache;
		if (skb) {
			skb->truesize = SKB_TRUESIZE(skb_end_offset(skb));
			sk->sk_tx_skb_cache = NULL;
			pskb_trim(skb, 0);
			INIT_LIST_HEAD(&skb->tcp_tsorted_anchor);
			skb_shinfo(skb)->tx_flags = 0;
			memset(TCP_SKB_CB(skb), 0, sizeof(struct tcp_skb_cb));
			return skb;
		}
	}
	/* The TCP header must be at least 32-bit aligned.  */
	size = ALIGN(size, 4);

	if (unlikely(tcp_under_memory_pressure(sk)))
		sk_mem_reclaim_partial(sk);

	skb = alloc_skb_fclone(size + sk->sk_prot->max_header, gfp);
	if (likely(skb)) {
		bool mem_scheduled;

		if (force_schedule) {
			mem_scheduled = true;
			sk_forced_mem_schedule(sk, skb->truesize);
		} else {
			mem_scheduled = sk_wmem_schedule(sk, skb->truesize);
		}
		if (likely(mem_scheduled)) {
			skb_reserve(skb, sk->sk_prot->max_header);
			/*
			 * Make sure that we have exactly size bytes
			 * available to the caller, no more, no less.
			 */
			skb->reserved_tailroom = skb->end - skb->tail - size;
			INIT_LIST_HEAD(&skb->tcp_tsorted_anchor);
			return skb;
		}
		__kfree_skb(skb);
	} else {
		sk->sk_prot->enter_memory_pressure(sk);
		sk_stream_moderate_sndbuf(sk);
	}
	return NULL;
}

unsigned int tcp_xmit_size_goal(struct sock *sk, u32 mss_now, int large_allowed)
{
	struct tcp_sock *tp = tcp_sk(sk);
	u32 new_size_goal, size_goal;

	if (!large_allowed)
		return mss_now;

	/* Note : tcp_tso_autosize() will eventually split this later */
	new_size_goal = sk->sk_gso_max_size - 1 - MAX_TCP_HEADER;
	new_size_goal = tcp_bound_to_half_wnd(tp, new_size_goal);

	/* We try hard to avoid divides here */
	size_goal = tp->gso_segs * mss_now;
	if (unlikely(new_size_goal < size_goal ||
		     new_size_goal >= size_goal + mss_now)) {
		tp->gso_segs = min_t(u16, new_size_goal / mss_now,
				     sk->sk_gso_max_segs);
		size_goal = tp->gso_segs * mss_now;
	}

	return max(size_goal, mss_now);
}

static int tcp_send_mss(struct sock *sk, int *size_goal, int flags)
{
	int mss_now;

	if (mptcp(tcp_sk(sk))) {
		mss_now = mptcp_current_mss(sk);
		*size_goal = mptcp_xmit_size_goal(sk, mss_now, !(flags & MSG_OOB));
	} else {
		mss_now = tcp_current_mss(sk);
		*size_goal = tcp_xmit_size_goal(sk, mss_now, !(flags & MSG_OOB));
	}

	return mss_now;
}

/* In some cases, both sendpage() and sendmsg() could have added
 * an skb to the write queue, but failed adding payload on it.
 * We need to remove it to consume less memory, but more
 * importantly be able to generate EPOLLOUT for Edge Trigger epoll()
 * users.
 */
static void tcp_remove_empty_skb(struct sock *sk, struct sk_buff *skb)
{
	if (skb && TCP_SKB_CB(skb)->seq == TCP_SKB_CB(skb)->end_seq) {
		tcp_unlink_write_queue(skb, sk);
		if (tcp_write_queue_empty(sk))
			tcp_chrono_stop(sk, TCP_CHRONO_BUSY);
		sk_wmem_free_skb(sk, skb);
	}
}

ssize_t do_tcp_sendpages(struct sock *sk, struct page *page, int offset,
			 size_t size, int flags)
{
	struct tcp_sock *tp = tcp_sk(sk);
	int mss_now, size_goal;
	int err;
	ssize_t copied;
	long timeo = sock_sndtimeo(sk, flags & MSG_DONTWAIT);

	if (IS_ENABLED(CONFIG_DEBUG_VM) &&
	    WARN_ONCE(!sendpage_ok(page),
		      "page must not be a Slab one and have page_count > 0"))
		return -EINVAL;

	/* Wait for a connection to finish. One exception is TCP Fast Open
	 * (passive side) where data is allowed to be sent before a connection
	 * is fully established.
	 */
	if (((1 << sk->sk_state) & ~(TCPF_ESTABLISHED | TCPF_CLOSE_WAIT)) &&
	    !tcp_passive_fastopen(mptcp(tp) && tp->mpcb->master_sk ?
				  tp->mpcb->master_sk : sk)) {
		err = sk_stream_wait_connect(sk, &timeo);
		if (err != 0)
			goto out_err;
	}

	if (mptcp(tp)) {
		struct mptcp_tcp_sock *mptcp;

		/* We must check this with socket-lock hold because we iterate
		 * over the subflows.
		 */
		if (!mptcp_can_sendpage(sk)) {
			ssize_t ret;

			release_sock(sk);
			ret = sock_no_sendpage(sk->sk_socket, page, offset,
					       size, flags);
			lock_sock(sk);
			return ret;
		}

		mptcp_for_each_sub(tp->mpcb, mptcp) {
			sock_rps_record_flow(mptcp_to_sock(mptcp));
		}
	}

	sk_clear_bit(SOCKWQ_ASYNC_NOSPACE, sk);

	mss_now = tcp_send_mss(sk, &size_goal, flags);
	copied = 0;

	err = -EPIPE;
	if (sk->sk_err || (sk->sk_shutdown & SEND_SHUTDOWN))
		goto out_err;

	while (size > 0) {
		struct sk_buff *skb = tcp_write_queue_tail(sk);
		int copy, i;
		bool can_coalesce;

		if (!skb || (copy = size_goal - skb->len) <= 0 ||
		    !tcp_skb_can_collapse_to(skb)) {
new_segment:
			if (!sk_stream_memory_free(sk))
				goto wait_for_sndbuf;

			skb = sk_stream_alloc_skb(sk, 0, sk->sk_allocation,
					tcp_rtx_and_write_queues_empty(sk));
			if (!skb)
				goto wait_for_memory;

#ifdef CONFIG_TLS_DEVICE
			skb->decrypted = !!(flags & MSG_SENDPAGE_DECRYPTED);
#endif
			skb_entail(sk, skb);
			copy = size_goal;
		}

		if (copy > size)
			copy = size;

		i = skb_shinfo(skb)->nr_frags;
		can_coalesce = skb_can_coalesce(skb, i, page, offset);
		if (!can_coalesce && i >= sysctl_max_skb_frags) {
			tcp_mark_push(tp, skb);
			goto new_segment;
		}
		if (!sk_wmem_schedule(sk, copy))
			goto wait_for_memory;

		if (can_coalesce) {
			skb_frag_size_add(&skb_shinfo(skb)->frags[i - 1], copy);
		} else {
			get_page(page);
			skb_fill_page_desc(skb, i, page, offset, copy);
		}

		if (!(flags & MSG_NO_SHARED_FRAGS))
			skb_shinfo(skb)->tx_flags |= SKBTX_SHARED_FRAG;

		skb->len += copy;
		skb->data_len += copy;
		skb->truesize += copy;
		sk_wmem_queued_add(sk, copy);
		sk_mem_charge(sk, copy);
		skb->ip_summed = CHECKSUM_PARTIAL;
		WRITE_ONCE(tp->write_seq, tp->write_seq + copy);
		TCP_SKB_CB(skb)->end_seq += copy;
		tcp_skb_pcount_set(skb, 0);

		if (!copied)
			TCP_SKB_CB(skb)->tcp_flags &= ~TCPHDR_PSH;

		copied += copy;
		offset += copy;
		size -= copy;
		if (!size)
			goto out;

		if (skb->len < size_goal || (flags & MSG_OOB))
			continue;

		if (forced_push(tp)) {
			tcp_mark_push(tp, skb);
			__tcp_push_pending_frames(sk, mss_now, TCP_NAGLE_PUSH);
		} else if (skb == tcp_send_head(sk))
			tcp_push_one(sk, mss_now);
		continue;

wait_for_sndbuf:
		set_bit(SOCK_NOSPACE, &sk->sk_socket->flags);
wait_for_memory:
		tcp_push(sk, flags & ~MSG_MORE, mss_now,
			 TCP_NAGLE_PUSH, size_goal);

		err = sk_stream_wait_memory(sk, &timeo);
		if (err != 0)
			goto do_error;

		mss_now = tcp_send_mss(sk, &size_goal, flags);
	}

out:
	if (copied) {
		tcp_tx_timestamp(sk, sk->sk_tsflags);
		if (!(flags & MSG_SENDPAGE_NOTLAST))
			tcp_push(sk, flags, mss_now, tp->nonagle, size_goal);
	}
	return copied;

do_error:
	tcp_remove_empty_skb(sk, tcp_write_queue_tail(sk));
	if (copied)
		goto out;
out_err:
	/* make sure we wake any epoll edge trigger waiter */
	if (unlikely(tcp_rtx_and_write_queues_empty(sk) && err == -EAGAIN)) {
		sk->sk_write_space(sk);
		tcp_chrono_stop(sk, TCP_CHRONO_SNDBUF_LIMITED);
	}
	return sk_stream_error(sk, flags, err);
}
EXPORT_SYMBOL_GPL(do_tcp_sendpages);

int tcp_sendpage_locked(struct sock *sk, struct page *page, int offset,
			size_t size, int flags)
{
	/* If MPTCP is enabled, we check it later after establishment */
	if (!mptcp(tcp_sk(sk)) && !(sk->sk_route_caps & NETIF_F_SG))
		return sock_no_sendpage_locked(sk, page, offset, size, flags);

	tcp_rate_check_app_limited(sk);  /* is sending application-limited? */

	return do_tcp_sendpages(sk, page, offset, size, flags);
}
EXPORT_SYMBOL_GPL(tcp_sendpage_locked);

int tcp_sendpage(struct sock *sk, struct page *page, int offset,
		 size_t size, int flags)
{
	int ret;

	lock_sock(sk);
	ret = tcp_sendpage_locked(sk, page, offset, size, flags);
	release_sock(sk);

	return ret;
}
EXPORT_SYMBOL(tcp_sendpage);

void tcp_free_fastopen_req(struct tcp_sock *tp)
{
	if (tp->fastopen_req) {
		kfree(tp->fastopen_req);
		tp->fastopen_req = NULL;
	}
}

static int tcp_sendmsg_fastopen(struct sock *sk, struct msghdr *msg,
				int *copied, size_t size,
				struct ubuf_info *uarg)
{
	struct tcp_sock *tp = tcp_sk(sk);
	struct inet_sock *inet = inet_sk(sk);
	struct sockaddr *uaddr = msg->msg_name;
	int err, flags;

	if (!(sock_net(sk)->ipv4.sysctl_tcp_fastopen & TFO_CLIENT_ENABLE) ||
	    (uaddr && msg->msg_namelen >= sizeof(uaddr->sa_family) &&
	     uaddr->sa_family == AF_UNSPEC))
		return -EOPNOTSUPP;
	if (tp->fastopen_req)
		return -EALREADY; /* Another Fast Open is in progress */

	tp->fastopen_req = kzalloc(sizeof(struct tcp_fastopen_request),
				   sk->sk_allocation);
	if (unlikely(!tp->fastopen_req))
		return -ENOBUFS;
	tp->fastopen_req->data = msg;
	tp->fastopen_req->size = size;
	tp->fastopen_req->uarg = uarg;

	if (inet->defer_connect) {
		err = tcp_connect(sk);
		/* Same failure procedure as in tcp_v4/6_connect */
		if (err) {
			tcp_set_state(sk, TCP_CLOSE);
			inet->inet_dport = 0;
			sk->sk_route_caps = 0;
		}
	}
	flags = (msg->msg_flags & MSG_DONTWAIT) ? O_NONBLOCK : 0;
	err = __inet_stream_connect(sk->sk_socket, uaddr,
				    msg->msg_namelen, flags, 1);
	/* fastopen_req could already be freed in __inet_stream_connect
	 * if the connection times out or gets rst
	 */
	if (tp->fastopen_req) {
		*copied = tp->fastopen_req->copied;
		tcp_free_fastopen_req(tp);
		inet->defer_connect = 0;
	}
	return err;
}

int tcp_sendmsg_locked(struct sock *sk, struct msghdr *msg, size_t size)
{
	struct tcp_sock *tp = tcp_sk(sk);
	struct ubuf_info *uarg = NULL;
	struct sk_buff *skb;
	struct sockcm_cookie sockc;
	int flags, err, copied = 0;
	int mss_now = 0, size_goal, copied_syn = 0;
	int process_backlog = 0;
	bool zc = false;
	long timeo;

	flags = msg->msg_flags;

	if (flags & MSG_ZEROCOPY && size && sock_flag(sk, SOCK_ZEROCOPY)) {
		skb = tcp_write_queue_tail(sk);
		uarg = sock_zerocopy_realloc(sk, size, skb_zcopy(skb));
		if (!uarg) {
			err = -ENOBUFS;
			goto out_err;
		}

		zc = sk->sk_route_caps & NETIF_F_SG;
		if (!zc)
			uarg->zerocopy = 0;
	}

	if (unlikely(flags & MSG_FASTOPEN || inet_sk(sk)->defer_connect) &&
	    !tp->repair) {
		err = tcp_sendmsg_fastopen(sk, msg, &copied_syn, size, uarg);
		if (err == -EINPROGRESS && copied_syn > 0)
			goto out;
		else if (err)
			goto out_err;
	}

	timeo = sock_sndtimeo(sk, flags & MSG_DONTWAIT);

	tcp_rate_check_app_limited(sk);  /* is sending application-limited? */

	/* Wait for a connection to finish. One exception is TCP Fast Open
	 * (passive side) where data is allowed to be sent before a connection
	 * is fully established.
	 */
	if (((1 << sk->sk_state) & ~(TCPF_ESTABLISHED | TCPF_CLOSE_WAIT)) &&
	    !tcp_passive_fastopen(mptcp(tp) && tp->mpcb->master_sk ?
				  tp->mpcb->master_sk : sk)) {
		err = sk_stream_wait_connect(sk, &timeo);
		if (err != 0)
			goto do_error;
	}

	if (mptcp(tp)) {
		struct mptcp_tcp_sock *mptcp;

		mptcp_for_each_sub(tp->mpcb, mptcp) {
			sock_rps_record_flow(mptcp_to_sock(mptcp));
		}
	}

	if (unlikely(tp->repair)) {
		if (tp->repair_queue == TCP_RECV_QUEUE) {
			copied = tcp_send_rcvq(sk, msg, size);
			goto out_nopush;
		}

		err = -EINVAL;
		if (tp->repair_queue == TCP_NO_QUEUE)
			goto out_err;

		/* 'common' sending to sendq */
	}

	sockcm_init(&sockc, sk);
	if (msg->msg_controllen) {
		err = sock_cmsg_send(sk, msg, &sockc);
		if (unlikely(err)) {
			err = -EINVAL;
			goto out_err;
		}
	}

	/* This should be in poll */
	sk_clear_bit(SOCKWQ_ASYNC_NOSPACE, sk);

	/* Ok commence sending. */
	copied = 0;

restart:
	mss_now = tcp_send_mss(sk, &size_goal, flags);

	err = -EPIPE;
	if (sk->sk_err || (sk->sk_shutdown & SEND_SHUTDOWN))
		goto do_error;

	while (msg_data_left(msg)) {
		int copy = 0;

		skb = tcp_write_queue_tail(sk);
		if (skb)
			copy = size_goal - skb->len;

		if (copy <= 0 || !tcp_skb_can_collapse_to(skb)) {
			bool first_skb;

new_segment:
			if (!sk_stream_memory_free(sk))
				goto wait_for_sndbuf;

			if (unlikely(process_backlog >= 16)) {
				process_backlog = 0;
				if (sk_flush_backlog(sk))
					goto restart;
			}
			first_skb = tcp_rtx_and_write_queues_empty(sk);
			skb = sk_stream_alloc_skb(sk, 0, sk->sk_allocation,
						  first_skb);
			if (!skb)
				goto wait_for_memory;

			process_backlog++;
			skb->ip_summed = CHECKSUM_PARTIAL;

			skb_entail(sk, skb);
			copy = size_goal;

			/* All packets are restored as if they have
			 * already been sent. skb_mstamp_ns isn't set to
			 * avoid wrong rtt estimation.
			 */
			if (tp->repair)
				TCP_SKB_CB(skb)->sacked |= TCPCB_REPAIRED;
		}

		/* Try to append data to the end of skb. */
		if (copy > msg_data_left(msg))
			copy = msg_data_left(msg);

		/* Where to copy to? */
		if (skb_availroom(skb) > 0 && !zc) {
			/* We have some space in skb head. Superb! */
			copy = min_t(int, copy, skb_availroom(skb));
			err = skb_add_data_nocache(sk, skb, &msg->msg_iter, copy);
			if (err)
				goto do_fault;
		} else if (!zc) {
			bool merge = true;
			int i = skb_shinfo(skb)->nr_frags;
			struct page_frag *pfrag = sk_page_frag(sk);

			if (!sk_page_frag_refill(sk, pfrag))
				goto wait_for_memory;

			if (!skb_can_coalesce(skb, i, pfrag->page,
					      pfrag->offset)) {
				if (i >= sysctl_max_skb_frags) {
					tcp_mark_push(tp, skb);
					goto new_segment;
				}
				merge = false;
			}

			copy = min_t(int, copy, pfrag->size - pfrag->offset);

			if (!sk_wmem_schedule(sk, copy))
				goto wait_for_memory;

			err = skb_copy_to_page_nocache(sk, &msg->msg_iter, skb,
						       pfrag->page,
						       pfrag->offset,
						       copy);
			if (err)
				goto do_error;

			/* Update the skb. */
			if (merge) {
				skb_frag_size_add(&skb_shinfo(skb)->frags[i - 1], copy);
			} else {
				skb_fill_page_desc(skb, i, pfrag->page,
						   pfrag->offset, copy);
				page_ref_inc(pfrag->page);
			}
			pfrag->offset += copy;
		} else {
			err = skb_zerocopy_iter_stream(sk, skb, msg, copy, uarg);
			if (err == -EMSGSIZE || err == -EEXIST) {
				tcp_mark_push(tp, skb);
				goto new_segment;
			}
			if (err < 0)
				goto do_error;
			copy = err;
		}

		if (!copied)
			TCP_SKB_CB(skb)->tcp_flags &= ~TCPHDR_PSH;

		WRITE_ONCE(tp->write_seq, tp->write_seq + copy);
		TCP_SKB_CB(skb)->end_seq += copy;
		tcp_skb_pcount_set(skb, 0);

		copied += copy;
		if (!msg_data_left(msg)) {
			if (unlikely(flags & MSG_EOR))
				TCP_SKB_CB(skb)->eor = 1;
			goto out;
		}

		if (skb->len < size_goal || (flags & MSG_OOB) || unlikely(tp->repair))
			continue;

		if (forced_push(tp)) {
			tcp_mark_push(tp, skb);
			__tcp_push_pending_frames(sk, mss_now, TCP_NAGLE_PUSH);
		} else if (skb == tcp_send_head(sk))
			tcp_push_one(sk, mss_now);
		continue;

wait_for_sndbuf:
		set_bit(SOCK_NOSPACE, &sk->sk_socket->flags);
wait_for_memory:
		if (copied)
			tcp_push(sk, flags & ~MSG_MORE, mss_now,
				 TCP_NAGLE_PUSH, size_goal);

		err = sk_stream_wait_memory(sk, &timeo);
		if (err != 0)
			goto do_error;

		mss_now = tcp_send_mss(sk, &size_goal, flags);
	}

out:
	if (copied) {
		tcp_tx_timestamp(sk, sockc.tsflags);
		tcp_push(sk, flags, mss_now, tp->nonagle, size_goal);
	}
out_nopush:
	sock_zerocopy_put(uarg);
	return copied + copied_syn;

do_error:
	skb = tcp_write_queue_tail(sk);
do_fault:
	tcp_remove_empty_skb(sk, skb);

	if (copied + copied_syn)
		goto out;
out_err:
	sock_zerocopy_put_abort(uarg, true);
	err = sk_stream_error(sk, flags, err);
	/* make sure we wake any epoll edge trigger waiter */
	if (unlikely(tcp_rtx_and_write_queues_empty(sk) && err == -EAGAIN)) {
		sk->sk_write_space(sk);
		tcp_chrono_stop(sk, TCP_CHRONO_SNDBUF_LIMITED);
	}
	return err;
}
EXPORT_SYMBOL_GPL(tcp_sendmsg_locked);

int tcp_sendmsg(struct sock *sk, struct msghdr *msg, size_t size)
{
	int ret;

	lock_sock(sk);
	ret = tcp_sendmsg_locked(sk, msg, size);
	release_sock(sk);

	return ret;
}
EXPORT_SYMBOL(tcp_sendmsg);

/*
 *	Handle reading urgent data. BSD has very simple semantics for
 *	this, no blocking and very strange errors 8)
 */

static int tcp_recv_urg(struct sock *sk, struct msghdr *msg, int len, int flags)
{
	struct tcp_sock *tp = tcp_sk(sk);

	/* No URG data to read. */
	if (sock_flag(sk, SOCK_URGINLINE) || !tp->urg_data ||
	    tp->urg_data == TCP_URG_READ)
		return -EINVAL;	/* Yes this is right ! */

	if (sk->sk_state == TCP_CLOSE && !sock_flag(sk, SOCK_DONE))
		return -ENOTCONN;

	if (tp->urg_data & TCP_URG_VALID) {
		int err = 0;
		char c = tp->urg_data;

		if (!(flags & MSG_PEEK))
			tp->urg_data = TCP_URG_READ;

		/* Read urgent data. */
		msg->msg_flags |= MSG_OOB;

		if (len > 0) {
			if (!(flags & MSG_TRUNC))
				err = memcpy_to_msg(msg, &c, 1);
			len = 1;
		} else
			msg->msg_flags |= MSG_TRUNC;

		return err ? -EFAULT : len;
	}

	if (sk->sk_state == TCP_CLOSE || (sk->sk_shutdown & RCV_SHUTDOWN))
		return 0;

	/* Fixed the recv(..., MSG_OOB) behaviour.  BSD docs and
	 * the available implementations agree in this case:
	 * this call should never block, independent of the
	 * blocking state of the socket.
	 * Mike <pall@rz.uni-karlsruhe.de>
	 */
	return -EAGAIN;
}

static int tcp_peek_sndq(struct sock *sk, struct msghdr *msg, int len)
{
	struct sk_buff *skb;
	int copied = 0, err = 0;

	/* XXX -- need to support SO_PEEK_OFF */

	skb_rbtree_walk(skb, &sk->tcp_rtx_queue) {
		err = skb_copy_datagram_msg(skb, 0, msg, skb->len);
		if (err)
			return err;
		copied += skb->len;
	}

	skb_queue_walk(&sk->sk_write_queue, skb) {
		err = skb_copy_datagram_msg(skb, 0, msg, skb->len);
		if (err)
			break;

		copied += skb->len;
	}

	return err ?: copied;
}

/* Clean up the receive buffer for full frames taken by the user,
 * then send an ACK if necessary.  COPIED is the number of bytes
 * tcp_recvmsg has given to the user so far, it speeds up the
 * calculation of whether or not we must ACK for the sake of
 * a window update.
 */
void tcp_cleanup_rbuf(struct sock *sk, int copied)
{
	struct tcp_sock *tp = tcp_sk(sk);
	bool time_to_ack = false;

	struct sk_buff *skb = skb_peek(&sk->sk_receive_queue);

	WARN(skb && !before(tp->copied_seq, TCP_SKB_CB(skb)->end_seq),
	     "cleanup rbuf bug: copied %X seq %X rcvnxt %X\n",
	     tp->copied_seq, TCP_SKB_CB(skb)->end_seq, tp->rcv_nxt);

	if (inet_csk_ack_scheduled(sk)) {
		const struct inet_connection_sock *icsk = inet_csk(sk);
		   /* Delayed ACKs frequently hit locked sockets during bulk
		    * receive. */
		if (icsk->icsk_ack.blocked ||
		    /* Once-per-two-segments ACK was not sent by tcp_input.c */
		    tp->rcv_nxt - tp->rcv_wup > icsk->icsk_ack.rcv_mss ||
		    /*
		     * If this read emptied read buffer, we send ACK, if
		     * connection is not bidirectional, user drained
		     * receive buffer and there was a small segment
		     * in queue.
		     */
		    (copied > 0 &&
		     ((icsk->icsk_ack.pending & ICSK_ACK_PUSHED2) ||
		      ((icsk->icsk_ack.pending & ICSK_ACK_PUSHED) &&
		       !inet_csk_in_pingpong_mode(sk))) &&
		      !atomic_read(&sk->sk_rmem_alloc)))
			time_to_ack = true;
	}

	/* We send an ACK if we can now advertise a non-zero window
	 * which has been raised "significantly".
	 *
	 * Even if window raised up to infinity, do not send window open ACK
	 * in states, where we will not receive more. It is useless.
	 */
	if (copied > 0 && !time_to_ack && !(sk->sk_shutdown & RCV_SHUTDOWN)) {
		__u32 rcv_window_now = tcp_receive_window_now(tp);

		/* Optimize, __tcp_select_window() is not cheap. */
		if (2*rcv_window_now <= tp->window_clamp) {
			__u32 new_window = tp->ops->__select_window(sk);

			/* Send ACK now, if this read freed lots of space
			 * in our buffer. Certainly, new_window is new window.
			 * We can advertise it now, if it is not less than current one.
			 * "Lots" means "at least twice" here.
			 */
			if (new_window && new_window >= 2 * rcv_window_now)
				time_to_ack = true;
		}
	}
	if (time_to_ack)
		tcp_send_ack(sk);
}

static struct sk_buff *tcp_recv_skb(struct sock *sk, u32 seq, u32 *off)
{
	struct sk_buff *skb;
	u32 offset;

	while ((skb = skb_peek(&sk->sk_receive_queue)) != NULL) {
		offset = seq - TCP_SKB_CB(skb)->seq;
		if (unlikely(TCP_SKB_CB(skb)->tcp_flags & TCPHDR_SYN)) {
			pr_err_once("%s: found a SYN, please report !\n", __func__);
			offset--;
		}
		if (offset < skb->len || (TCP_SKB_CB(skb)->tcp_flags & TCPHDR_FIN)) {
			*off = offset;
			return skb;
		}
		/* This looks weird, but this can happen if TCP collapsing
		 * splitted a fat GRO packet, while we released socket lock
		 * in skb_splice_bits()
		 */
		sk_eat_skb(sk, skb);
	}
	return NULL;
}

/*
 * This routine provides an alternative to tcp_recvmsg() for routines
 * that would like to handle copying from skbuffs directly in 'sendfile'
 * fashion.
 * Note:
 *	- It is assumed that the socket was locked by the caller.
 *	- The routine does not block.
 *	- At present, there is no support for reading OOB data
 *	  or for 'peeking' the socket using this routine
 *	  (although both would be easy to implement).
 */
int tcp_read_sock(struct sock *sk, read_descriptor_t *desc,
		  sk_read_actor_t recv_actor)
{
	struct sk_buff *skb;
	struct tcp_sock *tp = tcp_sk(sk);
	u32 seq = tp->copied_seq;
	u32 offset;
	int copied = 0;

	if (sk->sk_state == TCP_LISTEN)
		return -ENOTCONN;
	while ((skb = tcp_recv_skb(sk, seq, &offset)) != NULL) {
		if (offset < skb->len) {
			int used;
			size_t len;

			len = skb->len - offset;
			/* Stop reading if we hit a patch of urgent data */
			if (tp->urg_data) {
				u32 urg_offset = tp->urg_seq - seq;
				if (urg_offset < len)
					len = urg_offset;
				if (!len)
					break;
			}
			used = recv_actor(desc, skb, offset, len);
			if (used <= 0) {
				if (!copied)
					copied = used;
				break;
			} else if (used <= len) {
				seq += used;
				copied += used;
				offset += used;
			}
			/* If recv_actor drops the lock (e.g. TCP splice
			 * receive) the skb pointer might be invalid when
			 * getting here: tcp_collapse might have deleted it
			 * while aggregating skbs from the socket queue.
			 */
			skb = tcp_recv_skb(sk, seq - 1, &offset);
			if (!skb)
				break;
			/* TCP coalescing might have appended data to the skb.
			 * Try to splice more frags
			 */
			if (offset + 1 != skb->len)
				continue;
		}
		if (TCP_SKB_CB(skb)->tcp_flags & TCPHDR_FIN) {
			sk_eat_skb(sk, skb);
			++seq;
			break;
		}
		sk_eat_skb(sk, skb);
		if (!desc->count)
			break;
		WRITE_ONCE(tp->copied_seq, seq);
	}
	WRITE_ONCE(tp->copied_seq, seq);

	tcp_rcv_space_adjust(sk);

	/* Clean up data we have read: This will do ACK frames. */
	if (copied > 0) {
		tcp_recv_skb(sk, seq, &offset);
		tp->ops->cleanup_rbuf(sk, copied);
	}
	return copied;
}
EXPORT_SYMBOL(tcp_read_sock);

int tcp_peek_len(struct socket *sock)
{
	return tcp_inq(sock->sk);
}
EXPORT_SYMBOL(tcp_peek_len);

/* Make sure sk_rcvbuf is big enough to satisfy SO_RCVLOWAT hint */
int tcp_set_rcvlowat(struct sock *sk, int val)
{
	int cap;

	if (sk->sk_userlocks & SOCK_RCVBUF_LOCK)
		cap = sk->sk_rcvbuf >> 1;
	else
		cap = sock_net(sk)->ipv4.sysctl_tcp_rmem[2] >> 1;
	val = min(val, cap);
	WRITE_ONCE(sk->sk_rcvlowat, val ? : 1);

	/* Check if we need to signal EPOLLIN right now */
	tcp_data_ready(sk);

	if (sk->sk_userlocks & SOCK_RCVBUF_LOCK)
		return 0;

	val <<= 1;
	if (val > sk->sk_rcvbuf) {
		WRITE_ONCE(sk->sk_rcvbuf, val);
		tcp_sk(sk)->window_clamp = tcp_win_from_space(sk, val);
	}
	return 0;
}
EXPORT_SYMBOL(tcp_set_rcvlowat);

#ifdef CONFIG_MMU
static const struct vm_operations_struct tcp_vm_ops = {
};

int tcp_mmap(struct file *file, struct socket *sock,
	     struct vm_area_struct *vma)
{
	if (vma->vm_flags & (VM_WRITE | VM_EXEC))
		return -EPERM;
	vma->vm_flags &= ~(VM_MAYWRITE | VM_MAYEXEC);

	/* Instruct vm_insert_page() to not down_read(mmap_sem) */
	vma->vm_flags |= VM_MIXEDMAP;

	vma->vm_ops = &tcp_vm_ops;
	return 0;
}
EXPORT_SYMBOL(tcp_mmap);

static int tcp_zerocopy_receive(struct sock *sk,
				struct tcp_zerocopy_receive *zc)
{
	unsigned long address = (unsigned long)zc->address;
	const skb_frag_t *frags = NULL;
	u32 length = 0, seq, offset;
	struct vm_area_struct *vma;
	struct sk_buff *skb = NULL;
	struct tcp_sock *tp;
	int inq;
	int ret;

	if (address & (PAGE_SIZE - 1) || address != zc->address)
		return -EINVAL;

	if (sk->sk_state == TCP_LISTEN)
		return -ENOTCONN;

	sock_rps_record_flow(sk);

	down_read(&current->mm->mmap_sem);

	vma = find_vma(current->mm, address);
	if (!vma || vma->vm_start > address || vma->vm_ops != &tcp_vm_ops) {
		up_read(&current->mm->mmap_sem);
		return -EINVAL;
	}
	zc->length = min_t(unsigned long, zc->length, vma->vm_end - address);

	tp = tcp_sk(sk);
	seq = tp->copied_seq;
	inq = tcp_inq(sk);
	zc->length = min_t(u32, zc->length, inq);
	zc->length &= ~(PAGE_SIZE - 1);
	if (zc->length) {
		zap_page_range(vma, address, zc->length);
		zc->recv_skip_hint = 0;
	} else {
		zc->recv_skip_hint = inq;
	}
	ret = 0;
	while (length + PAGE_SIZE <= zc->length) {
		if (zc->recv_skip_hint < PAGE_SIZE) {
			if (skb) {
				skb = skb->next;
				offset = seq - TCP_SKB_CB(skb)->seq;
			} else {
				skb = tcp_recv_skb(sk, seq, &offset);
			}

			zc->recv_skip_hint = skb->len - offset;
			offset -= skb_headlen(skb);
			if ((int)offset < 0 || skb_has_frag_list(skb))
				break;
			frags = skb_shinfo(skb)->frags;
			while (offset) {
				if (skb_frag_size(frags) > offset)
					goto out;
				offset -= skb_frag_size(frags);
				frags++;
			}
		}
		if (skb_frag_size(frags) != PAGE_SIZE || skb_frag_off(frags)) {
			int remaining = zc->recv_skip_hint;

			while (remaining && (skb_frag_size(frags) != PAGE_SIZE ||
					     skb_frag_off(frags))) {
				remaining -= skb_frag_size(frags);
				frags++;
			}
			zc->recv_skip_hint -= remaining;
			break;
		}
		ret = vm_insert_page(vma, address + length,
				     skb_frag_page(frags));
		if (ret)
			break;
		length += PAGE_SIZE;
		seq += PAGE_SIZE;
		zc->recv_skip_hint -= PAGE_SIZE;
		frags++;
	}
out:
	up_read(&current->mm->mmap_sem);
	if (length) {
		WRITE_ONCE(tp->copied_seq, seq);
		tcp_rcv_space_adjust(sk);

		/* Clean up data we have read: This will do ACK frames. */
		tcp_recv_skb(sk, seq, &offset);
		tcp_cleanup_rbuf(sk, length);
		ret = 0;
		if (length == zc->length)
			zc->recv_skip_hint = 0;
	} else {
		if (!zc->recv_skip_hint && sock_flag(sk, SOCK_DONE))
			ret = -EIO;
	}
	zc->length = length;
	return ret;
}
#endif

static void tcp_update_recv_tstamps(struct sk_buff *skb,
				    struct scm_timestamping_internal *tss)
{
	if (skb->tstamp)
		tss->ts[0] = ktime_to_timespec64(skb->tstamp);
	else
		tss->ts[0] = (struct timespec64) {0};

	if (skb_hwtstamps(skb)->hwtstamp)
		tss->ts[2] = ktime_to_timespec64(skb_hwtstamps(skb)->hwtstamp);
	else
		tss->ts[2] = (struct timespec64) {0};
}

/* Similar to __sock_recv_timestamp, but does not require an skb */
static void tcp_recv_timestamp(struct msghdr *msg, const struct sock *sk,
			       struct scm_timestamping_internal *tss)
{
	int new_tstamp = sock_flag(sk, SOCK_TSTAMP_NEW);
	bool has_timestamping = false;

	if (tss->ts[0].tv_sec || tss->ts[0].tv_nsec) {
		if (sock_flag(sk, SOCK_RCVTSTAMP)) {
			if (sock_flag(sk, SOCK_RCVTSTAMPNS)) {
				if (new_tstamp) {
					struct __kernel_timespec kts = {tss->ts[0].tv_sec, tss->ts[0].tv_nsec};

					put_cmsg(msg, SOL_SOCKET, SO_TIMESTAMPNS_NEW,
						 sizeof(kts), &kts);
				} else {
					struct timespec ts_old = timespec64_to_timespec(tss->ts[0]);

					put_cmsg(msg, SOL_SOCKET, SO_TIMESTAMPNS_OLD,
						 sizeof(ts_old), &ts_old);
				}
			} else {
				if (new_tstamp) {
					struct __kernel_sock_timeval stv;

					stv.tv_sec = tss->ts[0].tv_sec;
					stv.tv_usec = tss->ts[0].tv_nsec / 1000;
					put_cmsg(msg, SOL_SOCKET, SO_TIMESTAMP_NEW,
						 sizeof(stv), &stv);
				} else {
					struct __kernel_old_timeval tv;

					tv.tv_sec = tss->ts[0].tv_sec;
					tv.tv_usec = tss->ts[0].tv_nsec / 1000;
					put_cmsg(msg, SOL_SOCKET, SO_TIMESTAMP_OLD,
						 sizeof(tv), &tv);
				}
			}
		}

		if (sk->sk_tsflags & SOF_TIMESTAMPING_SOFTWARE)
			has_timestamping = true;
		else
			tss->ts[0] = (struct timespec64) {0};
	}

	if (tss->ts[2].tv_sec || tss->ts[2].tv_nsec) {
		if (sk->sk_tsflags & SOF_TIMESTAMPING_RAW_HARDWARE)
			has_timestamping = true;
		else
			tss->ts[2] = (struct timespec64) {0};
	}

	if (has_timestamping) {
		tss->ts[1] = (struct timespec64) {0};
		if (sock_flag(sk, SOCK_TSTAMP_NEW))
			put_cmsg_scm_timestamping64(msg, tss);
		else
			put_cmsg_scm_timestamping(msg, tss);
	}
}

static int tcp_inq_hint(struct sock *sk)
{
	const struct tcp_sock *tp = tcp_sk(sk);
	u32 copied_seq = READ_ONCE(tp->copied_seq);
	u32 rcv_nxt = READ_ONCE(tp->rcv_nxt);
	int inq;

	inq = rcv_nxt - copied_seq;
	if (unlikely(inq < 0 || copied_seq != READ_ONCE(tp->copied_seq))) {
		lock_sock(sk);
		inq = tp->rcv_nxt - tp->copied_seq;
		release_sock(sk);
	}
	/* After receiving a FIN, tell the user-space to continue reading
	 * by returning a non-zero inq.
	 */
	if (inq == 0 && sock_flag(sk, SOCK_DONE))
		inq = 1;
	return inq;
}

/*
 *	This routine copies from a sock struct into the user buffer.
 *
 *	Technical note: in 2.3 we work on _locked_ socket, so that
 *	tricks with *seq access order and skb->users are not required.
 *	Probably, code can be easily improved even more.
 */

int tcp_recvmsg(struct sock *sk, struct msghdr *msg, size_t len, int nonblock,
		int flags, int *addr_len)
{
	struct tcp_sock *tp = tcp_sk(sk);
	int copied = 0;
	u32 peek_seq;
	u32 *seq;
	unsigned long used;
	int err, inq;
	int target;		/* Read at least this many bytes */
	long timeo;
	struct sk_buff *skb, *last;
	u32 urg_hole = 0;
	struct scm_timestamping_internal tss;
	int cmsg_flags;

	if (unlikely(flags & MSG_ERRQUEUE))
		return inet_recv_error(sk, msg, len, addr_len);

	if (sk_can_busy_loop(sk) && skb_queue_empty_lockless(&sk->sk_receive_queue) &&
	    (sk->sk_state == TCP_ESTABLISHED))
		sk_busy_loop(sk, nonblock);

	lock_sock(sk);

#ifdef CONFIG_MPTCP
	if (mptcp(tp)) {
		struct mptcp_tcp_sock *mptcp;

		mptcp_for_each_sub(tp->mpcb, mptcp) {
			sock_rps_record_flow(mptcp_to_sock(mptcp));
		}
	}
#endif

	err = -ENOTCONN;
	if (sk->sk_state == TCP_LISTEN)
		goto out;

	cmsg_flags = tp->recvmsg_inq ? 1 : 0;
	timeo = sock_rcvtimeo(sk, nonblock);

	/* Urgent data needs to be handled specially. */
	if (flags & MSG_OOB)
		goto recv_urg;

	if (unlikely(tp->repair)) {
		err = -EPERM;
		if (!(flags & MSG_PEEK))
			goto out;

		if (tp->repair_queue == TCP_SEND_QUEUE)
			goto recv_sndq;

		err = -EINVAL;
		if (tp->repair_queue == TCP_NO_QUEUE)
			goto out;

		/* 'common' recv queue MSG_PEEK-ing */
	}

	seq = &tp->copied_seq;
	if (flags & MSG_PEEK) {
		peek_seq = tp->copied_seq;
		seq = &peek_seq;
	}

	target = sock_rcvlowat(sk, flags & MSG_WAITALL, len);

	do {
		u32 offset;

		/* Are we at urgent data? Stop if we have read anything or have SIGURG pending. */
		if (tp->urg_data && tp->urg_seq == *seq) {
			if (copied)
				break;
			if (signal_pending(current)) {
				copied = timeo ? sock_intr_errno(timeo) : -EAGAIN;
				break;
			}
		}

		/* Next get a buffer. */

		last = skb_peek_tail(&sk->sk_receive_queue);
		skb_queue_walk(&sk->sk_receive_queue, skb) {
			last = skb;
			/* Now that we have two receive queues this
			 * shouldn't happen.
			 */
			if (WARN(before(*seq, TCP_SKB_CB(skb)->seq),
				 "TCP recvmsg seq # bug: copied %X, seq %X, rcvnxt %X, fl %X\n",
				 *seq, TCP_SKB_CB(skb)->seq, tp->rcv_nxt,
				 flags))
				break;

			offset = *seq - TCP_SKB_CB(skb)->seq;
			if (unlikely(TCP_SKB_CB(skb)->tcp_flags & TCPHDR_SYN)) {
				pr_err_once("%s: found a SYN, please report !\n", __func__);
				offset--;
			}
			if (offset < skb->len)
				goto found_ok_skb;
			if (TCP_SKB_CB(skb)->tcp_flags & TCPHDR_FIN)
				goto found_fin_ok;
			WARN(!(flags & MSG_PEEK),
			     "TCP recvmsg seq # bug 2: copied %X, seq %X, rcvnxt %X, fl %X\n",
			     *seq, TCP_SKB_CB(skb)->seq, tp->rcv_nxt, flags);
		}

		/* Well, if we have backlog, try to process it now yet. */

		if (copied >= target && !READ_ONCE(sk->sk_backlog.tail))
			break;

		if (copied) {
			if (sk->sk_err ||
			    sk->sk_state == TCP_CLOSE ||
			    (sk->sk_shutdown & RCV_SHUTDOWN) ||
			    !timeo ||
			    signal_pending(current))
				break;
		} else {
			if (sock_flag(sk, SOCK_DONE))
				break;

			if (sk->sk_err) {
				copied = sock_error(sk);
				break;
			}

			if (sk->sk_shutdown & RCV_SHUTDOWN)
				break;

			if (sk->sk_state == TCP_CLOSE) {
				/* This occurs when user tries to read
				 * from never connected socket.
				 */
				copied = -ENOTCONN;
				break;
			}

			if (!timeo) {
				copied = -EAGAIN;
				break;
			}

			if (signal_pending(current)) {
				copied = sock_intr_errno(timeo);
				break;
			}
		}

		tp->ops->cleanup_rbuf(sk, copied);

		if (copied >= target) {
			/* Do not sleep, just process backlog. */
			release_sock(sk);
			lock_sock(sk);
		} else {
			sk_wait_data(sk, &timeo, last);
		}

		if ((flags & MSG_PEEK) &&
		    (peek_seq - copied - urg_hole != tp->copied_seq)) {
			net_dbg_ratelimited("TCP(%s:%d): Application bug, race in MSG_PEEK\n",
					    current->comm,
					    task_pid_nr(current));
			peek_seq = tp->copied_seq;
		}
		continue;

found_ok_skb:
		/* Ok so how much can we use? */
		used = skb->len - offset;
		if (len < used)
			used = len;

		/* Do we have urgent data here? */
		if (tp->urg_data) {
			u32 urg_offset = tp->urg_seq - *seq;
			if (urg_offset < used) {
				if (!urg_offset) {
					if (!sock_flag(sk, SOCK_URGINLINE)) {
						WRITE_ONCE(*seq, *seq + 1);
						urg_hole++;
						offset++;
						used--;
						if (!used)
							goto skip_copy;
					}
				} else
					used = urg_offset;
			}
		}

		if (!(flags & MSG_TRUNC)) {
			err = skb_copy_datagram_msg(skb, offset, msg, used);
			if (err) {
				/* Exception. Bailout! */
				if (!copied)
					copied = -EFAULT;
				break;
			}
		}

		WRITE_ONCE(*seq, *seq + used);
		copied += used;
		len -= used;

		tcp_rcv_space_adjust(sk);

skip_copy:
		if (tp->urg_data && after(tp->copied_seq, tp->urg_seq)) {
			tp->urg_data = 0;
			tcp_fast_path_check(sk);
		}

		if (TCP_SKB_CB(skb)->has_rxtstamp) {
			tcp_update_recv_tstamps(skb, &tss);
			cmsg_flags |= 2;
		}

		if (used + offset < skb->len)
			continue;

		if (TCP_SKB_CB(skb)->tcp_flags & TCPHDR_FIN)
			goto found_fin_ok;
		if (!(flags & MSG_PEEK))
			sk_eat_skb(sk, skb);
		continue;

found_fin_ok:
		/* Process the FIN. */
		WRITE_ONCE(*seq, *seq + 1);
		if (!(flags & MSG_PEEK))
			sk_eat_skb(sk, skb);
		break;
	} while (len > 0);

	/* According to UNIX98, msg_name/msg_namelen are ignored
	 * on connected socket. I was just happy when found this 8) --ANK
	 */

	/* Clean up data we have read: This will do ACK frames. */
	tp->ops->cleanup_rbuf(sk, copied);

	release_sock(sk);

	if (cmsg_flags) {
		if (cmsg_flags & 2)
			tcp_recv_timestamp(msg, sk, &tss);
		if (cmsg_flags & 1) {
			inq = tcp_inq_hint(sk);
			put_cmsg(msg, SOL_TCP, TCP_CM_INQ, sizeof(inq), &inq);
		}
	}

	return copied;

out:
	release_sock(sk);
	return err;

recv_urg:
	err = tcp_recv_urg(sk, msg, len, flags);
	goto out;

recv_sndq:
	err = tcp_peek_sndq(sk, msg, len);
	goto out;
}
EXPORT_SYMBOL(tcp_recvmsg);

void tcp_set_state(struct sock *sk, int state)
{
	int oldstate = sk->sk_state;

	/* We defined a new enum for TCP states that are exported in BPF
	 * so as not force the internal TCP states to be frozen. The
	 * following checks will detect if an internal state value ever
	 * differs from the BPF value. If this ever happens, then we will
	 * need to remap the internal value to the BPF value before calling
	 * tcp_call_bpf_2arg.
	 */
	BUILD_BUG_ON((int)BPF_TCP_ESTABLISHED != (int)TCP_ESTABLISHED);
	BUILD_BUG_ON((int)BPF_TCP_SYN_SENT != (int)TCP_SYN_SENT);
	BUILD_BUG_ON((int)BPF_TCP_SYN_RECV != (int)TCP_SYN_RECV);
	BUILD_BUG_ON((int)BPF_TCP_FIN_WAIT1 != (int)TCP_FIN_WAIT1);
	BUILD_BUG_ON((int)BPF_TCP_FIN_WAIT2 != (int)TCP_FIN_WAIT2);
	BUILD_BUG_ON((int)BPF_TCP_TIME_WAIT != (int)TCP_TIME_WAIT);
	BUILD_BUG_ON((int)BPF_TCP_CLOSE != (int)TCP_CLOSE);
	BUILD_BUG_ON((int)BPF_TCP_CLOSE_WAIT != (int)TCP_CLOSE_WAIT);
	BUILD_BUG_ON((int)BPF_TCP_LAST_ACK != (int)TCP_LAST_ACK);
	BUILD_BUG_ON((int)BPF_TCP_LISTEN != (int)TCP_LISTEN);
	BUILD_BUG_ON((int)BPF_TCP_CLOSING != (int)TCP_CLOSING);
	BUILD_BUG_ON((int)BPF_TCP_NEW_SYN_RECV != (int)TCP_NEW_SYN_RECV);
	BUILD_BUG_ON((int)BPF_TCP_MAX_STATES != (int)TCP_MAX_STATES);

	if (BPF_SOCK_OPS_TEST_FLAG(tcp_sk(sk), BPF_SOCK_OPS_STATE_CB_FLAG))
		tcp_call_bpf_2arg(sk, BPF_SOCK_OPS_STATE_CB, oldstate, state);

	switch (state) {
	case TCP_ESTABLISHED:
		if (oldstate != TCP_ESTABLISHED) {
			TCP_INC_STATS(sock_net(sk), TCP_MIB_CURRESTAB);
			if (is_meta_sk(sk))
				MPTCP_INC_STATS(sock_net(sk), MPTCP_MIB_CURRESTAB);
		}
		break;

	case TCP_CLOSE:
		if (oldstate == TCP_CLOSE_WAIT || oldstate == TCP_ESTABLISHED)
			TCP_INC_STATS(sock_net(sk), TCP_MIB_ESTABRESETS);

		sk->sk_prot->unhash(sk);
		if (inet_csk(sk)->icsk_bind_hash &&
		    !(sk->sk_userlocks & SOCK_BINDPORT_LOCK))
			inet_put_port(sk);
		/* fall through */
	default:
		if (oldstate == TCP_ESTABLISHED) {
			TCP_DEC_STATS(sock_net(sk), TCP_MIB_CURRESTAB);
			if (is_meta_sk(sk))
				MPTCP_DEC_STATS(sock_net(sk), MPTCP_MIB_CURRESTAB);
		}
	}

	/* Change state AFTER socket is unhashed to avoid closed
	 * socket sitting in hash tables.
	 */
	inet_sk_state_store(sk, state);
}
EXPORT_SYMBOL_GPL(tcp_set_state);

/*
 *	State processing on a close. This implements the state shift for
 *	sending our FIN frame. Note that we only send a FIN for some
 *	states. A shutdown() may have already sent the FIN, or we may be
 *	closed.
 */

static const unsigned char new_state[16] = {
  /* current state:        new state:      action:	*/
  [0 /* (Invalid) */]	= TCP_CLOSE,
  [TCP_ESTABLISHED]	= TCP_FIN_WAIT1 | TCP_ACTION_FIN,
  [TCP_SYN_SENT]	= TCP_CLOSE,
  [TCP_SYN_RECV]	= TCP_FIN_WAIT1 | TCP_ACTION_FIN,
  [TCP_FIN_WAIT1]	= TCP_FIN_WAIT1,
  [TCP_FIN_WAIT2]	= TCP_FIN_WAIT2,
  [TCP_TIME_WAIT]	= TCP_CLOSE,
  [TCP_CLOSE]		= TCP_CLOSE,
  [TCP_CLOSE_WAIT]	= TCP_LAST_ACK  | TCP_ACTION_FIN,
  [TCP_LAST_ACK]	= TCP_LAST_ACK,
  [TCP_LISTEN]		= TCP_CLOSE,
  [TCP_CLOSING]		= TCP_CLOSING,
  [TCP_NEW_SYN_RECV]	= TCP_CLOSE,	/* should not happen ! */
};

int tcp_close_state(struct sock *sk)
{
	int next = (int)new_state[sk->sk_state];
	int ns = next & TCP_STATE_MASK;

	tcp_set_state(sk, ns);

	return next & TCP_ACTION_FIN;
}

/*
 *	Shutdown the sending side of a connection. Much like close except
 *	that we don't receive shut down or sock_set_flag(sk, SOCK_DEAD).
 */

void tcp_shutdown(struct sock *sk, int how)
{
	/*	We need to grab some memory, and put together a FIN,
	 *	and then put it into the queue to be sent.
	 *		Tim MacKenzie(tym@dibbler.cs.monash.edu.au) 4 Dec '92.
	 */
	if (!(how & SEND_SHUTDOWN))
		return;

	/* If we've already sent a FIN, or it's a closed state, skip this. */
	if ((1 << sk->sk_state) &
	    (TCPF_ESTABLISHED | TCPF_SYN_SENT |
	     TCPF_SYN_RECV | TCPF_CLOSE_WAIT)) {
		/* Clear out any half completed packets.  FIN if needed. */
		if (tcp_close_state(sk))
			tcp_sk(sk)->ops->send_fin(sk);
	}
}
EXPORT_SYMBOL(tcp_shutdown);

bool tcp_check_oom(struct sock *sk, int shift)
{
	bool too_many_orphans, out_of_socket_memory;

	too_many_orphans = tcp_too_many_orphans(sk, shift);
	out_of_socket_memory = tcp_out_of_memory(sk);

	if (too_many_orphans)
		net_info_ratelimited("too many orphaned sockets\n");
	if (out_of_socket_memory)
		net_info_ratelimited("out of memory -- consider tuning tcp_mem\n");
	return too_many_orphans || out_of_socket_memory;
}

void tcp_close(struct sock *sk, long timeout)
{
	struct sk_buff *skb;
	int data_was_unread = 0;
	int state;

	if (is_meta_sk(sk)) {
		/* TODO: Currently forcing timeout to 0 because
		 * sk_stream_wait_close will complain during lockdep because
		 * of the mpcb_mutex (circular lock dependency through
		 * inet_csk_listen_stop()).
		 * We should find a way to get rid of the mpcb_mutex.
		 */
		mptcp_close(sk, 0);
		return;
	}

	lock_sock(sk);
	sk->sk_shutdown = SHUTDOWN_MASK;

	if (sk->sk_state == TCP_LISTEN) {
		tcp_set_state(sk, TCP_CLOSE);

		/* Special case. */
		inet_csk_listen_stop(sk);

		goto adjudge_to_death;
	}

	/*  We need to flush the recv. buffs.  We do this only on the
	 *  descriptor close, not protocol-sourced closes, because the
	 *  reader process may not have drained the data yet!
	 */
	while ((skb = __skb_dequeue(&sk->sk_receive_queue)) != NULL) {
		u32 len = TCP_SKB_CB(skb)->end_seq - TCP_SKB_CB(skb)->seq;

		if (TCP_SKB_CB(skb)->tcp_flags & TCPHDR_FIN)
			len--;
		data_was_unread += len;
		__kfree_skb(skb);
	}

	sk_mem_reclaim(sk);

	/* If socket has been already reset (e.g. in tcp_reset()) - kill it. */
	if (sk->sk_state == TCP_CLOSE)
		goto adjudge_to_death;

	/* As outlined in RFC 2525, section 2.17, we send a RST here because
	 * data was lost. To witness the awful effects of the old behavior of
	 * always doing a FIN, run an older 2.1.x kernel or 2.0.x, start a bulk
	 * GET in an FTP client, suspend the process, wait for the client to
	 * advertise a zero window, then kill -9 the FTP client, wheee...
	 * Note: timeout is always zero in such a case.
	 */
	if (unlikely(tcp_sk(sk)->repair)) {
		sk->sk_prot->disconnect(sk, 0);
	} else if (data_was_unread) {
		/* Unread data was tossed, zap the connection. */
		NET_INC_STATS(sock_net(sk), LINUX_MIB_TCPABORTONCLOSE);
		tcp_set_state(sk, TCP_CLOSE);
		tcp_sk(sk)->ops->send_active_reset(sk, sk->sk_allocation);
	} else if (sock_flag(sk, SOCK_LINGER) && !sk->sk_lingertime) {
		/* Check zero linger _after_ checking for unread data. */
		sk->sk_prot->disconnect(sk, 0);
		NET_INC_STATS(sock_net(sk), LINUX_MIB_TCPABORTONDATA);
	} else if (tcp_close_state(sk)) {
		/* We FIN if the application ate all the data before
		 * zapping the connection.
		 */

		/* RED-PEN. Formally speaking, we have broken TCP state
		 * machine. State transitions:
		 *
		 * TCP_ESTABLISHED -> TCP_FIN_WAIT1
		 * TCP_SYN_RECV	-> TCP_FIN_WAIT1 (forget it, it's impossible)
		 * TCP_CLOSE_WAIT -> TCP_LAST_ACK
		 *
		 * are legal only when FIN has been sent (i.e. in window),
		 * rather than queued out of window. Purists blame.
		 *
		 * F.e. "RFC state" is ESTABLISHED,
		 * if Linux state is FIN-WAIT-1, but FIN is still not sent.
		 *
		 * The visible declinations are that sometimes
		 * we enter time-wait state, when it is not required really
		 * (harmless), do not send active resets, when they are
		 * required by specs (TCP_ESTABLISHED, TCP_CLOSE_WAIT, when
		 * they look as CLOSING or LAST_ACK for Linux)
		 * Probably, I missed some more holelets.
		 * 						--ANK
		 * XXX (TFO) - To start off we don't support SYN+ACK+FIN
		 * in a single packet! (May consider it later but will
		 * probably need API support or TCP_CORK SYN-ACK until
		 * data is written and socket is closed.)
		 */
		tcp_send_fin(sk);
	}

	sk_stream_wait_close(sk, timeout);

adjudge_to_death:
	state = sk->sk_state;
	sock_hold(sk);
	sock_orphan(sk);

	local_bh_disable();
	bh_lock_sock(sk);
	/* remove backlog if any, without releasing ownership. */
	__release_sock(sk);

	percpu_counter_inc(sk->sk_prot->orphan_count);

	/* Have we already been destroyed by a softirq or backlog? */
	if (state != TCP_CLOSE && sk->sk_state == TCP_CLOSE)
		goto out;

	/*	This is a (useful) BSD violating of the RFC. There is a
	 *	problem with TCP as specified in that the other end could
	 *	keep a socket open forever with no application left this end.
	 *	We use a 1 minute timeout (about the same as BSD) then kill
	 *	our end. If they send after that then tough - BUT: long enough
	 *	that we won't make the old 4*rto = almost no time - whoops
	 *	reset mistake.
	 *
	 *	Nope, it was not mistake. It is really desired behaviour
	 *	f.e. on http servers, when such sockets are useless, but
	 *	consume significant resources. Let's do it with special
	 *	linger2	option.					--ANK
	 */

	if (sk->sk_state == TCP_FIN_WAIT2) {
		struct tcp_sock *tp = tcp_sk(sk);
		if (tp->linger2 < 0) {
			tcp_set_state(sk, TCP_CLOSE);
			tp->ops->send_active_reset(sk, GFP_ATOMIC);
			__NET_INC_STATS(sock_net(sk),
					LINUX_MIB_TCPABORTONLINGER);
		} else {
			const int tmo = tcp_fin_time(sk);

			if (tmo > TCP_TIMEWAIT_LEN) {
				inet_csk_reset_keepalive_timer(sk,
						tmo - TCP_TIMEWAIT_LEN);
			} else {
				tcp_sk(sk)->ops->time_wait(sk, TCP_FIN_WAIT2,
							   tmo);
				goto out;
			}
		}
	}
	if (sk->sk_state != TCP_CLOSE) {
		sk_mem_reclaim(sk);
		if (tcp_check_oom(sk, 0)) {
			tcp_set_state(sk, TCP_CLOSE);
			tcp_sk(sk)->ops->send_active_reset(sk, GFP_ATOMIC);
			__NET_INC_STATS(sock_net(sk),
					LINUX_MIB_TCPABORTONMEMORY);
		} else if (!check_net(sock_net(sk))) {
			/* Not possible to send reset; just close */
			tcp_set_state(sk, TCP_CLOSE);
		}
	}

	if (sk->sk_state == TCP_CLOSE) {
		struct request_sock *req;

		req = rcu_dereference_protected(tcp_sk(sk)->fastopen_rsk,
						lockdep_sock_is_held(sk));
		/* We could get here with a non-NULL req if the socket is
		 * aborted (e.g., closed with unread data) before 3WHS
		 * finishes.
		 */
		if (req)
			reqsk_fastopen_remove(sk, req, false);
		inet_csk_destroy_sock(sk);
	}
	/* Otherwise, socket is reprieved until protocol close. */

out:
	bh_unlock_sock(sk);
	local_bh_enable();
	release_sock(sk);
	sock_put(sk);
}
EXPORT_SYMBOL(tcp_close);

static void tcp_rtx_queue_purge(struct sock *sk)
{
	struct rb_node *p = rb_first(&sk->tcp_rtx_queue);

	tcp_sk(sk)->highest_sack = NULL;
	while (p) {
		struct sk_buff *skb = rb_to_skb(p);

		p = rb_next(p);
		/* Since we are deleting whole queue, no need to
		 * list_del(&skb->tcp_tsorted_anchor)
		 */
		tcp_rtx_queue_unlink(skb, sk);
		sk_wmem_free_skb(sk, skb);
	}
}

void tcp_write_queue_purge(struct sock *sk)
{
	struct sk_buff *skb;

	if (mptcp(tcp_sk(sk)) && !is_meta_sk(sk) &&
	    !tcp_rtx_and_write_queues_empty(sk))
		mptcp_reinject_data(sk, 0);

	tcp_chrono_stop(sk, TCP_CHRONO_BUSY);
	while ((skb = __skb_dequeue(&sk->sk_write_queue)) != NULL) {
		tcp_skb_tsorted_anchor_cleanup(skb);
		sk_wmem_free_skb(sk, skb);
	}
	tcp_rtx_queue_purge(sk);
	skb = sk->sk_tx_skb_cache;
	if (skb) {
		__kfree_skb(skb);
		sk->sk_tx_skb_cache = NULL;
	}
	INIT_LIST_HEAD(&tcp_sk(sk)->tsorted_sent_queue);
	sk_mem_reclaim(sk);
	tcp_clear_all_retrans_hints(tcp_sk(sk));
	tcp_sk(sk)->packets_out = 0;
	inet_csk(sk)->icsk_backoff = 0;
}

void tcp_reset_vars(struct sock *sk)
{
	struct inet_connection_sock *icsk = inet_csk(sk);
	struct tcp_sock *tp = tcp_sk(sk);

	tp->srtt_us = 0;
	tp->mdev_us = jiffies_to_usecs(TCP_TIMEOUT_INIT);
	tp->rcv_rtt_last_tsecr = 0;
	icsk->icsk_probes_tstamp = 0;
	icsk->icsk_rto = TCP_TIMEOUT_INIT;
	tp->snd_ssthresh = TCP_INFINITE_SSTHRESH;
	tp->snd_cwnd = TCP_INIT_CWND;
	tp->snd_cwnd_cnt = 0;
	tp->delivered = 0;
	tp->delivered_ce = 0;
	tp->is_sack_reneg = 0;
	tcp_clear_retrans(tp);
	tp->segs_in = 0;
	tp->segs_out = 0;
	tp->bytes_sent = 0;
	tp->bytes_acked = 0;
	tp->bytes_received = 0;
	tp->bytes_retrans = 0;
	tp->total_retrans = 0;
	tp->data_segs_in = 0;
	tp->data_segs_out = 0;
	/* There's a bubble in the pipe until at least the first ACK. */
	tp->app_limited = ~0U;
}

int tcp_disconnect(struct sock *sk, int flags)
{
	struct inet_sock *inet = inet_sk(sk);
	struct inet_connection_sock *icsk = inet_csk(sk);
	struct tcp_sock *tp = tcp_sk(sk);
	int old_state = sk->sk_state;
	u32 seq;

	if (old_state != TCP_CLOSE)
		tcp_set_state(sk, TCP_CLOSE);

	/* ABORT function of RFC793 */
	if (old_state == TCP_LISTEN) {
		inet_csk_listen_stop(sk);
	} else if (unlikely(tp->repair)) {
		sk->sk_err = ECONNABORTED;
	} else if (tcp_need_reset(old_state) ||
		   (tp->snd_nxt != tp->write_seq &&
		    (1 << old_state) & (TCPF_CLOSING | TCPF_LAST_ACK))) {
		/* The last check adjusts for discrepancy of Linux wrt. RFC
		 * states
		 */
		tp->ops->send_active_reset(sk, gfp_any());
		sk->sk_err = ECONNRESET;
	} else if (old_state == TCP_SYN_SENT)
		sk->sk_err = ECONNRESET;

	tcp_clear_xmit_timers(sk);
	__skb_queue_purge(&sk->sk_receive_queue);
	if (sk->sk_rx_skb_cache) {
		__kfree_skb(sk->sk_rx_skb_cache);
		sk->sk_rx_skb_cache = NULL;
	}
	WRITE_ONCE(tp->copied_seq, tp->rcv_nxt);
	tp->urg_data = 0;
	tcp_write_queue_purge(sk);
	tcp_fastopen_active_disable_ofo_check(sk);
	skb_rbtree_purge(&tp->out_of_order_queue);

	inet->inet_dport = 0;

	if (!(sk->sk_userlocks & SOCK_BINDADDR_LOCK))
		inet_reset_saddr(sk);

	if (is_meta_sk(sk)) {
		mptcp_disconnect(sk);
	} else {
		if (tp->inside_tk_table)
			mptcp_hash_remove_bh(tp);
	}

	sk->sk_shutdown = 0;
	sock_reset_flag(sk, SOCK_DONE);

	seq = tp->write_seq + tp->max_window + 2;
	if (!seq)
		seq = 1;
	WRITE_ONCE(tp->write_seq, seq);

	icsk->icsk_backoff = 0;
	tp->snd_cwnd = 2;
	icsk->icsk_probes_out = 0;
	tp->window_clamp = 0;

	tcp_reset_vars(sk);

	if (icsk->icsk_ca_ops->release)
		icsk->icsk_ca_ops->release(sk);
	memset(icsk->icsk_ca_priv, 0, sizeof(icsk->icsk_ca_priv));
	tcp_set_ca_state(sk, TCP_CA_Open);
	inet_csk_delack_init(sk);
	/* Initialize rcv_mss to TCP_MIN_MSS to avoid division by 0
	 * issue in __tcp_select_window()
	 */
	icsk->icsk_ack.rcv_mss = TCP_MIN_MSS;
	memset(&tp->rx_opt, 0, sizeof(tp->rx_opt));
	__sk_dst_reset(sk);
	dst_release(sk->sk_rx_dst);
	sk->sk_rx_dst = NULL;
	tcp_saved_syn_free(tp);
	tp->compressed_ack = 0;
	tp->duplicate_sack[0].start_seq = 0;
	tp->duplicate_sack[0].end_seq = 0;
	tp->dsack_dups = 0;
	tp->reord_seen = 0;
	tp->retrans_out = 0;
	tp->sacked_out = 0;
	tp->tlp_high_seq = 0;
	tp->last_oow_ack_time = 0;
	tp->rack.mstamp = 0;
	tp->rack.advanced = 0;
	tp->rack.reo_wnd_steps = 1;
	tp->rack.last_delivered = 0;
	tp->rack.reo_wnd_persist = 0;
	tp->rack.dsack_seen = 0;
	tp->syn_data_acked = 0;
	tp->rx_opt.saw_tstamp = 0;
	tp->rx_opt.dsack = 0;
	tp->rx_opt.num_sacks = 0;
	tp->rcv_ooopack = 0;


	/* Clean up fastopen related fields */
	tcp_free_fastopen_req(tp);
	inet->defer_connect = 0;

	WARN_ON(inet->inet_num && !icsk->icsk_bind_hash);

	if (sk->sk_frag.page) {
		put_page(sk->sk_frag.page);
		sk->sk_frag.page = NULL;
		sk->sk_frag.offset = 0;
	}

	sk->sk_error_report(sk);
	return 0;
}
EXPORT_SYMBOL(tcp_disconnect);

static inline bool tcp_can_repair_sock(const struct sock *sk)
{
	return ns_capable(sock_net(sk)->user_ns, CAP_NET_ADMIN) &&
		(sk->sk_state != TCP_LISTEN) && !sock_flag(sk, SOCK_MPTCP);
}

static int tcp_repair_set_window(struct tcp_sock *tp, char __user *optbuf, int len)
{
	struct tcp_repair_window opt;

	if (!tp->repair)
		return -EPERM;

	if (len != sizeof(opt))
		return -EINVAL;

	if (copy_from_user(&opt, optbuf, sizeof(opt)))
		return -EFAULT;

	if (opt.max_window < opt.snd_wnd)
		return -EINVAL;

	if (after(opt.snd_wl1, tp->rcv_nxt + opt.rcv_wnd))
		return -EINVAL;

	if (after(opt.rcv_wup, tp->rcv_nxt))
		return -EINVAL;

	tp->snd_wl1	= opt.snd_wl1;
	tp->snd_wnd	= opt.snd_wnd;
	tp->max_window	= opt.max_window;

	tp->rcv_wnd	= opt.rcv_wnd;
	tp->rcv_wup	= opt.rcv_wup;
	tp->rcv_right_edge = tp->rcv_wup + tp->rcv_wnd;

	return 0;
}

static int tcp_repair_options_est(struct sock *sk,
		struct tcp_repair_opt __user *optbuf, unsigned int len)
{
	struct tcp_sock *tp = tcp_sk(sk);
	struct tcp_repair_opt opt;

	while (len >= sizeof(opt)) {
		if (copy_from_user(&opt, optbuf, sizeof(opt)))
			return -EFAULT;

		optbuf++;
		len -= sizeof(opt);

		switch (opt.opt_code) {
		case TCPOPT_MSS:
			tp->rx_opt.mss_clamp = opt.opt_val;
			tcp_mtup_init(sk);
			break;
		case TCPOPT_WINDOW:
			{
				u16 snd_wscale = opt.opt_val & 0xFFFF;
				u16 rcv_wscale = opt.opt_val >> 16;

				if (snd_wscale > TCP_MAX_WSCALE || rcv_wscale > TCP_MAX_WSCALE)
					return -EFBIG;

				tp->rx_opt.snd_wscale = snd_wscale;
				tp->rx_opt.rcv_wscale = rcv_wscale;
				tp->rx_opt.wscale_ok = 1;
			}
			break;
		case TCPOPT_SACK_PERM:
			if (opt.opt_val != 0)
				return -EINVAL;

			tp->rx_opt.sack_ok |= TCP_SACK_SEEN;
			break;
		case TCPOPT_TIMESTAMP:
			if (opt.opt_val != 0)
				return -EINVAL;

			tp->rx_opt.tstamp_ok = 1;
			break;
		}
	}

	return 0;
}

DEFINE_STATIC_KEY_FALSE(tcp_tx_delay_enabled);
EXPORT_SYMBOL(tcp_tx_delay_enabled);

static void tcp_enable_tx_delay(void)
{
	if (!static_branch_unlikely(&tcp_tx_delay_enabled)) {
		static int __tcp_tx_delay_enabled = 0;

		if (cmpxchg(&__tcp_tx_delay_enabled, 0, 1) == 0) {
			static_branch_enable(&tcp_tx_delay_enabled);
			pr_info("TCP_TX_DELAY enabled\n");
		}
	}
}

/*
 *	Socket option code for TCP.
 */
static int do_tcp_setsockopt(struct sock *sk, int level,
		int optname, char __user *optval, unsigned int optlen)
{
	struct tcp_sock *tp = tcp_sk(sk);
	struct inet_connection_sock *icsk = inet_csk(sk);
	struct net *net = sock_net(sk);
	int val;
	int err = 0;

	/* These are data/string values, all the others are ints */
	switch (optname) {
	case TCP_CONGESTION: {
		char name[TCP_CA_NAME_MAX];

		if (optlen < 1)
			return -EINVAL;

		val = strncpy_from_user(name, optval,
					min_t(long, TCP_CA_NAME_MAX-1, optlen));
		if (val < 0)
			return -EFAULT;
		name[val] = 0;

		lock_sock(sk);
		err = tcp_set_congestion_control(sk, name, true, true,
						 ns_capable(sock_net(sk)->user_ns,
							    CAP_NET_ADMIN));
		release_sock(sk);
		return err;
	}
	case TCP_ULP: {
		char name[TCP_ULP_NAME_MAX];

		if (optlen < 1)
			return -EINVAL;

		val = strncpy_from_user(name, optval,
					min_t(long, TCP_ULP_NAME_MAX - 1,
					      optlen));
		if (val < 0)
			return -EFAULT;
		name[val] = 0;

		lock_sock(sk);
		err = tcp_set_ulp(sk, name);
		release_sock(sk);
		return err;
	}
	case TCP_FASTOPEN_KEY: {
		__u8 key[TCP_FASTOPEN_KEY_BUF_LENGTH];
		__u8 *backup_key = NULL;

		/* Allow a backup key as well to facilitate key rotation
		 * First key is the active one.
		 */
		if (optlen != TCP_FASTOPEN_KEY_LENGTH &&
		    optlen != TCP_FASTOPEN_KEY_BUF_LENGTH)
			return -EINVAL;

		if (copy_from_user(key, optval, optlen))
			return -EFAULT;

		if (optlen == TCP_FASTOPEN_KEY_BUF_LENGTH)
			backup_key = key + TCP_FASTOPEN_KEY_LENGTH;

		return tcp_fastopen_reset_cipher(net, sk, key, backup_key);
	}
#ifdef CONFIG_MPTCP
<<<<<<< HEAD
	case MPTCP_SCHEDULER:
	case MPTCP_SCHEDULER_LEGACY: {   /* !!! FIXME: compatibility to old patch !!! */
=======
	case MPTCP_SCHEDULER: {
>>>>>>> 6c1e3d3b
		char name[MPTCP_SCHED_NAME_MAX];

		if (optlen < 1)
			return -EINVAL;

		/* Cannot be used if MPTCP is not used or we already have
		 * established an MPTCP-connection.
		 */
		if (mptcp_init_failed || !sysctl_mptcp_enabled ||
		    sk->sk_state != TCP_CLOSE)
			return -EPERM;

		val = strncpy_from_user(name, optval,
					min_t(long, MPTCP_SCHED_NAME_MAX - 1,
					      optlen));

		if (val < 0)
			return -EFAULT;
		name[val] = 0;

		lock_sock(sk);
		err = mptcp_set_scheduler(sk, name);
		release_sock(sk);
		return err;
	}

<<<<<<< HEAD
	case MPTCP_PATH_MANAGER:
	case MPTCP_PATH_MANAGER_LEGACY: {   /* !!! FIXME: compatibility to old patch !!! */
=======
	case MPTCP_PATH_MANAGER: {
>>>>>>> 6c1e3d3b
		char name[MPTCP_PM_NAME_MAX];

		if (optlen < 1)
			return -EINVAL;

		/* Cannot be used if MPTCP is not used or we already have
		 * established an MPTCP-connection.
		 */
		if (mptcp_init_failed || !sysctl_mptcp_enabled ||
		    sk->sk_state != TCP_CLOSE)
			return -EPERM;

		val = strncpy_from_user(name, optval,
					min_t(long, MPTCP_PM_NAME_MAX - 1,
					      optlen));

		if (val < 0)
			return -EFAULT;
		name[val] = 0;

		lock_sock(sk);
		err = mptcp_set_path_manager(sk, name);
		release_sock(sk);
		return err;
	}
#endif
	default:
		/* fallthru */
		break;
	}

	if (optlen < sizeof(int))
		return -EINVAL;

	if (get_user(val, (int __user *)optval))
		return -EFAULT;

	lock_sock(sk);

	switch (optname) {
	case TCP_MAXSEG:
		/* Values greater than interface MTU won't take effect. However
		 * at the point when this call is done we typically don't yet
		 * know which interface is going to be used
		 */
		if (val && (val < TCP_MIN_MSS || val > MAX_TCP_WINDOW)) {
			err = -EINVAL;
			break;
		}
		tp->rx_opt.user_mss = val;
		break;

	case TCP_NODELAY:
		if (val) {
			/* TCP_NODELAY is weaker than TCP_CORK, so that
			 * this option on corked socket is remembered, but
			 * it is not activated until cork is cleared.
			 *
			 * However, when TCP_NODELAY is set we make
			 * an explicit push, which overrides even TCP_CORK
			 * for currently queued segments.
			 */
			tp->nonagle |= TCP_NAGLE_OFF|TCP_NAGLE_PUSH;
			tcp_push_pending_frames(sk);
		} else {
			tp->nonagle &= ~TCP_NAGLE_OFF;
		}
		break;

	case TCP_THIN_LINEAR_TIMEOUTS:
		if (val < 0 || val > 1)
			err = -EINVAL;
		else
			tp->thin_lto = val;
		break;

	case TCP_THIN_DUPACK:
		if (val < 0 || val > 1)
			err = -EINVAL;
		break;

	case TCP_REPAIR:
		if (!tcp_can_repair_sock(sk))
			err = -EPERM;
		else if (val == TCP_REPAIR_ON) {
			tp->repair = 1;
			sk->sk_reuse = SK_FORCE_REUSE;
			tp->repair_queue = TCP_NO_QUEUE;
		} else if (val == TCP_REPAIR_OFF) {
			tp->repair = 0;
			sk->sk_reuse = SK_NO_REUSE;
			tcp_send_window_probe(sk);
		} else if (val == TCP_REPAIR_OFF_NO_WP) {
			tp->repair = 0;
			sk->sk_reuse = SK_NO_REUSE;
		} else
			err = -EINVAL;

		break;

	case TCP_REPAIR_QUEUE:
		if (!tp->repair)
			err = -EPERM;
		else if ((unsigned int)val < TCP_QUEUES_NR)
			tp->repair_queue = val;
		else
			err = -EINVAL;
		break;

	case TCP_QUEUE_SEQ:
		if (sk->sk_state != TCP_CLOSE) {
			err = -EPERM;
		} else if (tp->repair_queue == TCP_SEND_QUEUE) {
			if (!tcp_rtx_queue_empty(sk))
				err = -EPERM;
			else
				WRITE_ONCE(tp->write_seq, val);
		} else if (tp->repair_queue == TCP_RECV_QUEUE) {
			if (tp->rcv_nxt != tp->copied_seq) {
				err = -EPERM;
			} else {
				WRITE_ONCE(tp->rcv_nxt, val);
				WRITE_ONCE(tp->copied_seq, val);
			}
		} else {
			err = -EINVAL;
		}
		break;

	case TCP_REPAIR_OPTIONS:
		if (!tp->repair)
			err = -EINVAL;
		else if (sk->sk_state == TCP_ESTABLISHED)
			err = tcp_repair_options_est(sk,
					(struct tcp_repair_opt __user *)optval,
					optlen);
		else
			err = -EPERM;
		break;

	case TCP_CORK:
		/* When set indicates to always queue non-full frames.
		 * Later the user clears this option and we transmit
		 * any pending partial frames in the queue.  This is
		 * meant to be used alongside sendfile() to get properly
		 * filled frames when the user (for example) must write
		 * out headers with a write() call first and then use
		 * sendfile to send out the data parts.
		 *
		 * TCP_CORK can be set together with TCP_NODELAY and it is
		 * stronger than TCP_NODELAY.
		 */
		if (val) {
			tp->nonagle |= TCP_NAGLE_CORK;
		} else {
			tp->nonagle &= ~TCP_NAGLE_CORK;
			if (tp->nonagle&TCP_NAGLE_OFF)
				tp->nonagle |= TCP_NAGLE_PUSH;
			tcp_push_pending_frames(sk);
		}
		break;

	case TCP_KEEPIDLE:
		if (val < 1 || val > MAX_TCP_KEEPIDLE)
			err = -EINVAL;
		else {
			tp->keepalive_time = val * HZ;
			if (sock_flag(sk, SOCK_KEEPOPEN) &&
			    !((1 << sk->sk_state) &
			      (TCPF_CLOSE | TCPF_LISTEN))) {
				u32 elapsed = keepalive_time_elapsed(tp);
				if (tp->keepalive_time > elapsed)
					elapsed = tp->keepalive_time - elapsed;
				else
					elapsed = 0;
				inet_csk_reset_keepalive_timer(sk, elapsed);
			}
		}
		break;
	case TCP_KEEPINTVL:
		if (val < 1 || val > MAX_TCP_KEEPINTVL)
			err = -EINVAL;
		else
			tp->keepalive_intvl = val * HZ;
		break;
	case TCP_KEEPCNT:
		if (val < 1 || val > MAX_TCP_KEEPCNT)
			err = -EINVAL;
		else
			tp->keepalive_probes = val;
		break;
	case TCP_SYNCNT:
		if (val < 1 || val > MAX_TCP_SYNCNT)
			err = -EINVAL;
		else
			icsk->icsk_syn_retries = val;
		break;

	case TCP_SAVE_SYN:
		if (val < 0 || val > 1)
			err = -EINVAL;
		else
			tp->save_syn = val;
		break;

	case TCP_LINGER2:
		if (val < 0)
			tp->linger2 = -1;
		else if (val > net->ipv4.sysctl_tcp_fin_timeout / HZ)
			tp->linger2 = 0;
		else
			tp->linger2 = val * HZ;
		break;

	case TCP_DEFER_ACCEPT:
		/* An established MPTCP-connection (mptcp(tp) only returns true
		 * if the socket is established) should not use DEFER on new
		 * subflows.
		 */
		if (mptcp(tp))
			break;
		/* Translate value in seconds to number of retransmits */
		icsk->icsk_accept_queue.rskq_defer_accept =
			secs_to_retrans(val, TCP_TIMEOUT_INIT / HZ,
					TCP_RTO_MAX / HZ);
		break;

	case TCP_WINDOW_CLAMP:
		if (!val) {
			if (sk->sk_state != TCP_CLOSE) {
				err = -EINVAL;
				break;
			}
			tp->window_clamp = 0;
		} else
			tp->window_clamp = val < SOCK_MIN_RCVBUF / 2 ?
						SOCK_MIN_RCVBUF / 2 : val;
		break;

	case TCP_QUICKACK:
		if (!val) {
			inet_csk_enter_pingpong_mode(sk);
		} else {
			inet_csk_exit_pingpong_mode(sk);
			if ((1 << sk->sk_state) &
			    (TCPF_ESTABLISHED | TCPF_CLOSE_WAIT) &&
			    inet_csk_ack_scheduled(sk)) {
				icsk->icsk_ack.pending |= ICSK_ACK_PUSHED;
				tp->ops->cleanup_rbuf(sk, 1);
				if (!(val & 1))
					inet_csk_enter_pingpong_mode(sk);
			}
		}
		break;

#ifdef CONFIG_TCP_MD5SIG
	case TCP_MD5SIG:
	case TCP_MD5SIG_EXT:
		if (!sock_flag(sk, SOCK_MPTCP))
			err = tp->af_specific->md5_parse(sk, optname, optval, optlen);
		else
			err = -EINVAL;
		break;
#endif
	case TCP_USER_TIMEOUT:
		/* Cap the max time in ms TCP will retry or probe the window
		 * before giving up and aborting (ETIMEDOUT) a connection.
		 */
		if (val < 0)
			err = -EINVAL;
		else
			icsk->icsk_user_timeout = val;
		break;

	case TCP_FASTOPEN:
		if (val >= 0 && ((1 << sk->sk_state) & (TCPF_CLOSE |
		    TCPF_LISTEN))) {
			tcp_fastopen_init_key_once(net);

			fastopen_queue_tune(sk, val);
		} else {
			err = -EINVAL;
		}
		break;
	case TCP_FASTOPEN_CONNECT:
		if (val > 1 || val < 0) {
			err = -EINVAL;
		} else if (net->ipv4.sysctl_tcp_fastopen & TFO_CLIENT_ENABLE) {
			if (sk->sk_state == TCP_CLOSE)
				tp->fastopen_connect = val;
			else
				err = -EINVAL;
		} else {
			err = -EOPNOTSUPP;
		}
		break;
	case TCP_FASTOPEN_NO_COOKIE:
		if (val > 1 || val < 0)
			err = -EINVAL;
		else if (!((1 << sk->sk_state) & (TCPF_CLOSE | TCPF_LISTEN)))
			err = -EINVAL;
		else
			tp->fastopen_no_cookie = val;
		break;
	case TCP_TIMESTAMP:
		if (!tp->repair)
			err = -EPERM;
		else
			tp->tsoffset = val - tcp_time_stamp_raw();
		break;
	case TCP_REPAIR_WINDOW:
		err = tcp_repair_set_window(tp, optval, optlen);
		break;
	case TCP_NOTSENT_LOWAT:
		tp->notsent_lowat = val;
		sk->sk_write_space(sk);
		break;
#ifdef CONFIG_MPTCP
	case MPTCP_ENABLED:
<<<<<<< HEAD
	case MPTCP_ENABLED_LEGACY:   /* !!! FIXME: compatibility to old patch !!! */
		if (mptcp_init_failed || !sysctl_mptcp_enabled ||
		    sk->sk_state != TCP_CLOSE
#ifdef CONFIG_TCP_MD5SIG
		    || tp->md5sig_info
=======
		if (mptcp_init_failed || !sysctl_mptcp_enabled ||
		    sk->sk_state != TCP_CLOSE
#ifdef CONFIG_TCP_MD5SIG
		    || rcu_access_pointer(tp->md5sig_info)
>>>>>>> 6c1e3d3b
#endif
								) {
			err = -EPERM;
			break;
		}

		if (val)
			mptcp_enable_sock(sk);
		else
			mptcp_disable_sock(sk);
		break;
<<<<<<< HEAD

	case MPTCP_DEBUG:
	case MPTCP_DEBUG_LEGACY:   /* !!! FIXME: compatibility to old patch !!! */
		if (val)
			tp->mptcp_debug = 1;
		else
			tp->mptcp_debug = 0;
		break;

	case MPTCP_NDIFFPORTS:
	case MPTCP_NDIFFPORTS_LEGACY:   /* !!! FIXME: compatibility to old patch !!! */
		if (val < 0)
			err = -EINVAL;
		else
			tp->mptcp_ndiffports = val;
		break;

    case MPTCP_INFO:
=======
	case MPTCP_INFO:
>>>>>>> 6c1e3d3b
		if (mptcp_init_failed || !sysctl_mptcp_enabled) {
			err = -EPERM;
			break;
		}

		tp->record_master_info = !!(val & MPTCP_INFO_FLAG_SAVE_MASTER);
		break;
#endif
	case TCP_INQ:
		if (val > 1 || val < 0)
			err = -EINVAL;
		else
			tp->recvmsg_inq = val;
		break;
	case TCP_TX_DELAY:
		if (val)
			tcp_enable_tx_delay();
		tp->tcp_tx_delay = val;
		break;
	default:
		err = -ENOPROTOOPT;
		break;
	}

	release_sock(sk);
	return err;
}

int tcp_setsockopt(struct sock *sk, int level, int optname, char __user *optval,
		   unsigned int optlen)
{
	const struct inet_connection_sock *icsk = inet_csk(sk);

	if (level != SOL_TCP)
		return icsk->icsk_af_ops->setsockopt(sk, level, optname,
						     optval, optlen);
	return do_tcp_setsockopt(sk, level, optname, optval, optlen);
}
EXPORT_SYMBOL(tcp_setsockopt);

#ifdef CONFIG_COMPAT
int compat_tcp_setsockopt(struct sock *sk, int level, int optname,
			  char __user *optval, unsigned int optlen)
{
	if (level != SOL_TCP)
		return inet_csk_compat_setsockopt(sk, level, optname,
						  optval, optlen);
	return do_tcp_setsockopt(sk, level, optname, optval, optlen);
}
EXPORT_SYMBOL(compat_tcp_setsockopt);
#endif

static void tcp_get_info_chrono_stats(const struct tcp_sock *tp,
				      struct tcp_info *info)
{
	u64 stats[__TCP_CHRONO_MAX], total = 0;
	enum tcp_chrono i;

	for (i = TCP_CHRONO_BUSY; i < __TCP_CHRONO_MAX; ++i) {
		stats[i] = tp->chrono_stat[i - 1];
		if (i == tp->chrono_type)
			stats[i] += tcp_jiffies32 - tp->chrono_start;
		stats[i] *= USEC_PER_SEC / HZ;
		total += stats[i];
	}

	info->tcpi_busy_time = total;
	info->tcpi_rwnd_limited = stats[TCP_CHRONO_RWND_LIMITED];
	info->tcpi_sndbuf_limited = stats[TCP_CHRONO_SNDBUF_LIMITED];
}

/* Return information about state of tcp endpoint in API format. */
void tcp_get_info(struct sock *sk, struct tcp_info *info, bool no_lock)
{
	const struct tcp_sock *tp = tcp_sk(sk); /* iff sk_type == SOCK_STREAM */
	const struct inet_connection_sock *icsk = inet_csk(sk);
	unsigned long rate;
	u32 now;
	u64 rate64;
	bool slow;

	memset(info, 0, sizeof(*info));
	if (sk->sk_type != SOCK_STREAM)
		return;

	info->tcpi_state = inet_sk_state_load(sk);

	/* Report meaningful fields for all TCP states, including listeners */
	rate = READ_ONCE(sk->sk_pacing_rate);
	rate64 = (rate != ~0UL) ? rate : ~0ULL;
	info->tcpi_pacing_rate = rate64;

	rate = READ_ONCE(sk->sk_max_pacing_rate);
	rate64 = (rate != ~0UL) ? rate : ~0ULL;
	info->tcpi_max_pacing_rate = rate64;

	info->tcpi_reordering = tp->reordering;
	info->tcpi_snd_cwnd = tp->snd_cwnd;

	if (info->tcpi_state == TCP_LISTEN) {
		/* listeners aliased fields :
		 * tcpi_unacked -> Number of children ready for accept()
		 * tcpi_sacked  -> max backlog
		 */
		info->tcpi_unacked = sk->sk_ack_backlog;
		info->tcpi_sacked = sk->sk_max_ack_backlog;
		return;
	}

	if (!no_lock)
		slow = lock_sock_fast(sk);

	info->tcpi_ca_state = icsk->icsk_ca_state;
	info->tcpi_retransmits = icsk->icsk_retransmits;
	info->tcpi_probes = icsk->icsk_probes_out;
	info->tcpi_backoff = icsk->icsk_backoff;

	if (tp->rx_opt.tstamp_ok)
		info->tcpi_options |= TCPI_OPT_TIMESTAMPS;
	if (tcp_is_sack(tp))
		info->tcpi_options |= TCPI_OPT_SACK;
	if (tp->rx_opt.wscale_ok) {
		info->tcpi_options |= TCPI_OPT_WSCALE;
		info->tcpi_snd_wscale = tp->rx_opt.snd_wscale;
		info->tcpi_rcv_wscale = tp->rx_opt.rcv_wscale;
	}

	if (tp->ecn_flags & TCP_ECN_OK)
		info->tcpi_options |= TCPI_OPT_ECN;
	if (tp->ecn_flags & TCP_ECN_SEEN)
		info->tcpi_options |= TCPI_OPT_ECN_SEEN;
	if (tp->syn_data_acked)
		info->tcpi_options |= TCPI_OPT_SYN_DATA;

	info->tcpi_rto = jiffies_to_usecs(icsk->icsk_rto);
	info->tcpi_ato = jiffies_to_usecs(icsk->icsk_ack.ato);
	info->tcpi_snd_mss = tp->mss_cache;
	info->tcpi_rcv_mss = icsk->icsk_ack.rcv_mss;

	info->tcpi_unacked = tp->packets_out;
	info->tcpi_sacked = tp->sacked_out;

	info->tcpi_lost = tp->lost_out;
	info->tcpi_retrans = tp->retrans_out;

	now = tcp_jiffies32;
	info->tcpi_last_data_sent = jiffies_to_msecs(now - tp->lsndtime);
	info->tcpi_last_data_recv = jiffies_to_msecs(now - icsk->icsk_ack.lrcvtime);
	info->tcpi_last_ack_recv = jiffies_to_msecs(now - tp->rcv_tstamp);

	info->tcpi_pmtu = icsk->icsk_pmtu_cookie;
	info->tcpi_rcv_ssthresh = tp->rcv_ssthresh;
	info->tcpi_rtt = tp->srtt_us >> 3;
	info->tcpi_rttvar = tp->mdev_us >> 2;
	info->tcpi_snd_ssthresh = tp->snd_ssthresh;
	info->tcpi_advmss = tp->advmss;

	info->tcpi_rcv_rtt = tp->rcv_rtt_est.rtt_us >> 3;
	info->tcpi_rcv_space = tp->rcvq_space.space;

	info->tcpi_total_retrans = tp->total_retrans;

	info->tcpi_bytes_acked = tp->bytes_acked;
	info->tcpi_bytes_received = tp->bytes_received;
	info->tcpi_notsent_bytes = max_t(int, 0, tp->write_seq - tp->snd_nxt);
	tcp_get_info_chrono_stats(tp, info);

	info->tcpi_segs_out = tp->segs_out;
	info->tcpi_segs_in = tp->segs_in;

	info->tcpi_min_rtt = tcp_min_rtt(tp);
	info->tcpi_data_segs_in = tp->data_segs_in;
	info->tcpi_data_segs_out = tp->data_segs_out;

	info->tcpi_delivery_rate_app_limited = tp->rate_app_limited ? 1 : 0;
	rate64 = tcp_compute_delivery_rate(tp);
	if (rate64)
		info->tcpi_delivery_rate = rate64;
	info->tcpi_delivered = tp->delivered;
	info->tcpi_delivered_ce = tp->delivered_ce;
	info->tcpi_bytes_sent = tp->bytes_sent;
	info->tcpi_bytes_retrans = tp->bytes_retrans;
	info->tcpi_dsack_dups = tp->dsack_dups;
	info->tcpi_reord_seen = tp->reord_seen;
	info->tcpi_rcv_ooopack = tp->rcv_ooopack;
	info->tcpi_snd_wnd = tp->snd_wnd;

	if (!no_lock)
		unlock_sock_fast(sk, slow);
}
EXPORT_SYMBOL_GPL(tcp_get_info);

static size_t tcp_opt_stats_get_size(void)
{
	return
		nla_total_size_64bit(sizeof(u64)) + /* TCP_NLA_BUSY */
		nla_total_size_64bit(sizeof(u64)) + /* TCP_NLA_RWND_LIMITED */
		nla_total_size_64bit(sizeof(u64)) + /* TCP_NLA_SNDBUF_LIMITED */
		nla_total_size_64bit(sizeof(u64)) + /* TCP_NLA_DATA_SEGS_OUT */
		nla_total_size_64bit(sizeof(u64)) + /* TCP_NLA_TOTAL_RETRANS */
		nla_total_size_64bit(sizeof(u64)) + /* TCP_NLA_PACING_RATE */
		nla_total_size_64bit(sizeof(u64)) + /* TCP_NLA_DELIVERY_RATE */
		nla_total_size(sizeof(u32)) + /* TCP_NLA_SND_CWND */
		nla_total_size(sizeof(u32)) + /* TCP_NLA_REORDERING */
		nla_total_size(sizeof(u32)) + /* TCP_NLA_MIN_RTT */
		nla_total_size(sizeof(u8)) + /* TCP_NLA_RECUR_RETRANS */
		nla_total_size(sizeof(u8)) + /* TCP_NLA_DELIVERY_RATE_APP_LMT */
		nla_total_size(sizeof(u32)) + /* TCP_NLA_SNDQ_SIZE */
		nla_total_size(sizeof(u8)) + /* TCP_NLA_CA_STATE */
		nla_total_size(sizeof(u32)) + /* TCP_NLA_SND_SSTHRESH */
		nla_total_size(sizeof(u32)) + /* TCP_NLA_DELIVERED */
		nla_total_size(sizeof(u32)) + /* TCP_NLA_DELIVERED_CE */
		nla_total_size_64bit(sizeof(u64)) + /* TCP_NLA_BYTES_SENT */
		nla_total_size_64bit(sizeof(u64)) + /* TCP_NLA_BYTES_RETRANS */
		nla_total_size(sizeof(u32)) + /* TCP_NLA_DSACK_DUPS */
		nla_total_size(sizeof(u32)) + /* TCP_NLA_REORD_SEEN */
		nla_total_size(sizeof(u32)) + /* TCP_NLA_SRTT */
		0;
}

struct sk_buff *tcp_get_timestamping_opt_stats(const struct sock *sk)
{
	const struct tcp_sock *tp = tcp_sk(sk);
	struct sk_buff *stats;
	struct tcp_info info;
	unsigned long rate;
	u64 rate64;

	stats = alloc_skb(tcp_opt_stats_get_size(), GFP_ATOMIC);
	if (!stats)
		return NULL;

	tcp_get_info_chrono_stats(tp, &info);
	nla_put_u64_64bit(stats, TCP_NLA_BUSY,
			  info.tcpi_busy_time, TCP_NLA_PAD);
	nla_put_u64_64bit(stats, TCP_NLA_RWND_LIMITED,
			  info.tcpi_rwnd_limited, TCP_NLA_PAD);
	nla_put_u64_64bit(stats, TCP_NLA_SNDBUF_LIMITED,
			  info.tcpi_sndbuf_limited, TCP_NLA_PAD);
	nla_put_u64_64bit(stats, TCP_NLA_DATA_SEGS_OUT,
			  tp->data_segs_out, TCP_NLA_PAD);
	nla_put_u64_64bit(stats, TCP_NLA_TOTAL_RETRANS,
			  tp->total_retrans, TCP_NLA_PAD);

	rate = READ_ONCE(sk->sk_pacing_rate);
	rate64 = (rate != ~0UL) ? rate : ~0ULL;
	nla_put_u64_64bit(stats, TCP_NLA_PACING_RATE, rate64, TCP_NLA_PAD);

	rate64 = tcp_compute_delivery_rate(tp);
	nla_put_u64_64bit(stats, TCP_NLA_DELIVERY_RATE, rate64, TCP_NLA_PAD);

	nla_put_u32(stats, TCP_NLA_SND_CWND, tp->snd_cwnd);
	nla_put_u32(stats, TCP_NLA_REORDERING, tp->reordering);
	nla_put_u32(stats, TCP_NLA_MIN_RTT, tcp_min_rtt(tp));

	nla_put_u8(stats, TCP_NLA_RECUR_RETRANS, inet_csk(sk)->icsk_retransmits);
	nla_put_u8(stats, TCP_NLA_DELIVERY_RATE_APP_LMT, !!tp->rate_app_limited);
	nla_put_u32(stats, TCP_NLA_SND_SSTHRESH, tp->snd_ssthresh);
	nla_put_u32(stats, TCP_NLA_DELIVERED, tp->delivered);
	nla_put_u32(stats, TCP_NLA_DELIVERED_CE, tp->delivered_ce);

	nla_put_u32(stats, TCP_NLA_SNDQ_SIZE, tp->write_seq - tp->snd_una);
	nla_put_u8(stats, TCP_NLA_CA_STATE, inet_csk(sk)->icsk_ca_state);

	nla_put_u64_64bit(stats, TCP_NLA_BYTES_SENT, tp->bytes_sent,
			  TCP_NLA_PAD);
	nla_put_u64_64bit(stats, TCP_NLA_BYTES_RETRANS, tp->bytes_retrans,
			  TCP_NLA_PAD);
	nla_put_u32(stats, TCP_NLA_DSACK_DUPS, tp->dsack_dups);
	nla_put_u32(stats, TCP_NLA_REORD_SEEN, tp->reord_seen);
	nla_put_u32(stats, TCP_NLA_SRTT, tp->srtt_us >> 3);

	return stats;
}

static int do_tcp_getsockopt(struct sock *sk, int level,
		int optname, char __user *optval, int __user *optlen)
{
	struct inet_connection_sock *icsk = inet_csk(sk);
	struct tcp_sock *tp = tcp_sk(sk);
	struct net *net = sock_net(sk);
	int val, len;

	if (get_user(len, optlen))
		return -EFAULT;

	len = min_t(unsigned int, len, sizeof(int));

	if (len < 0)
		return -EINVAL;

	switch (optname) {
	case TCP_MAXSEG:
		val = tp->mss_cache;
		if (!val && ((1 << sk->sk_state) & (TCPF_CLOSE | TCPF_LISTEN)))
			val = tp->rx_opt.user_mss;
		if (tp->repair)
			val = tp->rx_opt.mss_clamp;
		break;
	case TCP_NODELAY:
		val = !!(tp->nonagle&TCP_NAGLE_OFF);
		break;
	case TCP_CORK:
		val = !!(tp->nonagle&TCP_NAGLE_CORK);
		break;
	case TCP_KEEPIDLE:
		val = keepalive_time_when(tp) / HZ;
		break;
	case TCP_KEEPINTVL:
		val = keepalive_intvl_when(tp) / HZ;
		break;
	case TCP_KEEPCNT:
		val = keepalive_probes(tp);
		break;
	case TCP_SYNCNT:
		val = icsk->icsk_syn_retries ? : net->ipv4.sysctl_tcp_syn_retries;
		break;
	case TCP_LINGER2:
		val = tp->linger2;
		if (val >= 0)
			val = (val ? : net->ipv4.sysctl_tcp_fin_timeout) / HZ;
		break;
	case TCP_DEFER_ACCEPT:
		val = retrans_to_secs(icsk->icsk_accept_queue.rskq_defer_accept,
				      TCP_TIMEOUT_INIT / HZ, TCP_RTO_MAX / HZ);
		break;
	case TCP_WINDOW_CLAMP:
		val = tp->window_clamp;
		break;
	case TCP_INFO: {
		struct tcp_info info;

		if (get_user(len, optlen))
			return -EFAULT;

		tcp_get_info(sk, &info, false);

		len = min_t(unsigned int, len, sizeof(info));
		if (put_user(len, optlen))
			return -EFAULT;
		if (copy_to_user(optval, &info, len))
			return -EFAULT;
		return 0;
	}
	case TCP_CC_INFO: {
		const struct tcp_congestion_ops *ca_ops;
		union tcp_cc_info info;
		size_t sz = 0;
		int attr;

		if (get_user(len, optlen))
			return -EFAULT;

		ca_ops = icsk->icsk_ca_ops;
		if (ca_ops && ca_ops->get_info)
			sz = ca_ops->get_info(sk, ~0U, &attr, &info);

		len = min_t(unsigned int, len, sz);
		if (put_user(len, optlen))
			return -EFAULT;
		if (copy_to_user(optval, &info, len))
			return -EFAULT;
		return 0;
	}
	case TCP_QUICKACK:
		val = !inet_csk_in_pingpong_mode(sk);
		break;

	case TCP_CONGESTION:
		if (get_user(len, optlen))
			return -EFAULT;
		len = min_t(unsigned int, len, TCP_CA_NAME_MAX);
		if (put_user(len, optlen))
			return -EFAULT;
		if (copy_to_user(optval, icsk->icsk_ca_ops->name, len))
			return -EFAULT;
		return 0;

	case TCP_ULP:
		if (get_user(len, optlen))
			return -EFAULT;
		len = min_t(unsigned int, len, TCP_ULP_NAME_MAX);
		if (!icsk->icsk_ulp_ops) {
			if (put_user(0, optlen))
				return -EFAULT;
			return 0;
		}
		if (put_user(len, optlen))
			return -EFAULT;
		if (copy_to_user(optval, icsk->icsk_ulp_ops->name, len))
			return -EFAULT;
		return 0;

	case TCP_FASTOPEN_KEY: {
		u64 key[TCP_FASTOPEN_KEY_BUF_LENGTH / sizeof(u64)];
		unsigned int key_len;

		if (get_user(len, optlen))
			return -EFAULT;

		key_len = tcp_fastopen_get_cipher(net, icsk, key) *
				TCP_FASTOPEN_KEY_LENGTH;
		len = min_t(unsigned int, len, key_len);
		if (put_user(len, optlen))
			return -EFAULT;
		if (copy_to_user(optval, key, len))
			return -EFAULT;
		return 0;
	}
	case TCP_THIN_LINEAR_TIMEOUTS:
		val = tp->thin_lto;
		break;

	case TCP_THIN_DUPACK:
		val = 0;
		break;

	case TCP_REPAIR:
		val = tp->repair;
		break;

	case TCP_REPAIR_QUEUE:
		if (tp->repair)
			val = tp->repair_queue;
		else
			return -EINVAL;
		break;

	case TCP_REPAIR_WINDOW: {
		struct tcp_repair_window opt;

		if (get_user(len, optlen))
			return -EFAULT;

		if (len != sizeof(opt))
			return -EINVAL;

		if (!tp->repair)
			return -EPERM;

		opt.snd_wl1	= tp->snd_wl1;
		opt.snd_wnd	= tp->snd_wnd;
		opt.max_window	= tp->max_window;
		opt.rcv_wnd	= tp->rcv_wnd;
		opt.rcv_wup	= tp->rcv_wup;

		if (copy_to_user(optval, &opt, len))
			return -EFAULT;
		return 0;
	}
	case TCP_QUEUE_SEQ:
		if (tp->repair_queue == TCP_SEND_QUEUE)
			val = tp->write_seq;
		else if (tp->repair_queue == TCP_RECV_QUEUE)
			val = tp->rcv_nxt;
		else
			return -EINVAL;
		break;

	case TCP_USER_TIMEOUT:
		val = icsk->icsk_user_timeout;
		break;

	case TCP_FASTOPEN:
		val = icsk->icsk_accept_queue.fastopenq.max_qlen;
		break;

	case TCP_FASTOPEN_CONNECT:
		val = tp->fastopen_connect;
		break;

	case TCP_FASTOPEN_NO_COOKIE:
		val = tp->fastopen_no_cookie;
		break;

	case TCP_TX_DELAY:
		val = tp->tcp_tx_delay;
		break;

	case TCP_TIMESTAMP:
		val = tcp_time_stamp_raw() + tp->tsoffset;
		break;
	case TCP_NOTSENT_LOWAT:
		val = tp->notsent_lowat;
		break;
	case TCP_INQ:
		val = tp->recvmsg_inq;
		break;
	case TCP_SAVE_SYN:
		val = tp->save_syn;
		break;
	case TCP_SAVED_SYN: {
		if (get_user(len, optlen))
			return -EFAULT;

		lock_sock(sk);
		if (tp->saved_syn) {
			if (len < tp->saved_syn[0]) {
				if (put_user(tp->saved_syn[0], optlen)) {
					release_sock(sk);
					return -EFAULT;
				}
				release_sock(sk);
				return -EINVAL;
			}
			len = tp->saved_syn[0];
			if (put_user(len, optlen)) {
				release_sock(sk);
				return -EFAULT;
			}
			if (copy_to_user(optval, tp->saved_syn + 1, len)) {
				release_sock(sk);
				return -EFAULT;
			}
			tcp_saved_syn_free(tp);
			release_sock(sk);
		} else {
			release_sock(sk);
			len = 0;
			if (put_user(len, optlen))
				return -EFAULT;
		}
		return 0;
	}
#ifdef CONFIG_MPTCP
	case MPTCP_SCHEDULER:
<<<<<<< HEAD
	case MPTCP_SCHEDULER_LEGACY:   /* !!! FIXME: compatibility to old patch !!! */
=======
>>>>>>> 6c1e3d3b
		if (get_user(len, optlen))
			return -EFAULT;
		len = min_t(unsigned int, len, MPTCP_SCHED_NAME_MAX);
		if (put_user(len, optlen))
			return -EFAULT;

		lock_sock(sk);
		if (mptcp(tcp_sk(sk))) {
			struct mptcp_cb *mpcb = tcp_sk(mptcp_meta_sk(sk))->mpcb;

			if (copy_to_user(optval, mpcb->sched_ops->name, len)) {
				release_sock(sk);
				return -EFAULT;
			}
		} else {
			if (copy_to_user(optval, tcp_sk(sk)->mptcp_sched_name,
					 len)) {
				release_sock(sk);
				return -EFAULT;
			}
		}
		release_sock(sk);
		return 0;

	case MPTCP_PATH_MANAGER:
<<<<<<< HEAD
	case MPTCP_PATH_MANAGER_LEGACY:   /* !!! FIXME: compatibility to old patch !!! */
=======
>>>>>>> 6c1e3d3b
		if (get_user(len, optlen))
			return -EFAULT;
		len = min_t(unsigned int, len, MPTCP_PM_NAME_MAX);
		if (put_user(len, optlen))
			return -EFAULT;

		lock_sock(sk);
		if (mptcp(tcp_sk(sk))) {
			struct mptcp_cb *mpcb = tcp_sk(mptcp_meta_sk(sk))->mpcb;

			if (copy_to_user(optval, mpcb->pm_ops->name, len)) {
				release_sock(sk);
				return -EFAULT;
			}
		} else {
			if (copy_to_user(optval, tcp_sk(sk)->mptcp_pm_name,
					 len)) {
				release_sock(sk);
				return -EFAULT;
			}
		}
		release_sock(sk);
		return 0;

	case MPTCP_ENABLED:
<<<<<<< HEAD
	case MPTCP_ENABLED_LEGACY:   /* !!! FIXME: compatibility to old patch !!! */
=======
>>>>>>> 6c1e3d3b
		if (sk->sk_state != TCP_SYN_SENT)
			val = mptcp(tp) ? 1 : 0;
		else
			val = sock_flag(sk, SOCK_MPTCP) ? 1 : 0;
		break;
<<<<<<< HEAD

	case MPTCP_DEBUG:
	case MPTCP_DEBUG_LEGACY:   /* !!! FIXME: compatibility to old patch !!! */
		val = tp->mptcp_debug;
		break;

	case MPTCP_NDIFFPORTS:
	case MPTCP_NDIFFPORTS_LEGACY:   /* !!! FIXME: compatibility to old patch !!! */
		val = tp->mptcp_ndiffports;
		break;

=======
>>>>>>> 6c1e3d3b
	case MPTCP_INFO:
	{
		int ret;

		if (!mptcp(tp))
			return -EINVAL;

		if (get_user(len, optlen))
			return -EFAULT;

		len = min_t(unsigned int, len, sizeof(struct mptcp_info));

		lock_sock(sk);
		ret = mptcp_get_info(sk, optval, len);
		release_sock(sk);

		if (ret)
			return ret;

		if (put_user(len, optlen))
			return -EFAULT;
		return 0;
	}
#endif
#ifdef CONFIG_MMU
	case TCP_ZEROCOPY_RECEIVE: {
		struct tcp_zerocopy_receive zc;
		int err;

		if (get_user(len, optlen))
			return -EFAULT;
		if (len != sizeof(zc))
			return -EINVAL;
		if (copy_from_user(&zc, optval, len))
			return -EFAULT;
		lock_sock(sk);
		err = tcp_zerocopy_receive(sk, &zc);
		release_sock(sk);
		if (!err && copy_to_user(optval, &zc, len))
			err = -EFAULT;
		return err;
	}
#endif
	default:
		return -ENOPROTOOPT;
	}

	if (put_user(len, optlen))
		return -EFAULT;
	if (copy_to_user(optval, &val, len))
		return -EFAULT;
	return 0;
}

int tcp_getsockopt(struct sock *sk, int level, int optname, char __user *optval,
		   int __user *optlen)
{
	struct inet_connection_sock *icsk = inet_csk(sk);

	if (level != SOL_TCP)
		return icsk->icsk_af_ops->getsockopt(sk, level, optname,
						     optval, optlen);
	return do_tcp_getsockopt(sk, level, optname, optval, optlen);
}
EXPORT_SYMBOL(tcp_getsockopt);

#ifdef CONFIG_COMPAT
int compat_tcp_getsockopt(struct sock *sk, int level, int optname,
			  char __user *optval, int __user *optlen)
{
	if (level != SOL_TCP)
		return inet_csk_compat_getsockopt(sk, level, optname,
						  optval, optlen);
	return do_tcp_getsockopt(sk, level, optname, optval, optlen);
}
EXPORT_SYMBOL(compat_tcp_getsockopt);
#endif

#ifdef CONFIG_TCP_MD5SIG
static DEFINE_PER_CPU(struct tcp_md5sig_pool, tcp_md5sig_pool);
static DEFINE_MUTEX(tcp_md5sig_mutex);
static bool tcp_md5sig_pool_populated = false;

static void __tcp_alloc_md5sig_pool(void)
{
	struct crypto_ahash *hash;
	int cpu;

	hash = crypto_alloc_ahash("md5", 0, CRYPTO_ALG_ASYNC);
	if (IS_ERR(hash))
		return;

	for_each_possible_cpu(cpu) {
		void *scratch = per_cpu(tcp_md5sig_pool, cpu).scratch;
		struct ahash_request *req;

		if (!scratch) {
			scratch = kmalloc_node(sizeof(union tcp_md5sum_block) +
					       sizeof(struct tcphdr),
					       GFP_KERNEL,
					       cpu_to_node(cpu));
			if (!scratch)
				return;
			per_cpu(tcp_md5sig_pool, cpu).scratch = scratch;
		}
		if (per_cpu(tcp_md5sig_pool, cpu).md5_req)
			continue;

		req = ahash_request_alloc(hash, GFP_KERNEL);
		if (!req)
			return;

		ahash_request_set_callback(req, 0, NULL, NULL);

		per_cpu(tcp_md5sig_pool, cpu).md5_req = req;
	}
	/* before setting tcp_md5sig_pool_populated, we must commit all writes
	 * to memory. See smp_rmb() in tcp_get_md5sig_pool()
	 */
	smp_wmb();
	tcp_md5sig_pool_populated = true;
}

bool tcp_alloc_md5sig_pool(void)
{
	if (unlikely(!tcp_md5sig_pool_populated)) {
		mutex_lock(&tcp_md5sig_mutex);

		if (!tcp_md5sig_pool_populated) {
			__tcp_alloc_md5sig_pool();
			if (tcp_md5sig_pool_populated)
				static_branch_inc(&tcp_md5_needed);
		}

		mutex_unlock(&tcp_md5sig_mutex);
	}
	return tcp_md5sig_pool_populated;
}
EXPORT_SYMBOL(tcp_alloc_md5sig_pool);


/**
 *	tcp_get_md5sig_pool - get md5sig_pool for this user
 *
 *	We use percpu structure, so if we succeed, we exit with preemption
 *	and BH disabled, to make sure another thread or softirq handling
 *	wont try to get same context.
 */
struct tcp_md5sig_pool *tcp_get_md5sig_pool(void)
{
	local_bh_disable();

	if (tcp_md5sig_pool_populated) {
		/* coupled with smp_wmb() in __tcp_alloc_md5sig_pool() */
		smp_rmb();
		return this_cpu_ptr(&tcp_md5sig_pool);
	}
	local_bh_enable();
	return NULL;
}
EXPORT_SYMBOL(tcp_get_md5sig_pool);

int tcp_md5_hash_skb_data(struct tcp_md5sig_pool *hp,
			  const struct sk_buff *skb, unsigned int header_len)
{
	struct scatterlist sg;
	const struct tcphdr *tp = tcp_hdr(skb);
	struct ahash_request *req = hp->md5_req;
	unsigned int i;
	const unsigned int head_data_len = skb_headlen(skb) > header_len ?
					   skb_headlen(skb) - header_len : 0;
	const struct skb_shared_info *shi = skb_shinfo(skb);
	struct sk_buff *frag_iter;

	sg_init_table(&sg, 1);

	sg_set_buf(&sg, ((u8 *) tp) + header_len, head_data_len);
	ahash_request_set_crypt(req, &sg, NULL, head_data_len);
	if (crypto_ahash_update(req))
		return 1;

	for (i = 0; i < shi->nr_frags; ++i) {
		const skb_frag_t *f = &shi->frags[i];
		unsigned int offset = skb_frag_off(f);
		struct page *page = skb_frag_page(f) + (offset >> PAGE_SHIFT);

		sg_set_page(&sg, page, skb_frag_size(f),
			    offset_in_page(offset));
		ahash_request_set_crypt(req, &sg, NULL, skb_frag_size(f));
		if (crypto_ahash_update(req))
			return 1;
	}

	skb_walk_frags(skb, frag_iter)
		if (tcp_md5_hash_skb_data(hp, frag_iter, 0))
			return 1;

	return 0;
}
EXPORT_SYMBOL(tcp_md5_hash_skb_data);

int tcp_md5_hash_key(struct tcp_md5sig_pool *hp, const struct tcp_md5sig_key *key)
{
	u8 keylen = READ_ONCE(key->keylen); /* paired with WRITE_ONCE() in tcp_md5_do_add */
	struct scatterlist sg;

	sg_init_one(&sg, key->key, keylen);
	ahash_request_set_crypt(hp->md5_req, &sg, NULL, keylen);

	/* tcp_md5_do_add() might change key->key under us */
	return crypto_ahash_update(hp->md5_req);
}
EXPORT_SYMBOL(tcp_md5_hash_key);

#endif

void tcp_done(struct sock *sk)
{
	struct request_sock *req;

	/* We might be called with a new socket, after
	 * inet_csk_prepare_forced_close() has been called
	 * so we can not use lockdep_sock_is_held(sk)
	 */
	req = rcu_dereference_protected(tcp_sk(sk)->fastopen_rsk, 1);

	if (sk->sk_state == TCP_SYN_SENT || sk->sk_state == TCP_SYN_RECV)
		TCP_INC_STATS(sock_net(sk), TCP_MIB_ATTEMPTFAILS);

	WARN_ON(sk->sk_state == TCP_CLOSE);
	tcp_set_state(sk, TCP_CLOSE);

	tcp_clear_xmit_timers(sk);
	if (req)
		reqsk_fastopen_remove(sk, req, false);

	sk->sk_shutdown = SHUTDOWN_MASK;

	if (!sock_flag(sk, SOCK_DEAD))
		sk->sk_state_change(sk);
	else
		inet_csk_destroy_sock(sk);
}
EXPORT_SYMBOL_GPL(tcp_done);

int tcp_abort(struct sock *sk, int err)
{
	struct sock *meta_sk = mptcp(tcp_sk(sk)) ? mptcp_meta_sk(sk) : sk;

	if (!sk_fullsock(sk)) {
		if (sk->sk_state == TCP_NEW_SYN_RECV) {
			struct request_sock *req = inet_reqsk(sk);

			local_bh_disable();
			inet_csk_reqsk_queue_drop(req->rsk_listener, req);
			local_bh_enable();
			return 0;
		}
		return -EOPNOTSUPP;
	}

	/* Don't race with userspace socket closes such as tcp_close. */
	lock_sock(meta_sk);

	if (sk->sk_state == TCP_LISTEN) {
		tcp_set_state(sk, TCP_CLOSE);
		inet_csk_listen_stop(sk);
	}

	/* Don't race with BH socket closes such as inet_csk_listen_stop. */
	local_bh_disable();
	bh_lock_sock(meta_sk);

	if (!sock_flag(sk, SOCK_DEAD)) {
		sk->sk_err = err;
		/* This barrier is coupled with smp_rmb() in tcp_poll() */
		smp_wmb();
		sk->sk_error_report(sk);
		if (tcp_need_reset(sk->sk_state))
			tcp_sk(sk)->ops->send_active_reset(sk, GFP_ATOMIC);
		tcp_done(sk);
	}

	bh_unlock_sock(meta_sk);
	local_bh_enable();
	tcp_write_queue_purge(sk);
	release_sock(meta_sk);
	return 0;
}
EXPORT_SYMBOL_GPL(tcp_abort);

extern struct tcp_congestion_ops tcp_reno;

static __initdata unsigned long thash_entries;
static int __init set_thash_entries(char *str)
{
	ssize_t ret;

	if (!str)
		return 0;

	ret = kstrtoul(str, 0, &thash_entries);
	if (ret)
		return 0;

	return 1;
}
__setup("thash_entries=", set_thash_entries);

static void __init tcp_init_mem(void)
{
	unsigned long limit = nr_free_buffer_pages() / 16;

	limit = max(limit, 128UL);
	sysctl_tcp_mem[0] = limit / 4 * 3;		/* 4.68 % */
	sysctl_tcp_mem[1] = limit;			/* 6.25 % */
	sysctl_tcp_mem[2] = sysctl_tcp_mem[0] * 2;	/* 9.37 % */
}

void __init tcp_init(void)
{
	int max_rshare, max_wshare, cnt;
	unsigned long limit;
	unsigned int i;

	BUILD_BUG_ON(TCP_MIN_SND_MSS <= MAX_TCP_OPTION_SPACE);
	BUILD_BUG_ON(sizeof(struct tcp_skb_cb) >
		     FIELD_SIZEOF(struct sk_buff, cb));

	percpu_counter_init(&tcp_sockets_allocated, 0, GFP_KERNEL);
	percpu_counter_init(&tcp_orphan_count, 0, GFP_KERNEL);
	inet_hashinfo_init(&tcp_hashinfo);
	inet_hashinfo2_init(&tcp_hashinfo, "tcp_listen_portaddr_hash",
			    thash_entries, 21,  /* one slot per 2 MB*/
			    0, 64 * 1024);
	tcp_hashinfo.bind_bucket_cachep =
		kmem_cache_create("tcp_bind_bucket",
				  sizeof(struct inet_bind_bucket), 0,
				  SLAB_HWCACHE_ALIGN|SLAB_PANIC, NULL);

	/* Size and allocate the main established and bind bucket
	 * hash tables.
	 *
	 * The methodology is similar to that of the buffer cache.
	 */
	tcp_hashinfo.ehash =
		alloc_large_system_hash("TCP established",
					sizeof(struct inet_ehash_bucket),
					thash_entries,
					17, /* one slot per 128 KB of memory */
					0,
					NULL,
					&tcp_hashinfo.ehash_mask,
					0,
					thash_entries ? 0 : 512 * 1024);
	for (i = 0; i <= tcp_hashinfo.ehash_mask; i++)
		INIT_HLIST_NULLS_HEAD(&tcp_hashinfo.ehash[i].chain, i);

	if (inet_ehash_locks_alloc(&tcp_hashinfo))
		panic("TCP: failed to alloc ehash_locks");
	tcp_hashinfo.bhash =
		alloc_large_system_hash("TCP bind",
					sizeof(struct inet_bind_hashbucket),
					tcp_hashinfo.ehash_mask + 1,
					17, /* one slot per 128 KB of memory */
					0,
					&tcp_hashinfo.bhash_size,
					NULL,
					0,
					64 * 1024);
	tcp_hashinfo.bhash_size = 1U << tcp_hashinfo.bhash_size;
	for (i = 0; i < tcp_hashinfo.bhash_size; i++) {
		spin_lock_init(&tcp_hashinfo.bhash[i].lock);
		INIT_HLIST_HEAD(&tcp_hashinfo.bhash[i].chain);
	}


	cnt = tcp_hashinfo.ehash_mask + 1;
	sysctl_tcp_max_orphans = cnt / 2;

	tcp_init_mem();
	/* Set per-socket limits to no more than 1/128 the pressure threshold */
	limit = nr_free_buffer_pages() << (PAGE_SHIFT - 7);
	max_wshare = min(4UL*1024*1024, limit);
	max_rshare = min(6UL*1024*1024, limit);

	init_net.ipv4.sysctl_tcp_wmem[0] = SK_MEM_QUANTUM;
	init_net.ipv4.sysctl_tcp_wmem[1] = 16*1024;
	init_net.ipv4.sysctl_tcp_wmem[2] = max(64*1024, max_wshare);

	init_net.ipv4.sysctl_tcp_rmem[0] = SK_MEM_QUANTUM;
	init_net.ipv4.sysctl_tcp_rmem[1] = 131072;
	init_net.ipv4.sysctl_tcp_rmem[2] = max(131072, max_rshare);

	pr_info("Hash tables configured (established %u bind %u)\n",
		tcp_hashinfo.ehash_mask + 1, tcp_hashinfo.bhash_size);

	tcp_v4_init();
	tcp_metrics_init();
	BUG_ON(tcp_register_congestion_control(&tcp_reno) != 0);
	tcp_tasklet_init();
}<|MERGE_RESOLUTION|>--- conflicted
+++ resolved
@@ -2985,12 +2985,8 @@
 		return tcp_fastopen_reset_cipher(net, sk, key, backup_key);
 	}
 #ifdef CONFIG_MPTCP
-<<<<<<< HEAD
 	case MPTCP_SCHEDULER:
 	case MPTCP_SCHEDULER_LEGACY: {   /* !!! FIXME: compatibility to old patch !!! */
-=======
-	case MPTCP_SCHEDULER: {
->>>>>>> 6c1e3d3b
 		char name[MPTCP_SCHED_NAME_MAX];
 
 		if (optlen < 1)
@@ -3017,12 +3013,8 @@
 		return err;
 	}
 
-<<<<<<< HEAD
 	case MPTCP_PATH_MANAGER:
 	case MPTCP_PATH_MANAGER_LEGACY: {   /* !!! FIXME: compatibility to old patch !!! */
-=======
-	case MPTCP_PATH_MANAGER: {
->>>>>>> 6c1e3d3b
 		char name[MPTCP_PM_NAME_MAX];
 
 		if (optlen < 1)
@@ -3342,18 +3334,11 @@
 		break;
 #ifdef CONFIG_MPTCP
 	case MPTCP_ENABLED:
-<<<<<<< HEAD
 	case MPTCP_ENABLED_LEGACY:   /* !!! FIXME: compatibility to old patch !!! */
 		if (mptcp_init_failed || !sysctl_mptcp_enabled ||
 		    sk->sk_state != TCP_CLOSE
 #ifdef CONFIG_TCP_MD5SIG
-		    || tp->md5sig_info
-=======
-		if (mptcp_init_failed || !sysctl_mptcp_enabled ||
-		    sk->sk_state != TCP_CLOSE
-#ifdef CONFIG_TCP_MD5SIG
 		    || rcu_access_pointer(tp->md5sig_info)
->>>>>>> 6c1e3d3b
 #endif
 								) {
 			err = -EPERM;
@@ -3365,7 +3350,6 @@
 		else
 			mptcp_disable_sock(sk);
 		break;
-<<<<<<< HEAD
 
 	case MPTCP_DEBUG:
 	case MPTCP_DEBUG_LEGACY:   /* !!! FIXME: compatibility to old patch !!! */
@@ -3384,9 +3368,6 @@
 		break;
 
     case MPTCP_INFO:
-=======
-	case MPTCP_INFO:
->>>>>>> 6c1e3d3b
 		if (mptcp_init_failed || !sysctl_mptcp_enabled) {
 			err = -EPERM;
 			break;
@@ -3913,10 +3894,7 @@
 	}
 #ifdef CONFIG_MPTCP
 	case MPTCP_SCHEDULER:
-<<<<<<< HEAD
 	case MPTCP_SCHEDULER_LEGACY:   /* !!! FIXME: compatibility to old patch !!! */
-=======
->>>>>>> 6c1e3d3b
 		if (get_user(len, optlen))
 			return -EFAULT;
 		len = min_t(unsigned int, len, MPTCP_SCHED_NAME_MAX);
@@ -3942,10 +3920,7 @@
 		return 0;
 
 	case MPTCP_PATH_MANAGER:
-<<<<<<< HEAD
 	case MPTCP_PATH_MANAGER_LEGACY:   /* !!! FIXME: compatibility to old patch !!! */
-=======
->>>>>>> 6c1e3d3b
 		if (get_user(len, optlen))
 			return -EFAULT;
 		len = min_t(unsigned int, len, MPTCP_PM_NAME_MAX);
@@ -3971,16 +3946,12 @@
 		return 0;
 
 	case MPTCP_ENABLED:
-<<<<<<< HEAD
 	case MPTCP_ENABLED_LEGACY:   /* !!! FIXME: compatibility to old patch !!! */
-=======
->>>>>>> 6c1e3d3b
 		if (sk->sk_state != TCP_SYN_SENT)
 			val = mptcp(tp) ? 1 : 0;
 		else
 			val = sock_flag(sk, SOCK_MPTCP) ? 1 : 0;
 		break;
-<<<<<<< HEAD
 
 	case MPTCP_DEBUG:
 	case MPTCP_DEBUG_LEGACY:   /* !!! FIXME: compatibility to old patch !!! */
@@ -3992,8 +3963,6 @@
 		val = tp->mptcp_ndiffports;
 		break;
 
-=======
->>>>>>> 6c1e3d3b
 	case MPTCP_INFO:
 	{
 		int ret;
