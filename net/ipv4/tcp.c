--- conflicted
+++ resolved
@@ -2670,17 +2670,24 @@
 	tp->srtt_us = 0;
 	tp->mdev_us = jiffies_to_usecs(TCP_TIMEOUT_INIT);
 	tp->rcv_rtt_last_tsecr = 0;
+	icsk->icsk_probes_tstamp = 0;
 	icsk->icsk_rto = TCP_TIMEOUT_INIT;
 	tp->snd_ssthresh = TCP_INFINITE_SSTHRESH;
 	tp->snd_cwnd = TCP_INIT_CWND;
 	tp->snd_cwnd_cnt = 0;
+	tp->delivered = 0;
 	tp->delivered_ce = 0;
 	tp->is_sack_reneg = 0;
 	tcp_clear_retrans(tp);
+	tp->segs_in = 0;
+	tp->segs_out = 0;
 	tp->bytes_sent = 0;
 	tp->bytes_acked = 0;
 	tp->bytes_received = 0;
 	tp->bytes_retrans = 0;
+	tp->total_retrans = 0;
+	tp->data_segs_in = 0;
+	tp->data_segs_out = 0;
 	/* There's a bubble in the pipe until at least the first ACK. */
 	tp->app_limited = ~0U;
 }
@@ -2747,29 +2754,14 @@
 	icsk->icsk_backoff = 0;
 	tp->snd_cwnd = 2;
 	icsk->icsk_probes_out = 0;
-<<<<<<< HEAD
 	tp->window_clamp = 0;
 
 	tcp_reset_vars(sk);
 
-	tcp_set_ca_state(sk, TCP_CA_Open);
-=======
-	icsk->icsk_probes_tstamp = 0;
-	icsk->icsk_rto = TCP_TIMEOUT_INIT;
-	tp->snd_ssthresh = TCP_INFINITE_SSTHRESH;
-	tp->snd_cwnd = TCP_INIT_CWND;
-	tp->snd_cwnd_cnt = 0;
-	tp->window_clamp = 0;
-	tp->delivered = 0;
-	tp->delivered_ce = 0;
 	if (icsk->icsk_ca_ops->release)
 		icsk->icsk_ca_ops->release(sk);
 	memset(icsk->icsk_ca_priv, 0, sizeof(icsk->icsk_ca_priv));
 	tcp_set_ca_state(sk, TCP_CA_Open);
-	tp->is_sack_reneg = 0;
-	tcp_clear_retrans(tp);
-	tp->total_retrans = 0;
->>>>>>> d4716ee8
 	inet_csk_delack_init(sk);
 	/* Initialize rcv_mss to TCP_MIN_MSS to avoid division by 0
 	 * issue in __tcp_select_window()
@@ -2781,17 +2773,6 @@
 	sk->sk_rx_dst = NULL;
 	tcp_saved_syn_free(tp);
 	tp->compressed_ack = 0;
-<<<<<<< HEAD
-=======
-	tp->segs_in = 0;
-	tp->segs_out = 0;
-	tp->bytes_sent = 0;
-	tp->bytes_acked = 0;
-	tp->bytes_received = 0;
-	tp->bytes_retrans = 0;
-	tp->data_segs_in = 0;
-	tp->data_segs_out = 0;
->>>>>>> d4716ee8
 	tp->duplicate_sack[0].start_seq = 0;
 	tp->duplicate_sack[0].end_seq = 0;
 	tp->dsack_dups = 0;
@@ -3282,14 +3263,10 @@
 #ifdef CONFIG_TCP_MD5SIG
 	case TCP_MD5SIG:
 	case TCP_MD5SIG_EXT:
-<<<<<<< HEAD
-		if ((1 << sk->sk_state) & (TCPF_CLOSE | TCPF_LISTEN) && !sock_flag(sk, SOCK_MPTCP))
+		if (!sock_flag(sk, SOCK_MPTCP))
 			err = tp->af_specific->md5_parse(sk, optname, optval, optlen);
 		else
 			err = -EINVAL;
-=======
-		err = tp->af_specific->md5_parse(sk, optname, optval, optlen);
->>>>>>> d4716ee8
 		break;
 #endif
 	case TCP_USER_TIMEOUT:
