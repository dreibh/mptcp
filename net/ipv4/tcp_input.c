--- conflicted
+++ resolved
@@ -396,26 +396,15 @@
 	struct tcp_sock *tp = tcp_sk(sk);
 	struct sock *meta_sk = mptcp(tp) ? mptcp_meta_sk(sk) : sk;
 	struct tcp_sock *meta_tp = tcp_sk(meta_sk);
-<<<<<<< HEAD
+	int room;
 
 	if (is_meta_sk(sk))
 		return;
 
-	/* Check #1 */
-	if (meta_tp->rcv_ssthresh < meta_tp->window_clamp &&
-	    (int)meta_tp->rcv_ssthresh < tcp_space(meta_sk) &&
-	    !tcp_under_memory_pressure(sk)) {
-=======
-	int room;
-
-	if (is_meta_sk(sk))
-		return;
-
 	room = min_t(int, meta_tp->window_clamp, tcp_space(meta_sk)) - meta_tp->rcv_ssthresh;
 
 	/* Check #1 */
 	if (room > 0 && !tcp_under_memory_pressure(sk)) {
->>>>>>> e095fd32
 		int incr;
 
 		/* Check #2. Increase window, if skb with such overhead
@@ -428,12 +417,7 @@
 
 		if (incr) {
 			incr = max_t(int, incr, 2 * skb->len);
-<<<<<<< HEAD
-			meta_tp->rcv_ssthresh = min(meta_tp->rcv_ssthresh + incr,
-					            meta_tp->window_clamp);
-=======
 			meta_tp->rcv_ssthresh += min(room, incr);
->>>>>>> e095fd32
 			inet_csk(sk)->icsk_ack.quick |= 1;
 		}
 	}
@@ -6331,11 +6315,6 @@
 
 				tcp_send_ack(sk);
 
-<<<<<<< HEAD
-#pragma GCC diagnostic push
-#pragma GCC diagnostic ignored "-Wimplicit-function-declaration"
-=======
->>>>>>> e095fd32
 				/* Update RTO as it might be worse/better */
 				mptcp_set_rto(sk);
 
@@ -6346,10 +6325,6 @@
 				}
 
 				mptcp_push_pending_frames(mptcp_meta_sk(sk));
-<<<<<<< HEAD
-#pragma GCC diagnostic pop
-=======
->>>>>>> e095fd32
 			}
 		}
 		break;
