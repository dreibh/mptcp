--- conflicted
+++ resolved
@@ -4609,16 +4609,9 @@
 static int tcp_try_rmem_schedule(struct sock *sk, struct sk_buff *skb,
 				 unsigned int size)
 {
-<<<<<<< HEAD
-	if (mptcp(tcp_sk(sk)))
-		sk = mptcp_meta_sk(sk);
-
-	if (atomic_read(&sk->sk_rmem_alloc) > sk->sk_rcvbuf ||
-=======
 	struct sock *meta_sk = mptcp(tcp_sk(sk)) ? mptcp_meta_sk(sk) : sk;
 
 	if (atomic_read(&meta_sk->sk_rmem_alloc) > meta_sk->sk_rcvbuf ||
->>>>>>> 57973e87
 	    !sk_rmem_schedule(sk, skb, size)) {
 
 		if (tcp_prune_queue(meta_sk) < 0)
@@ -6830,11 +6823,7 @@
 	 *
 	 * MPTCP: new subflows cannot be established in a stateless manner.
 	 */
-<<<<<<< HEAD
-	if (((!is_meta_sk(sk) && net->ipv4.sysctl_tcp_syncookies == 2) ||
-=======
 	if (((!is_meta_sk(sk) && syncookies == 2) ||
->>>>>>> 57973e87
 	     inet_csk_reqsk_queue_is_full(sk)) && !isn) {
 		want_cookie = tcp_syn_flood_action(sk, rsk_ops->slab_name);
 		if (!want_cookie)
