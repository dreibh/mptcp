/*
 * INET		An implementation of the TCP/IP protocol suite for the LINUX
 *		operating system.  INET is implemented using the  BSD Socket
 *		interface as the means of communication with the user level.
 *
 *		Implementation of the Transmission Control Protocol(TCP).
 *
 * Authors:	Ross Biro
 *		Fred N. van Kempen, <waltje@uWalt.NL.Mugnet.ORG>
 *		Mark Evans, <evansmp@uhura.aston.ac.uk>
 *		Corey Minyard <wf-rch!minyard@relay.EU.net>
 *		Florian La Roche, <flla@stud.uni-sb.de>
 *		Charles Hedrick, <hedrick@klinzhai.rutgers.edu>
 *		Linus Torvalds, <torvalds@cs.helsinki.fi>
 *		Alan Cox, <gw4pts@gw4pts.ampr.org>
 *		Matthew Dillon, <dillon@apollo.west.oic.com>
 *		Arnt Gulbrandsen, <agulbra@nvg.unit.no>
 *		Jorge Cwik, <jorge@laser.satlink.net>
 */

/*
 * Changes:
 *		Pedro Roque	:	Fast Retransmit/Recovery.
 *					Two receive queues.
 *					Retransmit queue handled by TCP.
 *					Better retransmit timer handling.
 *					New congestion avoidance.
 *					Header prediction.
 *					Variable renaming.
 *
 *		Eric		:	Fast Retransmit.
 *		Randy Scott	:	MSS option defines.
 *		Eric Schenk	:	Fixes to slow start algorithm.
 *		Eric Schenk	:	Yet another double ACK bug.
 *		Eric Schenk	:	Delayed ACK bug fixes.
 *		Eric Schenk	:	Floyd style fast retrans war avoidance.
 *		David S. Miller	:	Don't allow zero congestion window.
 *		Eric Schenk	:	Fix retransmitter so that it sends
 *					next packet on ack of previous packet.
 *		Andi Kleen	:	Moved open_request checking here
 *					and process RSTs for open_requests.
 *		Andi Kleen	:	Better prune_queue, and other fixes.
 *		Andrey Savochkin:	Fix RTT measurements in the presence of
 *					timestamps.
 *		Andrey Savochkin:	Check sequence numbers correctly when
 *					removing SACKs due to in sequence incoming
 *					data segments.
 *		Andi Kleen:		Make sure we never ack data there is not
 *					enough room for. Also make this condition
 *					a fatal error if it might still happen.
 *		Andi Kleen:		Add tcp_measure_rcv_mss to make
 *					connections with MSS<min(MTU,ann. MSS)
 *					work without delayed acks.
 *		Andi Kleen:		Process packets with PSH set in the
 *					fast path.
 *		J Hadi Salim:		ECN support
 *	 	Andrei Gurtov,
 *		Pasi Sarolahti,
 *		Panu Kuhlberg:		Experimental audit of TCP (re)transmission
 *					engine. Lots of bugs are found.
 *		Pasi Sarolahti:		F-RTO for dealing with spurious RTOs
 */

#define pr_fmt(fmt) "TCP: " fmt

#include <linux/mm.h>
#include <linux/slab.h>
#include <linux/module.h>
#include <linux/sysctl.h>
#include <linux/kernel.h>
#include <linux/prefetch.h>
#include <net/dst.h>
#include <net/tcp.h>
#include <net/inet_common.h>
#include <linux/ipsec.h>
#include <asm/unaligned.h>
#include <linux/errqueue.h>
#include <net/mptcp.h>
#include <net/mptcp_v4.h>
#include <net/mptcp_v6.h>

int sysctl_tcp_timestamps __read_mostly = 1;
int sysctl_tcp_window_scaling __read_mostly = 1;
int sysctl_tcp_sack __read_mostly = 1;
int sysctl_tcp_fack __read_mostly = 1;
int sysctl_tcp_max_reordering __read_mostly = 300;
int sysctl_tcp_dsack __read_mostly = 1;
int sysctl_tcp_app_win __read_mostly = 31;
int sysctl_tcp_adv_win_scale __read_mostly = 1;
EXPORT_SYMBOL(sysctl_tcp_adv_win_scale);

/* rfc5961 challenge ack rate limiting */
int sysctl_tcp_challenge_ack_limit = 1000;

int sysctl_tcp_stdurg __read_mostly;
int sysctl_tcp_rfc1337 __read_mostly;
int sysctl_tcp_max_orphans __read_mostly = NR_FILE;
int sysctl_tcp_frto __read_mostly = 2;
int sysctl_tcp_min_rtt_wlen __read_mostly = 300;

int sysctl_tcp_thin_dupack __read_mostly;

int sysctl_tcp_moderate_rcvbuf __read_mostly = 1;
int sysctl_tcp_early_retrans __read_mostly = 3;
int sysctl_tcp_invalid_ratelimit __read_mostly = HZ/2;

#define TCP_REMNANT (TCP_FLAG_FIN|TCP_FLAG_URG|TCP_FLAG_SYN|TCP_FLAG_PSH)
#define TCP_HP_BITS (~(TCP_RESERVED_BITS|TCP_FLAG_PSH))

#define REXMIT_NONE	0 /* no loss recovery to do */
#define REXMIT_LOST	1 /* retransmit packets marked lost */
#define REXMIT_NEW	2 /* FRTO-style transmit of unsent/new packets */

static void tcp_gro_dev_warn(struct sock *sk, const struct sk_buff *skb)
{
	static bool __once __read_mostly;

	if (!__once) {
		struct net_device *dev;

		__once = true;

		rcu_read_lock();
		dev = dev_get_by_index_rcu(sock_net(sk), skb->skb_iif);
		pr_warn("%s: Driver has suspect GRO implementation, TCP performance may be compromised.\n",
			dev ? dev->name : "Unknown driver");
		rcu_read_unlock();
	}
}

/* Adapt the MSS value used to make delayed ack decision to the
 * real world.
 */
static void tcp_measure_rcv_mss(struct sock *sk, const struct sk_buff *skb)
{
	struct inet_connection_sock *icsk = inet_csk(sk);
	const unsigned int lss = icsk->icsk_ack.last_seg_size;
	unsigned int len;

	icsk->icsk_ack.last_seg_size = 0;

	/* skb->len may jitter because of SACKs, even if peer
	 * sends good full-sized frames.
	 */
	len = skb_shinfo(skb)->gso_size ? : skb->len;
	if (len >= icsk->icsk_ack.rcv_mss) {
		icsk->icsk_ack.rcv_mss = min_t(unsigned int, len,
					       tcp_sk(sk)->advmss);
		if (unlikely(icsk->icsk_ack.rcv_mss != len))
			tcp_gro_dev_warn(sk, skb);
	} else {
		/* Otherwise, we make more careful check taking into account,
		 * that SACKs block is variable.
		 *
		 * "len" is invariant segment length, including TCP header.
		 */
		len += skb->data - skb_transport_header(skb);
		if (len >= TCP_MSS_DEFAULT + sizeof(struct tcphdr) ||
		    /* If PSH is not set, packet should be
		     * full sized, provided peer TCP is not badly broken.
		     * This observation (if it is correct 8)) allows
		     * to handle super-low mtu links fairly.
		     */
		    (len >= TCP_MIN_MSS + sizeof(struct tcphdr) &&
		     !(tcp_flag_word(tcp_hdr(skb)) & TCP_REMNANT))) {
			/* Subtract also invariant (if peer is RFC compliant),
			 * tcp header plus fixed timestamp option length.
			 * Resulting "len" is MSS free of SACK jitter.
			 */
			len -= tcp_sk(sk)->tcp_header_len;
			icsk->icsk_ack.last_seg_size = len;
			if (len == lss) {
				icsk->icsk_ack.rcv_mss = len;
				return;
			}
		}
		if (icsk->icsk_ack.pending & ICSK_ACK_PUSHED)
			icsk->icsk_ack.pending |= ICSK_ACK_PUSHED2;
		icsk->icsk_ack.pending |= ICSK_ACK_PUSHED;
	}
}

static void tcp_incr_quickack(struct sock *sk)
{
	struct inet_connection_sock *icsk = inet_csk(sk);
	unsigned int quickacks = tcp_sk(sk)->rcv_wnd / (2 * icsk->icsk_ack.rcv_mss);

	if (quickacks == 0)
		quickacks = 2;
	if (quickacks > icsk->icsk_ack.quick)
		icsk->icsk_ack.quick = min(quickacks, TCP_MAX_QUICKACKS);
}

void tcp_enter_quickack_mode(struct sock *sk)
{
	struct inet_connection_sock *icsk = inet_csk(sk);
	tcp_incr_quickack(sk);
	icsk->icsk_ack.pingpong = 0;
	icsk->icsk_ack.ato = TCP_ATO_MIN;
}

/* Send ACKs quickly, if "quick" count is not exhausted
 * and the session is not interactive.
 */

static bool tcp_in_quickack_mode(struct sock *sk)
{
	const struct inet_connection_sock *icsk = inet_csk(sk);
	const struct dst_entry *dst = __sk_dst_get(sk);

	return (dst && dst_metric(dst, RTAX_QUICKACK)) ||
		(icsk->icsk_ack.quick && !icsk->icsk_ack.pingpong);
}

static void tcp_ecn_queue_cwr(struct tcp_sock *tp)
{
	if (tp->ecn_flags & TCP_ECN_OK)
		tp->ecn_flags |= TCP_ECN_QUEUE_CWR;
}

static void tcp_ecn_accept_cwr(struct tcp_sock *tp, const struct sk_buff *skb)
{
	if (tcp_hdr(skb)->cwr)
		tp->ecn_flags &= ~TCP_ECN_DEMAND_CWR;
}

static void tcp_ecn_withdraw_cwr(struct tcp_sock *tp)
{
	tp->ecn_flags &= ~TCP_ECN_DEMAND_CWR;
}

static void __tcp_ecn_check_ce(struct tcp_sock *tp, const struct sk_buff *skb)
{
	switch (TCP_SKB_CB(skb)->ip_dsfield & INET_ECN_MASK) {
	case INET_ECN_NOT_ECT:
		/* Funny extension: if ECT is not set on a segment,
		 * and we already seen ECT on a previous segment,
		 * it is probably a retransmit.
		 */
		if (tp->ecn_flags & TCP_ECN_SEEN)
			tcp_enter_quickack_mode((struct sock *)tp);
		break;
	case INET_ECN_CE:
		if (tcp_ca_needs_ecn((struct sock *)tp))
			tcp_ca_event((struct sock *)tp, CA_EVENT_ECN_IS_CE);

		if (!(tp->ecn_flags & TCP_ECN_DEMAND_CWR)) {
			/* Better not delay acks, sender can have a very low cwnd */
			tcp_enter_quickack_mode((struct sock *)tp);
			tp->ecn_flags |= TCP_ECN_DEMAND_CWR;
		}
		tp->ecn_flags |= TCP_ECN_SEEN;
		break;
	default:
		if (tcp_ca_needs_ecn((struct sock *)tp))
			tcp_ca_event((struct sock *)tp, CA_EVENT_ECN_NO_CE);
		tp->ecn_flags |= TCP_ECN_SEEN;
		break;
	}
}

static void tcp_ecn_check_ce(struct tcp_sock *tp, const struct sk_buff *skb)
{
	if (tp->ecn_flags & TCP_ECN_OK)
		__tcp_ecn_check_ce(tp, skb);
}

static void tcp_ecn_rcv_synack(struct tcp_sock *tp, const struct tcphdr *th)
{
	if ((tp->ecn_flags & TCP_ECN_OK) && (!th->ece || th->cwr))
		tp->ecn_flags &= ~TCP_ECN_OK;
}

static void tcp_ecn_rcv_syn(struct tcp_sock *tp, const struct tcphdr *th)
{
	if ((tp->ecn_flags & TCP_ECN_OK) && (!th->ece || !th->cwr))
		tp->ecn_flags &= ~TCP_ECN_OK;
}

static bool tcp_ecn_rcv_ecn_echo(const struct tcp_sock *tp, const struct tcphdr *th)
{
	if (th->ece && !th->syn && (tp->ecn_flags & TCP_ECN_OK))
		return true;
	return false;
}

/* Buffer size and advertised window tuning.
 *
 * 1. Tuning sk->sk_sndbuf, when connection enters established state.
 */

static void tcp_sndbuf_expand(struct sock *sk)
{
	const struct tcp_sock *tp = tcp_sk(sk);
	const struct tcp_congestion_ops *ca_ops = inet_csk(sk)->icsk_ca_ops;
	int sndmem, per_mss;
	u32 nr_segs;

	/* Worst case is non GSO/TSO : each frame consumes one skb
	 * and skb->head is kmalloced using power of two area of memory
	 */
	per_mss = max_t(u32, tp->rx_opt.mss_clamp, tp->mss_cache) +
		  MAX_TCP_HEADER +
		  SKB_DATA_ALIGN(sizeof(struct skb_shared_info));

	per_mss = roundup_pow_of_two(per_mss) +
		  SKB_DATA_ALIGN(sizeof(struct sk_buff));

	if (mptcp(tp)) {
		nr_segs = mptcp_check_snd_buf(tp);
	} else {
		nr_segs = max_t(u32, TCP_INIT_CWND, tp->snd_cwnd);
		nr_segs = max_t(u32, nr_segs, tp->reordering + 1);
	}

	/* Fast Recovery (RFC 5681 3.2) :
	 * Cubic needs 1.7 factor, rounded to 2 to include
	 * extra cushion (application might react slowly to POLLOUT)
	 */
	sndmem = ca_ops->sndbuf_expand ? ca_ops->sndbuf_expand(sk) : 2;
	sndmem *= nr_segs * per_mss;

	/* MPTCP: after this sndmem is the new contribution of the
	 * current subflow to the aggregated sndbuf */
	if (sk->sk_sndbuf < sndmem) {
		int old_sndbuf = sk->sk_sndbuf;
		sk->sk_sndbuf = min(sndmem, sysctl_tcp_wmem[2]);
		/* MPTCP: ok, the subflow sndbuf has grown, reflect
		 * this in the aggregate buffer.*/
		if (mptcp(tp) && old_sndbuf != sk->sk_sndbuf)
			mptcp_update_sndbuf(tp);
	}
}

/* 2. Tuning advertised window (window_clamp, rcv_ssthresh)
 *
 * All tcp_full_space() is split to two parts: "network" buffer, allocated
 * forward and advertised in receiver window (tp->rcv_wnd) and
 * "application buffer", required to isolate scheduling/application
 * latencies from network.
 * window_clamp is maximal advertised window. It can be less than
 * tcp_full_space(), in this case tcp_full_space() - window_clamp
 * is reserved for "application" buffer. The less window_clamp is
 * the smoother our behaviour from viewpoint of network, but the lower
 * throughput and the higher sensitivity of the connection to losses. 8)
 *
 * rcv_ssthresh is more strict window_clamp used at "slow start"
 * phase to predict further behaviour of this connection.
 * It is used for two goals:
 * - to enforce header prediction at sender, even when application
 *   requires some significant "application buffer". It is check #1.
 * - to prevent pruning of receive queue because of misprediction
 *   of receiver window. Check #2.
 *
 * The scheme does not work when sender sends good segments opening
 * window and then starts to feed us spaghetti. But it should work
 * in common situations. Otherwise, we have to rely on queue collapsing.
 */

/* Slow part of check#2. */
static int __tcp_grow_window(const struct sock *sk, const struct sk_buff *skb)
{
	struct tcp_sock *tp = tcp_sk(sk);
	/* Optimize this! */
	int truesize = tcp_win_from_space(skb->truesize) >> 1;
	int window = tcp_win_from_space(sysctl_tcp_rmem[2]) >> 1;

	while (tp->rcv_ssthresh <= window) {
		if (truesize <= skb->len)
			return 2 * inet_csk(sk)->icsk_ack.rcv_mss;

		truesize >>= 1;
		window >>= 1;
	}
	return 0;
}

static void tcp_grow_window(struct sock *sk, const struct sk_buff *skb)
{
	struct tcp_sock *tp = tcp_sk(sk);
	struct sock *meta_sk = mptcp(tp) ? mptcp_meta_sk(sk) : sk;
	struct tcp_sock *meta_tp = tcp_sk(meta_sk);

	if (is_meta_sk(sk))
		return;

	/* Check #1 */
	if (meta_tp->rcv_ssthresh < meta_tp->window_clamp &&
	    (int)meta_tp->rcv_ssthresh < tcp_space(meta_sk) &&
	    !tcp_under_memory_pressure(sk)) {
		int incr;

		/* Check #2. Increase window, if skb with such overhead
		 * will fit to rcvbuf in future.
		 */
		if (tcp_win_from_space(skb->truesize) <= skb->len)
			incr = 2 * meta_tp->advmss;
		else
			incr = __tcp_grow_window(meta_sk, skb);

		if (incr) {
			incr = max_t(int, incr, 2 * skb->len);
			meta_tp->rcv_ssthresh = min(meta_tp->rcv_ssthresh + incr,
					            meta_tp->window_clamp);
			inet_csk(sk)->icsk_ack.quick |= 1;
		}
	}
}

/* 3. Tuning rcvbuf, when connection enters established state. */
static void tcp_fixup_rcvbuf(struct sock *sk)
{
	u32 mss = tcp_sk(sk)->advmss;
	int rcvmem;

	rcvmem = 2 * SKB_TRUESIZE(mss + MAX_TCP_HEADER) *
		 tcp_default_init_rwnd(mss);

	/* Dynamic Right Sizing (DRS) has 2 to 3 RTT latency
	 * Allow enough cushion so that sender is not limited by our window
	 */
	if (sysctl_tcp_moderate_rcvbuf)
		rcvmem <<= 2;

	if (sk->sk_rcvbuf < rcvmem)
		sk->sk_rcvbuf = min(rcvmem, sysctl_tcp_rmem[2]);
}

/* 4. Try to fixup all. It is made immediately after connection enters
 *    established state.
 */
void tcp_init_buffer_space(struct sock *sk)
{
	struct tcp_sock *tp = tcp_sk(sk);
	int maxwin;

	if (!(sk->sk_userlocks & SOCK_RCVBUF_LOCK))
		tcp_fixup_rcvbuf(sk);
	if (!(sk->sk_userlocks & SOCK_SNDBUF_LOCK))
		tcp_sndbuf_expand(sk);

	tp->rcvq_space.space = tp->rcv_wnd;
	tp->rcvq_space.time = tcp_time_stamp;
	tp->rcvq_space.seq = tp->copied_seq;

	maxwin = tcp_full_space(sk);

	if (tp->window_clamp >= maxwin) {
		tp->window_clamp = maxwin;

		if (sysctl_tcp_app_win && maxwin > 4 * tp->advmss)
			tp->window_clamp = max(maxwin -
					       (maxwin >> sysctl_tcp_app_win),
					       4 * tp->advmss);
	}

	/* Force reservation of one segment. */
	if (sysctl_tcp_app_win &&
	    tp->window_clamp > 2 * tp->advmss &&
	    tp->window_clamp + tp->advmss > maxwin)
		tp->window_clamp = max(2 * tp->advmss, maxwin - tp->advmss);

	tp->rcv_ssthresh = min(tp->rcv_ssthresh, tp->window_clamp);
	tp->snd_cwnd_stamp = tcp_time_stamp;
}

/* 5. Recalculate window clamp after socket hit its memory bounds. */
static void tcp_clamp_window(struct sock *sk)
{
	struct tcp_sock *tp = tcp_sk(sk);
	struct inet_connection_sock *icsk = inet_csk(sk);

	icsk->icsk_ack.quick = 0;

	if (sk->sk_rcvbuf < sysctl_tcp_rmem[2] &&
	    !(sk->sk_userlocks & SOCK_RCVBUF_LOCK) &&
	    !tcp_under_memory_pressure(sk) &&
	    sk_memory_allocated(sk) < sk_prot_mem_limits(sk, 0)) {
		sk->sk_rcvbuf = min(atomic_read(&sk->sk_rmem_alloc),
				    sysctl_tcp_rmem[2]);
	}
	if (atomic_read(&sk->sk_rmem_alloc) > sk->sk_rcvbuf)
		tp->rcv_ssthresh = min(tp->window_clamp, 2U * tp->advmss);
}

/* Initialize RCV_MSS value.
 * RCV_MSS is an our guess about MSS used by the peer.
 * We haven't any direct information about the MSS.
 * It's better to underestimate the RCV_MSS rather than overestimate.
 * Overestimations make us ACKing less frequently than needed.
 * Underestimations are more easy to detect and fix by tcp_measure_rcv_mss().
 */
void tcp_initialize_rcv_mss(struct sock *sk)
{
	const struct tcp_sock *tp = tcp_sk(sk);
	unsigned int hint = min_t(unsigned int, tp->advmss, tp->mss_cache);

	hint = min(hint, tp->rcv_wnd / 2);
	hint = min(hint, TCP_MSS_DEFAULT);
	hint = max(hint, TCP_MIN_MSS);

	inet_csk(sk)->icsk_ack.rcv_mss = hint;
}
EXPORT_SYMBOL(tcp_initialize_rcv_mss);

/* Receiver "autotuning" code.
 *
 * The algorithm for RTT estimation w/o timestamps is based on
 * Dynamic Right-Sizing (DRS) by Wu Feng and Mike Fisk of LANL.
 * <http://public.lanl.gov/radiant/pubs.html#DRS>
 *
 * More detail on this code can be found at
 * <http://staff.psc.edu/jheffner/>,
 * though this reference is out of date.  A new paper
 * is pending.
 */
static void tcp_rcv_rtt_update(struct tcp_sock *tp, u32 sample, int win_dep)
{
	u32 new_sample = tp->rcv_rtt_est.rtt;
	long m = sample;

	if (m == 0)
		m = 1;

	if (new_sample != 0) {
		/* If we sample in larger samples in the non-timestamp
		 * case, we could grossly overestimate the RTT especially
		 * with chatty applications or bulk transfer apps which
		 * are stalled on filesystem I/O.
		 *
		 * Also, since we are only going for a minimum in the
		 * non-timestamp case, we do not smooth things out
		 * else with timestamps disabled convergence takes too
		 * long.
		 */
		if (!win_dep) {
			m -= (new_sample >> 3);
			new_sample += m;
		} else {
			m <<= 3;
			if (m < new_sample)
				new_sample = m;
		}
	} else {
		/* No previous measure. */
		new_sample = m << 3;
	}

	if (tp->rcv_rtt_est.rtt != new_sample)
		tp->rcv_rtt_est.rtt = new_sample;
}

static inline void tcp_rcv_rtt_measure(struct tcp_sock *tp)
{
	if (tp->rcv_rtt_est.time == 0)
		goto new_measure;
	if (before(tp->rcv_nxt, tp->rcv_rtt_est.seq))
		return;
	tcp_rcv_rtt_update(tp, tcp_time_stamp - tp->rcv_rtt_est.time, 1);

new_measure:
	tp->rcv_rtt_est.seq = tp->rcv_nxt + tp->rcv_wnd;
	tp->rcv_rtt_est.time = tcp_time_stamp;
}

static inline void tcp_rcv_rtt_measure_ts(struct sock *sk,
					  const struct sk_buff *skb)
{
	struct tcp_sock *tp = tcp_sk(sk);
	if (tp->rx_opt.rcv_tsecr &&
	    (TCP_SKB_CB(skb)->end_seq -
	     TCP_SKB_CB(skb)->seq >= inet_csk(sk)->icsk_ack.rcv_mss))
		tcp_rcv_rtt_update(tp, tcp_time_stamp - tp->rx_opt.rcv_tsecr, 0);
}

/*
 * This function should be called every time data is copied to user space.
 * It calculates the appropriate TCP receive buffer space.
 */
void tcp_rcv_space_adjust(struct sock *sk)
{
	struct tcp_sock *tp = tcp_sk(sk);
	int time;
	int copied;

	time = tcp_time_stamp - tp->rcvq_space.time;
	if (mptcp(tp)) {
		if (mptcp_check_rtt(tp, time))
			return;
	} else if (time < (tp->rcv_rtt_est.rtt >> 3) || tp->rcv_rtt_est.rtt == 0)
		return;

	/* Number of bytes copied to user in last RTT */
	copied = tp->copied_seq - tp->rcvq_space.seq;
	if (copied <= tp->rcvq_space.space)
		goto new_measure;

	/* A bit of theory :
	 * copied = bytes received in previous RTT, our base window
	 * To cope with packet losses, we need a 2x factor
	 * To cope with slow start, and sender growing its cwin by 100 %
	 * every RTT, we need a 4x factor, because the ACK we are sending
	 * now is for the next RTT, not the current one :
	 * <prev RTT . ><current RTT .. ><next RTT .... >
	 */

	if (sysctl_tcp_moderate_rcvbuf &&
	    !(sk->sk_userlocks & SOCK_RCVBUF_LOCK)) {
		int rcvwin, rcvmem, rcvbuf;

		/* minimal window to cope with packet losses, assuming
		 * steady state. Add some cushion because of small variations.
		 */
		rcvwin = (copied << 1) + 16 * tp->advmss;

		/* If rate increased by 25%,
		 *	assume slow start, rcvwin = 3 * copied
		 * If rate increased by 50%,
		 *	assume sender can use 2x growth, rcvwin = 4 * copied
		 */
		if (copied >=
		    tp->rcvq_space.space + (tp->rcvq_space.space >> 2)) {
			if (copied >=
			    tp->rcvq_space.space + (tp->rcvq_space.space >> 1))
				rcvwin <<= 1;
			else
				rcvwin += (rcvwin >> 1);
		}

		rcvmem = SKB_TRUESIZE(tp->advmss + MAX_TCP_HEADER);
		while (tcp_win_from_space(rcvmem) < tp->advmss)
			rcvmem += 128;

		rcvbuf = min(rcvwin / tp->advmss * rcvmem, sysctl_tcp_rmem[2]);
		if (rcvbuf > sk->sk_rcvbuf) {
			sk->sk_rcvbuf = rcvbuf;

			/* Make the window clamp follow along.  */
			tp->window_clamp = rcvwin;
		}
	}
	tp->rcvq_space.space = copied;

new_measure:
	tp->rcvq_space.seq = tp->copied_seq;
	tp->rcvq_space.time = tcp_time_stamp;
}

/* There is something which you must keep in mind when you analyze the
 * behavior of the tp->ato delayed ack timeout interval.  When a
 * connection starts up, we want to ack as quickly as possible.  The
 * problem is that "good" TCP's do slow start at the beginning of data
 * transmission.  The means that until we send the first few ACK's the
 * sender will sit on his end and only queue most of his data, because
 * he can only send snd_cwnd unacked packets at any given time.  For
 * each ACK we send, he increments snd_cwnd and transmits more of his
 * queue.  -DaveM
 */
static void tcp_event_data_recv(struct sock *sk, struct sk_buff *skb)
{
	struct tcp_sock *tp = tcp_sk(sk);
	struct inet_connection_sock *icsk = inet_csk(sk);
	u32 now;

	inet_csk_schedule_ack(sk);

	tcp_measure_rcv_mss(sk, skb);

	tcp_rcv_rtt_measure(tp);

	now = tcp_time_stamp;

	if (!icsk->icsk_ack.ato) {
		/* The _first_ data packet received, initialize
		 * delayed ACK engine.
		 */
		tcp_incr_quickack(sk);
		icsk->icsk_ack.ato = TCP_ATO_MIN;
	} else {
		int m = now - icsk->icsk_ack.lrcvtime;

		if (m <= TCP_ATO_MIN / 2) {
			/* The fastest case is the first. */
			icsk->icsk_ack.ato = (icsk->icsk_ack.ato >> 1) + TCP_ATO_MIN / 2;
		} else if (m < icsk->icsk_ack.ato) {
			icsk->icsk_ack.ato = (icsk->icsk_ack.ato >> 1) + m;
			if (icsk->icsk_ack.ato > icsk->icsk_rto)
				icsk->icsk_ack.ato = icsk->icsk_rto;
		} else if (m > icsk->icsk_rto) {
			/* Too long gap. Apparently sender failed to
			 * restart window, so that we send ACKs quickly.
			 */
			tcp_incr_quickack(sk);
			sk_mem_reclaim(sk);
		}
	}
	icsk->icsk_ack.lrcvtime = now;

	tcp_ecn_check_ce(tp, skb);

	if (skb->len >= 128)
		tcp_grow_window(sk, skb);
}

/* Called to compute a smoothed rtt estimate. The data fed to this
 * routine either comes from timestamps, or from segments that were
 * known _not_ to have been retransmitted [see Karn/Partridge
 * Proceedings SIGCOMM 87]. The algorithm is from the SIGCOMM 88
 * piece by Van Jacobson.
 * NOTE: the next three routines used to be one big routine.
 * To save cycles in the RFC 1323 implementation it was better to break
 * it up into three procedures. -- erics
 */
static void tcp_rtt_estimator(struct sock *sk, long mrtt_us)
{
	struct tcp_sock *tp = tcp_sk(sk);
	long m = mrtt_us; /* RTT */
	u32 srtt = tp->srtt_us;

	/*	The following amusing code comes from Jacobson's
	 *	article in SIGCOMM '88.  Note that rtt and mdev
	 *	are scaled versions of rtt and mean deviation.
	 *	This is designed to be as fast as possible
	 *	m stands for "measurement".
	 *
	 *	On a 1990 paper the rto value is changed to:
	 *	RTO = rtt + 4 * mdev
	 *
	 * Funny. This algorithm seems to be very broken.
	 * These formulae increase RTO, when it should be decreased, increase
	 * too slowly, when it should be increased quickly, decrease too quickly
	 * etc. I guess in BSD RTO takes ONE value, so that it is absolutely
	 * does not matter how to _calculate_ it. Seems, it was trap
	 * that VJ failed to avoid. 8)
	 */
	if (srtt != 0) {
		m -= (srtt >> 3);	/* m is now error in rtt est */
		srtt += m;		/* rtt = 7/8 rtt + 1/8 new */
		if (m < 0) {
			m = -m;		/* m is now abs(error) */
			m -= (tp->mdev_us >> 2);   /* similar update on mdev */
			/* This is similar to one of Eifel findings.
			 * Eifel blocks mdev updates when rtt decreases.
			 * This solution is a bit different: we use finer gain
			 * for mdev in this case (alpha*beta).
			 * Like Eifel it also prevents growth of rto,
			 * but also it limits too fast rto decreases,
			 * happening in pure Eifel.
			 */
			if (m > 0)
				m >>= 3;
		} else {
			m -= (tp->mdev_us >> 2);   /* similar update on mdev */
		}
		tp->mdev_us += m;		/* mdev = 3/4 mdev + 1/4 new */
		if (tp->mdev_us > tp->mdev_max_us) {
			tp->mdev_max_us = tp->mdev_us;
			if (tp->mdev_max_us > tp->rttvar_us)
				tp->rttvar_us = tp->mdev_max_us;
		}
		if (after(tp->snd_una, tp->rtt_seq)) {
			if (tp->mdev_max_us < tp->rttvar_us)
				tp->rttvar_us -= (tp->rttvar_us - tp->mdev_max_us) >> 2;
			tp->rtt_seq = tp->snd_nxt;
			tp->mdev_max_us = tcp_rto_min_us(sk);
		}
	} else {
		/* no previous measure. */
		srtt = m << 3;		/* take the measured time to be rtt */
		tp->mdev_us = m << 1;	/* make sure rto = 3*rtt */
		tp->rttvar_us = max(tp->mdev_us, tcp_rto_min_us(sk));
		tp->mdev_max_us = tp->rttvar_us;
		tp->rtt_seq = tp->snd_nxt;
	}
	tp->srtt_us = max(1U, srtt);
}

/* Set the sk_pacing_rate to allow proper sizing of TSO packets.
 * Note: TCP stack does not yet implement pacing.
 * FQ packet scheduler can be used to implement cheap but effective
 * TCP pacing, to smooth the burst on large writes when packets
 * in flight is significantly lower than cwnd (or rwin)
 */
int sysctl_tcp_pacing_ss_ratio __read_mostly = 200;
int sysctl_tcp_pacing_ca_ratio __read_mostly = 120;

static void tcp_update_pacing_rate(struct sock *sk)
{
	const struct tcp_sock *tp = tcp_sk(sk);
	u64 rate;

	/* set sk_pacing_rate to 200 % of current rate (mss * cwnd / srtt) */
	rate = (u64)tp->mss_cache * ((USEC_PER_SEC / 100) << 3);

	/* current rate is (cwnd * mss) / srtt
	 * In Slow Start [1], set sk_pacing_rate to 200 % the current rate.
	 * In Congestion Avoidance phase, set it to 120 % the current rate.
	 *
	 * [1] : Normal Slow Start condition is (tp->snd_cwnd < tp->snd_ssthresh)
	 *	 If snd_cwnd >= (tp->snd_ssthresh / 2), we are approaching
	 *	 end of slow start and should slow down.
	 */
	if (tp->snd_cwnd < tp->snd_ssthresh / 2)
		rate *= sysctl_tcp_pacing_ss_ratio;
	else
		rate *= sysctl_tcp_pacing_ca_ratio;

	rate *= max(tp->snd_cwnd, tp->packets_out);

	if (likely(tp->srtt_us))
		do_div(rate, tp->srtt_us);

	/* ACCESS_ONCE() is needed because sch_fq fetches sk_pacing_rate
	 * without any lock. We want to make sure compiler wont store
	 * intermediate values in this location.
	 */
	ACCESS_ONCE(sk->sk_pacing_rate) = min_t(u64, rate,
						sk->sk_max_pacing_rate);
}

/* Calculate rto without backoff.  This is the second half of Van Jacobson's
 * routine referred to above.
 */
void tcp_set_rto(struct sock *sk)
{
	const struct tcp_sock *tp = tcp_sk(sk);
	/* Old crap is replaced with new one. 8)
	 *
	 * More seriously:
	 * 1. If rtt variance happened to be less 50msec, it is hallucination.
	 *    It cannot be less due to utterly erratic ACK generation made
	 *    at least by solaris and freebsd. "Erratic ACKs" has _nothing_
	 *    to do with delayed acks, because at cwnd>2 true delack timeout
	 *    is invisible. Actually, Linux-2.4 also generates erratic
	 *    ACKs in some circumstances.
	 */
	inet_csk(sk)->icsk_rto = __tcp_set_rto(tp);

	/* 2. Fixups made earlier cannot be right.
	 *    If we do not estimate RTO correctly without them,
	 *    all the algo is pure shit and should be replaced
	 *    with correct one. It is exactly, which we pretend to do.
	 */

	/* NOTE: clamping at TCP_RTO_MIN is not required, current algo
	 * guarantees that rto is higher.
	 */
	tcp_bound_rto(sk);
}

__u32 tcp_init_cwnd(const struct tcp_sock *tp, const struct dst_entry *dst)
{
	__u32 cwnd = (dst ? dst_metric(dst, RTAX_INITCWND) : 0);

	if (!cwnd)
		cwnd = TCP_INIT_CWND;
	return min_t(__u32, cwnd, tp->snd_cwnd_clamp);
}

/*
 * Packet counting of FACK is based on in-order assumptions, therefore TCP
 * disables it when reordering is detected
 */
void tcp_disable_fack(struct tcp_sock *tp)
{
	/* RFC3517 uses different metric in lost marker => reset on change */
	if (tcp_is_fack(tp))
		tp->lost_skb_hint = NULL;
	tp->rx_opt.sack_ok &= ~TCP_FACK_ENABLED;
}

/* Take a notice that peer is sending D-SACKs */
static void tcp_dsack_seen(struct tcp_sock *tp)
{
	tp->rx_opt.sack_ok |= TCP_DSACK_SEEN;
}

static void tcp_update_reordering(struct sock *sk, const int metric,
				  const int ts)
{
	struct tcp_sock *tp = tcp_sk(sk);
	if (metric > tp->reordering) {
		int mib_idx;

		tp->reordering = min(sysctl_tcp_max_reordering, metric);

		/* This exciting event is worth to be remembered. 8) */
		if (ts)
			mib_idx = LINUX_MIB_TCPTSREORDER;
		else if (tcp_is_reno(tp))
			mib_idx = LINUX_MIB_TCPRENOREORDER;
		else if (tcp_is_fack(tp))
			mib_idx = LINUX_MIB_TCPFACKREORDER;
		else
			mib_idx = LINUX_MIB_TCPSACKREORDER;

		NET_INC_STATS(sock_net(sk), mib_idx);
#if FASTRETRANS_DEBUG > 1
		pr_debug("Disorder%d %d %u f%u s%u rr%d\n",
			 tp->rx_opt.sack_ok, inet_csk(sk)->icsk_ca_state,
			 tp->reordering,
			 tp->fackets_out,
			 tp->sacked_out,
			 tp->undo_marker ? tp->undo_retrans : 0);
#endif
		tcp_disable_fack(tp);
	}

	if (metric > 0)
		tcp_disable_early_retrans(tp);
	tp->rack.reord = 1;
}

/* This must be called before lost_out is incremented */
static void tcp_verify_retransmit_hint(struct tcp_sock *tp, struct sk_buff *skb)
{
	if (!tp->retransmit_skb_hint ||
	    before(TCP_SKB_CB(skb)->seq,
		   TCP_SKB_CB(tp->retransmit_skb_hint)->seq))
		tp->retransmit_skb_hint = skb;

	if (!tp->lost_out ||
	    after(TCP_SKB_CB(skb)->end_seq, tp->retransmit_high))
		tp->retransmit_high = TCP_SKB_CB(skb)->end_seq;
}

/* Sum the number of packets on the wire we have marked as lost.
 * There are two cases we care about here:
 * a) Packet hasn't been marked lost (nor retransmitted),
 *    and this is the first loss.
 * b) Packet has been marked both lost and retransmitted,
 *    and this means we think it was lost again.
 */
static void tcp_sum_lost(struct tcp_sock *tp, struct sk_buff *skb)
{
	__u8 sacked = TCP_SKB_CB(skb)->sacked;

	if (!(sacked & TCPCB_LOST) ||
	    ((sacked & TCPCB_LOST) && (sacked & TCPCB_SACKED_RETRANS)))
		tp->lost += tcp_skb_pcount(skb);
}

static void tcp_skb_mark_lost(struct tcp_sock *tp, struct sk_buff *skb)
{
	if (!(TCP_SKB_CB(skb)->sacked & (TCPCB_LOST|TCPCB_SACKED_ACKED))) {
		tcp_verify_retransmit_hint(tp, skb);

		tp->lost_out += tcp_skb_pcount(skb);
		tcp_sum_lost(tp, skb);
		TCP_SKB_CB(skb)->sacked |= TCPCB_LOST;
	}
}

void tcp_skb_mark_lost_uncond_verify(struct tcp_sock *tp, struct sk_buff *skb)
{
	tcp_verify_retransmit_hint(tp, skb);

	tcp_sum_lost(tp, skb);
	if (!(TCP_SKB_CB(skb)->sacked & (TCPCB_LOST|TCPCB_SACKED_ACKED))) {
		tp->lost_out += tcp_skb_pcount(skb);
		TCP_SKB_CB(skb)->sacked |= TCPCB_LOST;
	}
}

/* This procedure tags the retransmission queue when SACKs arrive.
 *
 * We have three tag bits: SACKED(S), RETRANS(R) and LOST(L).
 * Packets in queue with these bits set are counted in variables
 * sacked_out, retrans_out and lost_out, correspondingly.
 *
 * Valid combinations are:
 * Tag  InFlight	Description
 * 0	1		- orig segment is in flight.
 * S	0		- nothing flies, orig reached receiver.
 * L	0		- nothing flies, orig lost by net.
 * R	2		- both orig and retransmit are in flight.
 * L|R	1		- orig is lost, retransmit is in flight.
 * S|R  1		- orig reached receiver, retrans is still in flight.
 * (L|S|R is logically valid, it could occur when L|R is sacked,
 *  but it is equivalent to plain S and code short-curcuits it to S.
 *  L|S is logically invalid, it would mean -1 packet in flight 8))
 *
 * These 6 states form finite state machine, controlled by the following events:
 * 1. New ACK (+SACK) arrives. (tcp_sacktag_write_queue())
 * 2. Retransmission. (tcp_retransmit_skb(), tcp_xmit_retransmit_queue())
 * 3. Loss detection event of two flavors:
 *	A. Scoreboard estimator decided the packet is lost.
 *	   A'. Reno "three dupacks" marks head of queue lost.
 *	   A''. Its FACK modification, head until snd.fack is lost.
 *	B. SACK arrives sacking SND.NXT at the moment, when the
 *	   segment was retransmitted.
 * 4. D-SACK added new rule: D-SACK changes any tag to S.
 *
 * It is pleasant to note, that state diagram turns out to be commutative,
 * so that we are allowed not to be bothered by order of our actions,
 * when multiple events arrive simultaneously. (see the function below).
 *
 * Reordering detection.
 * --------------------
 * Reordering metric is maximal distance, which a packet can be displaced
 * in packet stream. With SACKs we can estimate it:
 *
 * 1. SACK fills old hole and the corresponding segment was not
 *    ever retransmitted -> reordering. Alas, we cannot use it
 *    when segment was retransmitted.
 * 2. The last flaw is solved with D-SACK. D-SACK arrives
 *    for retransmitted and already SACKed segment -> reordering..
 * Both of these heuristics are not used in Loss state, when we cannot
 * account for retransmits accurately.
 *
 * SACK block validation.
 * ----------------------
 *
 * SACK block range validation checks that the received SACK block fits to
 * the expected sequence limits, i.e., it is between SND.UNA and SND.NXT.
 * Note that SND.UNA is not included to the range though being valid because
 * it means that the receiver is rather inconsistent with itself reporting
 * SACK reneging when it should advance SND.UNA. Such SACK block this is
 * perfectly valid, however, in light of RFC2018 which explicitly states
 * that "SACK block MUST reflect the newest segment.  Even if the newest
 * segment is going to be discarded ...", not that it looks very clever
 * in case of head skb. Due to potentional receiver driven attacks, we
 * choose to avoid immediate execution of a walk in write queue due to
 * reneging and defer head skb's loss recovery to standard loss recovery
 * procedure that will eventually trigger (nothing forbids us doing this).
 *
 * Implements also blockage to start_seq wrap-around. Problem lies in the
 * fact that though start_seq (s) is before end_seq (i.e., not reversed),
 * there's no guarantee that it will be before snd_nxt (n). The problem
 * happens when start_seq resides between end_seq wrap (e_w) and snd_nxt
 * wrap (s_w):
 *
 *         <- outs wnd ->                          <- wrapzone ->
 *         u     e      n                         u_w   e_w  s n_w
 *         |     |      |                          |     |   |  |
 * |<------------+------+----- TCP seqno space --------------+---------->|
 * ...-- <2^31 ->|                                           |<--------...
 * ...---- >2^31 ------>|                                    |<--------...
 *
 * Current code wouldn't be vulnerable but it's better still to discard such
 * crazy SACK blocks. Doing this check for start_seq alone closes somewhat
 * similar case (end_seq after snd_nxt wrap) as earlier reversed check in
 * snd_nxt wrap -> snd_una region will then become "well defined", i.e.,
 * equal to the ideal case (infinite seqno space without wrap caused issues).
 *
 * With D-SACK the lower bound is extended to cover sequence space below
 * SND.UNA down to undo_marker, which is the last point of interest. Yet
 * again, D-SACK block must not to go across snd_una (for the same reason as
 * for the normal SACK blocks, explained above). But there all simplicity
 * ends, TCP might receive valid D-SACKs below that. As long as they reside
 * fully below undo_marker they do not affect behavior in anyway and can
 * therefore be safely ignored. In rare cases (which are more or less
 * theoretical ones), the D-SACK will nicely cross that boundary due to skb
 * fragmentation and packet reordering past skb's retransmission. To consider
 * them correctly, the acceptable range must be extended even more though
 * the exact amount is rather hard to quantify. However, tp->max_window can
 * be used as an exaggerated estimate.
 */
static bool tcp_is_sackblock_valid(struct tcp_sock *tp, bool is_dsack,
				   u32 start_seq, u32 end_seq)
{
	/* Too far in future, or reversed (interpretation is ambiguous) */
	if (after(end_seq, tp->snd_nxt) || !before(start_seq, end_seq))
		return false;

	/* Nasty start_seq wrap-around check (see comments above) */
	if (!before(start_seq, tp->snd_nxt))
		return false;

	/* In outstanding window? ...This is valid exit for D-SACKs too.
	 * start_seq == snd_una is non-sensical (see comments above)
	 */
	if (after(start_seq, tp->snd_una))
		return true;

	if (!is_dsack || !tp->undo_marker)
		return false;

	/* ...Then it's D-SACK, and must reside below snd_una completely */
	if (after(end_seq, tp->snd_una))
		return false;

	if (!before(start_seq, tp->undo_marker))
		return true;

	/* Too old */
	if (!after(end_seq, tp->undo_marker))
		return false;

	/* Undo_marker boundary crossing (overestimates a lot). Known already:
	 *   start_seq < undo_marker and end_seq >= undo_marker.
	 */
	return !before(start_seq, end_seq - tp->max_window);
}

static bool tcp_check_dsack(struct sock *sk, const struct sk_buff *ack_skb,
			    struct tcp_sack_block_wire *sp, int num_sacks,
			    u32 prior_snd_una)
{
	struct tcp_sock *tp = tcp_sk(sk);
	u32 start_seq_0 = get_unaligned_be32(&sp[0].start_seq);
	u32 end_seq_0 = get_unaligned_be32(&sp[0].end_seq);
	bool dup_sack = false;

	if (before(start_seq_0, TCP_SKB_CB(ack_skb)->ack_seq)) {
		dup_sack = true;
		tcp_dsack_seen(tp);
		NET_INC_STATS(sock_net(sk), LINUX_MIB_TCPDSACKRECV);
	} else if (num_sacks > 1) {
		u32 end_seq_1 = get_unaligned_be32(&sp[1].end_seq);
		u32 start_seq_1 = get_unaligned_be32(&sp[1].start_seq);

		if (!after(end_seq_0, end_seq_1) &&
		    !before(start_seq_0, start_seq_1)) {
			dup_sack = true;
			tcp_dsack_seen(tp);
			NET_INC_STATS(sock_net(sk),
					LINUX_MIB_TCPDSACKOFORECV);
		}
	}

	/* D-SACK for already forgotten data... Do dumb counting. */
	if (dup_sack && tp->undo_marker && tp->undo_retrans > 0 &&
	    !after(end_seq_0, prior_snd_una) &&
	    after(end_seq_0, tp->undo_marker))
		tp->undo_retrans--;

	return dup_sack;
}

struct tcp_sacktag_state {
	int	reord;
	int	fack_count;
	/* Timestamps for earliest and latest never-retransmitted segment
	 * that was SACKed. RTO needs the earliest RTT to stay conservative,
	 * but congestion control should still get an accurate delay signal.
	 */
	struct skb_mstamp first_sackt;
	struct skb_mstamp last_sackt;
	struct rate_sample *rate;
	int	flag;
};

/* Check if skb is fully within the SACK block. In presence of GSO skbs,
 * the incoming SACK may not exactly match but we can find smaller MSS
 * aligned portion of it that matches. Therefore we might need to fragment
 * which may fail and creates some hassle (caller must handle error case
 * returns).
 *
 * FIXME: this could be merged to shift decision code
 */
static int tcp_match_skb_to_sack(struct sock *sk, struct sk_buff *skb,
				  u32 start_seq, u32 end_seq)
{
	int err;
	bool in_sack;
	unsigned int pkt_len;
	unsigned int mss;

	in_sack = !after(start_seq, TCP_SKB_CB(skb)->seq) &&
		  !before(end_seq, TCP_SKB_CB(skb)->end_seq);

	if (tcp_skb_pcount(skb) > 1 && !in_sack &&
	    after(TCP_SKB_CB(skb)->end_seq, start_seq)) {
		mss = tcp_skb_mss(skb);
		in_sack = !after(start_seq, TCP_SKB_CB(skb)->seq);

		if (!in_sack) {
			pkt_len = start_seq - TCP_SKB_CB(skb)->seq;
			if (pkt_len < mss)
				pkt_len = mss;
		} else {
			pkt_len = end_seq - TCP_SKB_CB(skb)->seq;
			if (pkt_len < mss)
				return -EINVAL;
		}

		/* Round if necessary so that SACKs cover only full MSSes
		 * and/or the remaining small portion (if present)
		 */
		if (pkt_len > mss) {
			unsigned int new_len = (pkt_len / mss) * mss;
			if (!in_sack && new_len < pkt_len)
				new_len += mss;
			pkt_len = new_len;
		}

		if (pkt_len >= skb->len && !in_sack)
			return 0;

		err = tcp_fragment(sk, skb, pkt_len, mss, GFP_ATOMIC);
		if (err < 0)
			return err;
	}

	return in_sack;
}

/* Mark the given newly-SACKed range as such, adjusting counters and hints. */
static u8 tcp_sacktag_one(struct sock *sk,
			  struct tcp_sacktag_state *state, u8 sacked,
			  u32 start_seq, u32 end_seq,
			  int dup_sack, int pcount,
			  const struct skb_mstamp *xmit_time)
{
	struct tcp_sock *tp = tcp_sk(sk);
	int fack_count = state->fack_count;

	/* Account D-SACK for retransmitted packet. */
	if (dup_sack && (sacked & TCPCB_RETRANS)) {
		if (tp->undo_marker && tp->undo_retrans > 0 &&
		    after(end_seq, tp->undo_marker))
			tp->undo_retrans--;
		if (sacked & TCPCB_SACKED_ACKED)
			state->reord = min(fack_count, state->reord);
	}

	/* Nothing to do; acked frame is about to be dropped (was ACKed). */
	if (!after(end_seq, tp->snd_una))
		return sacked;

	if (!(sacked & TCPCB_SACKED_ACKED)) {
		tcp_rack_advance(tp, xmit_time, sacked);

		if (sacked & TCPCB_SACKED_RETRANS) {
			/* If the segment is not tagged as lost,
			 * we do not clear RETRANS, believing
			 * that retransmission is still in flight.
			 */
			if (sacked & TCPCB_LOST) {
				sacked &= ~(TCPCB_LOST|TCPCB_SACKED_RETRANS);
				tp->lost_out -= pcount;
				tp->retrans_out -= pcount;
			}
		} else {
			if (!(sacked & TCPCB_RETRANS)) {
				/* New sack for not retransmitted frame,
				 * which was in hole. It is reordering.
				 */
				if (before(start_seq,
					   tcp_highest_sack_seq(tp)))
					state->reord = min(fack_count,
							   state->reord);
				if (!after(end_seq, tp->high_seq))
					state->flag |= FLAG_ORIG_SACK_ACKED;
				if (state->first_sackt.v64 == 0)
					state->first_sackt = *xmit_time;
				state->last_sackt = *xmit_time;
			}

			if (sacked & TCPCB_LOST) {
				sacked &= ~TCPCB_LOST;
				tp->lost_out -= pcount;
			}
		}

		sacked |= TCPCB_SACKED_ACKED;
		state->flag |= FLAG_DATA_SACKED;
		tp->sacked_out += pcount;
		tp->delivered += pcount;  /* Out-of-order packets delivered */

		fack_count += pcount;

		/* Lost marker hint past SACKed? Tweak RFC3517 cnt */
		if (!tcp_is_fack(tp) && tp->lost_skb_hint &&
		    before(start_seq, TCP_SKB_CB(tp->lost_skb_hint)->seq))
			tp->lost_cnt_hint += pcount;

		if (fack_count > tp->fackets_out)
			tp->fackets_out = fack_count;
	}

	/* D-SACK. We can detect redundant retransmission in S|R and plain R
	 * frames and clear it. undo_retrans is decreased above, L|R frames
	 * are accounted above as well.
	 */
	if (dup_sack && (sacked & TCPCB_SACKED_RETRANS)) {
		sacked &= ~TCPCB_SACKED_RETRANS;
		tp->retrans_out -= pcount;
	}

	return sacked;
}

/* Shift newly-SACKed bytes from this skb to the immediately previous
 * already-SACKed sk_buff. Mark the newly-SACKed bytes as such.
 */
static bool tcp_shifted_skb(struct sock *sk, struct sk_buff *skb,
			    struct tcp_sacktag_state *state,
			    unsigned int pcount, int shifted, int mss,
			    bool dup_sack)
{
	struct tcp_sock *tp = tcp_sk(sk);
	struct sk_buff *prev = tcp_write_queue_prev(sk, skb);
	u32 start_seq = TCP_SKB_CB(skb)->seq;	/* start of newly-SACKed */
	u32 end_seq = start_seq + shifted;	/* end of newly-SACKed */

	BUG_ON(!pcount);

	/* Adjust counters and hints for the newly sacked sequence
	 * range but discard the return value since prev is already
	 * marked. We must tag the range first because the seq
	 * advancement below implicitly advances
	 * tcp_highest_sack_seq() when skb is highest_sack.
	 */
	tcp_sacktag_one(sk, state, TCP_SKB_CB(skb)->sacked,
			start_seq, end_seq, dup_sack, pcount,
			&skb->skb_mstamp);
	tcp_rate_skb_delivered(sk, skb, state->rate);

	if (skb == tp->lost_skb_hint)
		tp->lost_cnt_hint += pcount;

	TCP_SKB_CB(prev)->end_seq += shifted;
	TCP_SKB_CB(skb)->seq += shifted;

	tcp_skb_pcount_add(prev, pcount);
	BUG_ON(tcp_skb_pcount(skb) < pcount);
	tcp_skb_pcount_add(skb, -pcount);

	/* When we're adding to gso_segs == 1, gso_size will be zero,
	 * in theory this shouldn't be necessary but as long as DSACK
	 * code can come after this skb later on it's better to keep
	 * setting gso_size to something.
	 */
	if (!TCP_SKB_CB(prev)->tcp_gso_size)
		TCP_SKB_CB(prev)->tcp_gso_size = mss;

	/* CHECKME: To clear or not to clear? Mimics normal skb currently */
	if (tcp_skb_pcount(skb) <= 1)
		TCP_SKB_CB(skb)->tcp_gso_size = 0;

	/* Difference in this won't matter, both ACKed by the same cumul. ACK */
	TCP_SKB_CB(prev)->sacked |= (TCP_SKB_CB(skb)->sacked & TCPCB_EVER_RETRANS);

	if (skb->len > 0) {
		BUG_ON(!tcp_skb_pcount(skb));
		NET_INC_STATS(sock_net(sk), LINUX_MIB_SACKSHIFTED);
		return false;
	}

	/* Whole SKB was eaten :-) */

	if (skb == tp->retransmit_skb_hint)
		tp->retransmit_skb_hint = prev;
	if (skb == tp->lost_skb_hint) {
		tp->lost_skb_hint = prev;
		tp->lost_cnt_hint -= tcp_skb_pcount(prev);
	}

	TCP_SKB_CB(prev)->tcp_flags |= TCP_SKB_CB(skb)->tcp_flags;
	TCP_SKB_CB(prev)->eor = TCP_SKB_CB(skb)->eor;
	if (TCP_SKB_CB(skb)->tcp_flags & TCPHDR_FIN)
		TCP_SKB_CB(prev)->end_seq++;

	if (skb == tcp_highest_sack(sk))
		tcp_advance_highest_sack(sk, skb);

	tcp_skb_collapse_tstamp(prev, skb);
	if (unlikely(TCP_SKB_CB(prev)->tx.delivered_mstamp.v64))
		TCP_SKB_CB(prev)->tx.delivered_mstamp.v64 = 0;

	tcp_unlink_write_queue(skb, sk);
	sk_wmem_free_skb(sk, skb);

	NET_INC_STATS(sock_net(sk), LINUX_MIB_SACKMERGED);

	return true;
}

/* I wish gso_size would have a bit more sane initialization than
 * something-or-zero which complicates things
 */
static int tcp_skb_seglen(const struct sk_buff *skb)
{
	return tcp_skb_pcount(skb) == 1 ? skb->len : tcp_skb_mss(skb);
}

/* Shifting pages past head area doesn't work */
static int skb_can_shift(const struct sk_buff *skb)
{
	return !skb_headlen(skb) && skb_is_nonlinear(skb);
}

/* Try collapsing SACK blocks spanning across multiple skbs to a single
 * skb.
 */
static struct sk_buff *tcp_shift_skb_data(struct sock *sk, struct sk_buff *skb,
					  struct tcp_sacktag_state *state,
					  u32 start_seq, u32 end_seq,
					  bool dup_sack)
{
	struct tcp_sock *tp = tcp_sk(sk);
	struct sk_buff *prev;
	int mss;
	int pcount = 0;
	int len;
	int in_sack;

	/* For MPTCP we cannot shift skb-data and remove one skb from the
	 * send-queue, because this will make us loose the DSS-option (which
	 * is stored in TCP_SKB_CB(skb)->dss) of the skb we are removing.
	 */
	if (!sk_can_gso(sk) || mptcp(tp))
		goto fallback;

	/* Normally R but no L won't result in plain S */
	if (!dup_sack &&
	    (TCP_SKB_CB(skb)->sacked & (TCPCB_LOST|TCPCB_SACKED_RETRANS)) == TCPCB_SACKED_RETRANS)
		goto fallback;
	if (!skb_can_shift(skb))
		goto fallback;
	/* This frame is about to be dropped (was ACKed). */
	if (!after(TCP_SKB_CB(skb)->end_seq, tp->snd_una))
		goto fallback;

	/* Can only happen with delayed DSACK + discard craziness */
	if (unlikely(skb == tcp_write_queue_head(sk)))
		goto fallback;
	prev = tcp_write_queue_prev(sk, skb);

	if ((TCP_SKB_CB(prev)->sacked & TCPCB_TAGBITS) != TCPCB_SACKED_ACKED)
		goto fallback;

	if (!tcp_skb_can_collapse_to(prev))
		goto fallback;

	in_sack = !after(start_seq, TCP_SKB_CB(skb)->seq) &&
		  !before(end_seq, TCP_SKB_CB(skb)->end_seq);

	if (in_sack) {
		len = skb->len;
		pcount = tcp_skb_pcount(skb);
		mss = tcp_skb_seglen(skb);

		/* TODO: Fix DSACKs to not fragment already SACKed and we can
		 * drop this restriction as unnecessary
		 */
		if (mss != tcp_skb_seglen(prev))
			goto fallback;
	} else {
		if (!after(TCP_SKB_CB(skb)->end_seq, start_seq))
			goto noop;
		/* CHECKME: This is non-MSS split case only?, this will
		 * cause skipped skbs due to advancing loop btw, original
		 * has that feature too
		 */
		if (tcp_skb_pcount(skb) <= 1)
			goto noop;

		in_sack = !after(start_seq, TCP_SKB_CB(skb)->seq);
		if (!in_sack) {
			/* TODO: head merge to next could be attempted here
			 * if (!after(TCP_SKB_CB(skb)->end_seq, end_seq)),
			 * though it might not be worth of the additional hassle
			 *
			 * ...we can probably just fallback to what was done
			 * previously. We could try merging non-SACKed ones
			 * as well but it probably isn't going to buy off
			 * because later SACKs might again split them, and
			 * it would make skb timestamp tracking considerably
			 * harder problem.
			 */
			goto fallback;
		}

		len = end_seq - TCP_SKB_CB(skb)->seq;
		BUG_ON(len < 0);
		BUG_ON(len > skb->len);

		/* MSS boundaries should be honoured or else pcount will
		 * severely break even though it makes things bit trickier.
		 * Optimize common case to avoid most of the divides
		 */
		mss = tcp_skb_mss(skb);

		/* TODO: Fix DSACKs to not fragment already SACKed and we can
		 * drop this restriction as unnecessary
		 */
		if (mss != tcp_skb_seglen(prev))
			goto fallback;

		if (len == mss) {
			pcount = 1;
		} else if (len < mss) {
			goto noop;
		} else {
			pcount = len / mss;
			len = pcount * mss;
		}
	}

	/* tcp_sacktag_one() won't SACK-tag ranges below snd_una */
	if (!after(TCP_SKB_CB(skb)->seq + len, tp->snd_una))
		goto fallback;

	if (!skb_shift(prev, skb, len))
		goto fallback;
	if (!tcp_shifted_skb(sk, skb, state, pcount, len, mss, dup_sack))
		goto out;

	/* Hole filled allows collapsing with the next as well, this is very
	 * useful when hole on every nth skb pattern happens
	 */
	if (prev == tcp_write_queue_tail(sk))
		goto out;
	skb = tcp_write_queue_next(sk, prev);

	if (!skb_can_shift(skb) ||
	    (skb == tcp_send_head(sk)) ||
	    ((TCP_SKB_CB(skb)->sacked & TCPCB_TAGBITS) != TCPCB_SACKED_ACKED) ||
	    (mss != tcp_skb_seglen(skb)))
		goto out;

	len = skb->len;
	if (skb_shift(prev, skb, len)) {
		pcount += tcp_skb_pcount(skb);
		tcp_shifted_skb(sk, skb, state, tcp_skb_pcount(skb), len, mss, 0);
	}

out:
	state->fack_count += pcount;
	return prev;

noop:
	return skb;

fallback:
	NET_INC_STATS(sock_net(sk), LINUX_MIB_SACKSHIFTFALLBACK);
	return NULL;
}

static struct sk_buff *tcp_sacktag_walk(struct sk_buff *skb, struct sock *sk,
					struct tcp_sack_block *next_dup,
					struct tcp_sacktag_state *state,
					u32 start_seq, u32 end_seq,
					bool dup_sack_in)
{
	struct tcp_sock *tp = tcp_sk(sk);
	struct sk_buff *tmp;

	tcp_for_write_queue_from(skb, sk) {
		int in_sack = 0;
		bool dup_sack = dup_sack_in;

		if (skb == tcp_send_head(sk))
			break;

		/* queue is in-order => we can short-circuit the walk early */
		if (!before(TCP_SKB_CB(skb)->seq, end_seq))
			break;

		if (next_dup  &&
		    before(TCP_SKB_CB(skb)->seq, next_dup->end_seq)) {
			in_sack = tcp_match_skb_to_sack(sk, skb,
							next_dup->start_seq,
							next_dup->end_seq);
			if (in_sack > 0)
				dup_sack = true;
		}

		/* skb reference here is a bit tricky to get right, since
		 * shifting can eat and free both this skb and the next,
		 * so not even _safe variant of the loop is enough.
		 */
		if (in_sack <= 0) {
			tmp = tcp_shift_skb_data(sk, skb, state,
						 start_seq, end_seq, dup_sack);
			if (tmp) {
				if (tmp != skb) {
					skb = tmp;
					continue;
				}

				in_sack = 0;
			} else {
				in_sack = tcp_match_skb_to_sack(sk, skb,
								start_seq,
								end_seq);
			}
		}

		if (unlikely(in_sack < 0))
			break;

		if (in_sack) {
			TCP_SKB_CB(skb)->sacked =
				tcp_sacktag_one(sk,
						state,
						TCP_SKB_CB(skb)->sacked,
						TCP_SKB_CB(skb)->seq,
						TCP_SKB_CB(skb)->end_seq,
						dup_sack,
						tcp_skb_pcount(skb),
						&skb->skb_mstamp);
			tcp_rate_skb_delivered(sk, skb, state->rate);

			if (!before(TCP_SKB_CB(skb)->seq,
				    tcp_highest_sack_seq(tp)))
				tcp_advance_highest_sack(sk, skb);
		}

		state->fack_count += tcp_skb_pcount(skb);
	}
	return skb;
}

/* Avoid all extra work that is being done by sacktag while walking in
 * a normal way
 */
static struct sk_buff *tcp_sacktag_skip(struct sk_buff *skb, struct sock *sk,
					struct tcp_sacktag_state *state,
					u32 skip_to_seq)
{
	tcp_for_write_queue_from(skb, sk) {
		if (skb == tcp_send_head(sk))
			break;

		if (after(TCP_SKB_CB(skb)->end_seq, skip_to_seq))
			break;

		state->fack_count += tcp_skb_pcount(skb);
	}
	return skb;
}

static struct sk_buff *tcp_maybe_skipping_dsack(struct sk_buff *skb,
						struct sock *sk,
						struct tcp_sack_block *next_dup,
						struct tcp_sacktag_state *state,
						u32 skip_to_seq)
{
	if (!next_dup)
		return skb;

	if (before(next_dup->start_seq, skip_to_seq)) {
		skb = tcp_sacktag_skip(skb, sk, state, next_dup->start_seq);
		skb = tcp_sacktag_walk(skb, sk, NULL, state,
				       next_dup->start_seq, next_dup->end_seq,
				       1);
	}

	return skb;
}

static int tcp_sack_cache_ok(const struct tcp_sock *tp, const struct tcp_sack_block *cache)
{
	return cache < tp->recv_sack_cache + ARRAY_SIZE(tp->recv_sack_cache);
}

static int
tcp_sacktag_write_queue(struct sock *sk, const struct sk_buff *ack_skb,
			u32 prior_snd_una, struct tcp_sacktag_state *state)
{
	struct tcp_sock *tp = tcp_sk(sk);
	const unsigned char *ptr = (skb_transport_header(ack_skb) +
				    TCP_SKB_CB(ack_skb)->sacked);
	struct tcp_sack_block_wire *sp_wire = (struct tcp_sack_block_wire *)(ptr+2);
	struct tcp_sack_block sp[TCP_NUM_SACKS];
	struct tcp_sack_block *cache;
	struct sk_buff *skb;
	int num_sacks = min(TCP_NUM_SACKS, (ptr[1] - TCPOLEN_SACK_BASE) >> 3);
	int used_sacks;
	bool found_dup_sack = false;
	int i, j;
	int first_sack_index;

	state->flag = 0;
	state->reord = tp->packets_out;

	if (!tp->sacked_out) {
		if (WARN_ON(tp->fackets_out))
			tp->fackets_out = 0;
		tcp_highest_sack_reset(sk);
	}

	found_dup_sack = tcp_check_dsack(sk, ack_skb, sp_wire,
					 num_sacks, prior_snd_una);
	if (found_dup_sack) {
		state->flag |= FLAG_DSACKING_ACK;
		tp->delivered++; /* A spurious retransmission is delivered */
	}

	/* Eliminate too old ACKs, but take into
	 * account more or less fresh ones, they can
	 * contain valid SACK info.
	 */
	if (before(TCP_SKB_CB(ack_skb)->ack_seq, prior_snd_una - tp->max_window))
		return 0;

	if (!tp->packets_out)
		goto out;

	used_sacks = 0;
	first_sack_index = 0;
	for (i = 0; i < num_sacks; i++) {
		bool dup_sack = !i && found_dup_sack;

		sp[used_sacks].start_seq = get_unaligned_be32(&sp_wire[i].start_seq);
		sp[used_sacks].end_seq = get_unaligned_be32(&sp_wire[i].end_seq);

		if (!tcp_is_sackblock_valid(tp, dup_sack,
					    sp[used_sacks].start_seq,
					    sp[used_sacks].end_seq)) {
			int mib_idx;

			if (dup_sack) {
				if (!tp->undo_marker)
					mib_idx = LINUX_MIB_TCPDSACKIGNOREDNOUNDO;
				else
					mib_idx = LINUX_MIB_TCPDSACKIGNOREDOLD;
			} else {
				/* Don't count olds caused by ACK reordering */
				if ((TCP_SKB_CB(ack_skb)->ack_seq != tp->snd_una) &&
				    !after(sp[used_sacks].end_seq, tp->snd_una))
					continue;
				mib_idx = LINUX_MIB_TCPSACKDISCARD;
			}

			NET_INC_STATS(sock_net(sk), mib_idx);
			if (i == 0)
				first_sack_index = -1;
			continue;
		}

		/* Ignore very old stuff early */
		if (!after(sp[used_sacks].end_seq, prior_snd_una))
			continue;

		used_sacks++;
	}

	/* order SACK blocks to allow in order walk of the retrans queue */
	for (i = used_sacks - 1; i > 0; i--) {
		for (j = 0; j < i; j++) {
			if (after(sp[j].start_seq, sp[j + 1].start_seq)) {
				swap(sp[j], sp[j + 1]);

				/* Track where the first SACK block goes to */
				if (j == first_sack_index)
					first_sack_index = j + 1;
			}
		}
	}

	skb = tcp_write_queue_head(sk);
	state->fack_count = 0;
	i = 0;

	if (!tp->sacked_out) {
		/* It's already past, so skip checking against it */
		cache = tp->recv_sack_cache + ARRAY_SIZE(tp->recv_sack_cache);
	} else {
		cache = tp->recv_sack_cache;
		/* Skip empty blocks in at head of the cache */
		while (tcp_sack_cache_ok(tp, cache) && !cache->start_seq &&
		       !cache->end_seq)
			cache++;
	}

	while (i < used_sacks) {
		u32 start_seq = sp[i].start_seq;
		u32 end_seq = sp[i].end_seq;
		bool dup_sack = (found_dup_sack && (i == first_sack_index));
		struct tcp_sack_block *next_dup = NULL;

		if (found_dup_sack && ((i + 1) == first_sack_index))
			next_dup = &sp[i + 1];

		/* Skip too early cached blocks */
		while (tcp_sack_cache_ok(tp, cache) &&
		       !before(start_seq, cache->end_seq))
			cache++;

		/* Can skip some work by looking recv_sack_cache? */
		if (tcp_sack_cache_ok(tp, cache) && !dup_sack &&
		    after(end_seq, cache->start_seq)) {

			/* Head todo? */
			if (before(start_seq, cache->start_seq)) {
				skb = tcp_sacktag_skip(skb, sk, state,
						       start_seq);
				skb = tcp_sacktag_walk(skb, sk, next_dup,
						       state,
						       start_seq,
						       cache->start_seq,
						       dup_sack);
			}

			/* Rest of the block already fully processed? */
			if (!after(end_seq, cache->end_seq))
				goto advance_sp;

			skb = tcp_maybe_skipping_dsack(skb, sk, next_dup,
						       state,
						       cache->end_seq);

			/* ...tail remains todo... */
			if (tcp_highest_sack_seq(tp) == cache->end_seq) {
				/* ...but better entrypoint exists! */
				skb = tcp_highest_sack(sk);
				if (!skb)
					break;
				state->fack_count = tp->fackets_out;
				cache++;
				goto walk;
			}

			skb = tcp_sacktag_skip(skb, sk, state, cache->end_seq);
			/* Check overlap against next cached too (past this one already) */
			cache++;
			continue;
		}

		if (!before(start_seq, tcp_highest_sack_seq(tp))) {
			skb = tcp_highest_sack(sk);
			if (!skb)
				break;
			state->fack_count = tp->fackets_out;
		}
		skb = tcp_sacktag_skip(skb, sk, state, start_seq);

walk:
		skb = tcp_sacktag_walk(skb, sk, next_dup, state,
				       start_seq, end_seq, dup_sack);

advance_sp:
		i++;
	}

	/* Clear the head of the cache sack blocks so we can skip it next time */
	for (i = 0; i < ARRAY_SIZE(tp->recv_sack_cache) - used_sacks; i++) {
		tp->recv_sack_cache[i].start_seq = 0;
		tp->recv_sack_cache[i].end_seq = 0;
	}
	for (j = 0; j < used_sacks; j++)
		tp->recv_sack_cache[i++] = sp[j];

	if ((state->reord < tp->fackets_out) &&
	    ((inet_csk(sk)->icsk_ca_state != TCP_CA_Loss) || tp->undo_marker))
		tcp_update_reordering(sk, tp->fackets_out - state->reord, 0);

	tcp_verify_left_out(tp);
out:

#if FASTRETRANS_DEBUG > 0
	WARN_ON((int)tp->sacked_out < 0);
	WARN_ON((int)tp->lost_out < 0);
	WARN_ON((int)tp->retrans_out < 0);
	WARN_ON((int)tcp_packets_in_flight(tp) < 0);
#endif
	return state->flag;
}

/* Limits sacked_out so that sum with lost_out isn't ever larger than
 * packets_out. Returns false if sacked_out adjustement wasn't necessary.
 */
static bool tcp_limit_reno_sacked(struct tcp_sock *tp)
{
	u32 holes;

	holes = max(tp->lost_out, 1U);
	holes = min(holes, tp->packets_out);

	if ((tp->sacked_out + holes) > tp->packets_out) {
		tp->sacked_out = tp->packets_out - holes;
		return true;
	}
	return false;
}

/* If we receive more dupacks than we expected counting segments
 * in assumption of absent reordering, interpret this as reordering.
 * The only another reason could be bug in receiver TCP.
 */
static void tcp_check_reno_reordering(struct sock *sk, const int addend)
{
	struct tcp_sock *tp = tcp_sk(sk);
	if (tcp_limit_reno_sacked(tp))
		tcp_update_reordering(sk, tp->packets_out + addend, 0);
}

/* Emulate SACKs for SACKless connection: account for a new dupack. */

static void tcp_add_reno_sack(struct sock *sk)
{
	struct tcp_sock *tp = tcp_sk(sk);
	u32 prior_sacked = tp->sacked_out;

	tp->sacked_out++;
	tcp_check_reno_reordering(sk, 0);
	if (tp->sacked_out > prior_sacked)
		tp->delivered++; /* Some out-of-order packet is delivered */
	tcp_verify_left_out(tp);
}

/* Account for ACK, ACKing some data in Reno Recovery phase. */

static void tcp_remove_reno_sacks(struct sock *sk, int acked)
{
	struct tcp_sock *tp = tcp_sk(sk);

	if (acked > 0) {
		/* One ACK acked hole. The rest eat duplicate ACKs. */
		tp->delivered += max_t(int, acked - tp->sacked_out, 1);
		if (acked - 1 >= tp->sacked_out)
			tp->sacked_out = 0;
		else
			tp->sacked_out -= acked - 1;
	}
	tcp_check_reno_reordering(sk, acked);
	tcp_verify_left_out(tp);
}

static inline void tcp_reset_reno_sack(struct tcp_sock *tp)
{
	tp->sacked_out = 0;
}

void tcp_clear_retrans(struct tcp_sock *tp)
{
	tp->retrans_out = 0;
	tp->lost_out = 0;
	tp->undo_marker = 0;
	tp->undo_retrans = -1;
	tp->fackets_out = 0;
	tp->sacked_out = 0;
}

static inline void tcp_init_undo(struct tcp_sock *tp)
{
	tp->undo_marker = tp->snd_una;
	/* Retransmission still in flight may cause DSACKs later. */
	tp->undo_retrans = tp->retrans_out ? : -1;
}

/* Enter Loss state. If we detect SACK reneging, forget all SACK information
 * and reset tags completely, otherwise preserve SACKs. If receiver
 * dropped its ofo queue, we will know this due to reneging detection.
 */
void tcp_enter_loss(struct sock *sk)
{
	const struct inet_connection_sock *icsk = inet_csk(sk);
	struct tcp_sock *tp = tcp_sk(sk);
	struct net *net = sock_net(sk);
	struct sk_buff *skb;
	bool new_recovery = icsk->icsk_ca_state < TCP_CA_Recovery;
	bool is_reneg;			/* is receiver reneging on SACKs? */
	bool mark_lost;

	/* Reduce ssthresh if it has not yet been made inside this window. */
	if (icsk->icsk_ca_state <= TCP_CA_Disorder ||
	    !after(tp->high_seq, tp->snd_una) ||
	    (icsk->icsk_ca_state == TCP_CA_Loss && !icsk->icsk_retransmits)) {
		tp->prior_ssthresh = tcp_current_ssthresh(sk);
		tp->snd_ssthresh = icsk->icsk_ca_ops->ssthresh(sk);
		tcp_ca_event(sk, CA_EVENT_LOSS);
		tcp_init_undo(tp);
	}
	tp->snd_cwnd	   = 1;
	tp->snd_cwnd_cnt   = 0;
	tp->snd_cwnd_stamp = tcp_time_stamp;

	tp->retrans_out = 0;
	tp->lost_out = 0;

	if (tcp_is_reno(tp))
		tcp_reset_reno_sack(tp);

	skb = tcp_write_queue_head(sk);
	is_reneg = skb && (TCP_SKB_CB(skb)->sacked & TCPCB_SACKED_ACKED);
	if (is_reneg) {
		NET_INC_STATS(sock_net(sk), LINUX_MIB_TCPSACKRENEGING);
		tp->sacked_out = 0;
		tp->fackets_out = 0;
		/* Mark SACK reneging until we recover from this loss event. */
		tp->is_sack_reneg = 1;
	}
	tcp_clear_all_retrans_hints(tp);

	tcp_for_write_queue(skb, sk) {
		if (skb == tcp_send_head(sk))
			break;

		mark_lost = (!(TCP_SKB_CB(skb)->sacked & TCPCB_SACKED_ACKED) ||
			     is_reneg);
		if (mark_lost)
			tcp_sum_lost(tp, skb);
		TCP_SKB_CB(skb)->sacked &= (~TCPCB_TAGBITS)|TCPCB_SACKED_ACKED;
		if (mark_lost) {
			TCP_SKB_CB(skb)->sacked &= ~TCPCB_SACKED_ACKED;
			TCP_SKB_CB(skb)->sacked |= TCPCB_LOST;
			tp->lost_out += tcp_skb_pcount(skb);
			tp->retransmit_high = TCP_SKB_CB(skb)->end_seq;
		}
	}
	tcp_verify_left_out(tp);

	/* Timeout in disordered state after receiving substantial DUPACKs
	 * suggests that the degree of reordering is over-estimated.
	 */
	if (icsk->icsk_ca_state <= TCP_CA_Disorder &&
	    tp->sacked_out >= net->ipv4.sysctl_tcp_reordering)
		tp->reordering = min_t(unsigned int, tp->reordering,
				       net->ipv4.sysctl_tcp_reordering);
	tcp_set_ca_state(sk, TCP_CA_Loss);
	tp->high_seq = tp->snd_nxt;
	tcp_ecn_queue_cwr(tp);

	/* F-RTO RFC5682 sec 3.1 step 1: retransmit SND.UNA if no previous
	 * loss recovery is underway except recurring timeout(s) on
	 * the same SND.UNA (sec 3.2). Disable F-RTO on path MTU probing
	 */
	tp->frto = sysctl_tcp_frto &&
		   (new_recovery || icsk->icsk_retransmits) &&
		   !inet_csk(sk)->icsk_mtup.probe_size;
}

/* If ACK arrived pointing to a remembered SACK, it means that our
 * remembered SACKs do not reflect real state of receiver i.e.
 * receiver _host_ is heavily congested (or buggy).
 *
 * To avoid big spurious retransmission bursts due to transient SACK
 * scoreboard oddities that look like reneging, we give the receiver a
 * little time (max(RTT/2, 10ms)) to send us some more ACKs that will
 * restore sanity to the SACK scoreboard. If the apparent reneging
 * persists until this RTO then we'll clear the SACK scoreboard.
 */
static bool tcp_check_sack_reneging(struct sock *sk, int flag)
{
	if (flag & FLAG_SACK_RENEGING) {
		struct tcp_sock *tp = tcp_sk(sk);
		unsigned long delay = max(usecs_to_jiffies(tp->srtt_us >> 4),
					  msecs_to_jiffies(10));

		inet_csk_reset_xmit_timer(sk, ICSK_TIME_RETRANS,
					  delay, TCP_RTO_MAX);
		return true;
	}
	return false;
}

static inline int tcp_fackets_out(const struct tcp_sock *tp)
{
	return tcp_is_reno(tp) ? tp->sacked_out + 1 : tp->fackets_out;
}

/* Heurestics to calculate number of duplicate ACKs. There's no dupACKs
 * counter when SACK is enabled (without SACK, sacked_out is used for
 * that purpose).
 *
 * Instead, with FACK TCP uses fackets_out that includes both SACKed
 * segments up to the highest received SACK block so far and holes in
 * between them.
 *
 * With reordering, holes may still be in flight, so RFC3517 recovery
 * uses pure sacked_out (total number of SACKed segments) even though
 * it violates the RFC that uses duplicate ACKs, often these are equal
 * but when e.g. out-of-window ACKs or packet duplication occurs,
 * they differ. Since neither occurs due to loss, TCP should really
 * ignore them.
 */
static inline int tcp_dupack_heuristics(const struct tcp_sock *tp)
{
	return tcp_is_fack(tp) ? tp->fackets_out : tp->sacked_out + 1;
}

static bool tcp_pause_early_retransmit(struct sock *sk, int flag)
{
	struct tcp_sock *tp = tcp_sk(sk);
	unsigned long delay;

	/* Delay early retransmit and entering fast recovery for
	 * max(RTT/4, 2msec) unless ack has ECE mark, no RTT samples
	 * available, or RTO is scheduled to fire first.
	 */
	if (sysctl_tcp_early_retrans < 2 || sysctl_tcp_early_retrans > 3 ||
	    (flag & FLAG_ECE) || !tp->srtt_us)
		return false;

	delay = max(usecs_to_jiffies(tp->srtt_us >> 5),
		    msecs_to_jiffies(2));

	if (!time_after(inet_csk(sk)->icsk_timeout, (jiffies + delay)))
		return false;

	inet_csk_reset_xmit_timer(sk, ICSK_TIME_EARLY_RETRANS, delay,
				  TCP_RTO_MAX);
	return true;
}

/* Linux NewReno/SACK/FACK/ECN state machine.
 * --------------------------------------
 *
 * "Open"	Normal state, no dubious events, fast path.
 * "Disorder"   In all the respects it is "Open",
 *		but requires a bit more attention. It is entered when
 *		we see some SACKs or dupacks. It is split of "Open"
 *		mainly to move some processing from fast path to slow one.
 * "CWR"	CWND was reduced due to some Congestion Notification event.
 *		It can be ECN, ICMP source quench, local device congestion.
 * "Recovery"	CWND was reduced, we are fast-retransmitting.
 * "Loss"	CWND was reduced due to RTO timeout or SACK reneging.
 *
 * tcp_fastretrans_alert() is entered:
 * - each incoming ACK, if state is not "Open"
 * - when arrived ACK is unusual, namely:
 *	* SACK
 *	* Duplicate ACK.
 *	* ECN ECE.
 *
 * Counting packets in flight is pretty simple.
 *
 *	in_flight = packets_out - left_out + retrans_out
 *
 *	packets_out is SND.NXT-SND.UNA counted in packets.
 *
 *	retrans_out is number of retransmitted segments.
 *
 *	left_out is number of segments left network, but not ACKed yet.
 *
 *		left_out = sacked_out + lost_out
 *
 *     sacked_out: Packets, which arrived to receiver out of order
 *		   and hence not ACKed. With SACKs this number is simply
 *		   amount of SACKed data. Even without SACKs
 *		   it is easy to give pretty reliable estimate of this number,
 *		   counting duplicate ACKs.
 *
 *       lost_out: Packets lost by network. TCP has no explicit
 *		   "loss notification" feedback from network (for now).
 *		   It means that this number can be only _guessed_.
 *		   Actually, it is the heuristics to predict lossage that
 *		   distinguishes different algorithms.
 *
 *	F.e. after RTO, when all the queue is considered as lost,
 *	lost_out = packets_out and in_flight = retrans_out.
 *
 *		Essentially, we have now two algorithms counting
 *		lost packets.
 *
 *		FACK: It is the simplest heuristics. As soon as we decided
 *		that something is lost, we decide that _all_ not SACKed
 *		packets until the most forward SACK are lost. I.e.
 *		lost_out = fackets_out - sacked_out and left_out = fackets_out.
 *		It is absolutely correct estimate, if network does not reorder
 *		packets. And it loses any connection to reality when reordering
 *		takes place. We use FACK by default until reordering
 *		is suspected on the path to this destination.
 *
 *		NewReno: when Recovery is entered, we assume that one segment
 *		is lost (classic Reno). While we are in Recovery and
 *		a partial ACK arrives, we assume that one more packet
 *		is lost (NewReno). This heuristics are the same in NewReno
 *		and SACK.
 *
 *  Imagine, that's all! Forget about all this shamanism about CWND inflation
 *  deflation etc. CWND is real congestion window, never inflated, changes
 *  only according to classic VJ rules.
 *
 * Really tricky (and requiring careful tuning) part of algorithm
 * is hidden in functions tcp_time_to_recover() and tcp_xmit_retransmit_queue().
 * The first determines the moment _when_ we should reduce CWND and,
 * hence, slow down forward transmission. In fact, it determines the moment
 * when we decide that hole is caused by loss, rather than by a reorder.
 *
 * tcp_xmit_retransmit_queue() decides, _what_ we should retransmit to fill
 * holes, caused by lost packets.
 *
 * And the most logically complicated part of algorithm is undo
 * heuristics. We detect false retransmits due to both too early
 * fast retransmit (reordering) and underestimated RTO, analyzing
 * timestamps and D-SACKs. When we detect that some segments were
 * retransmitted by mistake and CWND reduction was wrong, we undo
 * window reduction and abort recovery phase. This logic is hidden
 * inside several functions named tcp_try_undo_<something>.
 */

/* This function decides, when we should leave Disordered state
 * and enter Recovery phase, reducing congestion window.
 *
 * Main question: may we further continue forward transmission
 * with the same cwnd?
 */
static bool tcp_time_to_recover(struct sock *sk, int flag)
{
	struct tcp_sock *tp = tcp_sk(sk);
	__u32 packets_out;
	int tcp_reordering = sock_net(sk)->ipv4.sysctl_tcp_reordering;

	/* Trick#1: The loss is proven. */
	if (tp->lost_out)
		return true;

	/* Not-A-Trick#2 : Classic rule... */
	if (tcp_dupack_heuristics(tp) > tp->reordering)
		return true;

	/* Trick#4: It is still not OK... But will it be useful to delay
	 * recovery more?
	 */
	packets_out = tp->packets_out;
	if (packets_out <= tp->reordering &&
	    tp->sacked_out >= max_t(__u32, packets_out/2, tcp_reordering) &&
	    !tcp_may_send_now(sk)) {
		/* We have nothing to send. This connection is limited
		 * either by receiver window or by application.
		 */
		return true;
	}

	/* If a thin stream is detected, retransmit after first
	 * received dupack. Employ only if SACK is supported in order
	 * to avoid possible corner-case series of spurious retransmissions
	 * Use only if there are no unsent data.
	 */
	if ((tp->thin_dupack || sysctl_tcp_thin_dupack) &&
	    tcp_stream_is_thin(tp) && tcp_dupack_heuristics(tp) > 1 &&
	    tcp_is_sack(tp) && !tcp_send_head(sk))
		return true;

	/* Trick#6: TCP early retransmit, per RFC5827.  To avoid spurious
	 * retransmissions due to small network reorderings, we implement
	 * Mitigation A.3 in the RFC and delay the retransmission for a short
	 * interval if appropriate.
	 */
	if (tp->do_early_retrans && !tp->retrans_out && tp->sacked_out &&
	    (tp->packets_out >= (tp->sacked_out + 1) && tp->packets_out < 4) &&
	    !tcp_may_send_now(sk))
		return !tcp_pause_early_retransmit(sk, flag);

	return false;
}

/* Detect loss in event "A" above by marking head of queue up as lost.
 * For FACK or non-SACK(Reno) senders, the first "packets" number of segments
 * are considered lost. For RFC3517 SACK, a segment is considered lost if it
 * has at least tp->reordering SACKed seqments above it; "packets" refers to
 * the maximum SACKed segments to pass before reaching this limit.
 */
static void tcp_mark_head_lost(struct sock *sk, int packets, int mark_head)
{
	struct tcp_sock *tp = tcp_sk(sk);
	struct sk_buff *skb;
	int cnt, oldcnt, lost;
	unsigned int mss;
	/* Use SACK to deduce losses of new sequences sent during recovery */
	const u32 loss_high = tcp_is_sack(tp) ?  tp->snd_nxt : tp->high_seq;

	WARN_ON(packets > tp->packets_out);
	if (tp->lost_skb_hint) {
		skb = tp->lost_skb_hint;
		cnt = tp->lost_cnt_hint;
		/* Head already handled? */
		if (mark_head && skb != tcp_write_queue_head(sk))
			return;
	} else {
		skb = tcp_write_queue_head(sk);
		cnt = 0;
	}

	tcp_for_write_queue_from(skb, sk) {
		if (skb == tcp_send_head(sk))
			break;
		/* TODO: do this better */
		/* this is not the most efficient way to do this... */
		tp->lost_skb_hint = skb;
		tp->lost_cnt_hint = cnt;

		if (after(TCP_SKB_CB(skb)->end_seq, loss_high))
			break;

		oldcnt = cnt;
		if (tcp_is_fack(tp) || tcp_is_reno(tp) ||
		    (TCP_SKB_CB(skb)->sacked & TCPCB_SACKED_ACKED))
			cnt += tcp_skb_pcount(skb);

		if (cnt > packets) {
			if ((tcp_is_sack(tp) && !tcp_is_fack(tp)) ||
			    (TCP_SKB_CB(skb)->sacked & TCPCB_SACKED_ACKED) ||
			    (oldcnt >= packets))
				break;

			mss = tcp_skb_mss(skb);
			/* If needed, chop off the prefix to mark as lost. */
			lost = (packets - oldcnt) * mss;
			if (lost < skb->len &&
			    tcp_fragment(sk, skb, lost, mss, GFP_ATOMIC) < 0)
				break;
			cnt = packets;
		}

		tcp_skb_mark_lost(tp, skb);

		if (mark_head)
			break;
	}
	tcp_verify_left_out(tp);
}

/* Account newly detected lost packet(s) */

static void tcp_update_scoreboard(struct sock *sk, int fast_rexmit)
{
	struct tcp_sock *tp = tcp_sk(sk);

	if (tcp_is_reno(tp)) {
		tcp_mark_head_lost(sk, 1, 1);
	} else if (tcp_is_fack(tp)) {
		int lost = tp->fackets_out - tp->reordering;
		if (lost <= 0)
			lost = 1;
		tcp_mark_head_lost(sk, lost, 0);
	} else {
		int sacked_upto = tp->sacked_out - tp->reordering;
		if (sacked_upto >= 0)
			tcp_mark_head_lost(sk, sacked_upto, 0);
		else if (fast_rexmit)
			tcp_mark_head_lost(sk, 1, 1);
	}
}

static bool tcp_tsopt_ecr_before(const struct tcp_sock *tp, u32 when)
{
	return tp->rx_opt.saw_tstamp && tp->rx_opt.rcv_tsecr &&
	       before(tp->rx_opt.rcv_tsecr, when);
}

/* skb is spurious retransmitted if the returned timestamp echo
 * reply is prior to the skb transmission time
 */
static bool tcp_skb_spurious_retrans(const struct tcp_sock *tp,
				     const struct sk_buff *skb)
{
	return (TCP_SKB_CB(skb)->sacked & TCPCB_RETRANS) &&
	       tcp_tsopt_ecr_before(tp, tcp_skb_timestamp(skb));
}

/* Nothing was retransmitted or returned timestamp is less
 * than timestamp of the first retransmission.
 */
static inline bool tcp_packet_delayed(const struct tcp_sock *tp)
{
	return !tp->retrans_stamp ||
	       tcp_tsopt_ecr_before(tp, tp->retrans_stamp);
}

/* Undo procedures. */

/* We can clear retrans_stamp when there are no retransmissions in the
 * window. It would seem that it is trivially available for us in
 * tp->retrans_out, however, that kind of assumptions doesn't consider
 * what will happen if errors occur when sending retransmission for the
 * second time. ...It could the that such segment has only
 * TCPCB_EVER_RETRANS set at the present time. It seems that checking
 * the head skb is enough except for some reneging corner cases that
 * are not worth the effort.
 *
 * Main reason for all this complexity is the fact that connection dying
 * time now depends on the validity of the retrans_stamp, in particular,
 * that successive retransmissions of a segment must not advance
 * retrans_stamp under any conditions.
 */
static bool tcp_any_retrans_done(const struct sock *sk)
{
	const struct tcp_sock *tp = tcp_sk(sk);
	struct sk_buff *skb;

	if (tp->retrans_out)
		return true;

	skb = tcp_write_queue_head(sk);
	if (unlikely(skb && TCP_SKB_CB(skb)->sacked & TCPCB_EVER_RETRANS))
		return true;

	return false;
}

#if FASTRETRANS_DEBUG > 1
static void DBGUNDO(struct sock *sk, const char *msg)
{
	struct tcp_sock *tp = tcp_sk(sk);
	struct inet_sock *inet = inet_sk(sk);

	if (sk->sk_family == AF_INET) {
		pr_debug("Undo %s %pI4/%u c%u l%u ss%u/%u p%u\n",
			 msg,
			 &inet->inet_daddr, ntohs(inet->inet_dport),
			 tp->snd_cwnd, tcp_left_out(tp),
			 tp->snd_ssthresh, tp->prior_ssthresh,
			 tp->packets_out);
	}
#if IS_ENABLED(CONFIG_IPV6)
	else if (sk->sk_family == AF_INET6) {
		pr_debug("Undo %s %pI6/%u c%u l%u ss%u/%u p%u\n",
			 msg,
			 &sk->sk_v6_daddr, ntohs(inet->inet_dport),
			 tp->snd_cwnd, tcp_left_out(tp),
			 tp->snd_ssthresh, tp->prior_ssthresh,
			 tp->packets_out);
	}
#endif
}
#else
#define DBGUNDO(x...) do { } while (0)
#endif

static void tcp_undo_cwnd_reduction(struct sock *sk, bool unmark_loss)
{
	struct tcp_sock *tp = tcp_sk(sk);

	if (unmark_loss) {
		struct sk_buff *skb;

		tcp_for_write_queue(skb, sk) {
			if (skb == tcp_send_head(sk))
				break;
			TCP_SKB_CB(skb)->sacked &= ~TCPCB_LOST;
		}
		tp->lost_out = 0;
		tcp_clear_all_retrans_hints(tp);
	}

	if (tp->prior_ssthresh) {
		const struct inet_connection_sock *icsk = inet_csk(sk);

		if (icsk->icsk_ca_ops->undo_cwnd)
			tp->snd_cwnd = icsk->icsk_ca_ops->undo_cwnd(sk);
		else
			tp->snd_cwnd = max(tp->snd_cwnd, tp->snd_ssthresh << 1);

		if (tp->prior_ssthresh > tp->snd_ssthresh) {
			tp->snd_ssthresh = tp->prior_ssthresh;
			tcp_ecn_withdraw_cwr(tp);
		}
	}
	tp->snd_cwnd_stamp = tcp_time_stamp;
	tp->undo_marker = 0;
}

static inline bool tcp_may_undo(const struct tcp_sock *tp)
{
	return tp->undo_marker && (!tp->undo_retrans || tcp_packet_delayed(tp));
}

/* People celebrate: "We love our President!" */
static bool tcp_try_undo_recovery(struct sock *sk)
{
	struct tcp_sock *tp = tcp_sk(sk);

	if (tcp_may_undo(tp)) {
		int mib_idx;

		/* Happy end! We did not retransmit anything
		 * or our original transmission succeeded.
		 */
		DBGUNDO(sk, inet_csk(sk)->icsk_ca_state == TCP_CA_Loss ? "loss" : "retrans");
		tcp_undo_cwnd_reduction(sk, false);
		if (inet_csk(sk)->icsk_ca_state == TCP_CA_Loss)
			mib_idx = LINUX_MIB_TCPLOSSUNDO;
		else
			mib_idx = LINUX_MIB_TCPFULLUNDO;

		NET_INC_STATS(sock_net(sk), mib_idx);
	}
	if (tp->snd_una == tp->high_seq && tcp_is_reno(tp)) {
		/* Hold old state until something *above* high_seq
		 * is ACKed. For Reno it is MUST to prevent false
		 * fast retransmits (RFC2582). SACK TCP is safe. */
		if (!tcp_any_retrans_done(sk))
			tp->retrans_stamp = 0;
		return true;
	}
	tcp_set_ca_state(sk, TCP_CA_Open);
	tp->is_sack_reneg = 0;
	return false;
}

/* Try to undo cwnd reduction, because D-SACKs acked all retransmitted data */
static bool tcp_try_undo_dsack(struct sock *sk)
{
	struct tcp_sock *tp = tcp_sk(sk);

	if (tp->undo_marker && !tp->undo_retrans) {
		DBGUNDO(sk, "D-SACK");
		tcp_undo_cwnd_reduction(sk, false);
		NET_INC_STATS(sock_net(sk), LINUX_MIB_TCPDSACKUNDO);
		return true;
	}
	return false;
}

/* Undo during loss recovery after partial ACK or using F-RTO. */
static bool tcp_try_undo_loss(struct sock *sk, bool frto_undo)
{
	struct tcp_sock *tp = tcp_sk(sk);

	if (frto_undo || tcp_may_undo(tp)) {
		tcp_undo_cwnd_reduction(sk, true);

		DBGUNDO(sk, "partial loss");
		NET_INC_STATS(sock_net(sk), LINUX_MIB_TCPLOSSUNDO);
		if (frto_undo)
			NET_INC_STATS(sock_net(sk),
					LINUX_MIB_TCPSPURIOUSRTOS);
		inet_csk(sk)->icsk_retransmits = 0;
		if (frto_undo || tcp_is_sack(tp)) {
			tcp_set_ca_state(sk, TCP_CA_Open);
			tp->is_sack_reneg = 0;
		}
		return true;
	}
	return false;
}

/* The cwnd reduction in CWR and Recovery uses the PRR algorithm in RFC 6937.
 * It computes the number of packets to send (sndcnt) based on packets newly
 * delivered:
 *   1) If the packets in flight is larger than ssthresh, PRR spreads the
 *	cwnd reductions across a full RTT.
 *   2) Otherwise PRR uses packet conservation to send as much as delivered.
 *      But when the retransmits are acked without further losses, PRR
 *      slow starts cwnd up to ssthresh to speed up the recovery.
 */
static void tcp_init_cwnd_reduction(struct sock *sk)
{
	struct tcp_sock *tp = tcp_sk(sk);

	tp->high_seq = tp->snd_nxt;
	tp->tlp_high_seq = 0;
	tp->snd_cwnd_cnt = 0;
	tp->prior_cwnd = tp->snd_cwnd;
	tp->prr_delivered = 0;
	tp->prr_out = 0;
	tp->snd_ssthresh = inet_csk(sk)->icsk_ca_ops->ssthresh(sk);
	tcp_ecn_queue_cwr(tp);
}

static void tcp_cwnd_reduction(struct sock *sk, int newly_acked_sacked,
			       int flag)
{
	struct tcp_sock *tp = tcp_sk(sk);
	int sndcnt = 0;
	int delta = tp->snd_ssthresh - tcp_packets_in_flight(tp);

	if (newly_acked_sacked <= 0 || WARN_ON_ONCE(!tp->prior_cwnd))
		return;

	tp->prr_delivered += newly_acked_sacked;
	if (delta < 0) {
		u64 dividend = (u64)tp->snd_ssthresh * tp->prr_delivered +
			       tp->prior_cwnd - 1;
		sndcnt = div_u64(dividend, tp->prior_cwnd) - tp->prr_out;
	} else if ((flag & FLAG_RETRANS_DATA_ACKED) &&
		   !(flag & FLAG_LOST_RETRANS)) {
		sndcnt = min_t(int, delta,
			       max_t(int, tp->prr_delivered - tp->prr_out,
				     newly_acked_sacked) + 1);
	} else {
		sndcnt = min(delta, newly_acked_sacked);
	}
	/* Force a fast retransmit upon entering fast recovery */
	sndcnt = max(sndcnt, (tp->prr_out ? 0 : 1));
	tp->snd_cwnd = tcp_packets_in_flight(tp) + sndcnt;
}

static inline void tcp_end_cwnd_reduction(struct sock *sk)
{
	struct tcp_sock *tp = tcp_sk(sk);

	if (inet_csk(sk)->icsk_ca_ops->cong_control)
		return;

	/* Reset cwnd to ssthresh in CWR or Recovery (unless it's undone) */
	if (tp->snd_ssthresh < TCP_INFINITE_SSTHRESH &&
	    (inet_csk(sk)->icsk_ca_state == TCP_CA_CWR || tp->undo_marker)) {
		tp->snd_cwnd = tp->snd_ssthresh;
		tp->snd_cwnd_stamp = tcp_time_stamp;
	}
	tcp_ca_event(sk, CA_EVENT_COMPLETE_CWR);
}

/* Enter CWR state. Disable cwnd undo since congestion is proven with ECN */
void tcp_enter_cwr(struct sock *sk)
{
	struct tcp_sock *tp = tcp_sk(sk);

	tp->prior_ssthresh = 0;
	if (inet_csk(sk)->icsk_ca_state < TCP_CA_CWR) {
		tp->undo_marker = 0;
		tcp_init_cwnd_reduction(sk);
		tcp_set_ca_state(sk, TCP_CA_CWR);
	}
}
EXPORT_SYMBOL(tcp_enter_cwr);

static void tcp_try_keep_open(struct sock *sk)
{
	struct tcp_sock *tp = tcp_sk(sk);
	int state = TCP_CA_Open;

	if (tcp_left_out(tp) || tcp_any_retrans_done(sk))
		state = TCP_CA_Disorder;

	if (inet_csk(sk)->icsk_ca_state != state) {
		tcp_set_ca_state(sk, state);
		tp->high_seq = tp->snd_nxt;
	}
}

static void tcp_try_to_open(struct sock *sk, int flag)
{
	struct tcp_sock *tp = tcp_sk(sk);

	tcp_verify_left_out(tp);

	if (!tcp_any_retrans_done(sk))
		tp->retrans_stamp = 0;

	if (flag & FLAG_ECE)
		tcp_enter_cwr(sk);

	if (inet_csk(sk)->icsk_ca_state != TCP_CA_CWR) {
		tcp_try_keep_open(sk);
	}
}

static void tcp_mtup_probe_failed(struct sock *sk)
{
	struct inet_connection_sock *icsk = inet_csk(sk);

	icsk->icsk_mtup.search_high = icsk->icsk_mtup.probe_size - 1;
	icsk->icsk_mtup.probe_size = 0;
	NET_INC_STATS(sock_net(sk), LINUX_MIB_TCPMTUPFAIL);
}

static void tcp_mtup_probe_success(struct sock *sk)
{
	struct tcp_sock *tp = tcp_sk(sk);
	struct inet_connection_sock *icsk = inet_csk(sk);

	/* FIXME: breaks with very large cwnd */
	tp->prior_ssthresh = tcp_current_ssthresh(sk);
	tp->snd_cwnd = tp->snd_cwnd *
		       tcp_mss_to_mtu(sk, tp->mss_cache) /
		       icsk->icsk_mtup.probe_size;
	tp->snd_cwnd_cnt = 0;
	tp->snd_cwnd_stamp = tcp_time_stamp;
	tp->snd_ssthresh = tcp_current_ssthresh(sk);

	icsk->icsk_mtup.search_low = icsk->icsk_mtup.probe_size;
	icsk->icsk_mtup.probe_size = 0;
	tcp_sync_mss(sk, icsk->icsk_pmtu_cookie);
	NET_INC_STATS(sock_net(sk), LINUX_MIB_TCPMTUPSUCCESS);
}

/* Do a simple retransmit without using the backoff mechanisms in
 * tcp_timer. This is used for path mtu discovery.
 * The socket is already locked here.
 */
void tcp_simple_retransmit(struct sock *sk)
{
	const struct inet_connection_sock *icsk = inet_csk(sk);
	struct tcp_sock *tp = tcp_sk(sk);
	struct sk_buff *skb;
	unsigned int mss = tcp_current_mss(sk);
	u32 prior_lost = tp->lost_out;

	tcp_for_write_queue(skb, sk) {
		if (skb == tcp_send_head(sk))
			break;
		if (tcp_skb_seglen(skb) > mss &&
		    !(TCP_SKB_CB(skb)->sacked & TCPCB_SACKED_ACKED)) {
			if (TCP_SKB_CB(skb)->sacked & TCPCB_SACKED_RETRANS) {
				TCP_SKB_CB(skb)->sacked &= ~TCPCB_SACKED_RETRANS;
				tp->retrans_out -= tcp_skb_pcount(skb);
			}
			tcp_skb_mark_lost_uncond_verify(tp, skb);
		}
	}

	tcp_clear_retrans_hints_partial(tp);

	if (prior_lost == tp->lost_out)
		return;

	if (tcp_is_reno(tp))
		tcp_limit_reno_sacked(tp);

	tcp_verify_left_out(tp);

	/* Don't muck with the congestion window here.
	 * Reason is that we do not increase amount of _data_
	 * in network, but units changed and effective
	 * cwnd/ssthresh really reduced now.
	 */
	if (icsk->icsk_ca_state != TCP_CA_Loss) {
		tp->high_seq = tp->snd_nxt;
		tp->snd_ssthresh = tcp_current_ssthresh(sk);
		tp->prior_ssthresh = 0;
		tp->undo_marker = 0;
		tcp_set_ca_state(sk, TCP_CA_Loss);
	}
	tcp_xmit_retransmit_queue(sk);
}
EXPORT_SYMBOL(tcp_simple_retransmit);

static void tcp_enter_recovery(struct sock *sk, bool ece_ack)
{
	struct tcp_sock *tp = tcp_sk(sk);
	int mib_idx;

	if (tcp_is_reno(tp))
		mib_idx = LINUX_MIB_TCPRENORECOVERY;
	else
		mib_idx = LINUX_MIB_TCPSACKRECOVERY;

	NET_INC_STATS(sock_net(sk), mib_idx);

	tp->prior_ssthresh = 0;
	tcp_init_undo(tp);

	if (!tcp_in_cwnd_reduction(sk)) {
		if (!ece_ack)
			tp->prior_ssthresh = tcp_current_ssthresh(sk);
		tcp_init_cwnd_reduction(sk);
	}
	tcp_set_ca_state(sk, TCP_CA_Recovery);
}

/* Process an ACK in CA_Loss state. Move to CA_Open if lost data are
 * recovered or spurious. Otherwise retransmits more on partial ACKs.
 */
static void tcp_process_loss(struct sock *sk, int flag, bool is_dupack,
			     int *rexmit)
{
	struct tcp_sock *tp = tcp_sk(sk);
	bool recovered = !before(tp->snd_una, tp->high_seq);

	if ((flag & FLAG_SND_UNA_ADVANCED) &&
	    tcp_try_undo_loss(sk, false))
		return;

	if (tp->frto) { /* F-RTO RFC5682 sec 3.1 (sack enhanced version). */
		/* Step 3.b. A timeout is spurious if not all data are
		 * lost, i.e., never-retransmitted data are (s)acked.
		 */
		if ((flag & FLAG_ORIG_SACK_ACKED) &&
		    tcp_try_undo_loss(sk, true))
			return;

		if (after(tp->snd_nxt, tp->high_seq)) {
			if (flag & FLAG_DATA_SACKED || is_dupack)
				tp->frto = 0; /* Step 3.a. loss was real */
		} else if (flag & FLAG_SND_UNA_ADVANCED && !recovered) {
			tp->high_seq = tp->snd_nxt;
			/* Step 2.b. Try send new data (but deferred until cwnd
			 * is updated in tcp_ack()). Otherwise fall back to
			 * the conventional recovery.
			 */
			if (tcp_send_head(sk) &&
			    after(tcp_wnd_end(tp), tp->snd_nxt)) {
				*rexmit = REXMIT_NEW;
				return;
			}
			tp->frto = 0;
		}
	}

	if (recovered) {
		/* F-RTO RFC5682 sec 3.1 step 2.a and 1st part of step 3.a */
		tcp_try_undo_recovery(sk);
		return;
	}
	if (tcp_is_reno(tp)) {
		/* A Reno DUPACK means new data in F-RTO step 2.b above are
		 * delivered. Lower inflight to clock out (re)tranmissions.
		 */
		if (after(tp->snd_nxt, tp->high_seq) && is_dupack)
			tcp_add_reno_sack(sk);
		else if (flag & FLAG_SND_UNA_ADVANCED)
			tcp_reset_reno_sack(tp);
	}
	*rexmit = REXMIT_LOST;
}

/* Undo during fast recovery after partial ACK. */
static bool tcp_try_undo_partial(struct sock *sk, const int acked)
{
	struct tcp_sock *tp = tcp_sk(sk);

	if (tp->undo_marker && tcp_packet_delayed(tp)) {
		/* Plain luck! Hole if filled with delayed
		 * packet, rather than with a retransmit.
		 */
		tcp_update_reordering(sk, tcp_fackets_out(tp) + acked, 1);

		/* We are getting evidence that the reordering degree is higher
		 * than we realized. If there are no retransmits out then we
		 * can undo. Otherwise we clock out new packets but do not
		 * mark more packets lost or retransmit more.
		 */
		if (tp->retrans_out)
			return true;

		if (!tcp_any_retrans_done(sk))
			tp->retrans_stamp = 0;

		DBGUNDO(sk, "partial recovery");
		tcp_undo_cwnd_reduction(sk, true);
		NET_INC_STATS(sock_net(sk), LINUX_MIB_TCPPARTIALUNDO);
		tcp_try_keep_open(sk);
		return true;
	}
	return false;
}

/* Process an event, which can update packets-in-flight not trivially.
 * Main goal of this function is to calculate new estimate for left_out,
 * taking into account both packets sitting in receiver's buffer and
 * packets lost by network.
 *
 * Besides that it updates the congestion state when packet loss or ECN
 * is detected. But it does not reduce the cwnd, it is done by the
 * congestion control later.
 *
 * It does _not_ decide what to send, it is made in function
 * tcp_xmit_retransmit_queue().
 */
static void tcp_fastretrans_alert(struct sock *sk, const int acked,
				  bool is_dupack, int *ack_flag, int *rexmit)
{
	struct inet_connection_sock *icsk = inet_csk(sk);
	struct tcp_sock *tp = tcp_sk(sk);
	int fast_rexmit = 0, flag = *ack_flag;
	bool do_lost = is_dupack || ((flag & FLAG_DATA_SACKED) &&
				    (tcp_fackets_out(tp) > tp->reordering));

	if (WARN_ON(!tp->packets_out && tp->sacked_out))
		tp->sacked_out = 0;
	if (WARN_ON(!tp->sacked_out && tp->fackets_out))
		tp->fackets_out = 0;

	/* Now state machine starts.
	 * A. ECE, hence prohibit cwnd undoing, the reduction is required. */
	if (flag & FLAG_ECE)
		tp->prior_ssthresh = 0;

	/* B. In all the states check for reneging SACKs. */
	if (tcp_check_sack_reneging(sk, flag))
		return;

	/* C. Check consistency of the current state. */
	tcp_verify_left_out(tp);

	/* D. Check state exit conditions. State can be terminated
	 *    when high_seq is ACKed. */
	if (icsk->icsk_ca_state == TCP_CA_Open) {
		WARN_ON(tp->retrans_out != 0);
		tp->retrans_stamp = 0;
	} else if (!before(tp->snd_una, tp->high_seq)) {
		switch (icsk->icsk_ca_state) {
		case TCP_CA_CWR:
			/* CWR is to be held something *above* high_seq
			 * is ACKed for CWR bit to reach receiver. */
			if (tp->snd_una != tp->high_seq) {
				tcp_end_cwnd_reduction(sk);
				tcp_set_ca_state(sk, TCP_CA_Open);
			}
			break;

		case TCP_CA_Recovery:
			if (tcp_is_reno(tp))
				tcp_reset_reno_sack(tp);
			if (tcp_try_undo_recovery(sk))
				return;
			tcp_end_cwnd_reduction(sk);
			break;
		}
	}

	/* Use RACK to detect loss */
	if (sysctl_tcp_recovery & TCP_RACK_LOST_RETRANS &&
	    tcp_rack_mark_lost(sk)) {
		flag |= FLAG_LOST_RETRANS;
		*ack_flag |= FLAG_LOST_RETRANS;
	}

	/* E. Process state. */
	switch (icsk->icsk_ca_state) {
	case TCP_CA_Recovery:
		if (!(flag & FLAG_SND_UNA_ADVANCED)) {
			if (tcp_is_reno(tp) && is_dupack)
				tcp_add_reno_sack(sk);
		} else {
			if (tcp_try_undo_partial(sk, acked))
				return;
			/* Partial ACK arrived. Force fast retransmit. */
			do_lost = tcp_is_reno(tp) ||
				  tcp_fackets_out(tp) > tp->reordering;
		}
		if (tcp_try_undo_dsack(sk)) {
			tcp_try_keep_open(sk);
			return;
		}
		break;
	case TCP_CA_Loss:
		tcp_process_loss(sk, flag, is_dupack, rexmit);
		if (icsk->icsk_ca_state != TCP_CA_Open &&
		    !(flag & FLAG_LOST_RETRANS))
			return;
		/* Change state if cwnd is undone or retransmits are lost */
	default:
		if (tcp_is_reno(tp)) {
			if (flag & FLAG_SND_UNA_ADVANCED)
				tcp_reset_reno_sack(tp);
			if (is_dupack)
				tcp_add_reno_sack(sk);
		}

		if (icsk->icsk_ca_state <= TCP_CA_Disorder)
			tcp_try_undo_dsack(sk);

		if (!tcp_time_to_recover(sk, flag)) {
			tcp_try_to_open(sk, flag);
			return;
		}

		/* MTU probe failure: don't reduce cwnd */
		if (icsk->icsk_ca_state < TCP_CA_CWR &&
		    icsk->icsk_mtup.probe_size &&
		    tp->snd_una == tp->mtu_probe.probe_seq_start) {
			tcp_mtup_probe_failed(sk);
			/* Restores the reduction we did in tcp_mtup_probe() */
			tp->snd_cwnd++;
			tcp_simple_retransmit(sk);
			return;
		}

		/* Otherwise enter Recovery state */
		tcp_enter_recovery(sk, (flag & FLAG_ECE));
		fast_rexmit = 1;
	}

	if (do_lost)
		tcp_update_scoreboard(sk, fast_rexmit);
	*rexmit = REXMIT_LOST;
}

static void tcp_update_rtt_min(struct sock *sk, u32 rtt_us)
{
	struct tcp_sock *tp = tcp_sk(sk);
	u32 wlen = sysctl_tcp_min_rtt_wlen * HZ;

	minmax_running_min(&tp->rtt_min, wlen, tcp_time_stamp,
			   rtt_us ? : jiffies_to_usecs(1));
}

static inline bool tcp_ack_update_rtt(struct sock *sk, const int flag,
				      long seq_rtt_us, long sack_rtt_us,
				      long ca_rtt_us)
{
	const struct tcp_sock *tp = tcp_sk(sk);

	/* Prefer RTT measured from ACK's timing to TS-ECR. This is because
	 * broken middle-boxes or peers may corrupt TS-ECR fields. But
	 * Karn's algorithm forbids taking RTT if some retransmitted data
	 * is acked (RFC6298).
	 */
	if (seq_rtt_us < 0)
		seq_rtt_us = sack_rtt_us;

	/* RTTM Rule: A TSecr value received in a segment is used to
	 * update the averaged RTT measurement only if the segment
	 * acknowledges some new data, i.e., only if it advances the
	 * left edge of the send window.
	 * See draft-ietf-tcplw-high-performance-00, section 3.3.
	 */
	if (seq_rtt_us < 0 && tp->rx_opt.saw_tstamp && tp->rx_opt.rcv_tsecr &&
	    flag & FLAG_ACKED)
		seq_rtt_us = ca_rtt_us = jiffies_to_usecs(tcp_time_stamp -
							  tp->rx_opt.rcv_tsecr);
	if (seq_rtt_us < 0)
		return false;

	/* ca_rtt_us >= 0 is counting on the invariant that ca_rtt_us is
	 * always taken together with ACK, SACK, or TS-opts. Any negative
	 * values will be skipped with the seq_rtt_us < 0 check above.
	 */
	tcp_update_rtt_min(sk, ca_rtt_us);
	tcp_rtt_estimator(sk, seq_rtt_us);
	tp->ops->set_rto(sk);

	/* RFC6298: only reset backoff on valid RTT measurement. */
	inet_csk(sk)->icsk_backoff = 0;
	return true;
}

/* Compute time elapsed between (last) SYNACK and the ACK completing 3WHS. */
void tcp_synack_rtt_meas(struct sock *sk, struct request_sock *req)
{
	long rtt_us = -1L;

	if (req && !req->num_retrans && tcp_rsk(req)->snt_synack.v64) {
		struct skb_mstamp now;

		skb_mstamp_get(&now);
		rtt_us = skb_mstamp_us_delta(&now, &tcp_rsk(req)->snt_synack);
	}

	tcp_ack_update_rtt(sk, FLAG_SYN_ACKED, rtt_us, -1L, rtt_us);
}


static void tcp_cong_avoid(struct sock *sk, u32 ack, u32 acked)
{
	const struct inet_connection_sock *icsk = inet_csk(sk);

	icsk->icsk_ca_ops->cong_avoid(sk, ack, acked);
	tcp_sk(sk)->snd_cwnd_stamp = tcp_time_stamp;
}

/* Restart timer after forward progress on connection.
 * RFC2988 recommends to restart timer to now+rto.
 */
void tcp_rearm_rto(struct sock *sk)
{
	const struct inet_connection_sock *icsk = inet_csk(sk);
	struct tcp_sock *tp = tcp_sk(sk);

	/* If the retrans timer is currently being used by Fast Open
	 * for SYN-ACK retrans purpose, stay put.
	 */
	if (tp->fastopen_rsk)
		return;

	if (!tp->packets_out) {
		inet_csk_clear_xmit_timer(sk, ICSK_TIME_RETRANS);
	} else {
		u32 rto = inet_csk(sk)->icsk_rto;
		/* Offset the time elapsed after installing regular RTO */
		if (icsk->icsk_pending == ICSK_TIME_EARLY_RETRANS ||
		    icsk->icsk_pending == ICSK_TIME_LOSS_PROBE) {
			struct sk_buff *skb = tcp_write_queue_head(sk);
			const u32 rto_time_stamp =
				tcp_skb_timestamp(skb) + rto;
			s32 delta = (s32)(rto_time_stamp - tcp_time_stamp);
			/* delta may not be positive if the socket is locked
			 * when the retrans timer fires and is rescheduled.
			 */
			rto = max(delta, 1);
		}
		inet_csk_reset_xmit_timer(sk, ICSK_TIME_RETRANS, rto,
					  TCP_RTO_MAX);
	}
}

/* This function is called when the delayed ER timer fires. TCP enters
 * fast recovery and performs fast-retransmit.
 */
void tcp_resume_early_retransmit(struct sock *sk)
{
	struct tcp_sock *tp = tcp_sk(sk);

	tcp_rearm_rto(sk);

	/* Stop if ER is disabled after the delayed ER timer is scheduled */
	if (!tp->do_early_retrans)
		return;

	tcp_enter_recovery(sk, false);
	tcp_update_scoreboard(sk, 1);
	tcp_xmit_retransmit_queue(sk);
}

/* If we get here, the whole TSO packet has not been acked. */
u32 tcp_tso_acked(struct sock *sk, struct sk_buff *skb)
{
	struct tcp_sock *tp = tcp_sk(sk);
	u32 packets_acked;

	BUG_ON(!after(TCP_SKB_CB(skb)->end_seq, tp->snd_una));

	packets_acked = tcp_skb_pcount(skb);
	if (tcp_trim_head(sk, skb, tp->snd_una - TCP_SKB_CB(skb)->seq))
		return 0;
	packets_acked -= tcp_skb_pcount(skb);

	if (packets_acked) {
		BUG_ON(tcp_skb_pcount(skb) == 0);
		BUG_ON(!before(TCP_SKB_CB(skb)->seq, TCP_SKB_CB(skb)->end_seq));
	}

	return packets_acked;
}

static void tcp_ack_tstamp(struct sock *sk, struct sk_buff *skb,
			   u32 prior_snd_una)
{
	const struct skb_shared_info *shinfo;

	/* Avoid cache line misses to get skb_shinfo() and shinfo->tx_flags */
	if (likely(!TCP_SKB_CB(skb)->txstamp_ack))
		return;

	shinfo = skb_shinfo(skb);
	if (!before(shinfo->tskey, prior_snd_una) &&
	    before(shinfo->tskey, tcp_sk(sk)->snd_una))
		__skb_tstamp_tx(skb, NULL, sk, SCM_TSTAMP_ACK);
}

/* Remove acknowledged frames from the retransmission queue. If our packet
 * is before the ack sequence we can discard it as it's confirmed to have
 * arrived at the other end.
 */
static int tcp_clean_rtx_queue(struct sock *sk, int prior_fackets,
			       u32 prior_snd_una, int *acked,
			       struct tcp_sacktag_state *sack,
			       struct skb_mstamp *now)
{
	const struct inet_connection_sock *icsk = inet_csk(sk);
	struct skb_mstamp first_ackt, last_ackt;
	struct tcp_sock *tp = tcp_sk(sk);
	u32 prior_sacked = tp->sacked_out;
	u32 reord = tp->packets_out;
	bool fully_acked = true;
	long sack_rtt_us = -1L;
	long seq_rtt_us = -1L;
	long ca_rtt_us = -1L;
	struct sk_buff *skb;
	u32 pkts_acked = 0;
	u32 last_in_flight = 0;
	bool rtt_update;
	int flag = 0;

	first_ackt.v64 = 0;

	while ((skb = tcp_write_queue_head(sk)) && skb != tcp_send_head(sk)) {
		struct tcp_skb_cb *scb = TCP_SKB_CB(skb);
		u8 sacked = scb->sacked;
		u32 acked_pcount;

		tcp_ack_tstamp(sk, skb, prior_snd_una);

		/* Determine how many packets and what bytes were acked, tso and else */
		if (after(scb->end_seq, tp->snd_una)) {
			if (tcp_skb_pcount(skb) == 1 ||
			    !after(tp->snd_una, scb->seq))
				break;

			acked_pcount = tcp_tso_acked(sk, skb);
			if (!acked_pcount)
				break;
			fully_acked = false;
		} else {
			/* Speedup tcp_unlink_write_queue() and next loop */
			prefetchw(skb->next);
			acked_pcount = tcp_skb_pcount(skb);
		}

		if (unlikely(sacked & TCPCB_RETRANS)) {
			if (sacked & TCPCB_SACKED_RETRANS)
				tp->retrans_out -= acked_pcount;
			flag |= FLAG_RETRANS_DATA_ACKED;
		} else if (!(sacked & TCPCB_SACKED_ACKED)) {
			last_ackt = skb->skb_mstamp;
			WARN_ON_ONCE(last_ackt.v64 == 0);
			if (!first_ackt.v64)
				first_ackt = last_ackt;

			last_in_flight = TCP_SKB_CB(skb)->tx.in_flight;
			reord = min(pkts_acked, reord);
			if (!after(scb->end_seq, tp->high_seq))
				flag |= FLAG_ORIG_SACK_ACKED;
		}

		if (sacked & TCPCB_SACKED_ACKED) {
			tp->sacked_out -= acked_pcount;
		} else if (tcp_is_sack(tp)) {
			tp->delivered += acked_pcount;
			if (!tcp_skb_spurious_retrans(tp, skb))
				tcp_rack_advance(tp, &skb->skb_mstamp, sacked);
		}
		if (sacked & TCPCB_LOST)
			tp->lost_out -= acked_pcount;

		tp->packets_out -= acked_pcount;
		pkts_acked += acked_pcount;
		tcp_rate_skb_delivered(sk, skb, sack->rate);

		/* Initial outgoing SYN's get put onto the write_queue
		 * just like anything else we transmit.  It is not
		 * true data, and if we misinform our callers that
		 * this ACK acks real data, we will erroneously exit
		 * connection startup slow start one packet too
		 * quickly.  This is severely frowned upon behavior.
		 */
		if (likely(!(scb->tcp_flags & TCPHDR_SYN))) {
			flag |= FLAG_DATA_ACKED;
			if (mptcp(tp) && mptcp_is_data_seq(skb))
				flag |= MPTCP_FLAG_DATA_ACKED;
		} else {
			flag |= FLAG_SYN_ACKED;
			tp->retrans_stamp = 0;
		}

		if (!fully_acked)
			break;

		tcp_unlink_write_queue(skb, sk);
		sk_wmem_free_skb(sk, skb);
		if (unlikely(skb == tp->retransmit_skb_hint))
			tp->retransmit_skb_hint = NULL;
		if (unlikely(skb == tp->lost_skb_hint))
			tp->lost_skb_hint = NULL;
	}

	if (likely(between(tp->snd_up, prior_snd_una, tp->snd_una)))
		tp->snd_up = tp->snd_una;

	if (skb && (TCP_SKB_CB(skb)->sacked & TCPCB_SACKED_ACKED))
		flag |= FLAG_SACK_RENEGING;

	if (likely(first_ackt.v64) && !(flag & FLAG_RETRANS_DATA_ACKED)) {
		seq_rtt_us = skb_mstamp_us_delta(now, &first_ackt);
		ca_rtt_us = skb_mstamp_us_delta(now, &last_ackt);
	}
	if (sack->first_sackt.v64) {
		sack_rtt_us = skb_mstamp_us_delta(now, &sack->first_sackt);
		ca_rtt_us = skb_mstamp_us_delta(now, &sack->last_sackt);
	}
	sack->rate->rtt_us = ca_rtt_us; /* RTT of last (S)ACKed packet, or -1 */
	rtt_update = tcp_ack_update_rtt(sk, flag, seq_rtt_us, sack_rtt_us,
					ca_rtt_us);

	if (flag & FLAG_ACKED) {
		tcp_rearm_rto(sk);
		if (unlikely(icsk->icsk_mtup.probe_size &&
			     !after(tp->mtu_probe.probe_seq_end, tp->snd_una))) {
			tcp_mtup_probe_success(sk);
		}

		if (tcp_is_reno(tp)) {
			tcp_remove_reno_sacks(sk, pkts_acked);
		} else {
			int delta;

			/* Non-retransmitted hole got filled? That's reordering */
			if (reord < prior_fackets && reord <= tp->fackets_out)
				tcp_update_reordering(sk, tp->fackets_out - reord, 0);

			delta = tcp_is_fack(tp) ? pkts_acked :
						  prior_sacked - tp->sacked_out;
			tp->lost_cnt_hint -= min(tp->lost_cnt_hint, delta);
		}

		tp->fackets_out -= min(pkts_acked, tp->fackets_out);

	} else if (skb && rtt_update && sack_rtt_us >= 0 &&
		   sack_rtt_us > skb_mstamp_us_delta(now, &skb->skb_mstamp)) {
		/* Do not re-arm RTO if the sack RTT is measured from data sent
		 * after when the head was last (re)transmitted. Otherwise the
		 * timeout may continue to extend in loss recovery.
		 */
		tcp_rearm_rto(sk);
	}

	if (icsk->icsk_ca_ops->pkts_acked) {
		struct ack_sample sample = { .pkts_acked = pkts_acked,
					     .rtt_us = ca_rtt_us,
					     .in_flight = last_in_flight };

		icsk->icsk_ca_ops->pkts_acked(sk, &sample);
	}

#if FASTRETRANS_DEBUG > 0
	WARN_ON((int)tp->sacked_out < 0);
	WARN_ON((int)tp->lost_out < 0);
	WARN_ON((int)tp->retrans_out < 0);
	if (!tp->packets_out && tcp_is_sack(tp)) {
		icsk = inet_csk(sk);
		if (tp->lost_out) {
			pr_debug("Leak l=%u %d\n",
				 tp->lost_out, icsk->icsk_ca_state);
			tp->lost_out = 0;
		}
		if (tp->sacked_out) {
			pr_debug("Leak s=%u %d\n",
				 tp->sacked_out, icsk->icsk_ca_state);
			tp->sacked_out = 0;
		}
		if (tp->retrans_out) {
			pr_debug("Leak r=%u %d\n",
				 tp->retrans_out, icsk->icsk_ca_state);
			tp->retrans_out = 0;
		}
	}
#endif
	*acked = pkts_acked;
	return flag;
}

void tcp_ack_probe(struct sock *sk)
{
	const struct tcp_sock *tp = tcp_sk(sk);
	struct inet_connection_sock *icsk = inet_csk(sk);

	/* Was it a usable window open? */

	if (!after(TCP_SKB_CB(tcp_send_head(sk))->end_seq, tcp_wnd_end(tp))) {
		icsk->icsk_backoff = 0;
		inet_csk_clear_xmit_timer(sk, ICSK_TIME_PROBE0);
		/* Socket must be waked up by subsequent tcp_data_snd_check().
		 * This function is not for random using!
		 */
	} else {
		unsigned long when = tcp_probe0_when(sk, TCP_RTO_MAX);

		inet_csk_reset_xmit_timer(sk, ICSK_TIME_PROBE0,
					  when, TCP_RTO_MAX);
	}
}

static inline bool tcp_ack_is_dubious(const struct sock *sk, const int flag)
{
	return !(flag & FLAG_NOT_DUP) || (flag & FLAG_CA_ALERT) ||
		inet_csk(sk)->icsk_ca_state != TCP_CA_Open;
}

/* Decide wheather to run the increase function of congestion control. */
static inline bool tcp_may_raise_cwnd(const struct sock *sk, const int flag)
{
	/* If reordering is high then always grow cwnd whenever data is
	 * delivered regardless of its ordering. Otherwise stay conservative
	 * and only grow cwnd on in-order delivery (RFC5681). A stretched ACK w/
	 * new SACK or ECE mark may first advance cwnd here and later reduce
	 * cwnd in tcp_fastretrans_alert() based on more states.
	 */
	if (tcp_sk(sk)->reordering > sock_net(sk)->ipv4.sysctl_tcp_reordering)
		return flag & FLAG_FORWARD_PROGRESS;

	return flag & FLAG_DATA_ACKED;
}

/* The "ultimate" congestion control function that aims to replace the rigid
 * cwnd increase and decrease control (tcp_cong_avoid,tcp_*cwnd_reduction).
 * It's called toward the end of processing an ACK with precise rate
 * information. All transmission or retransmission are delayed afterwards.
 */
static void tcp_cong_control(struct sock *sk, u32 ack, u32 acked_sacked,
			     int flag, const struct rate_sample *rs)
{
	const struct inet_connection_sock *icsk = inet_csk(sk);

	if (icsk->icsk_ca_ops->cong_control) {
		icsk->icsk_ca_ops->cong_control(sk, rs);
		return;
	}

	if (tcp_in_cwnd_reduction(sk)) {
		/* Reduce cwnd if state mandates */
		tcp_cwnd_reduction(sk, acked_sacked, flag);
	} else if (tcp_may_raise_cwnd(sk, flag)) {
		/* Advance cwnd if state allows */
		tcp_cong_avoid(sk, ack, acked_sacked);
	}
	tcp_update_pacing_rate(sk);
}

/* Check that window update is acceptable.
 * The function assumes that snd_una<=ack<=snd_next.
 */
bool tcp_may_update_window(const struct tcp_sock *tp, const u32 ack,
			   const u32 ack_seq, const u32 nwin)
{
	return	after(ack, tp->snd_una) ||
		after(ack_seq, tp->snd_wl1) ||
		(ack_seq == tp->snd_wl1 && nwin > tp->snd_wnd);
}

/* If we update tp->snd_una, also update tp->bytes_acked */
static void tcp_snd_una_update(struct tcp_sock *tp, u32 ack)
{
	u32 delta = ack - tp->snd_una;

	sock_owned_by_me((struct sock *)tp);
	u64_stats_update_begin_raw(&tp->syncp);
	tp->bytes_acked += delta;
	u64_stats_update_end_raw(&tp->syncp);
	tp->snd_una = ack;
}

/* If we update tp->rcv_nxt, also update tp->bytes_received */
static void tcp_rcv_nxt_update(struct tcp_sock *tp, u32 seq)
{
	u32 delta = seq - tp->rcv_nxt;

	sock_owned_by_me((struct sock *)tp);
	u64_stats_update_begin_raw(&tp->syncp);
	tp->bytes_received += delta;
	u64_stats_update_end_raw(&tp->syncp);
	tp->rcv_nxt = seq;
}

/* Update our send window.
 *
 * Window update algorithm, described in RFC793/RFC1122 (used in linux-2.2
 * and in FreeBSD. NetBSD's one is even worse.) is wrong.
 */
static int tcp_ack_update_window(struct sock *sk, const struct sk_buff *skb, u32 ack,
				 u32 ack_seq)
{
	struct tcp_sock *tp = tcp_sk(sk);
	int flag = 0;
	u32 nwin = ntohs(tcp_hdr(skb)->window);

	if (likely(!tcp_hdr(skb)->syn))
		nwin <<= tp->rx_opt.snd_wscale;

	if (tcp_may_update_window(tp, ack, ack_seq, nwin)) {
		flag |= FLAG_WIN_UPDATE;
		tcp_update_wl(tp, ack_seq);

		if (tp->snd_wnd != nwin) {
			tp->snd_wnd = nwin;

			/* Note, it is the only place, where
			 * fast path is recovered for sending TCP.
			 */
			tp->pred_flags = 0;
			tcp_fast_path_check(sk);

			if (tcp_send_head(sk))
				tcp_slow_start_after_idle_check(sk);

			if (nwin > tp->max_window) {
				tp->max_window = nwin;
				tcp_sync_mss(sk, inet_csk(sk)->icsk_pmtu_cookie);
			}
		}
	}

	tcp_snd_una_update(tp, ack);

	return flag;
}

static bool __tcp_oow_rate_limited(struct net *net, int mib_idx,
				   u32 *last_oow_ack_time)
{
	if (*last_oow_ack_time) {
		s32 elapsed = (s32)(tcp_time_stamp - *last_oow_ack_time);

		if (0 <= elapsed && elapsed < sysctl_tcp_invalid_ratelimit) {
			NET_INC_STATS(net, mib_idx);
			return true;	/* rate-limited: don't send yet! */
		}
	}

	*last_oow_ack_time = tcp_time_stamp;

	return false;	/* not rate-limited: go ahead, send dupack now! */
}

/* Return true if we're currently rate-limiting out-of-window ACKs and
 * thus shouldn't send a dupack right now. We rate-limit dupacks in
 * response to out-of-window SYNs or ACKs to mitigate ACK loops or DoS
 * attacks that send repeated SYNs or ACKs for the same connection. To
 * do this, we do not send a duplicate SYNACK or ACK if the remote
 * endpoint is sending out-of-window SYNs or pure ACKs at a high rate.
 */
bool tcp_oow_rate_limited(struct net *net, const struct sk_buff *skb,
			  int mib_idx, u32 *last_oow_ack_time)
{
	/* Data packets without SYNs are not likely part of an ACK loop. */
	if ((TCP_SKB_CB(skb)->seq != TCP_SKB_CB(skb)->end_seq) &&
	    !tcp_hdr(skb)->syn)
		return false;

	return __tcp_oow_rate_limited(net, mib_idx, last_oow_ack_time);
}

/* RFC 5961 7 [ACK Throttling] */
static void tcp_send_challenge_ack(struct sock *sk, const struct sk_buff *skb)
{
	/* unprotected vars, we dont care of overwrites */
	static u32 challenge_timestamp;
	static unsigned int challenge_count;
	struct tcp_sock *tp = tcp_sk(sk);
	u32 count, now;

	/* First check our per-socket dupack rate limit. */
	if (__tcp_oow_rate_limited(sock_net(sk),
				   LINUX_MIB_TCPACKSKIPPEDCHALLENGE,
				   &tp->last_oow_ack_time))
		return;

	/* Then check host-wide RFC 5961 rate limit. */
	now = jiffies / HZ;
	if (now != challenge_timestamp) {
		u32 half = (sysctl_tcp_challenge_ack_limit + 1) >> 1;

		challenge_timestamp = now;
		WRITE_ONCE(challenge_count, half +
			   prandom_u32_max(sysctl_tcp_challenge_ack_limit));
	}
	count = READ_ONCE(challenge_count);
	if (count > 0) {
		WRITE_ONCE(challenge_count, count - 1);
		NET_INC_STATS(sock_net(sk), LINUX_MIB_TCPCHALLENGEACK);
		tcp_send_ack(sk);
	}
}

static void tcp_store_ts_recent(struct tcp_sock *tp)
{
	tp->rx_opt.ts_recent = tp->rx_opt.rcv_tsval;
	tp->rx_opt.ts_recent_stamp = get_seconds();
}

static void tcp_replace_ts_recent(struct tcp_sock *tp, u32 seq)
{
	if (tp->rx_opt.saw_tstamp && !after(seq, tp->rcv_wup)) {
		/* PAWS bug workaround wrt. ACK frames, the PAWS discard
		 * extra check below makes sure this can only happen
		 * for pure ACK frames.  -DaveM
		 *
		 * Not only, also it occurs for expired timestamps.
		 */

		if (tcp_paws_check(&tp->rx_opt, 0))
			tcp_store_ts_recent(tp);
	}
}

/* This routine deals with acks during a TLP episode.
 * We mark the end of a TLP episode on receiving TLP dupack or when
 * ack is after tlp_high_seq.
 * Ref: loss detection algorithm in draft-dukkipati-tcpm-tcp-loss-probe.
 */
static void tcp_process_tlp_ack(struct sock *sk, u32 ack, int flag)
{
	struct tcp_sock *tp = tcp_sk(sk);

	if (before(ack, tp->tlp_high_seq))
		return;

	if (flag & FLAG_DSACKING_ACK) {
		/* This DSACK means original and TLP probe arrived; no loss */
		tp->tlp_high_seq = 0;
	} else if (after(ack, tp->tlp_high_seq)) {
		/* ACK advances: there was a loss, so reduce cwnd. Reset
		 * tlp_high_seq in tcp_init_cwnd_reduction()
		 */
		tcp_init_cwnd_reduction(sk);
		tcp_set_ca_state(sk, TCP_CA_CWR);
		tcp_end_cwnd_reduction(sk);
		tcp_try_keep_open(sk);
		NET_INC_STATS(sock_net(sk),
				LINUX_MIB_TCPLOSSPROBERECOVERY);
	} else if (!(flag & (FLAG_SND_UNA_ADVANCED |
			     FLAG_NOT_DUP | FLAG_DATA_SACKED))) {
		/* Pure dupack: original and TLP probe arrived; no loss */
		tp->tlp_high_seq = 0;
	}
}

static inline void tcp_in_ack_event(struct sock *sk, u32 flags)
{
	const struct inet_connection_sock *icsk = inet_csk(sk);

	if (icsk->icsk_ca_ops->in_ack_event)
		icsk->icsk_ca_ops->in_ack_event(sk, flags);
}

/* Congestion control has updated the cwnd already. So if we're in
 * loss recovery then now we do any new sends (for FRTO) or
 * retransmits (for CA_Loss or CA_recovery) that make sense.
 */
static void tcp_xmit_recovery(struct sock *sk, int rexmit)
{
	struct tcp_sock *tp = tcp_sk(sk);

	if (rexmit == REXMIT_NONE)
		return;

	if (unlikely(rexmit == 2)) {
		__tcp_push_pending_frames(sk, tcp_current_mss(sk),
					  TCP_NAGLE_OFF);
		if (after(tp->snd_nxt, tp->high_seq))
			return;
		tp->frto = 0;
	}
	tcp_xmit_retransmit_queue(sk);
}

/* This routine deals with incoming acks, but not outgoing ones. */
static int tcp_ack(struct sock *sk, struct sk_buff *skb, int flag)
{
	struct inet_connection_sock *icsk = inet_csk(sk);
	struct tcp_sock *tp = tcp_sk(sk);
	struct tcp_sacktag_state sack_state;
	struct rate_sample rs = { .prior_delivered = 0 };
	u32 prior_snd_una = tp->snd_una;
	bool is_sack_reneg = tp->is_sack_reneg;
	u32 ack_seq = TCP_SKB_CB(skb)->seq;
	u32 ack = TCP_SKB_CB(skb)->ack_seq;
	bool is_dupack = false;
	u32 prior_fackets;
	int prior_packets = tp->packets_out;
	u32 delivered = tp->delivered;
	u32 lost = tp->lost;
	int acked = 0; /* Number of packets newly acked */
	int rexmit = REXMIT_NONE; /* Flag to (re)transmit to recover losses */
	struct skb_mstamp now;

	sack_state.first_sackt.v64 = 0;
	sack_state.rate = &rs;

	/* We very likely will need to access write queue head. */
	prefetchw(sk->sk_write_queue.next);

	/* If the ack is older than previous acks
	 * then we can probably ignore it.
	 */
	if (before(ack, prior_snd_una)) {
		/* RFC 5961 5.2 [Blind Data Injection Attack].[Mitigation] */
		if (before(ack, prior_snd_una - tp->max_window)) {
			tcp_send_challenge_ack(sk, skb);
			return -1;
		}
		goto old_ack;
	}

	/* If the ack includes data we haven't sent yet, discard
	 * this segment (RFC793 Section 3.9).
	 */
	if (after(ack, tp->snd_nxt))
		goto invalid_ack;

	skb_mstamp_get(&now);

	if (icsk->icsk_pending == ICSK_TIME_EARLY_RETRANS ||
	    icsk->icsk_pending == ICSK_TIME_LOSS_PROBE)
		tcp_rearm_rto(sk);

	if (after(ack, prior_snd_una)) {
		flag |= FLAG_SND_UNA_ADVANCED;
		icsk->icsk_retransmits = 0;
	}

	prior_fackets = tp->fackets_out;
	rs.prior_in_flight = tcp_packets_in_flight(tp);

	/* ts_recent update must be made after we are sure that the packet
	 * is in window.
	 */
	if (flag & FLAG_UPDATE_TS_RECENT)
		tcp_replace_ts_recent(tp, TCP_SKB_CB(skb)->seq);

	if (!(flag & FLAG_SLOWPATH) && after(ack, prior_snd_una)) {
		/* Window is constant, pure forward advance.
		 * No more checks are required.
		 * Note, we use the fact that SND.UNA>=SND.WL2.
		 */
		tcp_update_wl(tp, ack_seq);
		tcp_snd_una_update(tp, ack);
		flag |= FLAG_WIN_UPDATE;

		tcp_in_ack_event(sk, CA_ACK_WIN_UPDATE);

		NET_INC_STATS(sock_net(sk), LINUX_MIB_TCPHPACKS);
	} else {
		u32 ack_ev_flags = CA_ACK_SLOWPATH;

		if (ack_seq != TCP_SKB_CB(skb)->end_seq)
			flag |= FLAG_DATA;
		else
			NET_INC_STATS(sock_net(sk), LINUX_MIB_TCPPUREACKS);

		flag |= tcp_ack_update_window(sk, skb, ack, ack_seq);

		if (TCP_SKB_CB(skb)->sacked)
			flag |= tcp_sacktag_write_queue(sk, skb, prior_snd_una,
							&sack_state);

		if (tcp_ecn_rcv_ecn_echo(tp, tcp_hdr(skb))) {
			flag |= FLAG_ECE;
			ack_ev_flags |= CA_ACK_ECE;
		}

		if (flag & FLAG_WIN_UPDATE)
			ack_ev_flags |= CA_ACK_WIN_UPDATE;

		tcp_in_ack_event(sk, ack_ev_flags);
	}

	/* We passed data and got it acked, remove any soft error
	 * log. Something worked...
	 */
	sk->sk_err_soft = 0;
	icsk->icsk_probes_out = 0;
	tp->rcv_tstamp = tcp_time_stamp;
	if (!prior_packets)
		goto no_queue;

	/* See if we can take anything off of the retransmit queue. */
	flag |= tcp_clean_rtx_queue(sk, prior_fackets, prior_snd_una, &acked,
				    &sack_state, &now);

	if (mptcp(tp)) {
		if (mptcp_fallback_infinite(sk, flag)) {
			pr_err("%s resetting flow\n", __func__);
			mptcp_send_reset(sk);
			goto invalid_ack;
		}

		mptcp_clean_rtx_infinite(skb, sk);
	}

	if (tcp_ack_is_dubious(sk, flag)) {
		is_dupack = !(flag & (FLAG_SND_UNA_ADVANCED | FLAG_NOT_DUP));
		tcp_fastretrans_alert(sk, acked, is_dupack, &flag, &rexmit);
	}
	if (tp->tlp_high_seq)
		tcp_process_tlp_ack(sk, ack, flag);

	if ((flag & FLAG_FORWARD_PROGRESS) || !(flag & FLAG_NOT_DUP)) {
		struct dst_entry *dst = __sk_dst_get(sk);
		if (dst)
			dst_confirm(dst);
	}

	if (icsk->icsk_pending == ICSK_TIME_RETRANS)
		tcp_schedule_loss_probe(sk);
	delivered = tp->delivered - delivered;	/* freshly ACKed or SACKed */
	lost = tp->lost - lost;			/* freshly marked lost */
	tcp_rate_gen(sk, delivered, lost, is_sack_reneg, &now, &rs);
	tcp_cong_control(sk, ack, delivered, flag, &rs);
	tcp_xmit_recovery(sk, rexmit);
	return 1;

no_queue:
	/* If data was DSACKed, see if we can undo a cwnd reduction. */
	if (flag & FLAG_DSACKING_ACK)
		tcp_fastretrans_alert(sk, acked, is_dupack, &flag, &rexmit);
	/* If this ack opens up a zero window, clear backoff.  It was
	 * being used to time the probes, and is probably far higher than
	 * it needs to be for normal retransmission.
	 */
	if (tcp_send_head(sk))
		tcp_ack_probe(sk);

	if (tp->tlp_high_seq)
		tcp_process_tlp_ack(sk, ack, flag);
	return 1;

invalid_ack:
	SOCK_DEBUG(sk, "Ack %u after %u:%u\n", ack, tp->snd_una, tp->snd_nxt);
	return -1;

old_ack:
	/* If data was SACKed, tag it and see if we should send more data.
	 * If data was DSACKed, see if we can undo a cwnd reduction.
	 */
	if (TCP_SKB_CB(skb)->sacked) {
		flag |= tcp_sacktag_write_queue(sk, skb, prior_snd_una,
						&sack_state);
		tcp_fastretrans_alert(sk, acked, is_dupack, &flag, &rexmit);
		tcp_xmit_recovery(sk, rexmit);
	}

	SOCK_DEBUG(sk, "Ack %u before %u:%u\n", ack, tp->snd_una, tp->snd_nxt);
	return 0;
}

static void tcp_parse_fastopen_option(int len, const unsigned char *cookie,
				      bool syn, struct tcp_fastopen_cookie *foc,
				      bool exp_opt)
{
	/* Valid only in SYN or SYN-ACK with an even length.  */
	if (!foc || !syn || len < 0 || (len & 1))
		return;

	if (len >= TCP_FASTOPEN_COOKIE_MIN &&
	    len <= TCP_FASTOPEN_COOKIE_MAX)
		memcpy(foc->val, cookie, len);
	else if (len != 0)
		len = -1;
	foc->len = len;
	foc->exp = exp_opt;
}

/* Look for tcp options. Normally only called on SYN and SYNACK packets.
 * But, this can also be called on packets in the established flow when
 * the fast version below fails.
 */
void tcp_parse_options(const struct sk_buff *skb,
		       struct tcp_options_received *opt_rx,
		       struct mptcp_options_received *mopt,
		       int estab, struct tcp_fastopen_cookie *foc,
		       struct tcp_sock *tp)
{
	const unsigned char *ptr;
	const struct tcphdr *th = tcp_hdr(skb);
	int length = (th->doff * 4) - sizeof(struct tcphdr);

	ptr = (const unsigned char *)(th + 1);
	opt_rx->saw_tstamp = 0;

	while (length > 0) {
		int opcode = *ptr++;
		int opsize;

		switch (opcode) {
		case TCPOPT_EOL:
			return;
		case TCPOPT_NOP:	/* Ref: RFC 793 section 3.1 */
			length--;
			continue;
		default:
			opsize = *ptr++;
			if (opsize < 2) /* "silly options" */
				return;
			if (opsize > length)
				return;	/* don't parse partial options */
			switch (opcode) {
			case TCPOPT_MSS:
				if (opsize == TCPOLEN_MSS && th->syn && !estab) {
					u16 in_mss = get_unaligned_be16(ptr);
					if (in_mss) {
						if (opt_rx->user_mss &&
						    opt_rx->user_mss < in_mss)
							in_mss = opt_rx->user_mss;
						opt_rx->mss_clamp = in_mss;
					}
				}
				break;
			case TCPOPT_WINDOW:
				if (opsize == TCPOLEN_WINDOW && th->syn &&
				    !estab && sysctl_tcp_window_scaling) {
					__u8 snd_wscale = *(__u8 *)ptr;
					opt_rx->wscale_ok = 1;
					if (snd_wscale > 14) {
						net_info_ratelimited("%s: Illegal window scaling value %d >14 received\n",
								     __func__,
								     snd_wscale);
						snd_wscale = 14;
					}
					opt_rx->snd_wscale = snd_wscale;
				}
				break;
			case TCPOPT_TIMESTAMP:
				if ((opsize == TCPOLEN_TIMESTAMP) &&
				    ((estab && opt_rx->tstamp_ok) ||
				     (!estab && sysctl_tcp_timestamps))) {
					opt_rx->saw_tstamp = 1;
					opt_rx->rcv_tsval = get_unaligned_be32(ptr);
					opt_rx->rcv_tsecr = get_unaligned_be32(ptr + 4);
				}
				break;
			case TCPOPT_SACK_PERM:
				if (opsize == TCPOLEN_SACK_PERM && th->syn &&
				    !estab && sysctl_tcp_sack) {
					opt_rx->sack_ok = TCP_SACK_SEEN;
					tcp_sack_reset(opt_rx);
				}
				break;

			case TCPOPT_SACK:
				if ((opsize >= (TCPOLEN_SACK_BASE + TCPOLEN_SACK_PERBLOCK)) &&
				   !((opsize - TCPOLEN_SACK_BASE) % TCPOLEN_SACK_PERBLOCK) &&
				   opt_rx->sack_ok) {
					TCP_SKB_CB(skb)->sacked = (ptr - 2) - (unsigned char *)th;
				}
				break;
#ifdef CONFIG_TCP_MD5SIG
			case TCPOPT_MD5SIG:
				/*
				 * The MD5 Hash has already been
				 * checked (see tcp_v{4,6}_do_rcv()).
				 */
				break;
#endif
			case TCPOPT_MPTCP:
				mptcp_parse_options(ptr - 2, opsize, mopt, skb, tp);
				break;

			case TCPOPT_FASTOPEN:
				tcp_parse_fastopen_option(
					opsize - TCPOLEN_FASTOPEN_BASE,
					ptr, th->syn, foc, false);
				break;

			case TCPOPT_EXP:
				/* Fast Open option shares code 254 using a
				 * 16 bits magic number.
				 */
				if (opsize >= TCPOLEN_EXP_FASTOPEN_BASE &&
				    get_unaligned_be16(ptr) ==
				    TCPOPT_FASTOPEN_MAGIC)
					tcp_parse_fastopen_option(opsize -
						TCPOLEN_EXP_FASTOPEN_BASE,
						ptr + 2, th->syn, foc, true);
				break;

			}
			ptr += opsize-2;
			length -= opsize;
		}
	}
}
EXPORT_SYMBOL(tcp_parse_options);

static bool tcp_parse_aligned_timestamp(struct tcp_sock *tp, const struct tcphdr *th)
{
	const __be32 *ptr = (const __be32 *)(th + 1);

	if (*ptr == htonl((TCPOPT_NOP << 24) | (TCPOPT_NOP << 16)
			  | (TCPOPT_TIMESTAMP << 8) | TCPOLEN_TIMESTAMP)) {
		tp->rx_opt.saw_tstamp = 1;
		++ptr;
		tp->rx_opt.rcv_tsval = ntohl(*ptr);
		++ptr;
		if (*ptr)
			tp->rx_opt.rcv_tsecr = ntohl(*ptr) - tp->tsoffset;
		else
			tp->rx_opt.rcv_tsecr = 0;
		return true;
	}
	return false;
}

/* Fast parse options. This hopes to only see timestamps.
 * If it is wrong it falls back on tcp_parse_options().
 */
static bool tcp_fast_parse_options(const struct sk_buff *skb,
				   const struct tcphdr *th, struct tcp_sock *tp)
{
	/* In the spirit of fast parsing, compare doff directly to constant
	 * values.  Because equality is used, short doff can be ignored here.
	 */
	if (th->doff == (sizeof(*th) / 4)) {
		tp->rx_opt.saw_tstamp = 0;
		return false;
	} else if (tp->rx_opt.tstamp_ok &&
		   th->doff == ((sizeof(*th) + TCPOLEN_TSTAMP_ALIGNED) / 4)) {
		if (tcp_parse_aligned_timestamp(tp, th))
			return true;
	}
	tcp_parse_options(skb, &tp->rx_opt,
			  mptcp(tp) ? &tp->mptcp->rx_opt : NULL, 1, NULL, tp);
	if (tp->rx_opt.saw_tstamp && tp->rx_opt.rcv_tsecr)
		tp->rx_opt.rcv_tsecr -= tp->tsoffset;

	return true;
}

#ifdef CONFIG_TCP_MD5SIG
/*
 * Parse MD5 Signature option
 */
const u8 *tcp_parse_md5sig_option(const struct tcphdr *th)
{
	int length = (th->doff << 2) - sizeof(*th);
	const u8 *ptr = (const u8 *)(th + 1);

	/* If the TCP option is too short, we can short cut */
	if (length < TCPOLEN_MD5SIG)
		return NULL;

	while (length > 0) {
		int opcode = *ptr++;
		int opsize;

		switch (opcode) {
		case TCPOPT_EOL:
			return NULL;
		case TCPOPT_NOP:
			length--;
			continue;
		default:
			opsize = *ptr++;
			if (opsize < 2 || opsize > length)
				return NULL;
			if (opcode == TCPOPT_MD5SIG)
				return opsize == TCPOLEN_MD5SIG ? ptr : NULL;
		}
		ptr += opsize - 2;
		length -= opsize;
	}
	return NULL;
}
EXPORT_SYMBOL(tcp_parse_md5sig_option);
#endif

/* Sorry, PAWS as specified is broken wrt. pure-ACKs -DaveM
 *
 * It is not fatal. If this ACK does _not_ change critical state (seqs, window)
 * it can pass through stack. So, the following predicate verifies that
 * this segment is not used for anything but congestion avoidance or
 * fast retransmit. Moreover, we even are able to eliminate most of such
 * second order effects, if we apply some small "replay" window (~RTO)
 * to timestamp space.
 *
 * All these measures still do not guarantee that we reject wrapped ACKs
 * on networks with high bandwidth, when sequence space is recycled fastly,
 * but it guarantees that such events will be very rare and do not affect
 * connection seriously. This doesn't look nice, but alas, PAWS is really
 * buggy extension.
 *
 * [ Later note. Even worse! It is buggy for segments _with_ data. RFC
 * states that events when retransmit arrives after original data are rare.
 * It is a blatant lie. VJ forgot about fast retransmit! 8)8) It is
 * the biggest problem on large power networks even with minor reordering.
 * OK, let's give it small replay window. If peer clock is even 1hz, it is safe
 * up to bandwidth of 18Gigabit/sec. 8) ]
 */

static int tcp_disordered_ack(const struct sock *sk, const struct sk_buff *skb)
{
	const struct tcp_sock *tp = tcp_sk(sk);
	const struct tcphdr *th = tcp_hdr(skb);
	u32 seq = TCP_SKB_CB(skb)->seq;
	u32 ack = TCP_SKB_CB(skb)->ack_seq;

	return (/* 1. Pure ACK with correct sequence number. */
		(th->ack && seq == TCP_SKB_CB(skb)->end_seq && seq == tp->rcv_nxt) &&

		/* 2. ... and duplicate ACK. */
		ack == tp->snd_una &&

		/* 3. ... and does not update window. */
		!tcp_may_update_window(tp, ack, seq, ntohs(th->window) << tp->rx_opt.snd_wscale) &&

		/* 4. ... and sits in replay window. */
		(s32)(tp->rx_opt.ts_recent - tp->rx_opt.rcv_tsval) <= (inet_csk(sk)->icsk_rto * 1024) / HZ);
}

static inline bool tcp_paws_discard(const struct sock *sk,
				   const struct sk_buff *skb)
{
	const struct tcp_sock *tp = tcp_sk(sk);

	return !tcp_paws_check(&tp->rx_opt, TCP_PAWS_WINDOW) &&
	       !tcp_disordered_ack(sk, skb);
}

/* Check segment sequence number for validity.
 *
 * Segment controls are considered valid, if the segment
 * fits to the window after truncation to the window. Acceptability
 * of data (and SYN, FIN, of course) is checked separately.
 * See tcp_data_queue(), for example.
 *
 * Also, controls (RST is main one) are accepted using RCV.WUP instead
 * of RCV.NXT. Peer still did not advance his SND.UNA when we
 * delayed ACK, so that hisSND.UNA<=ourRCV.WUP.
 * (borrowed from freebsd)
 */

static inline bool tcp_sequence(const struct tcp_sock *tp, u32 seq, u32 end_seq)
{
	return	!before(end_seq, tp->rcv_wup) &&
		!after(seq, tp->rcv_nxt + tcp_receive_window(tp));
}

/* When we get a reset we do this. */
void tcp_reset(struct sock *sk)
{
	/* We want the right error as BSD sees it (and indeed as we do). */
	switch (sk->sk_state) {
	case TCP_SYN_SENT:
		sk->sk_err = ECONNREFUSED;
		break;
	case TCP_CLOSE_WAIT:
		sk->sk_err = EPIPE;
		break;
	case TCP_CLOSE:
		return;
	default:
		sk->sk_err = ECONNRESET;
	}
	/* This barrier is coupled with smp_rmb() in tcp_poll() */
	smp_wmb();

	if (!sock_flag(sk, SOCK_DEAD))
		sk->sk_error_report(sk);

	tcp_done(sk);
}

/*
 * 	Process the FIN bit. This now behaves as it is supposed to work
 *	and the FIN takes effect when it is validly part of sequence
 *	space. Not before when we get holes.
 *
 *	If we are ESTABLISHED, a received fin moves us to CLOSE-WAIT
 *	(and thence onto LAST-ACK and finally, CLOSE, we never enter
 *	TIME-WAIT)
 *
 *	If we are in FINWAIT-1, a received FIN indicates simultaneous
 *	close and we go into CLOSING (and later onto TIME-WAIT)
 *
 *	If we are in FINWAIT-2, a received FIN moves us to TIME-WAIT.
 */
void tcp_fin(struct sock *sk)
{
	struct tcp_sock *tp = tcp_sk(sk);

	if (is_meta_sk(sk)) {
		mptcp_fin(sk);
		return;
	}

	inet_csk_schedule_ack(sk);

	sk->sk_shutdown |= RCV_SHUTDOWN;
	sock_set_flag(sk, SOCK_DONE);

	switch (sk->sk_state) {
	case TCP_SYN_RECV:
	case TCP_ESTABLISHED:
		/* Move to CLOSE_WAIT */
		tcp_set_state(sk, TCP_CLOSE_WAIT);

		if (mptcp(tp))
			mptcp_sub_close_passive(sk);

		inet_csk(sk)->icsk_ack.pingpong = 1;
		break;

	case TCP_CLOSE_WAIT:
	case TCP_CLOSING:
		/* Received a retransmission of the FIN, do
		 * nothing.
		 */
		break;
	case TCP_LAST_ACK:
		/* RFC793: Remain in the LAST-ACK state. */
		break;

	case TCP_FIN_WAIT1:
		/* This case occurs when a simultaneous close
		 * happens, we must ack the received FIN and
		 * enter the CLOSING state.
		 */
		tcp_send_ack(sk);
		tcp_set_state(sk, TCP_CLOSING);
		break;
	case TCP_FIN_WAIT2:
		if (mptcp(tp)) {
			/* The socket will get closed by mptcp_data_ready.
			 * We first have to process all data-sequences.
			 */
			tp->close_it = 1;
			break;
		}
		/* Received a FIN -- send ACK and enter TIME_WAIT. */
		tcp_send_ack(sk);
		tp->ops->time_wait(sk, TCP_TIME_WAIT, 0);
		break;
	default:
		/* Only TCP_LISTEN and TCP_CLOSE are left, in these
		 * cases we should never reach this piece of code.
		 */
		pr_err("%s: Impossible, sk->sk_state=%d\n",
		       __func__, sk->sk_state);
		break;
	}

	/* It _is_ possible, that we have something out-of-order _after_ FIN.
	 * Probably, we should reset in this case. For now drop them.
	 */
	skb_rbtree_purge(&tp->out_of_order_queue);
	if (tcp_is_sack(tp))
		tcp_sack_reset(&tp->rx_opt);
	sk_mem_reclaim(sk);

	if (!sock_flag(sk, SOCK_DEAD)) {
		sk->sk_state_change(sk);

		/* Don't wake up MPTCP-subflows */
		if (mptcp(tp))
			return;

		/* Do not send POLL_HUP for half duplex close. */
		if (sk->sk_shutdown == SHUTDOWN_MASK ||
		    sk->sk_state == TCP_CLOSE)
			sk_wake_async(sk, SOCK_WAKE_WAITD, POLL_HUP);
		else
			sk_wake_async(sk, SOCK_WAKE_WAITD, POLL_IN);
	}
}

static inline bool tcp_sack_extend(struct tcp_sack_block *sp, u32 seq,
				  u32 end_seq)
{
	if (!after(seq, sp->end_seq) && !after(sp->start_seq, end_seq)) {
		if (before(seq, sp->start_seq))
			sp->start_seq = seq;
		if (after(end_seq, sp->end_seq))
			sp->end_seq = end_seq;
		return true;
	}
	return false;
}

static void tcp_dsack_set(struct sock *sk, u32 seq, u32 end_seq)
{
	struct tcp_sock *tp = tcp_sk(sk);

	if (tcp_is_sack(tp) && sysctl_tcp_dsack) {
		int mib_idx;

		if (before(seq, tp->rcv_nxt))
			mib_idx = LINUX_MIB_TCPDSACKOLDSENT;
		else
			mib_idx = LINUX_MIB_TCPDSACKOFOSENT;

		NET_INC_STATS(sock_net(sk), mib_idx);

		tp->rx_opt.dsack = 1;
		tp->duplicate_sack[0].start_seq = seq;
		tp->duplicate_sack[0].end_seq = end_seq;
	}
}

static void tcp_dsack_extend(struct sock *sk, u32 seq, u32 end_seq)
{
	struct tcp_sock *tp = tcp_sk(sk);

	if (!tp->rx_opt.dsack)
		tcp_dsack_set(sk, seq, end_seq);
	else
		tcp_sack_extend(tp->duplicate_sack, seq, end_seq);
}

static void tcp_send_dupack(struct sock *sk, const struct sk_buff *skb)
{
	struct tcp_sock *tp = tcp_sk(sk);

	if (TCP_SKB_CB(skb)->end_seq != TCP_SKB_CB(skb)->seq &&
	    before(TCP_SKB_CB(skb)->seq, tp->rcv_nxt)) {
		NET_INC_STATS(sock_net(sk), LINUX_MIB_DELAYEDACKLOST);
		tcp_enter_quickack_mode(sk);

		if (tcp_is_sack(tp) && sysctl_tcp_dsack) {
			u32 end_seq = TCP_SKB_CB(skb)->end_seq;

			if (after(TCP_SKB_CB(skb)->end_seq, tp->rcv_nxt))
				end_seq = tp->rcv_nxt;
			tcp_dsack_set(sk, TCP_SKB_CB(skb)->seq, end_seq);
		}
	}

	tcp_send_ack(sk);
}

/* These routines update the SACK block as out-of-order packets arrive or
 * in-order packets close up the sequence space.
 */
static void tcp_sack_maybe_coalesce(struct tcp_sock *tp)
{
	int this_sack;
	struct tcp_sack_block *sp = &tp->selective_acks[0];
	struct tcp_sack_block *swalk = sp + 1;

	/* See if the recent change to the first SACK eats into
	 * or hits the sequence space of other SACK blocks, if so coalesce.
	 */
	for (this_sack = 1; this_sack < tp->rx_opt.num_sacks;) {
		if (tcp_sack_extend(sp, swalk->start_seq, swalk->end_seq)) {
			int i;

			/* Zap SWALK, by moving every further SACK up by one slot.
			 * Decrease num_sacks.
			 */
			tp->rx_opt.num_sacks--;
			for (i = this_sack; i < tp->rx_opt.num_sacks; i++)
				sp[i] = sp[i + 1];
			continue;
		}
		this_sack++, swalk++;
	}
}

static void tcp_sack_new_ofo_skb(struct sock *sk, u32 seq, u32 end_seq)
{
	struct tcp_sock *tp = tcp_sk(sk);
	struct tcp_sack_block *sp = &tp->selective_acks[0];
	int cur_sacks = tp->rx_opt.num_sacks;
	int this_sack;

	if (!cur_sacks)
		goto new_sack;

	for (this_sack = 0; this_sack < cur_sacks; this_sack++, sp++) {
		if (tcp_sack_extend(sp, seq, end_seq)) {
			/* Rotate this_sack to the first one. */
			for (; this_sack > 0; this_sack--, sp--)
				swap(*sp, *(sp - 1));
			if (cur_sacks > 1)
				tcp_sack_maybe_coalesce(tp);
			return;
		}
	}

	/* Could not find an adjacent existing SACK, build a new one,
	 * put it at the front, and shift everyone else down.  We
	 * always know there is at least one SACK present already here.
	 *
	 * If the sack array is full, forget about the last one.
	 */
	if (this_sack >= TCP_NUM_SACKS) {
		this_sack--;
		tp->rx_opt.num_sacks--;
		sp--;
	}
	for (; this_sack > 0; this_sack--, sp--)
		*sp = *(sp - 1);

new_sack:
	/* Build the new head SACK, and we're done. */
	sp->start_seq = seq;
	sp->end_seq = end_seq;
	tp->rx_opt.num_sacks++;
}

/* RCV.NXT advances, some SACKs should be eaten. */

static void tcp_sack_remove(struct tcp_sock *tp)
{
	struct tcp_sack_block *sp = &tp->selective_acks[0];
	int num_sacks = tp->rx_opt.num_sacks;
	int this_sack;

	/* Empty ofo queue, hence, all the SACKs are eaten. Clear. */
	if (RB_EMPTY_ROOT(&tp->out_of_order_queue)) {
		tp->rx_opt.num_sacks = 0;
		return;
	}

	for (this_sack = 0; this_sack < num_sacks;) {
		/* Check if the start of the sack is covered by RCV.NXT. */
		if (!before(tp->rcv_nxt, sp->start_seq)) {
			int i;

			/* RCV.NXT must cover all the block! */
			WARN_ON(before(tp->rcv_nxt, sp->end_seq));

			/* Zap this SACK, by moving forward any other SACKS. */
			for (i = this_sack+1; i < num_sacks; i++)
				tp->selective_acks[i-1] = tp->selective_acks[i];
			num_sacks--;
			continue;
		}
		this_sack++;
		sp++;
	}
	tp->rx_opt.num_sacks = num_sacks;
}

/**
 * tcp_try_coalesce - try to merge skb to prior one
 * @sk: socket
 * @to: prior buffer
 * @from: buffer to add in queue
 * @fragstolen: pointer to boolean
 *
 * Before queueing skb @from after @to, try to merge them
 * to reduce overall memory use and queue lengths, if cost is small.
 * Packets in ofo or receive queues can stay a long time.
 * Better try to coalesce them right now to avoid future collapses.
 * Returns true if caller should free @from instead of queueing it
 */
bool tcp_try_coalesce(struct sock *sk, struct sk_buff *to, struct sk_buff *from,
		      bool *fragstolen)
{
	int delta;

	*fragstolen = false;

	if (mptcp(tcp_sk(sk)) && !is_meta_sk(sk))
		return false;

	/* Its possible this segment overlaps with prior segment in queue */
	if (TCP_SKB_CB(from)->seq != TCP_SKB_CB(to)->end_seq)
		return false;

	if (!skb_try_coalesce(to, from, fragstolen, &delta))
		return false;

	atomic_add(delta, &sk->sk_rmem_alloc);
	sk_mem_charge(sk, delta);
	NET_INC_STATS(sock_net(sk), LINUX_MIB_TCPRCVCOALESCE);
	TCP_SKB_CB(to)->end_seq = TCP_SKB_CB(from)->end_seq;
	TCP_SKB_CB(to)->ack_seq = TCP_SKB_CB(from)->ack_seq;
	TCP_SKB_CB(to)->tcp_flags |= TCP_SKB_CB(from)->tcp_flags;
	return true;
}

static void tcp_drop(struct sock *sk, struct sk_buff *skb)
{
	sk_drops_add(sk, skb);
	__kfree_skb(skb);
}

/* This one checks to see if we can put data from the
 * out_of_order queue into the receive_queue.
 */
void tcp_ofo_queue(struct sock *sk)
{
	struct tcp_sock *tp = tcp_sk(sk);
	__u32 dsack_high = tp->rcv_nxt;
	bool fin, fragstolen, eaten;
	struct sk_buff *skb, *tail;
	struct rb_node *p;

	p = rb_first(&tp->out_of_order_queue);
	while (p) {
		skb = rb_entry(p, struct sk_buff, rbnode);
		if (after(TCP_SKB_CB(skb)->seq, tp->rcv_nxt))
			break;

		if (before(TCP_SKB_CB(skb)->seq, dsack_high)) {
			__u32 dsack = dsack_high;
			if (before(TCP_SKB_CB(skb)->end_seq, dsack_high))
				dsack_high = TCP_SKB_CB(skb)->end_seq;
			tcp_dsack_extend(sk, TCP_SKB_CB(skb)->seq, dsack);
		}
		p = rb_next(p);
		rb_erase(&skb->rbnode, &tp->out_of_order_queue);

		/* In case of MPTCP, the segment may be empty if it's a
		 * non-data DATA_FIN. (see beginning of tcp_data_queue)
		 *
		 * But this only holds true for subflows, not for the
		 * meta-socket.
		 */
		if (unlikely(!after(TCP_SKB_CB(skb)->end_seq, tp->rcv_nxt) &&
			     (is_meta_sk(sk) || !mptcp(tp) || TCP_SKB_CB(skb)->end_seq != TCP_SKB_CB(skb)->seq))) {
			SOCK_DEBUG(sk, "ofo packet was already received\n");
			tcp_drop(sk, skb);
			continue;
		}
		SOCK_DEBUG(sk, "ofo requeuing : rcv_next %X seq %X - %X\n",
			   tp->rcv_nxt, TCP_SKB_CB(skb)->seq,
			   TCP_SKB_CB(skb)->end_seq);

		tail = skb_peek_tail(&sk->sk_receive_queue);
		eaten = tail && tcp_try_coalesce(sk, tail, skb, &fragstolen);
		tcp_rcv_nxt_update(tp, TCP_SKB_CB(skb)->end_seq);
		fin = TCP_SKB_CB(skb)->tcp_flags & TCPHDR_FIN;
		if (!eaten)
			__skb_queue_tail(&sk->sk_receive_queue, skb);
		else
			kfree_skb_partial(skb, fragstolen);

		if (unlikely(fin)) {
			tcp_fin(sk);
			/* tcp_fin() purges tp->out_of_order_queue,
			 * so we must end this loop right now.
			 */
			break;
		}
	}
}

static bool tcp_prune_ofo_queue(struct sock *sk);
static int tcp_prune_queue(struct sock *sk);

static int tcp_try_rmem_schedule(struct sock *sk, struct sk_buff *skb,
				 unsigned int size)
{
	if (mptcp(tcp_sk(sk)))
		sk = mptcp_meta_sk(sk);

	if (atomic_read(&sk->sk_rmem_alloc) > sk->sk_rcvbuf ||
	    !sk_rmem_schedule(sk, skb, size)) {

		if (tcp_prune_queue(sk) < 0)
			return -1;

		while (!sk_rmem_schedule(sk, skb, size)) {
			if (!tcp_prune_ofo_queue(sk))
				return -1;
		}
	}
	return 0;
}

void tcp_data_queue_ofo(struct sock *sk, struct sk_buff *skb)
{
	struct tcp_sock *tp = tcp_sk(sk);
	struct rb_node **p, *q, *parent;
	struct sk_buff *skb1;
	u32 seq, end_seq;
	bool fragstolen;

	tcp_ecn_check_ce(tp, skb);

	if (unlikely(tcp_try_rmem_schedule(sk, skb, skb->truesize))) {
		NET_INC_STATS(sock_net(sk), LINUX_MIB_TCPOFODROP);
		tcp_drop(sk, skb);
		return;
	}

	/* Disable header prediction. */
	tp->pred_flags = 0;
	inet_csk_schedule_ack(sk);

	NET_INC_STATS(sock_net(sk), LINUX_MIB_TCPOFOQUEUE);
	seq = TCP_SKB_CB(skb)->seq;
	end_seq = TCP_SKB_CB(skb)->end_seq;
	SOCK_DEBUG(sk, "out of order segment: rcv_next %X seq %X - %X\n",
		   tp->rcv_nxt, seq, end_seq);

	p = &tp->out_of_order_queue.rb_node;
	if (RB_EMPTY_ROOT(&tp->out_of_order_queue)) {
		/* Initial out of order segment, build 1 SACK. */
		if (tcp_is_sack(tp)) {
			tp->rx_opt.num_sacks = 1;
			tp->selective_acks[0].start_seq = seq;
			tp->selective_acks[0].end_seq = end_seq;
		}
		rb_link_node(&skb->rbnode, NULL, p);
		rb_insert_color(&skb->rbnode, &tp->out_of_order_queue);
		tp->ooo_last_skb = skb;
		goto end;
	}

	/* In the typical case, we are adding an skb to the end of the list.
	 * Use of ooo_last_skb avoids the O(Log(N)) rbtree lookup.
	 */
	if (tcp_try_coalesce(sk, tp->ooo_last_skb, skb, &fragstolen)) {
coalesce_done:
		tcp_grow_window(sk, skb);
		kfree_skb_partial(skb, fragstolen);
		skb = NULL;
		goto add_sack;
	}
	/* Can avoid an rbtree lookup if we are adding skb after ooo_last_skb */
	if (!before(seq, TCP_SKB_CB(tp->ooo_last_skb)->end_seq)) {
		parent = &tp->ooo_last_skb->rbnode;
		p = &parent->rb_right;
		goto insert;
	}

	/* Find place to insert this segment. Handle overlaps on the way. */
	parent = NULL;
	while (*p) {
		parent = *p;
		skb1 = rb_entry(parent, struct sk_buff, rbnode);
		if (before(seq, TCP_SKB_CB(skb1)->seq)) {
			p = &parent->rb_left;
			continue;
		}
		if (before(seq, TCP_SKB_CB(skb1)->end_seq)) {
			if (!after(end_seq, TCP_SKB_CB(skb1)->end_seq) &&
			    (is_meta_sk(sk) || !mptcp(tp) || end_seq != seq)) {
				/* All the bits are present. Drop. */
				NET_INC_STATS(sock_net(sk),
					      LINUX_MIB_TCPOFOMERGE);
				__kfree_skb(skb);
				skb = NULL;
				tcp_dsack_set(sk, seq, end_seq);
				goto add_sack;
			}
			if (after(seq, TCP_SKB_CB(skb1)->seq)) {
				/* Partial overlap. */
				tcp_dsack_set(sk, seq, TCP_SKB_CB(skb1)->end_seq);
			} else {
				/* skb's seq == skb1's seq and skb covers skb1.
				 * Replace skb1 with skb.
				 */
				rb_replace_node(&skb1->rbnode, &skb->rbnode,
						&tp->out_of_order_queue);
				tcp_dsack_extend(sk,
						 TCP_SKB_CB(skb1)->seq,
						 TCP_SKB_CB(skb1)->end_seq);
				NET_INC_STATS(sock_net(sk),
					      LINUX_MIB_TCPOFOMERGE);
				__kfree_skb(skb1);
				goto merge_right;
			}
		} else if (tcp_try_coalesce(sk, skb1, skb, &fragstolen)) {
			goto coalesce_done;
		}
		p = &parent->rb_right;
	}
insert:
	/* Insert segment into RB tree. */
	rb_link_node(&skb->rbnode, parent, p);
	rb_insert_color(&skb->rbnode, &tp->out_of_order_queue);

merge_right:
	/* Remove other segments covered by skb. */
	while ((q = rb_next(&skb->rbnode)) != NULL) {
		skb1 = rb_entry(q, struct sk_buff, rbnode);

		if (!after(end_seq, TCP_SKB_CB(skb1)->seq))
			break;
		if (before(end_seq, TCP_SKB_CB(skb1)->end_seq)) {
			tcp_dsack_extend(sk, TCP_SKB_CB(skb1)->seq,
					 end_seq);
			break;
		}
		/* MPTCP allows non-data data-fin to be in the ofo-queue */
		if (mptcp(tp) && !is_meta_sk(sk) && TCP_SKB_CB(skb1)->seq == TCP_SKB_CB(skb1)->end_seq) {
			skb = skb1;
			continue;
		}
		rb_erase(&skb1->rbnode, &tp->out_of_order_queue);
		tcp_dsack_extend(sk, TCP_SKB_CB(skb1)->seq,
				 TCP_SKB_CB(skb1)->end_seq);
		NET_INC_STATS(sock_net(sk), LINUX_MIB_TCPOFOMERGE);
		tcp_drop(sk, skb1);
	}
	/* If there is no skb after us, we are the last_skb ! */
	if (!q)
		tp->ooo_last_skb = skb;

add_sack:
	if (tcp_is_sack(tp) && seq != end_seq)
		tcp_sack_new_ofo_skb(sk, seq, end_seq);
end:
	if (skb) {
		tcp_grow_window(sk, skb);
		skb_set_owner_r(skb, sk);
	}
}

int __must_check tcp_queue_rcv(struct sock *sk, struct sk_buff *skb, int hdrlen,
			       bool *fragstolen)
{
	int eaten;
	struct sk_buff *tail = skb_peek_tail(&sk->sk_receive_queue);

	__skb_pull(skb, hdrlen);
	eaten = (tail &&
		 tcp_try_coalesce(sk, tail, skb, fragstolen)) ? 1 : 0;
	tcp_rcv_nxt_update(tcp_sk(sk), TCP_SKB_CB(skb)->end_seq);
	if (!eaten) {
		__skb_queue_tail(&sk->sk_receive_queue, skb);
		skb_set_owner_r(skb, sk);
	}
	return eaten;
}

int tcp_send_rcvq(struct sock *sk, struct msghdr *msg, size_t size)
{
	struct sk_buff *skb;
	int err = -ENOMEM;
	int data_len = 0;
	bool fragstolen;

	if (size == 0)
		return 0;

	if (size > PAGE_SIZE) {
		int npages = min_t(size_t, size >> PAGE_SHIFT, MAX_SKB_FRAGS);

		data_len = npages << PAGE_SHIFT;
		size = data_len + (size & ~PAGE_MASK);
	}
	skb = alloc_skb_with_frags(size - data_len, data_len,
				   PAGE_ALLOC_COSTLY_ORDER,
				   &err, sk->sk_allocation);
	if (!skb)
		goto err;

	skb_put(skb, size - data_len);
	skb->data_len = data_len;
	skb->len = size;

	if (tcp_try_rmem_schedule(sk, skb, skb->truesize))
		goto err_free;

	err = skb_copy_datagram_from_iter(skb, 0, &msg->msg_iter, size);
	if (err)
		goto err_free;

	TCP_SKB_CB(skb)->seq = tcp_sk(sk)->rcv_nxt;
	TCP_SKB_CB(skb)->end_seq = TCP_SKB_CB(skb)->seq + size;
	TCP_SKB_CB(skb)->ack_seq = tcp_sk(sk)->snd_una - 1;

	if (tcp_queue_rcv(sk, skb, 0, &fragstolen)) {
		WARN_ON_ONCE(fragstolen); /* should not happen */
		__kfree_skb(skb);
	}
	return size;

err_free:
	kfree_skb(skb);
err:
	return err;

}

static void tcp_data_queue(struct sock *sk, struct sk_buff *skb)
{
	struct tcp_sock *tp = tcp_sk(sk);
	bool fragstolen = false;
	int eaten = -1;

	/* If no data is present, but a data_fin is in the options, we still
	 * have to call mptcp_queue_skb later on. */
	if (TCP_SKB_CB(skb)->seq == TCP_SKB_CB(skb)->end_seq &&
	    !(mptcp(tp) && mptcp_is_data_fin(skb))) {
		__kfree_skb(skb);
		return;
	}

	skb_dst_drop(skb);
	__skb_pull(skb, tcp_hdr(skb)->doff * 4);

	tcp_ecn_accept_cwr(tp, skb);

	tp->rx_opt.dsack = 0;

	/*  Queue data for delivery to the user.
	 *  Packets in sequence go to the receive queue.
	 *  Out of sequence packets to the out_of_order_queue.
	 */
	if (TCP_SKB_CB(skb)->seq == tp->rcv_nxt) {
		if (tcp_receive_window(tp) == 0)
			goto out_of_window;

		/* Ok. In sequence. In window. */
		if (tp->ucopy.task == current &&
		    tp->copied_seq == tp->rcv_nxt && tp->ucopy.len &&
		    sock_owned_by_user(sk) && !tp->urg_data) {
			int chunk = min_t(unsigned int, skb->len,
					  tp->ucopy.len);

			__set_current_state(TASK_RUNNING);

			if (!skb_copy_datagram_msg(skb, 0, tp->ucopy.msg, chunk)) {
				tp->ucopy.len -= chunk;
				tp->copied_seq += chunk;
				eaten = (chunk == skb->len);
				tcp_rcv_space_adjust(sk);
			}
		}

		if (eaten <= 0) {
queue_and_out:
			if (eaten < 0) {
				if (skb_queue_len(&sk->sk_receive_queue) == 0)
					sk_forced_mem_schedule(sk, skb->truesize);
				else if (tcp_try_rmem_schedule(sk, skb, skb->truesize))
					goto drop;
			}
			eaten = tcp_queue_rcv(sk, skb, 0, &fragstolen);
		}
		tcp_rcv_nxt_update(tp, TCP_SKB_CB(skb)->end_seq);
		if (skb->len || mptcp_is_data_fin(skb))
			tcp_event_data_recv(sk, skb);
		if (TCP_SKB_CB(skb)->tcp_flags & TCPHDR_FIN)
			tcp_fin(sk);

		if (!RB_EMPTY_ROOT(&tp->out_of_order_queue)) {
			tcp_ofo_queue(sk);

			/* RFC2581. 4.2. SHOULD send immediate ACK, when
			 * gap in queue is filled.
			 */
			if (RB_EMPTY_ROOT(&tp->out_of_order_queue))
				inet_csk(sk)->icsk_ack.pingpong = 0;
		}

		if (tp->rx_opt.num_sacks)
			tcp_sack_remove(tp);

		tcp_fast_path_check(sk);

		if (eaten > 0)
			kfree_skb_partial(skb, fragstolen);
		if (!sock_flag(sk, SOCK_DEAD) || mptcp(tp))
			/* MPTCP: we always have to call data_ready, because
			 * we may be about to receive a data-fin, which still
			 * must get queued.
			 */
			sk->sk_data_ready(sk);
		return;
	}

	if (!after(TCP_SKB_CB(skb)->end_seq, tp->rcv_nxt)) {
		/* A retransmit, 2nd most common case.  Force an immediate ack. */
		NET_INC_STATS(sock_net(sk), LINUX_MIB_DELAYEDACKLOST);
		tcp_dsack_set(sk, TCP_SKB_CB(skb)->seq, TCP_SKB_CB(skb)->end_seq);

out_of_window:
		tcp_enter_quickack_mode(sk);
		inet_csk_schedule_ack(sk);
drop:
		tcp_drop(sk, skb);
		return;
	}

	/* Out of window. F.e. zero window probe. */
	if (!before(TCP_SKB_CB(skb)->seq, tp->rcv_nxt + tcp_receive_window(tp)))
		goto out_of_window;

	tcp_enter_quickack_mode(sk);

	if (before(TCP_SKB_CB(skb)->seq, tp->rcv_nxt)) {
		/* Partial packet, seq < rcv_next < end_seq */
		SOCK_DEBUG(sk, "partial packet: rcv_next %X seq %X - %X\n",
			   tp->rcv_nxt, TCP_SKB_CB(skb)->seq,
			   TCP_SKB_CB(skb)->end_seq);

		tcp_dsack_set(sk, TCP_SKB_CB(skb)->seq, tp->rcv_nxt);

		/* If window is closed, drop tail of packet. But after
		 * remembering D-SACK for its head made in previous line.
		 */
		if (!tcp_receive_window(tp))
			goto out_of_window;
		goto queue_and_out;
	}

	tcp_data_queue_ofo(sk, skb);
}

static struct sk_buff *tcp_skb_next(struct sk_buff *skb, struct sk_buff_head *list)
{
	if (list)
		return !skb_queue_is_last(list, skb) ? skb->next : NULL;

	return rb_entry_safe(rb_next(&skb->rbnode), struct sk_buff, rbnode);
}

static struct sk_buff *tcp_collapse_one(struct sock *sk, struct sk_buff *skb,
					struct sk_buff_head *list,
					struct rb_root *root)
{
	struct sk_buff *next = tcp_skb_next(skb, list);

	if (list)
		__skb_unlink(skb, list);
	else
		rb_erase(&skb->rbnode, root);

	__kfree_skb(skb);
	NET_INC_STATS(sock_net(sk), LINUX_MIB_TCPRCVCOLLAPSED);

	return next;
}

/* Insert skb into rb tree, ordered by TCP_SKB_CB(skb)->seq */
static void tcp_rbtree_insert(struct rb_root *root, struct sk_buff *skb)
{
	struct rb_node **p = &root->rb_node;
	struct rb_node *parent = NULL;
	struct sk_buff *skb1;

	while (*p) {
		parent = *p;
		skb1 = rb_entry(parent, struct sk_buff, rbnode);
		if (before(TCP_SKB_CB(skb)->seq, TCP_SKB_CB(skb1)->seq))
			p = &parent->rb_left;
		else
			p = &parent->rb_right;
	}
	rb_link_node(&skb->rbnode, parent, p);
	rb_insert_color(&skb->rbnode, root);
}

/* Collapse contiguous sequence of skbs head..tail with
 * sequence numbers start..end.
 *
 * If tail is NULL, this means until the end of the queue.
 *
 * Segments with FIN/SYN are not collapsed (only because this
 * simplifies code)
 */
static void
tcp_collapse(struct sock *sk, struct sk_buff_head *list, struct rb_root *root,
	     struct sk_buff *head, struct sk_buff *tail, u32 start, u32 end)
{
	struct sk_buff *skb = head, *n;
	struct sk_buff_head tmp;
	bool end_of_skbs;

	/* First, check that queue is collapsible and find
	 * the point where collapsing can be useful.
	 */
restart:
	for (end_of_skbs = true; skb != NULL && skb != tail; skb = n) {
		n = tcp_skb_next(skb, list);

		/* No new bits? It is possible on ofo queue. */
		if (!before(start, TCP_SKB_CB(skb)->end_seq)) {
			skb = tcp_collapse_one(sk, skb, list, root);
			if (!skb)
				break;
			goto restart;
		}

		/* The first skb to collapse is:
		 * - not SYN/FIN and
		 * - bloated or contains data before "start" or
		 *   overlaps to the next one.
		 */
		if (!(TCP_SKB_CB(skb)->tcp_flags & (TCPHDR_SYN | TCPHDR_FIN)) &&
		    (tcp_win_from_space(skb->truesize) > skb->len ||
		     before(TCP_SKB_CB(skb)->seq, start))) {
			end_of_skbs = false;
			break;
		}

		if (n && n != tail &&
		    TCP_SKB_CB(skb)->end_seq != TCP_SKB_CB(n)->seq) {
			end_of_skbs = false;
			break;
		}

		/* Decided to skip this, advance start seq. */
		start = TCP_SKB_CB(skb)->end_seq;
	}
	if (end_of_skbs ||
	    (TCP_SKB_CB(skb)->tcp_flags & (TCPHDR_SYN | TCPHDR_FIN)))
		return;

	__skb_queue_head_init(&tmp);

	while (before(start, end)) {
		int copy = min_t(int, SKB_MAX_ORDER(0, 0), end - start);
		struct sk_buff *nskb;

		nskb = alloc_skb(copy, GFP_ATOMIC);
		if (!nskb)
			break;

		memcpy(nskb->cb, skb->cb, sizeof(skb->cb));
		TCP_SKB_CB(nskb)->seq = TCP_SKB_CB(nskb)->end_seq = start;
		if (list)
			__skb_queue_before(list, skb, nskb);
		else
			__skb_queue_tail(&tmp, nskb); /* defer rbtree insertion */
		skb_set_owner_r(nskb, sk);

		/* Copy data, releasing collapsed skbs. */
		while (copy > 0) {
			int offset = start - TCP_SKB_CB(skb)->seq;
			int size = TCP_SKB_CB(skb)->end_seq - start;

			BUG_ON(offset < 0);
			if (size > 0) {
				size = min(copy, size);
				if (skb_copy_bits(skb, offset, skb_put(nskb, size), size))
					BUG();
				TCP_SKB_CB(nskb)->end_seq += size;
				copy -= size;
				start += size;
			}
			if (!before(start, TCP_SKB_CB(skb)->end_seq)) {
				skb = tcp_collapse_one(sk, skb, list, root);
				if (!skb ||
				    skb == tail ||
				    (TCP_SKB_CB(skb)->tcp_flags & (TCPHDR_SYN | TCPHDR_FIN)))
					goto end;
			}
		}
	}
end:
	skb_queue_walk_safe(&tmp, skb, n)
		tcp_rbtree_insert(root, skb);
}

/* Collapse ofo queue. Algorithm: select contiguous sequence of skbs
 * and tcp_collapse() them until all the queue is collapsed.
 */
static void tcp_collapse_ofo_queue(struct sock *sk)
{
	struct tcp_sock *tp = tcp_sk(sk);
	struct sk_buff *skb, *head;
	struct rb_node *p;
	u32 start, end;

	p = rb_first(&tp->out_of_order_queue);
	skb = rb_entry_safe(p, struct sk_buff, rbnode);
new_range:
	if (!skb) {
		p = rb_last(&tp->out_of_order_queue);
		/* Note: This is possible p is NULL here. We do not
		 * use rb_entry_safe(), as ooo_last_skb is valid only
		 * if rbtree is not empty.
		 */
		tp->ooo_last_skb = rb_entry(p, struct sk_buff, rbnode);
		return;
	}
	start = TCP_SKB_CB(skb)->seq;
	end = TCP_SKB_CB(skb)->end_seq;

	for (head = skb;;) {
		skb = tcp_skb_next(skb, NULL);

		/* Range is terminated when we see a gap or when
		 * we are at the queue end.
		 */
		if (!skb ||
		    after(TCP_SKB_CB(skb)->seq, end) ||
		    before(TCP_SKB_CB(skb)->end_seq, start)) {
			tcp_collapse(sk, NULL, &tp->out_of_order_queue,
				     head, skb, start, end);
			goto new_range;
		}

		if (unlikely(before(TCP_SKB_CB(skb)->seq, start)))
			start = TCP_SKB_CB(skb)->seq;
		if (after(TCP_SKB_CB(skb)->end_seq, end))
			end = TCP_SKB_CB(skb)->end_seq;
	}
}

/*
 * Clean the out-of-order queue to make room.
 * We drop high sequences packets to :
 * 1) Let a chance for holes to be filled.
 * 2) not add too big latencies if thousands of packets sit there.
 *    (But if application shrinks SO_RCVBUF, we could still end up
 *     freeing whole queue here)
 *
 * Return true if queue has shrunk.
 */
static bool tcp_prune_ofo_queue(struct sock *sk)
{
	struct tcp_sock *tp = tcp_sk(sk);
	struct rb_node *node, *prev;

	if (RB_EMPTY_ROOT(&tp->out_of_order_queue))
		return false;

	NET_INC_STATS(sock_net(sk), LINUX_MIB_OFOPRUNED);
	node = &tp->ooo_last_skb->rbnode;
	do {
		prev = rb_prev(node);
		rb_erase(node, &tp->out_of_order_queue);
		tcp_drop(sk, rb_entry(node, struct sk_buff, rbnode));
		sk_mem_reclaim(sk);
		if (atomic_read(&sk->sk_rmem_alloc) <= sk->sk_rcvbuf &&
		    !tcp_under_memory_pressure(sk))
			break;
		node = prev;
	} while (node);
	tp->ooo_last_skb = rb_entry(prev, struct sk_buff, rbnode);

	/* Reset SACK state.  A conforming SACK implementation will
	 * do the same at a timeout based retransmit.  When a connection
	 * is in a sad state like this, we care only about integrity
	 * of the connection not performance.
	 */
	if (tp->rx_opt.sack_ok)
		tcp_sack_reset(&tp->rx_opt);
	return true;
}

/* Reduce allocated memory if we can, trying to get
 * the socket within its memory limits again.
 *
 * Return less than zero if we should start dropping frames
 * until the socket owning process reads some of the data
 * to stabilize the situation.
 */
static int tcp_prune_queue(struct sock *sk)
{
	struct tcp_sock *tp = tcp_sk(sk);

	SOCK_DEBUG(sk, "prune_queue: c=%x\n", tp->copied_seq);

	NET_INC_STATS(sock_net(sk), LINUX_MIB_PRUNECALLED);

	if (atomic_read(&sk->sk_rmem_alloc) >= sk->sk_rcvbuf)
		tcp_clamp_window(sk);
	else if (tcp_under_memory_pressure(sk))
		tp->rcv_ssthresh = min(tp->rcv_ssthresh, 4U * tp->advmss);

	tcp_collapse_ofo_queue(sk);
	if (!skb_queue_empty(&sk->sk_receive_queue))
		tcp_collapse(sk, &sk->sk_receive_queue, NULL,
			     skb_peek(&sk->sk_receive_queue),
			     NULL,
			     tp->copied_seq, tp->rcv_nxt);
	sk_mem_reclaim(sk);

	if (atomic_read(&sk->sk_rmem_alloc) <= sk->sk_rcvbuf)
		return 0;

	/* Collapsing did not help, destructive actions follow.
	 * This must not ever occur. */

	tcp_prune_ofo_queue(sk);

	if (atomic_read(&sk->sk_rmem_alloc) <= sk->sk_rcvbuf)
		return 0;

	/* If we are really being abused, tell the caller to silently
	 * drop receive data on the floor.  It will get retransmitted
	 * and hopefully then we'll have sufficient space.
	 */
	NET_INC_STATS(sock_net(sk), LINUX_MIB_RCVPRUNED);

	/* Massive buffer overcommit. */
	tp->pred_flags = 0;
	return -1;
}

/* RFC2861, slow part. Adjust cwnd, after it was not full during one rto.
 * As additional protections, we do not touch cwnd in retransmission phases,
 * and if application hit its sndbuf limit recently.
 */
void tcp_cwnd_application_limited(struct sock *sk)
{
	struct tcp_sock *tp = tcp_sk(sk);

	if (inet_csk(sk)->icsk_ca_state == TCP_CA_Open &&
	    sk->sk_socket && !test_bit(SOCK_NOSPACE, &sk->sk_socket->flags)) {
		/* Limited by application or receiver window. */
		u32 init_win = tcp_init_cwnd(tp, __sk_dst_get(sk));
		u32 win_used = max(tp->snd_cwnd_used, init_win);
		if (win_used < tp->snd_cwnd) {
			tp->snd_ssthresh = tcp_current_ssthresh(sk);
			tp->snd_cwnd = (tp->snd_cwnd + win_used) >> 1;
		}
		tp->snd_cwnd_used = 0;
	}
	tp->snd_cwnd_stamp = tcp_time_stamp;
}

bool tcp_should_expand_sndbuf(const struct sock *sk)
{
	const struct tcp_sock *tp = tcp_sk(sk);

	/* If the user specified a specific send buffer setting, do
	 * not modify it.
	 */
	if (sk->sk_userlocks & SOCK_SNDBUF_LOCK)
		return false;

	/* If we are under global TCP memory pressure, do not expand.  */
	if (tcp_under_memory_pressure(sk))
		return false;

	/* If we are under soft global TCP memory pressure, do not expand.  */
	if (sk_memory_allocated(sk) >= sk_prot_mem_limits(sk, 0))
		return false;

	/* If we filled the congestion window, do not expand.  */
	if (tcp_packets_in_flight(tp) >= tp->snd_cwnd)
		return false;

	return true;
}

/* When incoming ACK allowed to free some skb from write_queue,
 * we remember this event in flag SOCK_QUEUE_SHRUNK and wake up socket
 * on the exit from tcp input handler.
 *
 * PROBLEM: sndbuf expansion does not work well with largesend.
 */
static void tcp_new_space(struct sock *sk)
{
	struct tcp_sock *tp = tcp_sk(sk);

	if (tp->ops->should_expand_sndbuf(sk)) {
		tcp_sndbuf_expand(sk);
		tp->snd_cwnd_stamp = tcp_time_stamp;
	}

	sk->sk_write_space(sk);
}

static void tcp_check_space(struct sock *sk)
{
	if (sock_flag(sk, SOCK_QUEUE_SHRUNK)) {
		sock_reset_flag(sk, SOCK_QUEUE_SHRUNK);
		/* pairs with tcp_poll() */
<<<<<<< HEAD
		smp_mb__after_atomic();
		if (mptcp(tcp_sk(sk)) ||
		    (sk->sk_socket &&
			test_bit(SOCK_NOSPACE, &sk->sk_socket->flags)))
=======
		smp_mb();
		if (sk->sk_socket &&
		    test_bit(SOCK_NOSPACE, &sk->sk_socket->flags))
>>>>>>> 9f747558
			tcp_new_space(sk);
	}
}

static inline void tcp_data_snd_check(struct sock *sk)
{
	tcp_push_pending_frames(sk);
	tcp_check_space(sk);
}

/*
 * Check if sending an ack is needed.
 */
static void __tcp_ack_snd_check(struct sock *sk, int ofo_possible)
{
	struct tcp_sock *tp = tcp_sk(sk);

	    /* More than one full frame received... */
	if (((tp->rcv_nxt - tp->rcv_wup) > inet_csk(sk)->icsk_ack.rcv_mss &&
	     /* ... and right edge of window advances far enough.
	      * (tcp_recvmsg() will send ACK otherwise). Or...
	      */
	     tp->ops->__select_window(sk) >= tp->rcv_wnd) ||
	    /* We ACK each frame or... */
	    tcp_in_quickack_mode(sk) ||
	    /* We have out of order data. */
	    (ofo_possible && !RB_EMPTY_ROOT(&tp->out_of_order_queue))) {
		/* Then ack it now */
		tcp_send_ack(sk);
	} else {
		/* Else, send delayed ack. */
		tcp_send_delayed_ack(sk);
	}
}

static inline void tcp_ack_snd_check(struct sock *sk)
{
	if (!inet_csk_ack_scheduled(sk)) {
		/* We sent a data segment already. */
		return;
	}
	__tcp_ack_snd_check(sk, 1);
}

/*
 *	This routine is only called when we have urgent data
 *	signaled. Its the 'slow' part of tcp_urg. It could be
 *	moved inline now as tcp_urg is only called from one
 *	place. We handle URGent data wrong. We have to - as
 *	BSD still doesn't use the correction from RFC961.
 *	For 1003.1g we should support a new option TCP_STDURG to permit
 *	either form (or just set the sysctl tcp_stdurg).
 */

static void tcp_check_urg(struct sock *sk, const struct tcphdr *th)
{
	struct tcp_sock *tp = tcp_sk(sk);
	u32 ptr = ntohs(th->urg_ptr);

	if (ptr && !sysctl_tcp_stdurg)
		ptr--;
	ptr += ntohl(th->seq);

	/* Ignore urgent data that we've already seen and read. */
	if (after(tp->copied_seq, ptr))
		return;

	/* Do not replay urg ptr.
	 *
	 * NOTE: interesting situation not covered by specs.
	 * Misbehaving sender may send urg ptr, pointing to segment,
	 * which we already have in ofo queue. We are not able to fetch
	 * such data and will stay in TCP_URG_NOTYET until will be eaten
	 * by recvmsg(). Seems, we are not obliged to handle such wicked
	 * situations. But it is worth to think about possibility of some
	 * DoSes using some hypothetical application level deadlock.
	 */
	if (before(ptr, tp->rcv_nxt))
		return;

	/* Do we already have a newer (or duplicate) urgent pointer? */
	if (tp->urg_data && !after(ptr, tp->urg_seq))
		return;

	/* Tell the world about our new urgent pointer. */
	sk_send_sigurg(sk);

	/* We may be adding urgent data when the last byte read was
	 * urgent. To do this requires some care. We cannot just ignore
	 * tp->copied_seq since we would read the last urgent byte again
	 * as data, nor can we alter copied_seq until this data arrives
	 * or we break the semantics of SIOCATMARK (and thus sockatmark())
	 *
	 * NOTE. Double Dutch. Rendering to plain English: author of comment
	 * above did something sort of 	send("A", MSG_OOB); send("B", MSG_OOB);
	 * and expect that both A and B disappear from stream. This is _wrong_.
	 * Though this happens in BSD with high probability, this is occasional.
	 * Any application relying on this is buggy. Note also, that fix "works"
	 * only in this artificial test. Insert some normal data between A and B and we will
	 * decline of BSD again. Verdict: it is better to remove to trap
	 * buggy users.
	 */
	if (tp->urg_seq == tp->copied_seq && tp->urg_data &&
	    !sock_flag(sk, SOCK_URGINLINE) && tp->copied_seq != tp->rcv_nxt) {
		struct sk_buff *skb = skb_peek(&sk->sk_receive_queue);
		tp->copied_seq++;
		if (skb && !before(tp->copied_seq, TCP_SKB_CB(skb)->end_seq)) {
			__skb_unlink(skb, &sk->sk_receive_queue);
			__kfree_skb(skb);
		}
	}

	tp->urg_data = TCP_URG_NOTYET;
	tp->urg_seq = ptr;

	/* Disable header prediction. */
	tp->pred_flags = 0;
}

/* This is the 'fast' part of urgent handling. */
static void tcp_urg(struct sock *sk, struct sk_buff *skb, const struct tcphdr *th)
{
	struct tcp_sock *tp = tcp_sk(sk);

	/* MPTCP urgent data is not yet supported */
	if (mptcp(tp))
		return;

	/* Check if we get a new urgent pointer - normally not. */
	if (th->urg)
		tcp_check_urg(sk, th);

	/* Do we wait for any urgent data? - normally not... */
	if (tp->urg_data == TCP_URG_NOTYET) {
		u32 ptr = tp->urg_seq - ntohl(th->seq) + (th->doff * 4) -
			  th->syn;

		/* Is the urgent pointer pointing into this packet? */
		if (ptr < skb->len) {
			u8 tmp;
			if (skb_copy_bits(skb, ptr, &tmp, 1))
				BUG();
			tp->urg_data = TCP_URG_VALID | tmp;
			if (!sock_flag(sk, SOCK_DEAD))
				sk->sk_data_ready(sk);
		}
	}
}

static int tcp_copy_to_iovec(struct sock *sk, struct sk_buff *skb, int hlen)
{
	struct tcp_sock *tp = tcp_sk(sk);
	int chunk = skb->len - hlen;
	int err;

	if (skb_csum_unnecessary(skb))
		err = skb_copy_datagram_msg(skb, hlen, tp->ucopy.msg, chunk);
	else
		err = skb_copy_and_csum_datagram_msg(skb, hlen, tp->ucopy.msg);

	if (!err) {
		tp->ucopy.len -= chunk;
		tp->copied_seq += chunk;
		tcp_rcv_space_adjust(sk);
	}

	return err;
}

/* Does PAWS and seqno based validation of an incoming segment, flags will
 * play significant role here.
 */
static bool tcp_validate_incoming(struct sock *sk, struct sk_buff *skb,
				  const struct tcphdr *th, int syn_inerr)
{
	struct tcp_sock *tp = tcp_sk(sk);
	bool rst_seq_match = false;

	/* RFC1323: H1. Apply PAWS check first. */
	if (tcp_fast_parse_options(skb, th, tp) && tp->rx_opt.saw_tstamp &&
	    tcp_paws_discard(sk, skb)) {
		if (!th->rst) {
			NET_INC_STATS(sock_net(sk), LINUX_MIB_PAWSESTABREJECTED);
			if (!tcp_oow_rate_limited(sock_net(sk), skb,
						  LINUX_MIB_TCPACKSKIPPEDPAWS,
						  &tp->last_oow_ack_time))
				tcp_send_dupack(sk, skb);
			goto discard;
		}
		/* Reset is accepted even if it did not pass PAWS. */
	}

	/* Step 1: check sequence number */
	if (!tcp_sequence(tp, TCP_SKB_CB(skb)->seq, TCP_SKB_CB(skb)->end_seq)) {
		/* RFC793, page 37: "In all states except SYN-SENT, all reset
		 * (RST) segments are validated by checking their SEQ-fields."
		 * And page 69: "If an incoming segment is not acceptable,
		 * an acknowledgment should be sent in reply (unless the RST
		 * bit is set, if so drop the segment and return)".
		 */
		if (!th->rst) {
			if (th->syn)
				goto syn_challenge;
			if (!tcp_oow_rate_limited(sock_net(sk), skb,
						  LINUX_MIB_TCPACKSKIPPEDSEQ,
						  &tp->last_oow_ack_time))
				tcp_send_dupack(sk, skb);
		}
		goto discard;
	}

	/* Step 2: check RST bit */
	if (th->rst) {
		/* RFC 5961 3.2 (extend to match against SACK too if available):
		 * If seq num matches RCV.NXT or the right-most SACK block,
		 * then
		 *     RESET the connection
		 * else
		 *     Send a challenge ACK
		 */
		if (TCP_SKB_CB(skb)->seq == tp->rcv_nxt) {
			rst_seq_match = true;
		} else if (tcp_is_sack(tp) && tp->rx_opt.num_sacks > 0) {
			struct tcp_sack_block *sp = &tp->selective_acks[0];
			int max_sack = sp[0].end_seq;
			int this_sack;

			for (this_sack = 1; this_sack < tp->rx_opt.num_sacks;
			     ++this_sack) {
				max_sack = after(sp[this_sack].end_seq,
						 max_sack) ?
					sp[this_sack].end_seq : max_sack;
			}

			if (TCP_SKB_CB(skb)->seq == max_sack)
				rst_seq_match = true;
		}

		if (rst_seq_match)
			tcp_reset(sk);
		else
			tcp_send_challenge_ack(sk, skb);
		goto discard;
	}

	/* step 3: check security and precedence [ignored] */

	/* step 4: Check for a SYN
	 * RFC 5961 4.2 : Send a challenge ack
	 */
	if (th->syn) {
syn_challenge:
		if (syn_inerr)
			TCP_INC_STATS(sock_net(sk), TCP_MIB_INERRS);
		NET_INC_STATS(sock_net(sk), LINUX_MIB_TCPSYNCHALLENGE);
		tcp_send_challenge_ack(sk, skb);
		goto discard;
	}

	/* If valid: post process the received MPTCP options. */
	if (mptcp(tp) && mptcp_handle_options(sk, th, skb))
		goto discard;

	return true;

discard:
	if (mptcp(tp))
		mptcp_reset_mopt(tp);
	tcp_drop(sk, skb);
	return false;
}

/*
 *	TCP receive function for the ESTABLISHED state.
 *
 *	It is split into a fast path and a slow path. The fast path is
 * 	disabled when:
 *	- A zero window was announced from us - zero window probing
 *        is only handled properly in the slow path.
 *	- Out of order segments arrived.
 *	- Urgent data is expected.
 *	- There is no buffer space left
 *	- Unexpected TCP flags/window values/header lengths are received
 *	  (detected by checking the TCP header against pred_flags)
 *	- Data is sent in both directions. Fast path only supports pure senders
 *	  or pure receivers (this means either the sequence number or the ack
 *	  value must stay constant)
 *	- Unexpected TCP option.
 *
 *	When these conditions are not satisfied it drops into a standard
 *	receive procedure patterned after RFC793 to handle all cases.
 *	The first three cases are guaranteed by proper pred_flags setting,
 *	the rest is checked inline. Fast processing is turned on in
 *	tcp_data_queue when everything is OK.
 */
void tcp_rcv_established(struct sock *sk, struct sk_buff *skb,
			 const struct tcphdr *th, unsigned int len)
{
	struct tcp_sock *tp = tcp_sk(sk);

	if (unlikely(!sk->sk_rx_dst))
		inet_csk(sk)->icsk_af_ops->sk_rx_dst_set(sk, skb);
	/*
	 *	Header prediction.
	 *	The code loosely follows the one in the famous
	 *	"30 instruction TCP receive" Van Jacobson mail.
	 *
	 *	Van's trick is to deposit buffers into socket queue
	 *	on a device interrupt, to call tcp_recv function
	 *	on the receive process context and checksum and copy
	 *	the buffer to user space. smart...
	 *
	 *	Our current scheme is not silly either but we take the
	 *	extra cost of the net_bh soft interrupt processing...
	 *	We do checksum and copy also but from device to kernel.
	 */

	tp->rx_opt.saw_tstamp = 0;

	/* MPTCP: force slowpath. */
	if (mptcp(tp))
		goto slow_path;

	/*	pred_flags is 0xS?10 << 16 + snd_wnd
	 *	if header_prediction is to be made
	 *	'S' will always be tp->tcp_header_len >> 2
	 *	'?' will be 0 for the fast path, otherwise pred_flags is 0 to
	 *  turn it off	(when there are holes in the receive
	 *	 space for instance)
	 *	PSH flag is ignored.
	 */

	if ((tcp_flag_word(th) & TCP_HP_BITS) == tp->pred_flags &&
	    TCP_SKB_CB(skb)->seq == tp->rcv_nxt &&
	    !after(TCP_SKB_CB(skb)->ack_seq, tp->snd_nxt)) {
		int tcp_header_len = tp->tcp_header_len;

		/* Timestamp header prediction: tcp_header_len
		 * is automatically equal to th->doff*4 due to pred_flags
		 * match.
		 */

		/* Check timestamp */
		if (tcp_header_len == sizeof(struct tcphdr) + TCPOLEN_TSTAMP_ALIGNED) {
			/* No? Slow path! */
			if (!tcp_parse_aligned_timestamp(tp, th))
				goto slow_path;

			/* If PAWS failed, check it more carefully in slow path */
			if ((s32)(tp->rx_opt.rcv_tsval - tp->rx_opt.ts_recent) < 0)
				goto slow_path;

			/* DO NOT update ts_recent here, if checksum fails
			 * and timestamp was corrupted part, it will result
			 * in a hung connection since we will drop all
			 * future packets due to the PAWS test.
			 */
		}

		if (len <= tcp_header_len) {
			/* Bulk data transfer: sender */
			if (len == tcp_header_len) {
				/* Predicted packet is in window by definition.
				 * seq == rcv_nxt and rcv_wup <= rcv_nxt.
				 * Hence, check seq<=rcv_wup reduces to:
				 */
				if (tcp_header_len ==
				    (sizeof(struct tcphdr) + TCPOLEN_TSTAMP_ALIGNED) &&
				    tp->rcv_nxt == tp->rcv_wup)
					tcp_store_ts_recent(tp);

				/* We know that such packets are checksummed
				 * on entry.
				 */
				tcp_ack(sk, skb, 0);
				__kfree_skb(skb);
				tcp_data_snd_check(sk);
				return;
			} else { /* Header too small */
				TCP_INC_STATS(sock_net(sk), TCP_MIB_INERRS);
				goto discard;
			}
		} else {
			int eaten = 0;
			bool fragstolen = false;

			if (tp->ucopy.task == current &&
			    tp->copied_seq == tp->rcv_nxt &&
			    len - tcp_header_len <= tp->ucopy.len &&
			    sock_owned_by_user(sk)) {
				__set_current_state(TASK_RUNNING);

				if (!tcp_copy_to_iovec(sk, skb, tcp_header_len)) {
					/* Predicted packet is in window by definition.
					 * seq == rcv_nxt and rcv_wup <= rcv_nxt.
					 * Hence, check seq<=rcv_wup reduces to:
					 */
					if (tcp_header_len ==
					    (sizeof(struct tcphdr) +
					     TCPOLEN_TSTAMP_ALIGNED) &&
					    tp->rcv_nxt == tp->rcv_wup)
						tcp_store_ts_recent(tp);

					tcp_rcv_rtt_measure_ts(sk, skb);

					__skb_pull(skb, tcp_header_len);
					tcp_rcv_nxt_update(tp, TCP_SKB_CB(skb)->end_seq);
					NET_INC_STATS(sock_net(sk),
							LINUX_MIB_TCPHPHITSTOUSER);
					eaten = 1;
				}
			}
			if (!eaten) {
				if (tcp_checksum_complete(skb))
					goto csum_error;

				if ((int)skb->truesize > sk->sk_forward_alloc)
					goto step5;

				/* Predicted packet is in window by definition.
				 * seq == rcv_nxt and rcv_wup <= rcv_nxt.
				 * Hence, check seq<=rcv_wup reduces to:
				 */
				if (tcp_header_len ==
				    (sizeof(struct tcphdr) + TCPOLEN_TSTAMP_ALIGNED) &&
				    tp->rcv_nxt == tp->rcv_wup)
					tcp_store_ts_recent(tp);

				tcp_rcv_rtt_measure_ts(sk, skb);

				NET_INC_STATS(sock_net(sk), LINUX_MIB_TCPHPHITS);

				/* Bulk data transfer: receiver */
				eaten = tcp_queue_rcv(sk, skb, tcp_header_len,
						      &fragstolen);
			}

			tcp_event_data_recv(sk, skb);

			if (TCP_SKB_CB(skb)->ack_seq != tp->snd_una) {
				/* Well, only one small jumplet in fast path... */
				tcp_ack(sk, skb, FLAG_DATA);
				tcp_data_snd_check(sk);
				if (!inet_csk_ack_scheduled(sk))
					goto no_ack;
			}

			__tcp_ack_snd_check(sk, 0);
no_ack:
			if (eaten)
				kfree_skb_partial(skb, fragstolen);
			sk->sk_data_ready(sk);
			return;
		}
	}

slow_path:
	if (len < (th->doff << 2) || tcp_checksum_complete(skb))
		goto csum_error;

	if (!th->ack && !th->rst && !th->syn)
		goto discard;

	/*
	 *	Standard slow path.
	 */

	if (!tcp_validate_incoming(sk, skb, th, 1))
		return;

step5:
	if (tcp_ack(sk, skb, FLAG_SLOWPATH | FLAG_UPDATE_TS_RECENT) < 0)
		goto discard;

	tcp_rcv_rtt_measure_ts(sk, skb);

	/* Process urgent data. */
	tcp_urg(sk, skb, th);

	/* step 7: process the segment text */
	tcp_data_queue(sk, skb);

	tcp_data_snd_check(sk);
	tcp_ack_snd_check(sk);
	return;

csum_error:
	TCP_INC_STATS(sock_net(sk), TCP_MIB_CSUMERRORS);
	TCP_INC_STATS(sock_net(sk), TCP_MIB_INERRS);

discard:
	tcp_drop(sk, skb);
}
EXPORT_SYMBOL(tcp_rcv_established);

void tcp_finish_connect(struct sock *sk, struct sk_buff *skb)
{
	struct tcp_sock *tp = tcp_sk(sk);
	struct inet_connection_sock *icsk = inet_csk(sk);

	tcp_set_state(sk, TCP_ESTABLISHED);
	icsk->icsk_ack.lrcvtime = tcp_time_stamp;

	if (skb) {
		icsk->icsk_af_ops->sk_rx_dst_set(sk, skb);
		security_inet_conn_established(sk, skb);
	}

	/* Make sure socket is routed, for correct metrics.  */
	icsk->icsk_af_ops->rebuild_header(sk);

	tcp_init_metrics(sk);

	tcp_init_congestion_control(sk);

	/* Prevent spurious tcp_cwnd_restart() on first data
	 * packet.
	 */
	tp->lsndtime = tcp_time_stamp;

	tp->ops->init_buffer_space(sk);

	if (sock_flag(sk, SOCK_KEEPOPEN))
		inet_csk_reset_keepalive_timer(sk, keepalive_time_when(tp));

	if (!tp->rx_opt.snd_wscale)
		__tcp_fast_path_on(tp, tp->snd_wnd);
	else
		tp->pred_flags = 0;

	if (!sock_flag(sk, SOCK_DEAD)) {
		sk->sk_state_change(sk);
		sk_wake_async(sk, SOCK_WAKE_IO, POLL_OUT);
	}
}

static bool tcp_rcv_fastopen_synack(struct sock *sk, struct sk_buff *synack,
				    struct tcp_fastopen_cookie *cookie)
{
	struct tcp_sock *tp = tcp_sk(sk);
	struct sock *meta_sk = mptcp(tp) ? mptcp_meta_sk(sk) : sk;
	struct sk_buff *data = tp->syn_data ? tcp_write_queue_head(meta_sk) : NULL;
	u16 mss = tp->rx_opt.mss_clamp, try_exp = 0;
	bool syn_drop = false;

	if (mss == tp->rx_opt.user_mss) {
		struct tcp_options_received opt;

		/* Get original SYNACK MSS value if user MSS sets mss_clamp */
		tcp_clear_options(&opt);
		opt.user_mss = opt.mss_clamp = 0;
		tcp_parse_options(synack, &opt, NULL, 0, NULL, NULL);
		mss = opt.mss_clamp;
	}

	if (!tp->syn_fastopen) {
		/* Ignore an unsolicited cookie */
		cookie->len = -1;
	} else if (tp->total_retrans) {
		/* SYN timed out and the SYN-ACK neither has a cookie nor
		 * acknowledges data. Presumably the remote received only
		 * the retransmitted (regular) SYNs: either the original
		 * SYN-data or the corresponding SYN-ACK was dropped.
		 */
		syn_drop = (cookie->len < 0 && data);
	} else if (cookie->len < 0 && !tp->syn_data) {
		/* We requested a cookie but didn't get it. If we did not use
		 * the (old) exp opt format then try so next time (try_exp=1).
		 * Otherwise we go back to use the RFC7413 opt (try_exp=2).
		 */
		try_exp = tp->syn_fastopen_exp ? 2 : 1;
	}

	tcp_fastopen_cache_set(sk, mss, cookie, syn_drop, try_exp);

	/* In mptcp case, we do not rely on "retransmit", but instead on
	 * "transmit", because if fastopen data is not acked, the retransmission
	 * becomes the first MPTCP data (see mptcp_rcv_synsent_fastopen).
	 */
	if (data && !mptcp(tp)) { /* Retransmit unacked data in SYN */
		tcp_for_write_queue_from(data, sk) {
			if (data == tcp_send_head(sk) ||
			    __tcp_retransmit_skb(sk, data, 1))
				break;
		}
		tcp_rearm_rto(sk);
		NET_INC_STATS(sock_net(sk),
				LINUX_MIB_TCPFASTOPENACTIVEFAIL);
		return true;
	}
	tp->syn_data_acked = tp->syn_data;
	if (tp->syn_data_acked)
		NET_INC_STATS(sock_net(sk),
				LINUX_MIB_TCPFASTOPENACTIVE);

	tcp_fastopen_add_skb(sk, synack);

	return false;
}

static int tcp_rcv_synsent_state_process(struct sock *sk, struct sk_buff *skb,
					 const struct tcphdr *th)
{
	struct inet_connection_sock *icsk = inet_csk(sk);
	struct tcp_sock *tp = tcp_sk(sk);
	struct tcp_fastopen_cookie foc = { .len = -1 };
	int saved_clamp = tp->rx_opt.mss_clamp;
	struct mptcp_options_received mopt;
	mptcp_init_mp_opt(&mopt);

	tcp_parse_options(skb, &tp->rx_opt,
			  mptcp(tp) ? &tp->mptcp->rx_opt : &mopt, 0, &foc, tp);
	if (tp->rx_opt.saw_tstamp && tp->rx_opt.rcv_tsecr)
		tp->rx_opt.rcv_tsecr -= tp->tsoffset;

	if (th->ack) {
		/* rfc793:
		 * "If the state is SYN-SENT then
		 *    first check the ACK bit
		 *      If the ACK bit is set
		 *	  If SEG.ACK =< ISS, or SEG.ACK > SND.NXT, send
		 *        a reset (unless the RST bit is set, if so drop
		 *        the segment and return)"
		 */
		if (!after(TCP_SKB_CB(skb)->ack_seq, tp->snd_una) ||
		    after(TCP_SKB_CB(skb)->ack_seq, tp->snd_nxt))
			goto reset_and_undo;

		if (tp->rx_opt.saw_tstamp && tp->rx_opt.rcv_tsecr &&
		    !between(tp->rx_opt.rcv_tsecr, tp->retrans_stamp,
			     tcp_time_stamp)) {
			NET_INC_STATS(sock_net(sk),
					LINUX_MIB_PAWSACTIVEREJECTED);
			goto reset_and_undo;
		}

		/* Now ACK is acceptable.
		 *
		 * "If the RST bit is set
		 *    If the ACK was acceptable then signal the user "error:
		 *    connection reset", drop the segment, enter CLOSED state,
		 *    delete TCB, and return."
		 */

		if (th->rst) {
			tcp_reset(sk);
			goto discard;
		}

		/* rfc793:
		 *   "fifth, if neither of the SYN or RST bits is set then
		 *    drop the segment and return."
		 *
		 *    See note below!
		 *                                        --ANK(990513)
		 */
		if (!th->syn)
			goto discard_and_undo;

		/* rfc793:
		 *   "If the SYN bit is on ...
		 *    are acceptable then ...
		 *    (our SYN has been ACKed), change the connection
		 *    state to ESTABLISHED..."
		 */

		tcp_ecn_rcv_synack(tp, th);

		tcp_init_wl(tp, TCP_SKB_CB(skb)->seq);
		tcp_ack(sk, skb, FLAG_SLOWPATH);

		if (tp->request_mptcp || mptcp(tp)) {
			int ret;
			ret = mptcp_rcv_synsent_state_process(sk, &sk,
							      skb, &mopt);

			/* May have changed if we support MPTCP */
			tp = tcp_sk(sk);
			icsk = inet_csk(sk);

			if (ret == 1)
				goto reset_and_undo;
			if (ret == 2)
				goto discard;
		}

		if (mptcp(tp) && !is_master_tp(tp)) {
			/* Timer for repeating the ACK until an answer
			 * arrives. Used only when establishing an additional
			 * subflow inside of an MPTCP connection.
			 */
			sk_reset_timer(sk, &tp->mptcp->mptcp_ack_timer,
				       jiffies + icsk->icsk_rto);
		}

		/* Ok.. it's good. Set up sequence numbers and
		 * move to established.
		 */
		tp->rcv_nxt = TCP_SKB_CB(skb)->seq + 1;
		tp->rcv_wup = TCP_SKB_CB(skb)->seq + 1;

		/* RFC1323: The window in SYN & SYN/ACK segments is
		 * never scaled.
		 */
		tp->snd_wnd = ntohs(th->window);

		if (!tp->rx_opt.wscale_ok) {
			tp->rx_opt.snd_wscale = tp->rx_opt.rcv_wscale = 0;
			tp->window_clamp = min(tp->window_clamp, 65535U);
		}

		if (tp->rx_opt.saw_tstamp) {
			tp->rx_opt.tstamp_ok	   = 1;
			tp->tcp_header_len =
				sizeof(struct tcphdr) + TCPOLEN_TSTAMP_ALIGNED;
			tp->advmss	    -= TCPOLEN_TSTAMP_ALIGNED;
			tcp_store_ts_recent(tp);
		} else {
			tp->tcp_header_len = sizeof(struct tcphdr);
		}

		if (mptcp(tp)) {
			tp->tcp_header_len += MPTCP_SUB_LEN_DSM_ALIGN;
			tp->advmss -= MPTCP_SUB_LEN_DSM_ALIGN;
		}

		if (tcp_is_sack(tp) && sysctl_tcp_fack)
			tcp_enable_fack(tp);

		tcp_mtup_init(sk);
		tcp_sync_mss(sk, icsk->icsk_pmtu_cookie);
		tcp_initialize_rcv_mss(sk);

		/* Remember, tcp_poll() does not lock socket!
		 * Change state from SYN-SENT only after copied_seq
		 * is initialized. */
		tp->copied_seq = tp->rcv_nxt;

		smp_mb();

		tcp_finish_connect(sk, skb);

		if ((tp->syn_fastopen || tp->syn_data) &&
		    tcp_rcv_fastopen_synack(sk, skb, &foc))
			return -1;

		/* With MPTCP we cannot send data on the third ack due to the
		 * lack of option-space to combine with an MP_CAPABLE.
		 */
		if (!mptcp(tp) && (sk->sk_write_pending ||
		    icsk->icsk_accept_queue.rskq_defer_accept ||
		    icsk->icsk_ack.pingpong)) {
			/* Save one ACK. Data will be ready after
			 * several ticks, if write_pending is set.
			 *
			 * It may be deleted, but with this feature tcpdumps
			 * look so _wonderfully_ clever, that I was not able
			 * to stand against the temptation 8)     --ANK
			 */
			inet_csk_schedule_ack(sk);
			tcp_enter_quickack_mode(sk);
			inet_csk_reset_xmit_timer(sk, ICSK_TIME_DACK,
						  TCP_DELACK_MAX, TCP_RTO_MAX);

discard:
			tcp_drop(sk, skb);
			return 0;
		} else {
			tcp_send_ack(sk);
		}
		return -1;
	}

	/* No ACK in the segment */

	if (th->rst) {
		/* rfc793:
		 * "If the RST bit is set
		 *
		 *      Otherwise (no ACK) drop the segment and return."
		 */

		goto discard_and_undo;
	}

	/* PAWS check. */
	if (tp->rx_opt.ts_recent_stamp && tp->rx_opt.saw_tstamp &&
	    tcp_paws_reject(&tp->rx_opt, 0))
		goto discard_and_undo;

	/* TODO - check this here for MPTCP */
	if (th->syn) {
		/* We see SYN without ACK. It is attempt of
		 * simultaneous connect with crossed SYNs.
		 * Particularly, it can be connect to self.
		 */
		tcp_set_state(sk, TCP_SYN_RECV);

		if (tp->rx_opt.saw_tstamp) {
			tp->rx_opt.tstamp_ok = 1;
			tcp_store_ts_recent(tp);
			tp->tcp_header_len =
				sizeof(struct tcphdr) + TCPOLEN_TSTAMP_ALIGNED;
		} else {
			tp->tcp_header_len = sizeof(struct tcphdr);
		}

		if (mptcp(tp)) {
			tp->tcp_header_len += MPTCP_SUB_LEN_DSM_ALIGN;
			tp->advmss -= MPTCP_SUB_LEN_DSM_ALIGN;
		}

		tp->rcv_nxt = TCP_SKB_CB(skb)->seq + 1;
		tp->copied_seq = tp->rcv_nxt;
		tp->rcv_wup = TCP_SKB_CB(skb)->seq + 1;

		/* RFC1323: The window in SYN & SYN/ACK segments is
		 * never scaled.
		 */
		tp->snd_wnd    = ntohs(th->window);
		tp->snd_wl1    = TCP_SKB_CB(skb)->seq;
		tp->max_window = tp->snd_wnd;

		tcp_ecn_rcv_syn(tp, th);

		tcp_mtup_init(sk);
		tcp_sync_mss(sk, icsk->icsk_pmtu_cookie);
		tcp_initialize_rcv_mss(sk);

		tcp_send_synack(sk);
#if 0
		/* Note, we could accept data and URG from this segment.
		 * There are no obstacles to make this (except that we must
		 * either change tcp_recvmsg() to prevent it from returning data
		 * before 3WHS completes per RFC793, or employ TCP Fast Open).
		 *
		 * However, if we ignore data in ACKless segments sometimes,
		 * we have no reasons to accept it sometimes.
		 * Also, seems the code doing it in step6 of tcp_rcv_state_process
		 * is not flawless. So, discard packet for sanity.
		 * Uncomment this return to process the data.
		 */
		return -1;
#else
		goto discard;
#endif
	}
	/* "fifth, if neither of the SYN or RST bits is set then
	 * drop the segment and return."
	 */

discard_and_undo:
	tcp_clear_options(&tp->rx_opt);
	tp->rx_opt.mss_clamp = saved_clamp;
	goto discard;

reset_and_undo:
	tcp_clear_options(&tp->rx_opt);
	tp->rx_opt.mss_clamp = saved_clamp;
	return 1;
}

/*
 *	This function implements the receiving procedure of RFC 793 for
 *	all states except ESTABLISHED and TIME_WAIT.
 *	It's called from both tcp_v4_rcv and tcp_v6_rcv and should be
 *	address independent.
 */

int tcp_rcv_state_process(struct sock *sk, struct sk_buff *skb)
	__releases(&sk->sk_lock.slock)
{
	struct tcp_sock *tp = tcp_sk(sk);
	struct inet_connection_sock *icsk = inet_csk(sk);
	const struct tcphdr *th = tcp_hdr(skb);
	struct request_sock *req;
	int queued = 0;
	bool acceptable;

	switch (sk->sk_state) {
	case TCP_CLOSE:
		goto discard;

	case TCP_LISTEN:
		if (th->ack)
			return 1;

		if (th->rst)
			goto discard;

		if (th->syn) {
			if (th->fin)
				goto discard;
			/* It is possible that we process SYN packets from backlog,
			 * so we need to make sure to disable BH right there.
			 */
			local_bh_disable();
			acceptable = icsk->icsk_af_ops->conn_request(sk, skb) >= 0;
			local_bh_enable();

			if (!acceptable)
				return 1;
			consume_skb(skb);
			return 0;
		}
		goto discard;

	case TCP_SYN_SENT:
		tp->rx_opt.saw_tstamp = 0;
		queued = tcp_rcv_synsent_state_process(sk, skb, th);
		if (is_meta_sk(sk)) {
			sk = tcp_sk(sk)->mpcb->master_sk;
			tp = tcp_sk(sk);

			/* Need to call it here, because it will announce new
			 * addresses, which can only be done after the third ack
			 * of the 3-way handshake.
			 */
			mptcp_update_metasocket(tp->meta_sk);
		}
		if (queued >= 0)
			return queued;

		/* Do step6 onward by hand. */
		tcp_urg(sk, skb, th);
		__kfree_skb(skb);
		tcp_data_snd_check(sk);
		if (mptcp(tp) && is_master_tp(tp))
			bh_unlock_sock(sk);
		return 0;
	}

	tp->rx_opt.saw_tstamp = 0;
	req = tp->fastopen_rsk;
	if (req) {
		WARN_ON_ONCE(sk->sk_state != TCP_SYN_RECV &&
		    sk->sk_state != TCP_FIN_WAIT1);

		if (!tcp_check_req(sk, skb, req, true))
			goto discard;
	}

	if (!th->ack && !th->rst && !th->syn)
		goto discard;

	if (!tcp_validate_incoming(sk, skb, th, 0))
		return 0;

	/* step 5: check the ACK field */
	acceptable = tcp_ack(sk, skb, FLAG_SLOWPATH |
				      FLAG_UPDATE_TS_RECENT) > 0;

	switch (sk->sk_state) {
	case TCP_SYN_RECV:
		if (!acceptable)
			return 1;

		if (!tp->srtt_us)
			tcp_synack_rtt_meas(sk, req);

		/* Once we leave TCP_SYN_RECV, we no longer need req
		 * so release it.
		 */
		if (req) {
			inet_csk(sk)->icsk_retransmits = 0;
			reqsk_fastopen_remove(sk, req, false);
		} else {
			/* Make sure socket is routed, for correct metrics. */
			icsk->icsk_af_ops->rebuild_header(sk);
			tcp_init_congestion_control(sk);

			tcp_mtup_init(sk);
			tp->copied_seq = tp->rcv_nxt;
			tp->ops->init_buffer_space(sk);
		}
		smp_mb();
		tcp_set_state(sk, TCP_ESTABLISHED);
		sk->sk_state_change(sk);

		/* Note, that this wakeup is only for marginal crossed SYN case.
		 * Passively open sockets are not waked up, because
		 * sk->sk_sleep == NULL and sk->sk_socket == NULL.
		 */
		if (sk->sk_socket)
			sk_wake_async(sk, SOCK_WAKE_IO, POLL_OUT);

		tp->snd_una = TCP_SKB_CB(skb)->ack_seq;
		tp->snd_wnd = ntohs(th->window) << tp->rx_opt.snd_wscale;
		tcp_init_wl(tp, TCP_SKB_CB(skb)->seq);

		if (tp->rx_opt.tstamp_ok)
			tp->advmss -= TCPOLEN_TSTAMP_ALIGNED;
		if (mptcp(tp))
			tp->advmss -= MPTCP_SUB_LEN_DSM_ALIGN;

		if (req) {
			/* Re-arm the timer because data may have been sent out.
			 * This is similar to the regular data transmission case
			 * when new data has just been ack'ed.
			 *
			 * (TFO) - we could try to be more aggressive and
			 * retransmitting any data sooner based on when they
			 * are sent out.
			 */
			tcp_rearm_rto(sk);
		} else
			tcp_init_metrics(sk);

		if (!inet_csk(sk)->icsk_ca_ops->cong_control)
			tcp_update_pacing_rate(sk);

		/* Prevent spurious tcp_cwnd_restart() on first data packet */
		tp->lsndtime = tcp_time_stamp;

		tcp_initialize_rcv_mss(sk);
		tcp_fast_path_on(tp);

		/* Send an ACK when establishing a new  MPTCP subflow, i.e.
		 * using an MP_JOIN subtype.
		 */
		if (mptcp(tp)) {
			if (is_master_tp(tp))
				mptcp_update_metasocket(mptcp_meta_sk(sk));
			else
				tcp_send_ack(sk);
		}
		break;

	case TCP_FIN_WAIT1: {
		struct dst_entry *dst;
		int tmo;

		/* If we enter the TCP_FIN_WAIT1 state and we are a
		 * Fast Open socket and this is the first acceptable
		 * ACK we have received, this would have acknowledged
		 * our SYNACK so stop the SYNACK timer.
		 */
		if (req) {
			/* Return RST if ack_seq is invalid.
			 * Note that RFC793 only says to generate a
			 * DUPACK for it but for TCP Fast Open it seems
			 * better to treat this case like TCP_SYN_RECV
			 * above.
			 */
			if (!acceptable)
				return 1;
			/* We no longer need the request sock. */
			reqsk_fastopen_remove(sk, req, false);
			tcp_rearm_rto(sk);
		}
		if (tp->snd_una != tp->write_seq)
			break;

		tcp_set_state(sk, TCP_FIN_WAIT2);
		sk->sk_shutdown |= SEND_SHUTDOWN;

		dst = __sk_dst_get(sk);
		if (dst)
			dst_confirm(dst);

		if (!sock_flag(sk, SOCK_DEAD)) {
			/* Wake up lingering close() */
			sk->sk_state_change(sk);
			break;
		}

		if (tp->linger2 < 0 ||
		    (TCP_SKB_CB(skb)->end_seq != TCP_SKB_CB(skb)->seq &&
		     after(TCP_SKB_CB(skb)->end_seq - th->fin, tp->rcv_nxt))) {
			tcp_done(sk);
			NET_INC_STATS(sock_net(sk), LINUX_MIB_TCPABORTONDATA);
			return 1;
		}

		tmo = tcp_fin_time(sk);
		if (tmo > TCP_TIMEWAIT_LEN) {
			inet_csk_reset_keepalive_timer(sk, tmo - TCP_TIMEWAIT_LEN);
		} else if (th->fin || mptcp_is_data_fin(skb) ||
			   sock_owned_by_user(sk)) {
			/* Bad case. We could lose such FIN otherwise.
			 * It is not a big problem, but it looks confusing
			 * and not so rare event. We still can lose it now,
			 * if it spins in bh_lock_sock(), but it is really
			 * marginal case.
			 */
			inet_csk_reset_keepalive_timer(sk, tmo);
		} else {
			tp->ops->time_wait(sk, TCP_FIN_WAIT2, tmo);
			goto discard;
		}
		break;
	}

	case TCP_CLOSING:
		if (tp->snd_una == tp->write_seq) {
			tp->ops->time_wait(sk, TCP_TIME_WAIT, 0);
			goto discard;
		}
		break;

	case TCP_LAST_ACK:
		if (tp->snd_una == tp->write_seq) {
			tcp_update_metrics(sk);
			tcp_done(sk);
			goto discard;
		}
		break;
	case TCP_CLOSE:
		if (tp->mp_killed)
			goto discard;
	}

	/* step 6: check the URG bit */
	tcp_urg(sk, skb, th);

	/* step 7: process the segment text */
	switch (sk->sk_state) {
	case TCP_CLOSE_WAIT:
	case TCP_CLOSING:
	case TCP_LAST_ACK:
		if (!before(TCP_SKB_CB(skb)->seq, tp->rcv_nxt))
			break;
	case TCP_FIN_WAIT1:
	case TCP_FIN_WAIT2:
		/* RFC 793 says to queue data in these states,
		 * RFC 1122 says we MUST send a reset.
		 * BSD 4.4 also does reset.
		 */
		if (sk->sk_shutdown & RCV_SHUTDOWN) {
			if (TCP_SKB_CB(skb)->end_seq != TCP_SKB_CB(skb)->seq &&
			    after(TCP_SKB_CB(skb)->end_seq - th->fin, tp->rcv_nxt) &&
			    !mptcp(tp)) {
				NET_INC_STATS(sock_net(sk), LINUX_MIB_TCPABORTONDATA);
				tcp_reset(sk);
				return 1;
			}
		}
		/* Fall through */
	case TCP_ESTABLISHED:
		tcp_data_queue(sk, skb);
		queued = 1;
		break;
	}

	/* tcp_data could move socket to TIME-WAIT */
	if (sk->sk_state != TCP_CLOSE) {
		tcp_data_snd_check(sk);
		tcp_ack_snd_check(sk);
	}

	if (!queued) {
discard:
		tcp_drop(sk, skb);
	}
	return 0;
}
EXPORT_SYMBOL(tcp_rcv_state_process);

static inline void pr_drop_req(struct request_sock *req, __u16 port, int family)
{
	struct inet_request_sock *ireq = inet_rsk(req);

	if (family == AF_INET)
		net_dbg_ratelimited("drop open request from %pI4/%u\n",
				    &ireq->ir_rmt_addr, port);
#if IS_ENABLED(CONFIG_IPV6)
	else if (family == AF_INET6)
		net_dbg_ratelimited("drop open request from %pI6/%u\n",
				    &ireq->ir_v6_rmt_addr, port);
#endif
}

/* RFC3168 : 6.1.1 SYN packets must not have ECT/ECN bits set
 *
 * If we receive a SYN packet with these bits set, it means a
 * network is playing bad games with TOS bits. In order to
 * avoid possible false congestion notifications, we disable
 * TCP ECN negotiation.
 *
 * Exception: tcp_ca wants ECN. This is required for DCTCP
 * congestion control: Linux DCTCP asserts ECT on all packets,
 * including SYN, which is most optimal solution; however,
 * others, such as FreeBSD do not.
 */
static void tcp_ecn_create_request(struct request_sock *req,
				   const struct sk_buff *skb,
				   const struct sock *listen_sk,
				   const struct dst_entry *dst)
{
	const struct tcphdr *th = tcp_hdr(skb);
	const struct net *net = sock_net(listen_sk);
	bool th_ecn = th->ece && th->cwr;
	bool ect, ecn_ok;
	u32 ecn_ok_dst;

	if (!th_ecn)
		return;

	ect = !INET_ECN_is_not_ect(TCP_SKB_CB(skb)->ip_dsfield);
	ecn_ok_dst = dst_feature(dst, DST_FEATURE_ECN_MASK);
	ecn_ok = net->ipv4.sysctl_tcp_ecn || ecn_ok_dst;

	if ((!ect && ecn_ok) || tcp_ca_needs_ecn(listen_sk) ||
	    (ecn_ok_dst & DST_FEATURE_ECN_CA))
		inet_rsk(req)->ecn_ok = 1;
}

static void tcp_openreq_init(struct request_sock *req,
			     const struct tcp_options_received *rx_opt,
			     struct sk_buff *skb, const struct sock *sk)
{
	struct inet_request_sock *ireq = inet_rsk(req);

	req->rsk_rcv_wnd = 0;		/* So that tcp_send_synack() knows! */
	req->cookie_ts = 0;
	tcp_rsk(req)->rcv_isn = TCP_SKB_CB(skb)->seq;
	tcp_rsk(req)->rcv_nxt = TCP_SKB_CB(skb)->seq + 1;
	skb_mstamp_get(&tcp_rsk(req)->snt_synack);
	tcp_rsk(req)->last_oow_ack_time = 0;
	req->mss = rx_opt->mss_clamp;
	req->ts_recent = rx_opt->saw_tstamp ? rx_opt->rcv_tsval : 0;
	ireq->tstamp_ok = rx_opt->tstamp_ok;
	ireq->sack_ok = rx_opt->sack_ok;
	ireq->snd_wscale = rx_opt->snd_wscale;
	ireq->wscale_ok = rx_opt->wscale_ok;
	ireq->acked = 0;
	ireq->ecn_ok = 0;
	ireq->mptcp_rqsk = 0;
	ireq->saw_mpc = 0;
	ireq->ir_rmt_port = tcp_hdr(skb)->source;
	ireq->ir_num = ntohs(tcp_hdr(skb)->dest);
	ireq->ir_mark = inet_request_mark(sk, skb);
}

struct request_sock *inet_reqsk_alloc(const struct request_sock_ops *ops,
				      struct sock *sk_listener,
				      bool attach_listener)
{
	struct request_sock *req = reqsk_alloc(ops, sk_listener,
					       attach_listener);

	if (req) {
		struct inet_request_sock *ireq = inet_rsk(req);

		kmemcheck_annotate_bitfield(ireq, flags);
		ireq->ireq_opt = NULL;
#if IS_ENABLED(CONFIG_IPV6)
		ireq->pktopts = NULL;
#endif
		atomic64_set(&ireq->ir_cookie, 0);
		ireq->ireq_state = TCP_NEW_SYN_RECV;
		write_pnet(&ireq->ireq_net, sock_net(sk_listener));
		ireq->ireq_family = sk_listener->sk_family;
	}

	return req;
}
EXPORT_SYMBOL(inet_reqsk_alloc);

/*
 * Return true if a syncookie should be sent
 */
static bool tcp_syn_flood_action(const struct sock *sk,
				 const struct sk_buff *skb,
				 const char *proto)
{
	struct request_sock_queue *queue = &inet_csk(sk)->icsk_accept_queue;
	const char *msg = "Dropping request";
	bool want_cookie = false;
	struct net *net = sock_net(sk);

#ifdef CONFIG_SYN_COOKIES
	if (net->ipv4.sysctl_tcp_syncookies) {
		msg = "Sending cookies";
		want_cookie = true;
		__NET_INC_STATS(sock_net(sk), LINUX_MIB_TCPREQQFULLDOCOOKIES);
	} else
#endif
		__NET_INC_STATS(sock_net(sk), LINUX_MIB_TCPREQQFULLDROP);

	if (!queue->synflood_warned &&
	    net->ipv4.sysctl_tcp_syncookies != 2 &&
	    xchg(&queue->synflood_warned, 1) == 0)
		pr_info("%s: Possible SYN flooding on port %d. %s.  Check SNMP counters.\n",
			proto, ntohs(tcp_hdr(skb)->dest), msg);

	return want_cookie;
}

static void tcp_reqsk_record_syn(const struct sock *sk,
				 struct request_sock *req,
				 const struct sk_buff *skb)
{
	if (tcp_sk(sk)->save_syn) {
		u32 len = skb_network_header_len(skb) + tcp_hdrlen(skb);
		u32 *copy;

		copy = kmalloc(len + sizeof(u32), GFP_ATOMIC);
		if (copy) {
			copy[0] = len;
			memcpy(&copy[1], skb_network_header(skb), len);
			req->saved_syn = copy;
		}
	}
}

int tcp_conn_request(struct request_sock_ops *rsk_ops,
		     const struct tcp_request_sock_ops *af_ops,
		     struct sock *sk, struct sk_buff *skb)
{
	struct tcp_fastopen_cookie foc = { .len = -1 };
	__u32 isn = TCP_SKB_CB(skb)->tcp_tw_isn;
	struct tcp_options_received tmp_opt;
	struct tcp_sock *tp = tcp_sk(sk);
	struct net *net = sock_net(sk);
	struct sock *fastopen_sk = NULL;
	struct dst_entry *dst = NULL;
	struct request_sock *req;
	bool want_cookie = false;
	struct flowi fl;

	/* TW buckets are converted to open requests without
	 * limitations, they conserve resources and peer is
	 * evidently real one.
	 *
	 * MPTCP: new subflows cannot be established in a stateless manner.
	 */
	if (((!is_meta_sk(sk) && net->ipv4.sysctl_tcp_syncookies == 2) ||
	     inet_csk_reqsk_queue_is_full(sk)) && !isn) {
		want_cookie = tcp_syn_flood_action(sk, skb, rsk_ops->slab_name);
		if (!want_cookie)
			goto drop;

		if (is_meta_sk(sk))
			goto drop;
	}


	/* Accept backlog is full. If we have already queued enough
	 * of warm entries in syn queue, drop request. It is better than
	 * clogging syn queue with openreqs with exponentially increasing
	 * timeout.
	 */
	if (sk_acceptq_is_full(sk) && inet_csk_reqsk_queue_young(sk) > 1) {
		NET_INC_STATS(sock_net(sk), LINUX_MIB_LISTENOVERFLOWS);
		goto drop;
	}

	req = inet_reqsk_alloc(rsk_ops, sk, !want_cookie);
	if (!req)
		goto drop;

	tcp_rsk(req)->af_specific = af_ops;

	tcp_clear_options(&tmp_opt);
	tmp_opt.mss_clamp = af_ops->mss_clamp;
	tmp_opt.user_mss  = tp->rx_opt.user_mss;
	tcp_parse_options(skb, &tmp_opt, NULL, 0, want_cookie ? NULL : &foc, NULL);

	if (want_cookie && !tmp_opt.saw_tstamp)
		tcp_clear_options(&tmp_opt);

	tmp_opt.tstamp_ok = tmp_opt.saw_tstamp;
	tcp_openreq_init(req, &tmp_opt, skb, sk);
	inet_rsk(req)->no_srccheck = inet_sk(sk)->transparent;

	/* Note: tcp_v6_init_req() might override ir_iif for link locals */
	inet_rsk(req)->ir_iif = inet_request_bound_dev_if(sk, skb);

	if (af_ops->init_req(req, sk, skb, want_cookie))
		goto drop_and_free;

	if (security_inet_conn_request(sk, skb, req))
		goto drop_and_free;

	if (!want_cookie && !isn) {
		/* VJ's idea. We save last timestamp seen
		 * from the destination in peer table, when entering
		 * state TIME-WAIT, and check against it before
		 * accepting new connection request.
		 *
		 * If "isn" is not zero, this request hit alive
		 * timewait bucket, so that all the necessary checks
		 * are made in the function processing timewait state.
		 */
		if (tcp_death_row.sysctl_tw_recycle) {
			bool strict;

			dst = af_ops->route_req(sk, &fl, req, &strict);

			if (dst && strict &&
			    !tcp_peer_is_proven(req, dst, true,
						tmp_opt.saw_tstamp)) {
				NET_INC_STATS(sock_net(sk), LINUX_MIB_PAWSPASSIVEREJECTED);
				goto drop_and_release;
			}
		}
		/* Kill the following clause, if you dislike this way. */
		else if (!net->ipv4.sysctl_tcp_syncookies &&
			 (sysctl_max_syn_backlog - inet_csk_reqsk_queue_len(sk) <
			  (sysctl_max_syn_backlog >> 2)) &&
			 !tcp_peer_is_proven(req, dst, false,
					     tmp_opt.saw_tstamp)) {
			/* Without syncookies last quarter of
			 * backlog is filled with destinations,
			 * proven to be alive.
			 * It means that we continue to communicate
			 * to destinations, already remembered
			 * to the moment of synflood.
			 */
			pr_drop_req(req, ntohs(tcp_hdr(skb)->source),
				    rsk_ops->family);
			goto drop_and_release;
		}

		isn = af_ops->init_seq(skb);
	}
	if (!dst) {
		dst = af_ops->route_req(sk, &fl, req, NULL);
		if (!dst)
			goto drop_and_free;
	}

	tcp_ecn_create_request(req, skb, sk, dst);

	if (want_cookie) {
		isn = cookie_init_sequence(af_ops, req, sk, skb, &req->mss);
		req->cookie_ts = tmp_opt.tstamp_ok;
		if (!tmp_opt.tstamp_ok)
			inet_rsk(req)->ecn_ok = 0;
	}

	tcp_rsk(req)->snt_isn = isn;
	tcp_rsk(req)->txhash = net_tx_rndhash();
	tcp_openreq_init_rwin(req, sk, dst);
	if (!want_cookie) {
		tcp_reqsk_record_syn(sk, req, skb);
		fastopen_sk = tcp_try_fastopen(sk, skb, req, &foc, dst);
	}
	if (fastopen_sk) {
		struct sock *meta_sk = fastopen_sk;

		if (mptcp(tcp_sk(fastopen_sk)))
			meta_sk = mptcp_meta_sk(fastopen_sk);
		af_ops->send_synack(fastopen_sk, dst, &fl, req,
				    &foc, TCP_SYNACK_FASTOPEN);
		/* Add the child socket directly into the accept queue */
		inet_csk_reqsk_queue_add(sk, req, meta_sk);
		sk->sk_data_ready(sk);
		bh_unlock_sock(fastopen_sk);
		if (meta_sk != fastopen_sk)
			bh_unlock_sock(meta_sk);
		sock_put(fastopen_sk);
	} else {
		tcp_rsk(req)->tfo_listener = false;
		if (!want_cookie)
			inet_csk_reqsk_queue_hash_add(sk, req, TCP_TIMEOUT_INIT);
		af_ops->send_synack(sk, dst, &fl, req, &foc,
				    !want_cookie ? TCP_SYNACK_NORMAL :
						   TCP_SYNACK_COOKIE);
		if (want_cookie) {
			reqsk_free(req);
			return 0;
		}
	}
	reqsk_put(req);
	return 0;

drop_and_release:
	dst_release(dst);
drop_and_free:
	reqsk_free(req);
drop:
	tcp_listendrop(sk);
	return 0;
}
EXPORT_SYMBOL(tcp_conn_request);<|MERGE_RESOLUTION|>--- conflicted
+++ resolved
@@ -5178,16 +5178,10 @@
 	if (sock_flag(sk, SOCK_QUEUE_SHRUNK)) {
 		sock_reset_flag(sk, SOCK_QUEUE_SHRUNK);
 		/* pairs with tcp_poll() */
-<<<<<<< HEAD
-		smp_mb__after_atomic();
+		smp_mb();
 		if (mptcp(tcp_sk(sk)) ||
 		    (sk->sk_socket &&
 			test_bit(SOCK_NOSPACE, &sk->sk_socket->flags)))
-=======
-		smp_mb();
-		if (sk->sk_socket &&
-		    test_bit(SOCK_NOSPACE, &sk->sk_socket->flags))
->>>>>>> 9f747558
 			tcp_new_space(sk);
 	}
 }
