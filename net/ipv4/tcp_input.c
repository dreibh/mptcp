// SPDX-License-Identifier: GPL-2.0
/*
 * INET		An implementation of the TCP/IP protocol suite for the LINUX
 *		operating system.  INET is implemented using the  BSD Socket
 *		interface as the means of communication with the user level.
 *
 *		Implementation of the Transmission Control Protocol(TCP).
 *
 * Authors:	Ross Biro
 *		Fred N. van Kempen, <waltje@uWalt.NL.Mugnet.ORG>
 *		Mark Evans, <evansmp@uhura.aston.ac.uk>
 *		Corey Minyard <wf-rch!minyard@relay.EU.net>
 *		Florian La Roche, <flla@stud.uni-sb.de>
 *		Charles Hedrick, <hedrick@klinzhai.rutgers.edu>
 *		Linus Torvalds, <torvalds@cs.helsinki.fi>
 *		Alan Cox, <gw4pts@gw4pts.ampr.org>
 *		Matthew Dillon, <dillon@apollo.west.oic.com>
 *		Arnt Gulbrandsen, <agulbra@nvg.unit.no>
 *		Jorge Cwik, <jorge@laser.satlink.net>
 */

/*
 * Changes:
 *		Pedro Roque	:	Fast Retransmit/Recovery.
 *					Two receive queues.
 *					Retransmit queue handled by TCP.
 *					Better retransmit timer handling.
 *					New congestion avoidance.
 *					Header prediction.
 *					Variable renaming.
 *
 *		Eric		:	Fast Retransmit.
 *		Randy Scott	:	MSS option defines.
 *		Eric Schenk	:	Fixes to slow start algorithm.
 *		Eric Schenk	:	Yet another double ACK bug.
 *		Eric Schenk	:	Delayed ACK bug fixes.
 *		Eric Schenk	:	Floyd style fast retrans war avoidance.
 *		David S. Miller	:	Don't allow zero congestion window.
 *		Eric Schenk	:	Fix retransmitter so that it sends
 *					next packet on ack of previous packet.
 *		Andi Kleen	:	Moved open_request checking here
 *					and process RSTs for open_requests.
 *		Andi Kleen	:	Better prune_queue, and other fixes.
 *		Andrey Savochkin:	Fix RTT measurements in the presence of
 *					timestamps.
 *		Andrey Savochkin:	Check sequence numbers correctly when
 *					removing SACKs due to in sequence incoming
 *					data segments.
 *		Andi Kleen:		Make sure we never ack data there is not
 *					enough room for. Also make this condition
 *					a fatal error if it might still happen.
 *		Andi Kleen:		Add tcp_measure_rcv_mss to make
 *					connections with MSS<min(MTU,ann. MSS)
 *					work without delayed acks.
 *		Andi Kleen:		Process packets with PSH set in the
 *					fast path.
 *		J Hadi Salim:		ECN support
 *	 	Andrei Gurtov,
 *		Pasi Sarolahti,
 *		Panu Kuhlberg:		Experimental audit of TCP (re)transmission
 *					engine. Lots of bugs are found.
 *		Pasi Sarolahti:		F-RTO for dealing with spurious RTOs
 */

#define pr_fmt(fmt) "TCP: " fmt

#include <linux/mm.h>
#include <linux/slab.h>
#include <linux/module.h>
#include <linux/sysctl.h>
#include <linux/kernel.h>
#include <linux/prefetch.h>
#include <net/dst.h>
#include <net/tcp.h>
#include <net/inet_common.h>
#include <linux/ipsec.h>
#include <asm/unaligned.h>
#include <linux/errqueue.h>
#include <net/mptcp.h>
#include <net/mptcp_v4.h>
#include <net/mptcp_v6.h>
#include <trace/events/tcp.h>
#include <linux/jump_label_ratelimit.h>
#include <net/busy_poll.h>

int sysctl_tcp_max_orphans __read_mostly = NR_FILE;

#define TCP_REMNANT (TCP_FLAG_FIN|TCP_FLAG_URG|TCP_FLAG_SYN|TCP_FLAG_PSH)
#define TCP_HP_BITS (~(TCP_RESERVED_BITS|TCP_FLAG_PSH))

#define REXMIT_NONE	0 /* no loss recovery to do */
#define REXMIT_LOST	1 /* retransmit packets marked lost */
#define REXMIT_NEW	2 /* FRTO-style transmit of unsent/new packets */

#if IS_ENABLED(CONFIG_TLS_DEVICE)
static DEFINE_STATIC_KEY_DEFERRED_FALSE(clean_acked_data_enabled, HZ);

void clean_acked_data_enable(struct inet_connection_sock *icsk,
			     void (*cad)(struct sock *sk, u32 ack_seq))
{
	icsk->icsk_clean_acked = cad;
	static_branch_deferred_inc(&clean_acked_data_enabled);
}
EXPORT_SYMBOL_GPL(clean_acked_data_enable);

void clean_acked_data_disable(struct inet_connection_sock *icsk)
{
	static_branch_slow_dec_deferred(&clean_acked_data_enabled);
	icsk->icsk_clean_acked = NULL;
}
EXPORT_SYMBOL_GPL(clean_acked_data_disable);

void clean_acked_data_flush(void)
{
	static_key_deferred_flush(&clean_acked_data_enabled);
}
EXPORT_SYMBOL_GPL(clean_acked_data_flush);
#endif

static void tcp_gro_dev_warn(struct sock *sk, const struct sk_buff *skb,
			     unsigned int len)
{
	static bool __once __read_mostly;

	if (!__once) {
		struct net_device *dev;

		__once = true;

		rcu_read_lock();
		dev = dev_get_by_index_rcu(sock_net(sk), skb->skb_iif);
		if (!dev || len >= dev->mtu)
			pr_warn("%s: Driver has suspect GRO implementation, TCP performance may be compromised.\n",
				dev ? dev->name : "Unknown driver");
		rcu_read_unlock();
	}
}

/* Adapt the MSS value used to make delayed ack decision to the
 * real world.
 */
static void tcp_measure_rcv_mss(struct sock *sk, const struct sk_buff *skb)
{
	struct inet_connection_sock *icsk = inet_csk(sk);
	const unsigned int lss = icsk->icsk_ack.last_seg_size;
	unsigned int len;

	icsk->icsk_ack.last_seg_size = 0;

	/* skb->len may jitter because of SACKs, even if peer
	 * sends good full-sized frames.
	 */
	len = skb_shinfo(skb)->gso_size ? : skb->len;
	if (len >= icsk->icsk_ack.rcv_mss) {
		icsk->icsk_ack.rcv_mss = min_t(unsigned int, len,
					       tcp_sk(sk)->advmss);
		/* Account for possibly-removed options */
		if (unlikely(len > icsk->icsk_ack.rcv_mss +
				   MAX_TCP_OPTION_SPACE))
			tcp_gro_dev_warn(sk, skb, len);
	} else {
		/* Otherwise, we make more careful check taking into account,
		 * that SACKs block is variable.
		 *
		 * "len" is invariant segment length, including TCP header.
		 */
		len += skb->data - skb_transport_header(skb);
		if (len >= TCP_MSS_DEFAULT + sizeof(struct tcphdr) ||
		    /* If PSH is not set, packet should be
		     * full sized, provided peer TCP is not badly broken.
		     * This observation (if it is correct 8)) allows
		     * to handle super-low mtu links fairly.
		     */
		    (len >= TCP_MIN_MSS + sizeof(struct tcphdr) &&
		     !(tcp_flag_word(tcp_hdr(skb)) & TCP_REMNANT))) {
			/* Subtract also invariant (if peer is RFC compliant),
			 * tcp header plus fixed timestamp option length.
			 * Resulting "len" is MSS free of SACK jitter.
			 */
			len -= tcp_sk(sk)->tcp_header_len;
			icsk->icsk_ack.last_seg_size = len;
			if (len == lss) {
				icsk->icsk_ack.rcv_mss = len;
				return;
			}
		}
		if (icsk->icsk_ack.pending & ICSK_ACK_PUSHED)
			icsk->icsk_ack.pending |= ICSK_ACK_PUSHED2;
		icsk->icsk_ack.pending |= ICSK_ACK_PUSHED;
	}
}

static void tcp_incr_quickack(struct sock *sk, unsigned int max_quickacks)
{
	struct inet_connection_sock *icsk = inet_csk(sk);
	unsigned int quickacks = tcp_sk(sk)->rcv_wnd / (2 * icsk->icsk_ack.rcv_mss);

	if (quickacks == 0)
		quickacks = 2;
	quickacks = min(quickacks, max_quickacks);
	if (quickacks > icsk->icsk_ack.quick)
		icsk->icsk_ack.quick = quickacks;
}

void tcp_enter_quickack_mode(struct sock *sk, unsigned int max_quickacks)
{
	struct inet_connection_sock *icsk = inet_csk(sk);

	tcp_incr_quickack(sk, max_quickacks);
	inet_csk_exit_pingpong_mode(sk);
	icsk->icsk_ack.ato = TCP_ATO_MIN;
}
EXPORT_SYMBOL(tcp_enter_quickack_mode);

/* Send ACKs quickly, if "quick" count is not exhausted
 * and the session is not interactive.
 */

static bool tcp_in_quickack_mode(struct sock *sk)
{
	const struct inet_connection_sock *icsk = inet_csk(sk);
	const struct dst_entry *dst = __sk_dst_get(sk);

	return (dst && dst_metric(dst, RTAX_QUICKACK)) ||
		(icsk->icsk_ack.quick && !inet_csk_in_pingpong_mode(sk));
}

static void tcp_ecn_queue_cwr(struct tcp_sock *tp)
{
	if (tp->ecn_flags & TCP_ECN_OK)
		tp->ecn_flags |= TCP_ECN_QUEUE_CWR;
}

static void tcp_ecn_accept_cwr(struct sock *sk, const struct sk_buff *skb)
{
	if (tcp_hdr(skb)->cwr) {
		tcp_sk(sk)->ecn_flags &= ~TCP_ECN_DEMAND_CWR;

		/* If the sender is telling us it has entered CWR, then its
		 * cwnd may be very low (even just 1 packet), so we should ACK
		 * immediately.
		 */
		inet_csk(sk)->icsk_ack.pending |= ICSK_ACK_NOW;
	}
}

static void tcp_ecn_withdraw_cwr(struct tcp_sock *tp)
{
	tp->ecn_flags &= ~TCP_ECN_QUEUE_CWR;
}

static void __tcp_ecn_check_ce(struct sock *sk, const struct sk_buff *skb)
{
	struct tcp_sock *tp = tcp_sk(sk);

	switch (TCP_SKB_CB(skb)->ip_dsfield & INET_ECN_MASK) {
	case INET_ECN_NOT_ECT:
		/* Funny extension: if ECT is not set on a segment,
		 * and we already seen ECT on a previous segment,
		 * it is probably a retransmit.
		 */
		if (tp->ecn_flags & TCP_ECN_SEEN)
			tcp_enter_quickack_mode(sk, 2);
		break;
	case INET_ECN_CE:
		if (tcp_ca_needs_ecn(sk))
			tcp_ca_event(sk, CA_EVENT_ECN_IS_CE);

		if (!(tp->ecn_flags & TCP_ECN_DEMAND_CWR)) {
			/* Better not delay acks, sender can have a very low cwnd */
			tcp_enter_quickack_mode(sk, 2);
			tp->ecn_flags |= TCP_ECN_DEMAND_CWR;
		}
		tp->ecn_flags |= TCP_ECN_SEEN;
		break;
	default:
		if (tcp_ca_needs_ecn(sk))
			tcp_ca_event(sk, CA_EVENT_ECN_NO_CE);
		tp->ecn_flags |= TCP_ECN_SEEN;
		break;
	}
}

static void tcp_ecn_check_ce(struct sock *sk, const struct sk_buff *skb)
{
	if (tcp_sk(sk)->ecn_flags & TCP_ECN_OK)
		__tcp_ecn_check_ce(sk, skb);
}

static void tcp_ecn_rcv_synack(struct tcp_sock *tp, const struct tcphdr *th)
{
	if ((tp->ecn_flags & TCP_ECN_OK) && (!th->ece || th->cwr))
		tp->ecn_flags &= ~TCP_ECN_OK;
}

static void tcp_ecn_rcv_syn(struct tcp_sock *tp, const struct tcphdr *th)
{
	if ((tp->ecn_flags & TCP_ECN_OK) && (!th->ece || !th->cwr))
		tp->ecn_flags &= ~TCP_ECN_OK;
}

static bool tcp_ecn_rcv_ecn_echo(const struct tcp_sock *tp, const struct tcphdr *th)
{
	if (th->ece && !th->syn && (tp->ecn_flags & TCP_ECN_OK))
		return true;
	return false;
}

/* Buffer size and advertised window tuning.
 *
 * 1. Tuning sk->sk_sndbuf, when connection enters established state.
 */

static void tcp_sndbuf_expand(struct sock *sk)
{
	const struct tcp_sock *tp = tcp_sk(sk);
	const struct tcp_congestion_ops *ca_ops = inet_csk(sk)->icsk_ca_ops;
	int sndmem, per_mss;
	u32 nr_segs;

	/* Worst case is non GSO/TSO : each frame consumes one skb
	 * and skb->head is kmalloced using power of two area of memory
	 */
	per_mss = max_t(u32, tp->rx_opt.mss_clamp, tp->mss_cache) +
		  MAX_TCP_HEADER +
		  SKB_DATA_ALIGN(sizeof(struct skb_shared_info));

	per_mss = roundup_pow_of_two(per_mss) +
		  SKB_DATA_ALIGN(sizeof(struct sk_buff));

	if (mptcp(tp)) {
		nr_segs = mptcp_check_snd_buf(tp);
	} else {
		nr_segs = max_t(u32, TCP_INIT_CWND, tp->snd_cwnd);
		nr_segs = max_t(u32, nr_segs, tp->reordering + 1);
	}

	/* Fast Recovery (RFC 5681 3.2) :
	 * Cubic needs 1.7 factor, rounded to 2 to include
	 * extra cushion (application might react slowly to EPOLLOUT)
	 */
	sndmem = ca_ops->sndbuf_expand ? ca_ops->sndbuf_expand(sk) : 2;
	sndmem *= nr_segs * per_mss;

<<<<<<< HEAD
	/* MPTCP: after this sndmem is the new contribution of the
	 * current subflow to the aggregated sndbuf */
	if (sk->sk_sndbuf < sndmem) {
		int old_sndbuf = sk->sk_sndbuf;
		sk->sk_sndbuf = min(sndmem, sock_net(sk)->ipv4.sysctl_tcp_wmem[2]);
		/* MPTCP: ok, the subflow sndbuf has grown, reflect
		 * this in the aggregate buffer.*/
		if (mptcp(tp) && old_sndbuf != sk->sk_sndbuf)
			mptcp_update_sndbuf(tp);
	}
=======
	if (sk->sk_sndbuf < sndmem)
		WRITE_ONCE(sk->sk_sndbuf,
			   min(sndmem, sock_net(sk)->ipv4.sysctl_tcp_wmem[2]));
>>>>>>> 219d5433
}

/* 2. Tuning advertised window (window_clamp, rcv_ssthresh)
 *
 * All tcp_full_space() is split to two parts: "network" buffer, allocated
 * forward and advertised in receiver window (tp->rcv_wnd) and
 * "application buffer", required to isolate scheduling/application
 * latencies from network.
 * window_clamp is maximal advertised window. It can be less than
 * tcp_full_space(), in this case tcp_full_space() - window_clamp
 * is reserved for "application" buffer. The less window_clamp is
 * the smoother our behaviour from viewpoint of network, but the lower
 * throughput and the higher sensitivity of the connection to losses. 8)
 *
 * rcv_ssthresh is more strict window_clamp used at "slow start"
 * phase to predict further behaviour of this connection.
 * It is used for two goals:
 * - to enforce header prediction at sender, even when application
 *   requires some significant "application buffer". It is check #1.
 * - to prevent pruning of receive queue because of misprediction
 *   of receiver window. Check #2.
 *
 * The scheme does not work when sender sends good segments opening
 * window and then starts to feed us spaghetti. But it should work
 * in common situations. Otherwise, we have to rely on queue collapsing.
 */

/* Slow part of check#2. */
static int __tcp_grow_window(const struct sock *sk, const struct sk_buff *skb)
{
	struct tcp_sock *tp = tcp_sk(sk);
	/* Optimize this! */
	int truesize = tcp_win_from_space(sk, skb->truesize) >> 1;
	int window = tcp_win_from_space(sk, sock_net(sk)->ipv4.sysctl_tcp_rmem[2]) >> 1;

	while (tp->rcv_ssthresh <= window) {
		if (truesize <= skb->len)
			return 2 * inet_csk(sk)->icsk_ack.rcv_mss;

		truesize >>= 1;
		window >>= 1;
	}
	return 0;
}

static void tcp_grow_window(struct sock *sk, const struct sk_buff *skb)
{
	struct tcp_sock *tp = tcp_sk(sk);
	struct sock *meta_sk = mptcp(tp) ? mptcp_meta_sk(sk) : sk;
	struct tcp_sock *meta_tp = tcp_sk(meta_sk);
	int room;

	if (is_meta_sk(sk))
		return;

	room = min_t(int, meta_tp->window_clamp, tcp_space(meta_sk)) - meta_tp->rcv_ssthresh;

	/* Check #1 */
	if (room > 0 && !tcp_under_memory_pressure(sk)) {
		int incr;

		/* Check #2. Increase window, if skb with such overhead
		 * will fit to rcvbuf in future.
		 */
		if (tcp_win_from_space(sk, skb->truesize) <= skb->len)
			incr = 2 * meta_tp->advmss;
		else
			incr = __tcp_grow_window(meta_sk, skb);

		if (incr) {
			incr = max_t(int, incr, 2 * skb->len);
			meta_tp->rcv_ssthresh += min(room, incr);
			inet_csk(sk)->icsk_ack.quick |= 1;
		}
	}
}

/* 3. Try to fixup all. It is made immediately after connection enters
 *    established state.
 */
void tcp_init_buffer_space(struct sock *sk)
{
	int tcp_app_win = sock_net(sk)->ipv4.sysctl_tcp_app_win;
	struct tcp_sock *tp = tcp_sk(sk);
	int maxwin;

	if (!(sk->sk_userlocks & SOCK_SNDBUF_LOCK))
		tcp_sndbuf_expand(sk);

	tp->rcvq_space.space = min_t(u32, tp->rcv_wnd, TCP_INIT_CWND * tp->advmss);
	tcp_mstamp_refresh(tp);
	tp->rcvq_space.time = tp->tcp_mstamp;
	tp->rcvq_space.seq = tp->copied_seq;

	maxwin = tcp_full_space(sk);

	if (tp->window_clamp >= maxwin) {
		tp->window_clamp = maxwin;

		if (tcp_app_win && maxwin > 4 * tp->advmss)
			tp->window_clamp = max(maxwin -
					       (maxwin >> tcp_app_win),
					       4 * tp->advmss);
	}

	/* Force reservation of one segment. */
	if (tcp_app_win &&
	    tp->window_clamp > 2 * tp->advmss &&
	    tp->window_clamp + tp->advmss > maxwin)
		tp->window_clamp = max(2 * tp->advmss, maxwin - tp->advmss);

	tp->rcv_ssthresh = min(tp->rcv_ssthresh, tp->window_clamp);
	tp->snd_cwnd_stamp = tcp_jiffies32;
}

/* 4. Recalculate window clamp after socket hit its memory bounds. */
static void tcp_clamp_window(struct sock *sk)
{
	struct tcp_sock *tp = tcp_sk(sk);
	struct inet_connection_sock *icsk = inet_csk(sk);
	struct net *net = sock_net(sk);

	icsk->icsk_ack.quick = 0;

	if (sk->sk_rcvbuf < net->ipv4.sysctl_tcp_rmem[2] &&
	    !(sk->sk_userlocks & SOCK_RCVBUF_LOCK) &&
	    !tcp_under_memory_pressure(sk) &&
	    sk_memory_allocated(sk) < sk_prot_mem_limits(sk, 0)) {
		WRITE_ONCE(sk->sk_rcvbuf,
			   min(atomic_read(&sk->sk_rmem_alloc),
			       net->ipv4.sysctl_tcp_rmem[2]));
	}
	if (atomic_read(&sk->sk_rmem_alloc) > sk->sk_rcvbuf)
		tp->rcv_ssthresh = min(tp->window_clamp, 2U * tp->advmss);
}

/* Initialize RCV_MSS value.
 * RCV_MSS is an our guess about MSS used by the peer.
 * We haven't any direct information about the MSS.
 * It's better to underestimate the RCV_MSS rather than overestimate.
 * Overestimations make us ACKing less frequently than needed.
 * Underestimations are more easy to detect and fix by tcp_measure_rcv_mss().
 */
void tcp_initialize_rcv_mss(struct sock *sk)
{
	const struct tcp_sock *tp = tcp_sk(sk);
	unsigned int hint = min_t(unsigned int, tp->advmss, tp->mss_cache);

	hint = min(hint, tp->rcv_wnd / 2);
	hint = min(hint, TCP_MSS_DEFAULT);
	hint = max(hint, TCP_MIN_MSS);

	inet_csk(sk)->icsk_ack.rcv_mss = hint;
}
EXPORT_SYMBOL(tcp_initialize_rcv_mss);

/* Receiver "autotuning" code.
 *
 * The algorithm for RTT estimation w/o timestamps is based on
 * Dynamic Right-Sizing (DRS) by Wu Feng and Mike Fisk of LANL.
 * <http://public.lanl.gov/radiant/pubs.html#DRS>
 *
 * More detail on this code can be found at
 * <http://staff.psc.edu/jheffner/>,
 * though this reference is out of date.  A new paper
 * is pending.
 */
static void tcp_rcv_rtt_update(struct tcp_sock *tp, u32 sample, int win_dep)
{
	u32 new_sample = tp->rcv_rtt_est.rtt_us;
	long m = sample;

	if (new_sample != 0) {
		/* If we sample in larger samples in the non-timestamp
		 * case, we could grossly overestimate the RTT especially
		 * with chatty applications or bulk transfer apps which
		 * are stalled on filesystem I/O.
		 *
		 * Also, since we are only going for a minimum in the
		 * non-timestamp case, we do not smooth things out
		 * else with timestamps disabled convergence takes too
		 * long.
		 */
		if (!win_dep) {
			m -= (new_sample >> 3);
			new_sample += m;
		} else {
			m <<= 3;
			if (m < new_sample)
				new_sample = m;
		}
	} else {
		/* No previous measure. */
		new_sample = m << 3;
	}

	tp->rcv_rtt_est.rtt_us = new_sample;
}

static inline void tcp_rcv_rtt_measure(struct tcp_sock *tp)
{
	u32 delta_us;

	if (tp->rcv_rtt_est.time == 0)
		goto new_measure;
	if (before(tp->rcv_nxt, tp->rcv_rtt_est.seq))
		return;
	delta_us = tcp_stamp_us_delta(tp->tcp_mstamp, tp->rcv_rtt_est.time);
	if (!delta_us)
		delta_us = 1;
	tcp_rcv_rtt_update(tp, delta_us, 1);

new_measure:
	tp->rcv_rtt_est.seq = tp->rcv_nxt + tp->rcv_wnd;
	tp->rcv_rtt_est.time = tp->tcp_mstamp;
}

static inline void tcp_rcv_rtt_measure_ts(struct sock *sk,
					  const struct sk_buff *skb)
{
	struct tcp_sock *tp = tcp_sk(sk);

	if (tp->rx_opt.rcv_tsecr == tp->rcv_rtt_last_tsecr)
		return;
	tp->rcv_rtt_last_tsecr = tp->rx_opt.rcv_tsecr;

	if (TCP_SKB_CB(skb)->end_seq -
	    TCP_SKB_CB(skb)->seq >= inet_csk(sk)->icsk_ack.rcv_mss) {
		u32 delta = tcp_time_stamp(tp) - tp->rx_opt.rcv_tsecr;
		u32 delta_us;

		if (likely(delta < INT_MAX / (USEC_PER_SEC / TCP_TS_HZ))) {
			if (!delta)
				delta = 1;
			delta_us = delta * (USEC_PER_SEC / TCP_TS_HZ);
			tcp_rcv_rtt_update(tp, delta_us, 0);
		}
	}
}

/*
 * This function should be called every time data is copied to user space.
 * It calculates the appropriate TCP receive buffer space.
 */
void tcp_rcv_space_adjust(struct sock *sk)
{
	struct tcp_sock *tp = tcp_sk(sk);
	u32 copied;
	int time;

	trace_tcp_rcv_space_adjust(sk);

	tcp_mstamp_refresh(tp);
	time = tcp_stamp_us_delta(tp->tcp_mstamp, tp->rcvq_space.time);
	if (mptcp(tp)) {
		if (mptcp_check_rtt(tp, time))
			return;
	} else if (time < (tp->rcv_rtt_est.rtt_us >> 3) || tp->rcv_rtt_est.rtt_us == 0)
		return;

	/* Number of bytes copied to user in last RTT */
	copied = tp->copied_seq - tp->rcvq_space.seq;
	if (copied <= tp->rcvq_space.space)
		goto new_measure;

	/* A bit of theory :
	 * copied = bytes received in previous RTT, our base window
	 * To cope with packet losses, we need a 2x factor
	 * To cope with slow start, and sender growing its cwin by 100 %
	 * every RTT, we need a 4x factor, because the ACK we are sending
	 * now is for the next RTT, not the current one :
	 * <prev RTT . ><current RTT .. ><next RTT .... >
	 */

	if (sock_net(sk)->ipv4.sysctl_tcp_moderate_rcvbuf &&
	    !(sk->sk_userlocks & SOCK_RCVBUF_LOCK)) {
		int rcvmem, rcvbuf;
		u64 rcvwin, grow;

		/* minimal window to cope with packet losses, assuming
		 * steady state. Add some cushion because of small variations.
		 */
		rcvwin = ((u64)copied << 1) + 16 * tp->advmss;

		/* Accommodate for sender rate increase (eg. slow start) */
		grow = rcvwin * (copied - tp->rcvq_space.space);
		do_div(grow, tp->rcvq_space.space);
		rcvwin += (grow << 1);

		rcvmem = SKB_TRUESIZE(tp->advmss + MAX_TCP_HEADER);
		while (tcp_win_from_space(sk, rcvmem) < tp->advmss)
			rcvmem += 128;

		do_div(rcvwin, tp->advmss);
		rcvbuf = min_t(u64, rcvwin * rcvmem,
			       sock_net(sk)->ipv4.sysctl_tcp_rmem[2]);
		if (rcvbuf > sk->sk_rcvbuf) {
			WRITE_ONCE(sk->sk_rcvbuf, rcvbuf);

			/* Make the window clamp follow along.  */
			tp->window_clamp = tcp_win_from_space(sk, rcvbuf);
		}
	}
	tp->rcvq_space.space = copied;

new_measure:
	tp->rcvq_space.seq = tp->copied_seq;
	tp->rcvq_space.time = tp->tcp_mstamp;
}

/* There is something which you must keep in mind when you analyze the
 * behavior of the tp->ato delayed ack timeout interval.  When a
 * connection starts up, we want to ack as quickly as possible.  The
 * problem is that "good" TCP's do slow start at the beginning of data
 * transmission.  The means that until we send the first few ACK's the
 * sender will sit on his end and only queue most of his data, because
 * he can only send snd_cwnd unacked packets at any given time.  For
 * each ACK we send, he increments snd_cwnd and transmits more of his
 * queue.  -DaveM
 */
static void tcp_event_data_recv(struct sock *sk, struct sk_buff *skb)
{
	struct tcp_sock *tp = tcp_sk(sk);
	struct inet_connection_sock *icsk = inet_csk(sk);
	u32 now;

	inet_csk_schedule_ack(sk);

	tcp_measure_rcv_mss(sk, skb);

	tcp_rcv_rtt_measure(tp);

	now = tcp_jiffies32;

	if (!icsk->icsk_ack.ato) {
		/* The _first_ data packet received, initialize
		 * delayed ACK engine.
		 */
		tcp_incr_quickack(sk, TCP_MAX_QUICKACKS);
		icsk->icsk_ack.ato = TCP_ATO_MIN;
	} else {
		int m = now - icsk->icsk_ack.lrcvtime;

		if (m <= TCP_ATO_MIN / 2) {
			/* The fastest case is the first. */
			icsk->icsk_ack.ato = (icsk->icsk_ack.ato >> 1) + TCP_ATO_MIN / 2;
		} else if (m < icsk->icsk_ack.ato) {
			icsk->icsk_ack.ato = (icsk->icsk_ack.ato >> 1) + m;
			if (icsk->icsk_ack.ato > icsk->icsk_rto)
				icsk->icsk_ack.ato = icsk->icsk_rto;
		} else if (m > icsk->icsk_rto) {
			/* Too long gap. Apparently sender failed to
			 * restart window, so that we send ACKs quickly.
			 */
			tcp_incr_quickack(sk, TCP_MAX_QUICKACKS);
			sk_mem_reclaim(sk);
		}
	}
	icsk->icsk_ack.lrcvtime = now;

	tcp_ecn_check_ce(sk, skb);

	if (skb->len >= 128)
		tcp_grow_window(sk, skb);
}

/* Called to compute a smoothed rtt estimate. The data fed to this
 * routine either comes from timestamps, or from segments that were
 * known _not_ to have been retransmitted [see Karn/Partridge
 * Proceedings SIGCOMM 87]. The algorithm is from the SIGCOMM 88
 * piece by Van Jacobson.
 * NOTE: the next three routines used to be one big routine.
 * To save cycles in the RFC 1323 implementation it was better to break
 * it up into three procedures. -- erics
 */
static void tcp_rtt_estimator(struct sock *sk, long mrtt_us)
{
	struct tcp_sock *tp = tcp_sk(sk);
	long m = mrtt_us; /* RTT */
	u32 srtt = tp->srtt_us;

	/*	The following amusing code comes from Jacobson's
	 *	article in SIGCOMM '88.  Note that rtt and mdev
	 *	are scaled versions of rtt and mean deviation.
	 *	This is designed to be as fast as possible
	 *	m stands for "measurement".
	 *
	 *	On a 1990 paper the rto value is changed to:
	 *	RTO = rtt + 4 * mdev
	 *
	 * Funny. This algorithm seems to be very broken.
	 * These formulae increase RTO, when it should be decreased, increase
	 * too slowly, when it should be increased quickly, decrease too quickly
	 * etc. I guess in BSD RTO takes ONE value, so that it is absolutely
	 * does not matter how to _calculate_ it. Seems, it was trap
	 * that VJ failed to avoid. 8)
	 */
	if (srtt != 0) {
		m -= (srtt >> 3);	/* m is now error in rtt est */
		srtt += m;		/* rtt = 7/8 rtt + 1/8 new */
		if (m < 0) {
			m = -m;		/* m is now abs(error) */
			m -= (tp->mdev_us >> 2);   /* similar update on mdev */
			/* This is similar to one of Eifel findings.
			 * Eifel blocks mdev updates when rtt decreases.
			 * This solution is a bit different: we use finer gain
			 * for mdev in this case (alpha*beta).
			 * Like Eifel it also prevents growth of rto,
			 * but also it limits too fast rto decreases,
			 * happening in pure Eifel.
			 */
			if (m > 0)
				m >>= 3;
		} else {
			m -= (tp->mdev_us >> 2);   /* similar update on mdev */
		}
		tp->mdev_us += m;		/* mdev = 3/4 mdev + 1/4 new */
		if (tp->mdev_us > tp->mdev_max_us) {
			tp->mdev_max_us = tp->mdev_us;
			if (tp->mdev_max_us > tp->rttvar_us)
				tp->rttvar_us = tp->mdev_max_us;
		}
		if (after(tp->snd_una, tp->rtt_seq)) {
			if (tp->mdev_max_us < tp->rttvar_us)
				tp->rttvar_us -= (tp->rttvar_us - tp->mdev_max_us) >> 2;
			tp->rtt_seq = tp->snd_nxt;
			tp->mdev_max_us = tcp_rto_min_us(sk);

			tcp_bpf_rtt(sk);
		}
	} else {
		/* no previous measure. */
		srtt = m << 3;		/* take the measured time to be rtt */
		tp->mdev_us = m << 1;	/* make sure rto = 3*rtt */
		tp->rttvar_us = max(tp->mdev_us, tcp_rto_min_us(sk));
		tp->mdev_max_us = tp->rttvar_us;
		tp->rtt_seq = tp->snd_nxt;

		tcp_bpf_rtt(sk);
	}
	tp->srtt_us = max(1U, srtt);
}

static void tcp_update_pacing_rate(struct sock *sk)
{
	const struct tcp_sock *tp = tcp_sk(sk);
	u64 rate;

	/* set sk_pacing_rate to 200 % of current rate (mss * cwnd / srtt) */
	rate = (u64)tp->mss_cache * ((USEC_PER_SEC / 100) << 3);

	/* current rate is (cwnd * mss) / srtt
	 * In Slow Start [1], set sk_pacing_rate to 200 % the current rate.
	 * In Congestion Avoidance phase, set it to 120 % the current rate.
	 *
	 * [1] : Normal Slow Start condition is (tp->snd_cwnd < tp->snd_ssthresh)
	 *	 If snd_cwnd >= (tp->snd_ssthresh / 2), we are approaching
	 *	 end of slow start and should slow down.
	 */
	if (tp->snd_cwnd < tp->snd_ssthresh / 2)
		rate *= sock_net(sk)->ipv4.sysctl_tcp_pacing_ss_ratio;
	else
		rate *= sock_net(sk)->ipv4.sysctl_tcp_pacing_ca_ratio;

	rate *= max(tp->snd_cwnd, tp->packets_out);

	if (likely(tp->srtt_us))
		do_div(rate, tp->srtt_us);

	/* WRITE_ONCE() is needed because sch_fq fetches sk_pacing_rate
	 * without any lock. We want to make sure compiler wont store
	 * intermediate values in this location.
	 */
	WRITE_ONCE(sk->sk_pacing_rate, min_t(u64, rate,
					     sk->sk_max_pacing_rate));
}

/* Calculate rto without backoff.  This is the second half of Van Jacobson's
 * routine referred to above.
 */
void tcp_set_rto(struct sock *sk)
{
	const struct tcp_sock *tp = tcp_sk(sk);
	/* Old crap is replaced with new one. 8)
	 *
	 * More seriously:
	 * 1. If rtt variance happened to be less 50msec, it is hallucination.
	 *    It cannot be less due to utterly erratic ACK generation made
	 *    at least by solaris and freebsd. "Erratic ACKs" has _nothing_
	 *    to do with delayed acks, because at cwnd>2 true delack timeout
	 *    is invisible. Actually, Linux-2.4 also generates erratic
	 *    ACKs in some circumstances.
	 */
	inet_csk(sk)->icsk_rto = __tcp_set_rto(tp);

	/* 2. Fixups made earlier cannot be right.
	 *    If we do not estimate RTO correctly without them,
	 *    all the algo is pure shit and should be replaced
	 *    with correct one. It is exactly, which we pretend to do.
	 */

	/* NOTE: clamping at TCP_RTO_MIN is not required, current algo
	 * guarantees that rto is higher.
	 */
	tcp_bound_rto(sk);
}

__u32 tcp_init_cwnd(const struct tcp_sock *tp, const struct dst_entry *dst)
{
	__u32 cwnd = (dst ? dst_metric(dst, RTAX_INITCWND) : 0);

	if (!cwnd)
		cwnd = TCP_INIT_CWND;
	return min_t(__u32, cwnd, tp->snd_cwnd_clamp);
}

/* Take a notice that peer is sending D-SACKs */
static void tcp_dsack_seen(struct tcp_sock *tp)
{
	tp->rx_opt.sack_ok |= TCP_DSACK_SEEN;
	tp->rack.dsack_seen = 1;
	tp->dsack_dups++;
}

/* It's reordering when higher sequence was delivered (i.e. sacked) before
 * some lower never-retransmitted sequence ("low_seq"). The maximum reordering
 * distance is approximated in full-mss packet distance ("reordering").
 */
static void tcp_check_sack_reordering(struct sock *sk, const u32 low_seq,
				      const int ts)
{
	struct tcp_sock *tp = tcp_sk(sk);
	const u32 mss = tp->mss_cache;
	u32 fack, metric;

	fack = tcp_highest_sack_seq(tp);
	if (!before(low_seq, fack))
		return;

	metric = fack - low_seq;
	if ((metric > tp->reordering * mss) && mss) {
#if FASTRETRANS_DEBUG > 1
		pr_debug("Disorder%d %d %u f%u s%u rr%d\n",
			 tp->rx_opt.sack_ok, inet_csk(sk)->icsk_ca_state,
			 tp->reordering,
			 0,
			 tp->sacked_out,
			 tp->undo_marker ? tp->undo_retrans : 0);
#endif
		tp->reordering = min_t(u32, (metric + mss - 1) / mss,
				       sock_net(sk)->ipv4.sysctl_tcp_max_reordering);
	}

	/* This exciting event is worth to be remembered. 8) */
	tp->reord_seen++;
	NET_INC_STATS(sock_net(sk),
		      ts ? LINUX_MIB_TCPTSREORDER : LINUX_MIB_TCPSACKREORDER);
}

/* This must be called before lost_out is incremented */
static void tcp_verify_retransmit_hint(struct tcp_sock *tp, struct sk_buff *skb)
{
	if (!tp->retransmit_skb_hint ||
	    before(TCP_SKB_CB(skb)->seq,
		   TCP_SKB_CB(tp->retransmit_skb_hint)->seq))
		tp->retransmit_skb_hint = skb;
}

/* Sum the number of packets on the wire we have marked as lost.
 * There are two cases we care about here:
 * a) Packet hasn't been marked lost (nor retransmitted),
 *    and this is the first loss.
 * b) Packet has been marked both lost and retransmitted,
 *    and this means we think it was lost again.
 */
static void tcp_sum_lost(struct tcp_sock *tp, struct sk_buff *skb)
{
	__u8 sacked = TCP_SKB_CB(skb)->sacked;

	if (!(sacked & TCPCB_LOST) ||
	    ((sacked & TCPCB_LOST) && (sacked & TCPCB_SACKED_RETRANS)))
		tp->lost += tcp_skb_pcount(skb);
}

static void tcp_skb_mark_lost(struct tcp_sock *tp, struct sk_buff *skb)
{
	if (!(TCP_SKB_CB(skb)->sacked & (TCPCB_LOST|TCPCB_SACKED_ACKED))) {
		tcp_verify_retransmit_hint(tp, skb);

		tp->lost_out += tcp_skb_pcount(skb);
		tcp_sum_lost(tp, skb);
		TCP_SKB_CB(skb)->sacked |= TCPCB_LOST;
	}
}

void tcp_skb_mark_lost_uncond_verify(struct tcp_sock *tp, struct sk_buff *skb)
{
	tcp_verify_retransmit_hint(tp, skb);

	tcp_sum_lost(tp, skb);
	if (!(TCP_SKB_CB(skb)->sacked & (TCPCB_LOST|TCPCB_SACKED_ACKED))) {
		tp->lost_out += tcp_skb_pcount(skb);
		TCP_SKB_CB(skb)->sacked |= TCPCB_LOST;
	}
}

/* This procedure tags the retransmission queue when SACKs arrive.
 *
 * We have three tag bits: SACKED(S), RETRANS(R) and LOST(L).
 * Packets in queue with these bits set are counted in variables
 * sacked_out, retrans_out and lost_out, correspondingly.
 *
 * Valid combinations are:
 * Tag  InFlight	Description
 * 0	1		- orig segment is in flight.
 * S	0		- nothing flies, orig reached receiver.
 * L	0		- nothing flies, orig lost by net.
 * R	2		- both orig and retransmit are in flight.
 * L|R	1		- orig is lost, retransmit is in flight.
 * S|R  1		- orig reached receiver, retrans is still in flight.
 * (L|S|R is logically valid, it could occur when L|R is sacked,
 *  but it is equivalent to plain S and code short-curcuits it to S.
 *  L|S is logically invalid, it would mean -1 packet in flight 8))
 *
 * These 6 states form finite state machine, controlled by the following events:
 * 1. New ACK (+SACK) arrives. (tcp_sacktag_write_queue())
 * 2. Retransmission. (tcp_retransmit_skb(), tcp_xmit_retransmit_queue())
 * 3. Loss detection event of two flavors:
 *	A. Scoreboard estimator decided the packet is lost.
 *	   A'. Reno "three dupacks" marks head of queue lost.
 *	B. SACK arrives sacking SND.NXT at the moment, when the
 *	   segment was retransmitted.
 * 4. D-SACK added new rule: D-SACK changes any tag to S.
 *
 * It is pleasant to note, that state diagram turns out to be commutative,
 * so that we are allowed not to be bothered by order of our actions,
 * when multiple events arrive simultaneously. (see the function below).
 *
 * Reordering detection.
 * --------------------
 * Reordering metric is maximal distance, which a packet can be displaced
 * in packet stream. With SACKs we can estimate it:
 *
 * 1. SACK fills old hole and the corresponding segment was not
 *    ever retransmitted -> reordering. Alas, we cannot use it
 *    when segment was retransmitted.
 * 2. The last flaw is solved with D-SACK. D-SACK arrives
 *    for retransmitted and already SACKed segment -> reordering..
 * Both of these heuristics are not used in Loss state, when we cannot
 * account for retransmits accurately.
 *
 * SACK block validation.
 * ----------------------
 *
 * SACK block range validation checks that the received SACK block fits to
 * the expected sequence limits, i.e., it is between SND.UNA and SND.NXT.
 * Note that SND.UNA is not included to the range though being valid because
 * it means that the receiver is rather inconsistent with itself reporting
 * SACK reneging when it should advance SND.UNA. Such SACK block this is
 * perfectly valid, however, in light of RFC2018 which explicitly states
 * that "SACK block MUST reflect the newest segment.  Even if the newest
 * segment is going to be discarded ...", not that it looks very clever
 * in case of head skb. Due to potentional receiver driven attacks, we
 * choose to avoid immediate execution of a walk in write queue due to
 * reneging and defer head skb's loss recovery to standard loss recovery
 * procedure that will eventually trigger (nothing forbids us doing this).
 *
 * Implements also blockage to start_seq wrap-around. Problem lies in the
 * fact that though start_seq (s) is before end_seq (i.e., not reversed),
 * there's no guarantee that it will be before snd_nxt (n). The problem
 * happens when start_seq resides between end_seq wrap (e_w) and snd_nxt
 * wrap (s_w):
 *
 *         <- outs wnd ->                          <- wrapzone ->
 *         u     e      n                         u_w   e_w  s n_w
 *         |     |      |                          |     |   |  |
 * |<------------+------+----- TCP seqno space --------------+---------->|
 * ...-- <2^31 ->|                                           |<--------...
 * ...---- >2^31 ------>|                                    |<--------...
 *
 * Current code wouldn't be vulnerable but it's better still to discard such
 * crazy SACK blocks. Doing this check for start_seq alone closes somewhat
 * similar case (end_seq after snd_nxt wrap) as earlier reversed check in
 * snd_nxt wrap -> snd_una region will then become "well defined", i.e.,
 * equal to the ideal case (infinite seqno space without wrap caused issues).
 *
 * With D-SACK the lower bound is extended to cover sequence space below
 * SND.UNA down to undo_marker, which is the last point of interest. Yet
 * again, D-SACK block must not to go across snd_una (for the same reason as
 * for the normal SACK blocks, explained above). But there all simplicity
 * ends, TCP might receive valid D-SACKs below that. As long as they reside
 * fully below undo_marker they do not affect behavior in anyway and can
 * therefore be safely ignored. In rare cases (which are more or less
 * theoretical ones), the D-SACK will nicely cross that boundary due to skb
 * fragmentation and packet reordering past skb's retransmission. To consider
 * them correctly, the acceptable range must be extended even more though
 * the exact amount is rather hard to quantify. However, tp->max_window can
 * be used as an exaggerated estimate.
 */
static bool tcp_is_sackblock_valid(struct tcp_sock *tp, bool is_dsack,
				   u32 start_seq, u32 end_seq)
{
	/* Too far in future, or reversed (interpretation is ambiguous) */
	if (after(end_seq, tp->snd_nxt) || !before(start_seq, end_seq))
		return false;

	/* Nasty start_seq wrap-around check (see comments above) */
	if (!before(start_seq, tp->snd_nxt))
		return false;

	/* In outstanding window? ...This is valid exit for D-SACKs too.
	 * start_seq == snd_una is non-sensical (see comments above)
	 */
	if (after(start_seq, tp->snd_una))
		return true;

	if (!is_dsack || !tp->undo_marker)
		return false;

	/* ...Then it's D-SACK, and must reside below snd_una completely */
	if (after(end_seq, tp->snd_una))
		return false;

	if (!before(start_seq, tp->undo_marker))
		return true;

	/* Too old */
	if (!after(end_seq, tp->undo_marker))
		return false;

	/* Undo_marker boundary crossing (overestimates a lot). Known already:
	 *   start_seq < undo_marker and end_seq >= undo_marker.
	 */
	return !before(start_seq, end_seq - tp->max_window);
}

static bool tcp_check_dsack(struct sock *sk, const struct sk_buff *ack_skb,
			    struct tcp_sack_block_wire *sp, int num_sacks,
			    u32 prior_snd_una)
{
	struct tcp_sock *tp = tcp_sk(sk);
	u32 start_seq_0 = get_unaligned_be32(&sp[0].start_seq);
	u32 end_seq_0 = get_unaligned_be32(&sp[0].end_seq);
	bool dup_sack = false;

	if (before(start_seq_0, TCP_SKB_CB(ack_skb)->ack_seq)) {
		dup_sack = true;
		tcp_dsack_seen(tp);
		NET_INC_STATS(sock_net(sk), LINUX_MIB_TCPDSACKRECV);
	} else if (num_sacks > 1) {
		u32 end_seq_1 = get_unaligned_be32(&sp[1].end_seq);
		u32 start_seq_1 = get_unaligned_be32(&sp[1].start_seq);

		if (!after(end_seq_0, end_seq_1) &&
		    !before(start_seq_0, start_seq_1)) {
			dup_sack = true;
			tcp_dsack_seen(tp);
			NET_INC_STATS(sock_net(sk),
					LINUX_MIB_TCPDSACKOFORECV);
		}
	}

	/* D-SACK for already forgotten data... Do dumb counting. */
	if (dup_sack && tp->undo_marker && tp->undo_retrans > 0 &&
	    !after(end_seq_0, prior_snd_una) &&
	    after(end_seq_0, tp->undo_marker))
		tp->undo_retrans--;

	return dup_sack;
}

struct tcp_sacktag_state {
	u32	reord;
	/* Timestamps for earliest and latest never-retransmitted segment
	 * that was SACKed. RTO needs the earliest RTT to stay conservative,
	 * but congestion control should still get an accurate delay signal.
	 */
	u64	first_sackt;
	u64	last_sackt;
	struct rate_sample *rate;
	int	flag;
	unsigned int mss_now;
};

/* Check if skb is fully within the SACK block. In presence of GSO skbs,
 * the incoming SACK may not exactly match but we can find smaller MSS
 * aligned portion of it that matches. Therefore we might need to fragment
 * which may fail and creates some hassle (caller must handle error case
 * returns).
 *
 * FIXME: this could be merged to shift decision code
 */
static int tcp_match_skb_to_sack(struct sock *sk, struct sk_buff *skb,
				  u32 start_seq, u32 end_seq)
{
	int err;
	bool in_sack;
	unsigned int pkt_len;
	unsigned int mss;

	in_sack = !after(start_seq, TCP_SKB_CB(skb)->seq) &&
		  !before(end_seq, TCP_SKB_CB(skb)->end_seq);

	if (tcp_skb_pcount(skb) > 1 && !in_sack &&
	    after(TCP_SKB_CB(skb)->end_seq, start_seq)) {
		mss = tcp_skb_mss(skb);
		in_sack = !after(start_seq, TCP_SKB_CB(skb)->seq);

		if (!in_sack) {
			pkt_len = start_seq - TCP_SKB_CB(skb)->seq;
			if (pkt_len < mss)
				pkt_len = mss;
		} else {
			pkt_len = end_seq - TCP_SKB_CB(skb)->seq;
			if (pkt_len < mss)
				return -EINVAL;
		}

		/* Round if necessary so that SACKs cover only full MSSes
		 * and/or the remaining small portion (if present)
		 */
		if (pkt_len > mss) {
			unsigned int new_len = (pkt_len / mss) * mss;
			if (!in_sack && new_len < pkt_len)
				new_len += mss;
			pkt_len = new_len;
		}

		if (pkt_len >= skb->len && !in_sack)
			return 0;

		err = tcp_fragment(sk, TCP_FRAG_IN_RTX_QUEUE, skb,
				   pkt_len, mss, GFP_ATOMIC);
		if (err < 0)
			return err;
	}

	return in_sack;
}

/* Mark the given newly-SACKed range as such, adjusting counters and hints. */
static u8 tcp_sacktag_one(struct sock *sk,
			  struct tcp_sacktag_state *state, u8 sacked,
			  u32 start_seq, u32 end_seq,
			  int dup_sack, int pcount,
			  u64 xmit_time)
{
	struct tcp_sock *tp = tcp_sk(sk);

	/* Account D-SACK for retransmitted packet. */
	if (dup_sack && (sacked & TCPCB_RETRANS)) {
		if (tp->undo_marker && tp->undo_retrans > 0 &&
		    after(end_seq, tp->undo_marker))
			tp->undo_retrans--;
		if ((sacked & TCPCB_SACKED_ACKED) &&
		    before(start_seq, state->reord))
				state->reord = start_seq;
	}

	/* Nothing to do; acked frame is about to be dropped (was ACKed). */
	if (!after(end_seq, tp->snd_una))
		return sacked;

	if (!(sacked & TCPCB_SACKED_ACKED)) {
		tcp_rack_advance(tp, sacked, end_seq, xmit_time);

		if (sacked & TCPCB_SACKED_RETRANS) {
			/* If the segment is not tagged as lost,
			 * we do not clear RETRANS, believing
			 * that retransmission is still in flight.
			 */
			if (sacked & TCPCB_LOST) {
				sacked &= ~(TCPCB_LOST|TCPCB_SACKED_RETRANS);
				tp->lost_out -= pcount;
				tp->retrans_out -= pcount;
			}
		} else {
			if (!(sacked & TCPCB_RETRANS)) {
				/* New sack for not retransmitted frame,
				 * which was in hole. It is reordering.
				 */
				if (before(start_seq,
					   tcp_highest_sack_seq(tp)) &&
				    before(start_seq, state->reord))
					state->reord = start_seq;

				if (!after(end_seq, tp->high_seq))
					state->flag |= FLAG_ORIG_SACK_ACKED;
				if (state->first_sackt == 0)
					state->first_sackt = xmit_time;
				state->last_sackt = xmit_time;
			}

			if (sacked & TCPCB_LOST) {
				sacked &= ~TCPCB_LOST;
				tp->lost_out -= pcount;
			}
		}

		sacked |= TCPCB_SACKED_ACKED;
		state->flag |= FLAG_DATA_SACKED;
		tp->sacked_out += pcount;
		tp->delivered += pcount;  /* Out-of-order packets delivered */

		/* Lost marker hint past SACKed? Tweak RFC3517 cnt */
		if (tp->lost_skb_hint &&
		    before(start_seq, TCP_SKB_CB(tp->lost_skb_hint)->seq))
			tp->lost_cnt_hint += pcount;
	}

	/* D-SACK. We can detect redundant retransmission in S|R and plain R
	 * frames and clear it. undo_retrans is decreased above, L|R frames
	 * are accounted above as well.
	 */
	if (dup_sack && (sacked & TCPCB_SACKED_RETRANS)) {
		sacked &= ~TCPCB_SACKED_RETRANS;
		tp->retrans_out -= pcount;
	}

	return sacked;
}

/* Shift newly-SACKed bytes from this skb to the immediately previous
 * already-SACKed sk_buff. Mark the newly-SACKed bytes as such.
 */
static bool tcp_shifted_skb(struct sock *sk, struct sk_buff *prev,
			    struct sk_buff *skb,
			    struct tcp_sacktag_state *state,
			    unsigned int pcount, int shifted, int mss,
			    bool dup_sack)
{
	struct tcp_sock *tp = tcp_sk(sk);
	u32 start_seq = TCP_SKB_CB(skb)->seq;	/* start of newly-SACKed */
	u32 end_seq = start_seq + shifted;	/* end of newly-SACKed */

	BUG_ON(!pcount);

	/* Adjust counters and hints for the newly sacked sequence
	 * range but discard the return value since prev is already
	 * marked. We must tag the range first because the seq
	 * advancement below implicitly advances
	 * tcp_highest_sack_seq() when skb is highest_sack.
	 */
	tcp_sacktag_one(sk, state, TCP_SKB_CB(skb)->sacked,
			start_seq, end_seq, dup_sack, pcount,
			tcp_skb_timestamp_us(skb));
	tcp_rate_skb_delivered(sk, skb, state->rate);

	if (skb == tp->lost_skb_hint)
		tp->lost_cnt_hint += pcount;

	TCP_SKB_CB(prev)->end_seq += shifted;
	TCP_SKB_CB(skb)->seq += shifted;

	tcp_skb_pcount_add(prev, pcount);
	WARN_ON_ONCE(tcp_skb_pcount(skb) < pcount);
	tcp_skb_pcount_add(skb, -pcount);

	/* When we're adding to gso_segs == 1, gso_size will be zero,
	 * in theory this shouldn't be necessary but as long as DSACK
	 * code can come after this skb later on it's better to keep
	 * setting gso_size to something.
	 */
	if (!TCP_SKB_CB(prev)->tcp_gso_size)
		TCP_SKB_CB(prev)->tcp_gso_size = mss;

	/* CHECKME: To clear or not to clear? Mimics normal skb currently */
	if (tcp_skb_pcount(skb) <= 1)
		TCP_SKB_CB(skb)->tcp_gso_size = 0;

	/* Difference in this won't matter, both ACKed by the same cumul. ACK */
	TCP_SKB_CB(prev)->sacked |= (TCP_SKB_CB(skb)->sacked & TCPCB_EVER_RETRANS);

	if (skb->len > 0) {
		BUG_ON(!tcp_skb_pcount(skb));
		NET_INC_STATS(sock_net(sk), LINUX_MIB_SACKSHIFTED);
		return false;
	}

	/* Whole SKB was eaten :-) */

	if (skb == tp->retransmit_skb_hint)
		tp->retransmit_skb_hint = prev;
	if (skb == tp->lost_skb_hint) {
		tp->lost_skb_hint = prev;
		tp->lost_cnt_hint -= tcp_skb_pcount(prev);
	}

	TCP_SKB_CB(prev)->tcp_flags |= TCP_SKB_CB(skb)->tcp_flags;
	TCP_SKB_CB(prev)->eor = TCP_SKB_CB(skb)->eor;
	if (TCP_SKB_CB(skb)->tcp_flags & TCPHDR_FIN)
		TCP_SKB_CB(prev)->end_seq++;

	if (skb == tcp_highest_sack(sk))
		tcp_advance_highest_sack(sk, skb);

	tcp_skb_collapse_tstamp(prev, skb);
	if (unlikely(TCP_SKB_CB(prev)->tx.delivered_mstamp))
		TCP_SKB_CB(prev)->tx.delivered_mstamp = 0;

	tcp_rtx_queue_unlink_and_free(skb, sk);

	NET_INC_STATS(sock_net(sk), LINUX_MIB_SACKMERGED);

	return true;
}

/* I wish gso_size would have a bit more sane initialization than
 * something-or-zero which complicates things
 */
static int tcp_skb_seglen(const struct sk_buff *skb)
{
	return tcp_skb_pcount(skb) == 1 ? skb->len : tcp_skb_mss(skb);
}

/* Shifting pages past head area doesn't work */
static int skb_can_shift(const struct sk_buff *skb)
{
	return !skb_headlen(skb) && skb_is_nonlinear(skb);
}

int tcp_skb_shift(struct sk_buff *to, struct sk_buff *from,
		  int pcount, int shiftlen)
{
	/* TCP min gso_size is 8 bytes (TCP_MIN_GSO_SIZE)
	 * Since TCP_SKB_CB(skb)->tcp_gso_segs is 16 bits, we need
	 * to make sure not storing more than 65535 * 8 bytes per skb,
	 * even if current MSS is bigger.
	 */
	if (unlikely(to->len + shiftlen >= 65535 * TCP_MIN_GSO_SIZE))
		return 0;
	if (unlikely(tcp_skb_pcount(to) + pcount > 65535))
		return 0;
	return skb_shift(to, from, shiftlen);
}

/* Try collapsing SACK blocks spanning across multiple skbs to a single
 * skb.
 */
static struct sk_buff *tcp_shift_skb_data(struct sock *sk, struct sk_buff *skb,
					  struct tcp_sacktag_state *state,
					  u32 start_seq, u32 end_seq,
					  bool dup_sack)
{
	struct tcp_sock *tp = tcp_sk(sk);
	struct sk_buff *prev;
	int mss;
	int pcount = 0;
	int len;
	int in_sack;

	/* For MPTCP we cannot shift skb-data and remove one skb from the
	 * send-queue, because this will make us loose the DSS-option (which
	 * is stored in TCP_SKB_CB(skb)->dss) of the skb we are removing.
	 */
	if (mptcp(tp))
		goto fallback;

	/* Normally R but no L won't result in plain S */
	if (!dup_sack &&
	    (TCP_SKB_CB(skb)->sacked & (TCPCB_LOST|TCPCB_SACKED_RETRANS)) == TCPCB_SACKED_RETRANS)
		goto fallback;
	if (!skb_can_shift(skb))
		goto fallback;
	/* This frame is about to be dropped (was ACKed). */
	if (!after(TCP_SKB_CB(skb)->end_seq, tp->snd_una))
		goto fallback;

	/* Can only happen with delayed DSACK + discard craziness */
	prev = skb_rb_prev(skb);
	if (!prev)
		goto fallback;

	if ((TCP_SKB_CB(prev)->sacked & TCPCB_TAGBITS) != TCPCB_SACKED_ACKED)
		goto fallback;

	if (!tcp_skb_can_collapse_to(prev))
		goto fallback;

	in_sack = !after(start_seq, TCP_SKB_CB(skb)->seq) &&
		  !before(end_seq, TCP_SKB_CB(skb)->end_seq);

	if (in_sack) {
		len = skb->len;
		pcount = tcp_skb_pcount(skb);
		mss = tcp_skb_seglen(skb);

		/* TODO: Fix DSACKs to not fragment already SACKed and we can
		 * drop this restriction as unnecessary
		 */
		if (mss != tcp_skb_seglen(prev))
			goto fallback;
	} else {
		if (!after(TCP_SKB_CB(skb)->end_seq, start_seq))
			goto noop;
		/* CHECKME: This is non-MSS split case only?, this will
		 * cause skipped skbs due to advancing loop btw, original
		 * has that feature too
		 */
		if (tcp_skb_pcount(skb) <= 1)
			goto noop;

		in_sack = !after(start_seq, TCP_SKB_CB(skb)->seq);
		if (!in_sack) {
			/* TODO: head merge to next could be attempted here
			 * if (!after(TCP_SKB_CB(skb)->end_seq, end_seq)),
			 * though it might not be worth of the additional hassle
			 *
			 * ...we can probably just fallback to what was done
			 * previously. We could try merging non-SACKed ones
			 * as well but it probably isn't going to buy off
			 * because later SACKs might again split them, and
			 * it would make skb timestamp tracking considerably
			 * harder problem.
			 */
			goto fallback;
		}

		len = end_seq - TCP_SKB_CB(skb)->seq;
		BUG_ON(len < 0);
		BUG_ON(len > skb->len);

		/* MSS boundaries should be honoured or else pcount will
		 * severely break even though it makes things bit trickier.
		 * Optimize common case to avoid most of the divides
		 */
		mss = tcp_skb_mss(skb);

		/* TODO: Fix DSACKs to not fragment already SACKed and we can
		 * drop this restriction as unnecessary
		 */
		if (mss != tcp_skb_seglen(prev))
			goto fallback;

		if (len == mss) {
			pcount = 1;
		} else if (len < mss) {
			goto noop;
		} else {
			pcount = len / mss;
			len = pcount * mss;
		}
	}

	/* tcp_sacktag_one() won't SACK-tag ranges below snd_una */
	if (!after(TCP_SKB_CB(skb)->seq + len, tp->snd_una))
		goto fallback;

	if (!tcp_skb_shift(prev, skb, pcount, len))
		goto fallback;
	if (!tcp_shifted_skb(sk, prev, skb, state, pcount, len, mss, dup_sack))
		goto out;

	/* Hole filled allows collapsing with the next as well, this is very
	 * useful when hole on every nth skb pattern happens
	 */
	skb = skb_rb_next(prev);
	if (!skb)
		goto out;

	if (!skb_can_shift(skb) ||
	    ((TCP_SKB_CB(skb)->sacked & TCPCB_TAGBITS) != TCPCB_SACKED_ACKED) ||
	    (mss != tcp_skb_seglen(skb)))
		goto out;

	len = skb->len;
	pcount = tcp_skb_pcount(skb);
	if (tcp_skb_shift(prev, skb, pcount, len))
		tcp_shifted_skb(sk, prev, skb, state, pcount,
				len, mss, 0);

out:
	return prev;

noop:
	return skb;

fallback:
	NET_INC_STATS(sock_net(sk), LINUX_MIB_SACKSHIFTFALLBACK);
	return NULL;
}

static struct sk_buff *tcp_sacktag_walk(struct sk_buff *skb, struct sock *sk,
					struct tcp_sack_block *next_dup,
					struct tcp_sacktag_state *state,
					u32 start_seq, u32 end_seq,
					bool dup_sack_in)
{
	struct tcp_sock *tp = tcp_sk(sk);
	struct sk_buff *tmp;

	skb_rbtree_walk_from(skb) {
		int in_sack = 0;
		bool dup_sack = dup_sack_in;

		/* queue is in-order => we can short-circuit the walk early */
		if (!before(TCP_SKB_CB(skb)->seq, end_seq))
			break;

		if (next_dup  &&
		    before(TCP_SKB_CB(skb)->seq, next_dup->end_seq)) {
			in_sack = tcp_match_skb_to_sack(sk, skb,
							next_dup->start_seq,
							next_dup->end_seq);
			if (in_sack > 0)
				dup_sack = true;
		}

		/* skb reference here is a bit tricky to get right, since
		 * shifting can eat and free both this skb and the next,
		 * so not even _safe variant of the loop is enough.
		 */
		if (in_sack <= 0) {
			tmp = tcp_shift_skb_data(sk, skb, state,
						 start_seq, end_seq, dup_sack);
			if (tmp) {
				if (tmp != skb) {
					skb = tmp;
					continue;
				}

				in_sack = 0;
			} else {
				in_sack = tcp_match_skb_to_sack(sk, skb,
								start_seq,
								end_seq);
			}
		}

		if (unlikely(in_sack < 0))
			break;

		if (in_sack) {
			TCP_SKB_CB(skb)->sacked =
				tcp_sacktag_one(sk,
						state,
						TCP_SKB_CB(skb)->sacked,
						TCP_SKB_CB(skb)->seq,
						TCP_SKB_CB(skb)->end_seq,
						dup_sack,
						tcp_skb_pcount(skb),
						tcp_skb_timestamp_us(skb));
			tcp_rate_skb_delivered(sk, skb, state->rate);
			if (TCP_SKB_CB(skb)->sacked & TCPCB_SACKED_ACKED)
				list_del_init(&skb->tcp_tsorted_anchor);

			if (!before(TCP_SKB_CB(skb)->seq,
				    tcp_highest_sack_seq(tp)))
				tcp_advance_highest_sack(sk, skb);
		}
	}
	return skb;
}

static struct sk_buff *tcp_sacktag_bsearch(struct sock *sk, u32 seq)
{
	struct rb_node *parent, **p = &sk->tcp_rtx_queue.rb_node;
	struct sk_buff *skb;

	while (*p) {
		parent = *p;
		skb = rb_to_skb(parent);
		if (before(seq, TCP_SKB_CB(skb)->seq)) {
			p = &parent->rb_left;
			continue;
		}
		if (!before(seq, TCP_SKB_CB(skb)->end_seq)) {
			p = &parent->rb_right;
			continue;
		}
		return skb;
	}
	return NULL;
}

static struct sk_buff *tcp_sacktag_skip(struct sk_buff *skb, struct sock *sk,
					u32 skip_to_seq)
{
	if (skb && after(TCP_SKB_CB(skb)->seq, skip_to_seq))
		return skb;

	return tcp_sacktag_bsearch(sk, skip_to_seq);
}

static struct sk_buff *tcp_maybe_skipping_dsack(struct sk_buff *skb,
						struct sock *sk,
						struct tcp_sack_block *next_dup,
						struct tcp_sacktag_state *state,
						u32 skip_to_seq)
{
	if (!next_dup)
		return skb;

	if (before(next_dup->start_seq, skip_to_seq)) {
		skb = tcp_sacktag_skip(skb, sk, next_dup->start_seq);
		skb = tcp_sacktag_walk(skb, sk, NULL, state,
				       next_dup->start_seq, next_dup->end_seq,
				       1);
	}

	return skb;
}

static int tcp_sack_cache_ok(const struct tcp_sock *tp, const struct tcp_sack_block *cache)
{
	return cache < tp->recv_sack_cache + ARRAY_SIZE(tp->recv_sack_cache);
}

static int
tcp_sacktag_write_queue(struct sock *sk, const struct sk_buff *ack_skb,
			u32 prior_snd_una, struct tcp_sacktag_state *state)
{
	struct tcp_sock *tp = tcp_sk(sk);
	const unsigned char *ptr = (skb_transport_header(ack_skb) +
				    TCP_SKB_CB(ack_skb)->sacked);
	struct tcp_sack_block_wire *sp_wire = (struct tcp_sack_block_wire *)(ptr+2);
	struct tcp_sack_block sp[TCP_NUM_SACKS];
	struct tcp_sack_block *cache;
	struct sk_buff *skb;
	int num_sacks = min(TCP_NUM_SACKS, (ptr[1] - TCPOLEN_SACK_BASE) >> 3);
	int used_sacks;
	bool found_dup_sack = false;
	int i, j;
	int first_sack_index;

	state->flag = 0;
	state->reord = tp->snd_nxt;

	if (!tp->sacked_out)
		tcp_highest_sack_reset(sk);

	found_dup_sack = tcp_check_dsack(sk, ack_skb, sp_wire,
					 num_sacks, prior_snd_una);
	if (found_dup_sack) {
		state->flag |= FLAG_DSACKING_ACK;
		tp->delivered++; /* A spurious retransmission is delivered */
	}

	/* Eliminate too old ACKs, but take into
	 * account more or less fresh ones, they can
	 * contain valid SACK info.
	 */
	if (before(TCP_SKB_CB(ack_skb)->ack_seq, prior_snd_una - tp->max_window))
		return 0;

	if (!tp->packets_out)
		goto out;

	used_sacks = 0;
	first_sack_index = 0;
	for (i = 0; i < num_sacks; i++) {
		bool dup_sack = !i && found_dup_sack;

		sp[used_sacks].start_seq = get_unaligned_be32(&sp_wire[i].start_seq);
		sp[used_sacks].end_seq = get_unaligned_be32(&sp_wire[i].end_seq);

		if (!tcp_is_sackblock_valid(tp, dup_sack,
					    sp[used_sacks].start_seq,
					    sp[used_sacks].end_seq)) {
			int mib_idx;

			if (dup_sack) {
				if (!tp->undo_marker)
					mib_idx = LINUX_MIB_TCPDSACKIGNOREDNOUNDO;
				else
					mib_idx = LINUX_MIB_TCPDSACKIGNOREDOLD;
			} else {
				/* Don't count olds caused by ACK reordering */
				if ((TCP_SKB_CB(ack_skb)->ack_seq != tp->snd_una) &&
				    !after(sp[used_sacks].end_seq, tp->snd_una))
					continue;
				mib_idx = LINUX_MIB_TCPSACKDISCARD;
			}

			NET_INC_STATS(sock_net(sk), mib_idx);
			if (i == 0)
				first_sack_index = -1;
			continue;
		}

		/* Ignore very old stuff early */
		if (!after(sp[used_sacks].end_seq, prior_snd_una))
			continue;

		used_sacks++;
	}

	/* order SACK blocks to allow in order walk of the retrans queue */
	for (i = used_sacks - 1; i > 0; i--) {
		for (j = 0; j < i; j++) {
			if (after(sp[j].start_seq, sp[j + 1].start_seq)) {
				swap(sp[j], sp[j + 1]);

				/* Track where the first SACK block goes to */
				if (j == first_sack_index)
					first_sack_index = j + 1;
			}
		}
	}

	state->mss_now = tcp_current_mss(sk);
	skb = NULL;
	i = 0;

	if (!tp->sacked_out) {
		/* It's already past, so skip checking against it */
		cache = tp->recv_sack_cache + ARRAY_SIZE(tp->recv_sack_cache);
	} else {
		cache = tp->recv_sack_cache;
		/* Skip empty blocks in at head of the cache */
		while (tcp_sack_cache_ok(tp, cache) && !cache->start_seq &&
		       !cache->end_seq)
			cache++;
	}

	while (i < used_sacks) {
		u32 start_seq = sp[i].start_seq;
		u32 end_seq = sp[i].end_seq;
		bool dup_sack = (found_dup_sack && (i == first_sack_index));
		struct tcp_sack_block *next_dup = NULL;

		if (found_dup_sack && ((i + 1) == first_sack_index))
			next_dup = &sp[i + 1];

		/* Skip too early cached blocks */
		while (tcp_sack_cache_ok(tp, cache) &&
		       !before(start_seq, cache->end_seq))
			cache++;

		/* Can skip some work by looking recv_sack_cache? */
		if (tcp_sack_cache_ok(tp, cache) && !dup_sack &&
		    after(end_seq, cache->start_seq)) {

			/* Head todo? */
			if (before(start_seq, cache->start_seq)) {
				skb = tcp_sacktag_skip(skb, sk, start_seq);
				skb = tcp_sacktag_walk(skb, sk, next_dup,
						       state,
						       start_seq,
						       cache->start_seq,
						       dup_sack);
			}

			/* Rest of the block already fully processed? */
			if (!after(end_seq, cache->end_seq))
				goto advance_sp;

			skb = tcp_maybe_skipping_dsack(skb, sk, next_dup,
						       state,
						       cache->end_seq);

			/* ...tail remains todo... */
			if (tcp_highest_sack_seq(tp) == cache->end_seq) {
				/* ...but better entrypoint exists! */
				skb = tcp_highest_sack(sk);
				if (!skb)
					break;
				cache++;
				goto walk;
			}

			skb = tcp_sacktag_skip(skb, sk, cache->end_seq);
			/* Check overlap against next cached too (past this one already) */
			cache++;
			continue;
		}

		if (!before(start_seq, tcp_highest_sack_seq(tp))) {
			skb = tcp_highest_sack(sk);
			if (!skb)
				break;
		}
		skb = tcp_sacktag_skip(skb, sk, start_seq);

walk:
		skb = tcp_sacktag_walk(skb, sk, next_dup, state,
				       start_seq, end_seq, dup_sack);

advance_sp:
		i++;
	}

	/* Clear the head of the cache sack blocks so we can skip it next time */
	for (i = 0; i < ARRAY_SIZE(tp->recv_sack_cache) - used_sacks; i++) {
		tp->recv_sack_cache[i].start_seq = 0;
		tp->recv_sack_cache[i].end_seq = 0;
	}
	for (j = 0; j < used_sacks; j++)
		tp->recv_sack_cache[i++] = sp[j];

	if (inet_csk(sk)->icsk_ca_state != TCP_CA_Loss || tp->undo_marker)
		tcp_check_sack_reordering(sk, state->reord, 0);

	tcp_verify_left_out(tp);
out:

#if FASTRETRANS_DEBUG > 0
	WARN_ON((int)tp->sacked_out < 0);
	WARN_ON((int)tp->lost_out < 0);
	WARN_ON((int)tp->retrans_out < 0);
	WARN_ON((int)tcp_packets_in_flight(tp) < 0);
#endif
	return state->flag;
}

/* Limits sacked_out so that sum with lost_out isn't ever larger than
 * packets_out. Returns false if sacked_out adjustement wasn't necessary.
 */
static bool tcp_limit_reno_sacked(struct tcp_sock *tp)
{
	u32 holes;

	holes = max(tp->lost_out, 1U);
	holes = min(holes, tp->packets_out);

	if ((tp->sacked_out + holes) > tp->packets_out) {
		tp->sacked_out = tp->packets_out - holes;
		return true;
	}
	return false;
}

/* If we receive more dupacks than we expected counting segments
 * in assumption of absent reordering, interpret this as reordering.
 * The only another reason could be bug in receiver TCP.
 */
static void tcp_check_reno_reordering(struct sock *sk, const int addend)
{
	struct tcp_sock *tp = tcp_sk(sk);

	if (!tcp_limit_reno_sacked(tp))
		return;

	tp->reordering = min_t(u32, tp->packets_out + addend,
			       sock_net(sk)->ipv4.sysctl_tcp_max_reordering);
	tp->reord_seen++;
	NET_INC_STATS(sock_net(sk), LINUX_MIB_TCPRENOREORDER);
}

/* Emulate SACKs for SACKless connection: account for a new dupack. */

static void tcp_add_reno_sack(struct sock *sk, int num_dupack)
{
	if (num_dupack) {
		struct tcp_sock *tp = tcp_sk(sk);
		u32 prior_sacked = tp->sacked_out;
		s32 delivered;

		tp->sacked_out += num_dupack;
		tcp_check_reno_reordering(sk, 0);
		delivered = tp->sacked_out - prior_sacked;
		if (delivered > 0)
			tp->delivered += delivered;
		tcp_verify_left_out(tp);
	}
}

/* Account for ACK, ACKing some data in Reno Recovery phase. */

static void tcp_remove_reno_sacks(struct sock *sk, int acked)
{
	struct tcp_sock *tp = tcp_sk(sk);

	if (acked > 0) {
		/* One ACK acked hole. The rest eat duplicate ACKs. */
		tp->delivered += max_t(int, acked - tp->sacked_out, 1);
		if (acked - 1 >= tp->sacked_out)
			tp->sacked_out = 0;
		else
			tp->sacked_out -= acked - 1;
	}
	tcp_check_reno_reordering(sk, acked);
	tcp_verify_left_out(tp);
}

static inline void tcp_reset_reno_sack(struct tcp_sock *tp)
{
	tp->sacked_out = 0;
}

void tcp_clear_retrans(struct tcp_sock *tp)
{
	tp->retrans_out = 0;
	tp->lost_out = 0;
	tp->undo_marker = 0;
	tp->undo_retrans = -1;
	tp->sacked_out = 0;
}

static inline void tcp_init_undo(struct tcp_sock *tp)
{
	tp->undo_marker = tp->snd_una;
	/* Retransmission still in flight may cause DSACKs later. */
	tp->undo_retrans = tp->retrans_out ? : -1;
}

static bool tcp_is_rack(const struct sock *sk)
{
	return sock_net(sk)->ipv4.sysctl_tcp_recovery & TCP_RACK_LOSS_DETECTION;
}

/* If we detect SACK reneging, forget all SACK information
 * and reset tags completely, otherwise preserve SACKs. If receiver
 * dropped its ofo queue, we will know this due to reneging detection.
 */
static void tcp_timeout_mark_lost(struct sock *sk)
{
	struct tcp_sock *tp = tcp_sk(sk);
	struct sk_buff *skb, *head;
	bool is_reneg;			/* is receiver reneging on SACKs? */

	head = tcp_rtx_queue_head(sk);
	is_reneg = head && (TCP_SKB_CB(head)->sacked & TCPCB_SACKED_ACKED);
	if (is_reneg) {
		NET_INC_STATS(sock_net(sk), LINUX_MIB_TCPSACKRENEGING);
		tp->sacked_out = 0;
		/* Mark SACK reneging until we recover from this loss event. */
		tp->is_sack_reneg = 1;
	} else if (tcp_is_reno(tp)) {
		tcp_reset_reno_sack(tp);
	}

	skb = head;
	skb_rbtree_walk_from(skb) {
		if (is_reneg)
			TCP_SKB_CB(skb)->sacked &= ~TCPCB_SACKED_ACKED;
		else if (tcp_is_rack(sk) && skb != head &&
			 tcp_rack_skb_timeout(tp, skb, 0) > 0)
			continue; /* Don't mark recently sent ones lost yet */
		tcp_mark_skb_lost(sk, skb);
	}
	tcp_verify_left_out(tp);
	tcp_clear_all_retrans_hints(tp);
}

/* Enter Loss state. */
void tcp_enter_loss(struct sock *sk)
{
	const struct inet_connection_sock *icsk = inet_csk(sk);
	struct tcp_sock *tp = tcp_sk(sk);
	struct net *net = sock_net(sk);
	bool new_recovery = icsk->icsk_ca_state < TCP_CA_Recovery;

	tcp_timeout_mark_lost(sk);

	/* Reduce ssthresh if it has not yet been made inside this window. */
	if (icsk->icsk_ca_state <= TCP_CA_Disorder ||
	    !after(tp->high_seq, tp->snd_una) ||
	    (icsk->icsk_ca_state == TCP_CA_Loss && !icsk->icsk_retransmits)) {
		tp->prior_ssthresh = tcp_current_ssthresh(sk);
		tp->prior_cwnd = tp->snd_cwnd;
		tp->snd_ssthresh = icsk->icsk_ca_ops->ssthresh(sk);
		tcp_ca_event(sk, CA_EVENT_LOSS);
		tcp_init_undo(tp);
	}
	tp->snd_cwnd	   = tcp_packets_in_flight(tp) + 1;
	tp->snd_cwnd_cnt   = 0;
	tp->snd_cwnd_stamp = tcp_jiffies32;

	/* Timeout in disordered state after receiving substantial DUPACKs
	 * suggests that the degree of reordering is over-estimated.
	 */
	if (icsk->icsk_ca_state <= TCP_CA_Disorder &&
	    tp->sacked_out >= net->ipv4.sysctl_tcp_reordering)
		tp->reordering = min_t(unsigned int, tp->reordering,
				       net->ipv4.sysctl_tcp_reordering);
	tcp_set_ca_state(sk, TCP_CA_Loss);
	tp->high_seq = tp->snd_nxt;
	tcp_ecn_queue_cwr(tp);

	/* F-RTO RFC5682 sec 3.1 step 1: retransmit SND.UNA if no previous
	 * loss recovery is underway except recurring timeout(s) on
	 * the same SND.UNA (sec 3.2). Disable F-RTO on path MTU probing
	 */
	tp->frto = net->ipv4.sysctl_tcp_frto &&
		   (new_recovery || icsk->icsk_retransmits) &&
		   !inet_csk(sk)->icsk_mtup.probe_size;
}

/* If ACK arrived pointing to a remembered SACK, it means that our
 * remembered SACKs do not reflect real state of receiver i.e.
 * receiver _host_ is heavily congested (or buggy).
 *
 * To avoid big spurious retransmission bursts due to transient SACK
 * scoreboard oddities that look like reneging, we give the receiver a
 * little time (max(RTT/2, 10ms)) to send us some more ACKs that will
 * restore sanity to the SACK scoreboard. If the apparent reneging
 * persists until this RTO then we'll clear the SACK scoreboard.
 */
static bool tcp_check_sack_reneging(struct sock *sk, int flag)
{
	if (flag & FLAG_SACK_RENEGING) {
		struct tcp_sock *tp = tcp_sk(sk);
		unsigned long delay = max(usecs_to_jiffies(tp->srtt_us >> 4),
					  msecs_to_jiffies(10));

		inet_csk_reset_xmit_timer(sk, ICSK_TIME_RETRANS,
					  delay, TCP_RTO_MAX);
		return true;
	}
	return false;
}

/* Heurestics to calculate number of duplicate ACKs. There's no dupACKs
 * counter when SACK is enabled (without SACK, sacked_out is used for
 * that purpose).
 *
 * With reordering, holes may still be in flight, so RFC3517 recovery
 * uses pure sacked_out (total number of SACKed segments) even though
 * it violates the RFC that uses duplicate ACKs, often these are equal
 * but when e.g. out-of-window ACKs or packet duplication occurs,
 * they differ. Since neither occurs due to loss, TCP should really
 * ignore them.
 */
static inline int tcp_dupack_heuristics(const struct tcp_sock *tp)
{
	return tp->sacked_out + 1;
}

/* Linux NewReno/SACK/ECN state machine.
 * --------------------------------------
 *
 * "Open"	Normal state, no dubious events, fast path.
 * "Disorder"   In all the respects it is "Open",
 *		but requires a bit more attention. It is entered when
 *		we see some SACKs or dupacks. It is split of "Open"
 *		mainly to move some processing from fast path to slow one.
 * "CWR"	CWND was reduced due to some Congestion Notification event.
 *		It can be ECN, ICMP source quench, local device congestion.
 * "Recovery"	CWND was reduced, we are fast-retransmitting.
 * "Loss"	CWND was reduced due to RTO timeout or SACK reneging.
 *
 * tcp_fastretrans_alert() is entered:
 * - each incoming ACK, if state is not "Open"
 * - when arrived ACK is unusual, namely:
 *	* SACK
 *	* Duplicate ACK.
 *	* ECN ECE.
 *
 * Counting packets in flight is pretty simple.
 *
 *	in_flight = packets_out - left_out + retrans_out
 *
 *	packets_out is SND.NXT-SND.UNA counted in packets.
 *
 *	retrans_out is number of retransmitted segments.
 *
 *	left_out is number of segments left network, but not ACKed yet.
 *
 *		left_out = sacked_out + lost_out
 *
 *     sacked_out: Packets, which arrived to receiver out of order
 *		   and hence not ACKed. With SACKs this number is simply
 *		   amount of SACKed data. Even without SACKs
 *		   it is easy to give pretty reliable estimate of this number,
 *		   counting duplicate ACKs.
 *
 *       lost_out: Packets lost by network. TCP has no explicit
 *		   "loss notification" feedback from network (for now).
 *		   It means that this number can be only _guessed_.
 *		   Actually, it is the heuristics to predict lossage that
 *		   distinguishes different algorithms.
 *
 *	F.e. after RTO, when all the queue is considered as lost,
 *	lost_out = packets_out and in_flight = retrans_out.
 *
 *		Essentially, we have now a few algorithms detecting
 *		lost packets.
 *
 *		If the receiver supports SACK:
 *
 *		RFC6675/3517: It is the conventional algorithm. A packet is
 *		considered lost if the number of higher sequence packets
 *		SACKed is greater than or equal the DUPACK thoreshold
 *		(reordering). This is implemented in tcp_mark_head_lost and
 *		tcp_update_scoreboard.
 *
 *		RACK (draft-ietf-tcpm-rack-01): it is a newer algorithm
 *		(2017-) that checks timing instead of counting DUPACKs.
 *		Essentially a packet is considered lost if it's not S/ACKed
 *		after RTT + reordering_window, where both metrics are
 *		dynamically measured and adjusted. This is implemented in
 *		tcp_rack_mark_lost.
 *
 *		If the receiver does not support SACK:
 *
 *		NewReno (RFC6582): in Recovery we assume that one segment
 *		is lost (classic Reno). While we are in Recovery and
 *		a partial ACK arrives, we assume that one more packet
 *		is lost (NewReno). This heuristics are the same in NewReno
 *		and SACK.
 *
 * Really tricky (and requiring careful tuning) part of algorithm
 * is hidden in functions tcp_time_to_recover() and tcp_xmit_retransmit_queue().
 * The first determines the moment _when_ we should reduce CWND and,
 * hence, slow down forward transmission. In fact, it determines the moment
 * when we decide that hole is caused by loss, rather than by a reorder.
 *
 * tcp_xmit_retransmit_queue() decides, _what_ we should retransmit to fill
 * holes, caused by lost packets.
 *
 * And the most logically complicated part of algorithm is undo
 * heuristics. We detect false retransmits due to both too early
 * fast retransmit (reordering) and underestimated RTO, analyzing
 * timestamps and D-SACKs. When we detect that some segments were
 * retransmitted by mistake and CWND reduction was wrong, we undo
 * window reduction and abort recovery phase. This logic is hidden
 * inside several functions named tcp_try_undo_<something>.
 */

/* This function decides, when we should leave Disordered state
 * and enter Recovery phase, reducing congestion window.
 *
 * Main question: may we further continue forward transmission
 * with the same cwnd?
 */
static bool tcp_time_to_recover(struct sock *sk, int flag)
{
	struct tcp_sock *tp = tcp_sk(sk);

	/* Trick#1: The loss is proven. */
	if (tp->lost_out)
		return true;

	/* Not-A-Trick#2 : Classic rule... */
	if (!tcp_is_rack(sk) && tcp_dupack_heuristics(tp) > tp->reordering)
		return true;

	return false;
}

/* Detect loss in event "A" above by marking head of queue up as lost.
 * For non-SACK(Reno) senders, the first "packets" number of segments
 * are considered lost. For RFC3517 SACK, a segment is considered lost if it
 * has at least tp->reordering SACKed seqments above it; "packets" refers to
 * the maximum SACKed segments to pass before reaching this limit.
 */
static void tcp_mark_head_lost(struct sock *sk, int packets, int mark_head)
{
	struct tcp_sock *tp = tcp_sk(sk);
	struct sk_buff *skb;
	int cnt, oldcnt, lost;
	unsigned int mss;
	/* Use SACK to deduce losses of new sequences sent during recovery */
	const u32 loss_high = tcp_is_sack(tp) ?  tp->snd_nxt : tp->high_seq;

	WARN_ON(packets > tp->packets_out);
	skb = tp->lost_skb_hint;
	if (skb) {
		/* Head already handled? */
		if (mark_head && after(TCP_SKB_CB(skb)->seq, tp->snd_una))
			return;
		cnt = tp->lost_cnt_hint;
	} else {
		skb = tcp_rtx_queue_head(sk);
		cnt = 0;
	}

	skb_rbtree_walk_from(skb) {
		/* TODO: do this better */
		/* this is not the most efficient way to do this... */
		tp->lost_skb_hint = skb;
		tp->lost_cnt_hint = cnt;

		if (after(TCP_SKB_CB(skb)->end_seq, loss_high))
			break;

		oldcnt = cnt;
		if (tcp_is_reno(tp) ||
		    (TCP_SKB_CB(skb)->sacked & TCPCB_SACKED_ACKED))
			cnt += tcp_skb_pcount(skb);

		if (cnt > packets) {
			if (tcp_is_sack(tp) ||
			    (TCP_SKB_CB(skb)->sacked & TCPCB_SACKED_ACKED) ||
			    (oldcnt >= packets))
				break;

			mss = tcp_skb_mss(skb);
			/* If needed, chop off the prefix to mark as lost. */
			lost = (packets - oldcnt) * mss;
			if (lost < skb->len &&
			    tcp_fragment(sk, TCP_FRAG_IN_RTX_QUEUE, skb,
					 lost, mss, GFP_ATOMIC) < 0)
				break;
			cnt = packets;
		}

		tcp_skb_mark_lost(tp, skb);

		if (mark_head)
			break;
	}
	tcp_verify_left_out(tp);
}

/* Account newly detected lost packet(s) */

static void tcp_update_scoreboard(struct sock *sk, int fast_rexmit)
{
	struct tcp_sock *tp = tcp_sk(sk);

	if (tcp_is_sack(tp)) {
		int sacked_upto = tp->sacked_out - tp->reordering;
		if (sacked_upto >= 0)
			tcp_mark_head_lost(sk, sacked_upto, 0);
		else if (fast_rexmit)
			tcp_mark_head_lost(sk, 1, 1);
	}
}

static bool tcp_tsopt_ecr_before(const struct tcp_sock *tp, u32 when)
{
	return tp->rx_opt.saw_tstamp && tp->rx_opt.rcv_tsecr &&
	       before(tp->rx_opt.rcv_tsecr, when);
}

/* skb is spurious retransmitted if the returned timestamp echo
 * reply is prior to the skb transmission time
 */
static bool tcp_skb_spurious_retrans(const struct tcp_sock *tp,
				     const struct sk_buff *skb)
{
	return (TCP_SKB_CB(skb)->sacked & TCPCB_RETRANS) &&
	       tcp_tsopt_ecr_before(tp, tcp_skb_timestamp(skb));
}

/* Nothing was retransmitted or returned timestamp is less
 * than timestamp of the first retransmission.
 */
static inline bool tcp_packet_delayed(const struct tcp_sock *tp)
{
	return tp->retrans_stamp &&
	       tcp_tsopt_ecr_before(tp, tp->retrans_stamp);
}

/* Undo procedures. */

/* We can clear retrans_stamp when there are no retransmissions in the
 * window. It would seem that it is trivially available for us in
 * tp->retrans_out, however, that kind of assumptions doesn't consider
 * what will happen if errors occur when sending retransmission for the
 * second time. ...It could the that such segment has only
 * TCPCB_EVER_RETRANS set at the present time. It seems that checking
 * the head skb is enough except for some reneging corner cases that
 * are not worth the effort.
 *
 * Main reason for all this complexity is the fact that connection dying
 * time now depends on the validity of the retrans_stamp, in particular,
 * that successive retransmissions of a segment must not advance
 * retrans_stamp under any conditions.
 */
static bool tcp_any_retrans_done(const struct sock *sk)
{
	const struct tcp_sock *tp = tcp_sk(sk);
	struct sk_buff *skb;

	if (tp->retrans_out)
		return true;

	skb = tcp_rtx_queue_head(sk);
	if (unlikely(skb && TCP_SKB_CB(skb)->sacked & TCPCB_EVER_RETRANS))
		return true;

	return false;
}

static void DBGUNDO(struct sock *sk, const char *msg)
{
#if FASTRETRANS_DEBUG > 1
	struct tcp_sock *tp = tcp_sk(sk);
	struct inet_sock *inet = inet_sk(sk);

	if (sk->sk_family == AF_INET) {
		pr_debug("Undo %s %pI4/%u c%u l%u ss%u/%u p%u\n",
			 msg,
			 &inet->inet_daddr, ntohs(inet->inet_dport),
			 tp->snd_cwnd, tcp_left_out(tp),
			 tp->snd_ssthresh, tp->prior_ssthresh,
			 tp->packets_out);
	}
#if IS_ENABLED(CONFIG_IPV6)
	else if (sk->sk_family == AF_INET6) {
		pr_debug("Undo %s %pI6/%u c%u l%u ss%u/%u p%u\n",
			 msg,
			 &sk->sk_v6_daddr, ntohs(inet->inet_dport),
			 tp->snd_cwnd, tcp_left_out(tp),
			 tp->snd_ssthresh, tp->prior_ssthresh,
			 tp->packets_out);
	}
#endif
#endif
}

static void tcp_undo_cwnd_reduction(struct sock *sk, bool unmark_loss)
{
	struct tcp_sock *tp = tcp_sk(sk);

	if (unmark_loss) {
		struct sk_buff *skb;

		skb_rbtree_walk(skb, &sk->tcp_rtx_queue) {
			TCP_SKB_CB(skb)->sacked &= ~TCPCB_LOST;
		}
		tp->lost_out = 0;
		tcp_clear_all_retrans_hints(tp);
	}

	if (tp->prior_ssthresh) {
		const struct inet_connection_sock *icsk = inet_csk(sk);

		tp->snd_cwnd = icsk->icsk_ca_ops->undo_cwnd(sk);

		if (tp->prior_ssthresh > tp->snd_ssthresh) {
			tp->snd_ssthresh = tp->prior_ssthresh;
			tcp_ecn_withdraw_cwr(tp);
		}
	}
	tp->snd_cwnd_stamp = tcp_jiffies32;
	tp->undo_marker = 0;
	tp->rack.advanced = 1; /* Force RACK to re-exam losses */
}

static inline bool tcp_may_undo(const struct tcp_sock *tp)
{
	return tp->undo_marker && (!tp->undo_retrans || tcp_packet_delayed(tp));
}

/* People celebrate: "We love our President!" */
static bool tcp_try_undo_recovery(struct sock *sk)
{
	struct tcp_sock *tp = tcp_sk(sk);

	if (tcp_may_undo(tp)) {
		int mib_idx;

		/* Happy end! We did not retransmit anything
		 * or our original transmission succeeded.
		 */
		DBGUNDO(sk, inet_csk(sk)->icsk_ca_state == TCP_CA_Loss ? "loss" : "retrans");
		tcp_undo_cwnd_reduction(sk, false);
		if (inet_csk(sk)->icsk_ca_state == TCP_CA_Loss)
			mib_idx = LINUX_MIB_TCPLOSSUNDO;
		else
			mib_idx = LINUX_MIB_TCPFULLUNDO;

		NET_INC_STATS(sock_net(sk), mib_idx);
	} else if (tp->rack.reo_wnd_persist) {
		tp->rack.reo_wnd_persist--;
	}
	if (tp->snd_una == tp->high_seq && tcp_is_reno(tp)) {
		/* Hold old state until something *above* high_seq
		 * is ACKed. For Reno it is MUST to prevent false
		 * fast retransmits (RFC2582). SACK TCP is safe. */
		if (!tcp_any_retrans_done(sk))
			tp->retrans_stamp = 0;
		return true;
	}
	tcp_set_ca_state(sk, TCP_CA_Open);
	tp->is_sack_reneg = 0;
	return false;
}

/* Try to undo cwnd reduction, because D-SACKs acked all retransmitted data */
static bool tcp_try_undo_dsack(struct sock *sk)
{
	struct tcp_sock *tp = tcp_sk(sk);

	if (tp->undo_marker && !tp->undo_retrans) {
		tp->rack.reo_wnd_persist = min(TCP_RACK_RECOVERY_THRESH,
					       tp->rack.reo_wnd_persist + 1);
		DBGUNDO(sk, "D-SACK");
		tcp_undo_cwnd_reduction(sk, false);
		NET_INC_STATS(sock_net(sk), LINUX_MIB_TCPDSACKUNDO);
		return true;
	}
	return false;
}

/* Undo during loss recovery after partial ACK or using F-RTO. */
static bool tcp_try_undo_loss(struct sock *sk, bool frto_undo)
{
	struct tcp_sock *tp = tcp_sk(sk);

	if (frto_undo || tcp_may_undo(tp)) {
		tcp_undo_cwnd_reduction(sk, true);

		DBGUNDO(sk, "partial loss");
		NET_INC_STATS(sock_net(sk), LINUX_MIB_TCPLOSSUNDO);
		if (frto_undo)
			NET_INC_STATS(sock_net(sk),
					LINUX_MIB_TCPSPURIOUSRTOS);
		inet_csk(sk)->icsk_retransmits = 0;
		if (frto_undo || tcp_is_sack(tp)) {
			tcp_set_ca_state(sk, TCP_CA_Open);
			tp->is_sack_reneg = 0;
		}
		return true;
	}
	return false;
}

/* The cwnd reduction in CWR and Recovery uses the PRR algorithm in RFC 6937.
 * It computes the number of packets to send (sndcnt) based on packets newly
 * delivered:
 *   1) If the packets in flight is larger than ssthresh, PRR spreads the
 *	cwnd reductions across a full RTT.
 *   2) Otherwise PRR uses packet conservation to send as much as delivered.
 *      But when the retransmits are acked without further losses, PRR
 *      slow starts cwnd up to ssthresh to speed up the recovery.
 */
static void tcp_init_cwnd_reduction(struct sock *sk)
{
	struct tcp_sock *tp = tcp_sk(sk);

	tp->high_seq = tp->snd_nxt;
	tp->tlp_high_seq = 0;
	tp->snd_cwnd_cnt = 0;
	tp->prior_cwnd = tp->snd_cwnd;
	tp->prr_delivered = 0;
	tp->prr_out = 0;
	tp->snd_ssthresh = inet_csk(sk)->icsk_ca_ops->ssthresh(sk);
	tcp_ecn_queue_cwr(tp);
}

void tcp_cwnd_reduction(struct sock *sk, int newly_acked_sacked, int flag)
{
	struct tcp_sock *tp = tcp_sk(sk);
	int sndcnt = 0;
	int delta = tp->snd_ssthresh - tcp_packets_in_flight(tp);

	if (newly_acked_sacked <= 0 || WARN_ON_ONCE(!tp->prior_cwnd))
		return;

	tp->prr_delivered += newly_acked_sacked;
	if (delta < 0) {
		u64 dividend = (u64)tp->snd_ssthresh * tp->prr_delivered +
			       tp->prior_cwnd - 1;
		sndcnt = div_u64(dividend, tp->prior_cwnd) - tp->prr_out;
	} else if ((flag & (FLAG_RETRANS_DATA_ACKED | FLAG_LOST_RETRANS)) ==
		   FLAG_RETRANS_DATA_ACKED) {
		sndcnt = min_t(int, delta,
			       max_t(int, tp->prr_delivered - tp->prr_out,
				     newly_acked_sacked) + 1);
	} else {
		sndcnt = min(delta, newly_acked_sacked);
	}
	/* Force a fast retransmit upon entering fast recovery */
	sndcnt = max(sndcnt, (tp->prr_out ? 0 : 1));
	tp->snd_cwnd = tcp_packets_in_flight(tp) + sndcnt;
}

static inline void tcp_end_cwnd_reduction(struct sock *sk)
{
	struct tcp_sock *tp = tcp_sk(sk);

	if (inet_csk(sk)->icsk_ca_ops->cong_control)
		return;

	/* Reset cwnd to ssthresh in CWR or Recovery (unless it's undone) */
	if (tp->snd_ssthresh < TCP_INFINITE_SSTHRESH &&
	    (inet_csk(sk)->icsk_ca_state == TCP_CA_CWR || tp->undo_marker)) {
		tp->snd_cwnd = tp->snd_ssthresh;
		tp->snd_cwnd_stamp = tcp_jiffies32;
	}
	tcp_ca_event(sk, CA_EVENT_COMPLETE_CWR);
}

/* Enter CWR state. Disable cwnd undo since congestion is proven with ECN */
void tcp_enter_cwr(struct sock *sk)
{
	struct tcp_sock *tp = tcp_sk(sk);

	tp->prior_ssthresh = 0;
	if (inet_csk(sk)->icsk_ca_state < TCP_CA_CWR) {
		tp->undo_marker = 0;
		tcp_init_cwnd_reduction(sk);
		tcp_set_ca_state(sk, TCP_CA_CWR);
	}
}
EXPORT_SYMBOL(tcp_enter_cwr);

static void tcp_try_keep_open(struct sock *sk)
{
	struct tcp_sock *tp = tcp_sk(sk);
	int state = TCP_CA_Open;

	if (tcp_left_out(tp) || tcp_any_retrans_done(sk))
		state = TCP_CA_Disorder;

	if (inet_csk(sk)->icsk_ca_state != state) {
		tcp_set_ca_state(sk, state);
		tp->high_seq = tp->snd_nxt;
	}
}

static void tcp_try_to_open(struct sock *sk, int flag)
{
	struct tcp_sock *tp = tcp_sk(sk);

	tcp_verify_left_out(tp);

	if (!tcp_any_retrans_done(sk))
		tp->retrans_stamp = 0;

	if (flag & FLAG_ECE)
		tcp_enter_cwr(sk);

	if (inet_csk(sk)->icsk_ca_state != TCP_CA_CWR) {
		tcp_try_keep_open(sk);
	}
}

static void tcp_mtup_probe_failed(struct sock *sk)
{
	struct inet_connection_sock *icsk = inet_csk(sk);

	icsk->icsk_mtup.search_high = icsk->icsk_mtup.probe_size - 1;
	icsk->icsk_mtup.probe_size = 0;
	NET_INC_STATS(sock_net(sk), LINUX_MIB_TCPMTUPFAIL);
}

static void tcp_mtup_probe_success(struct sock *sk)
{
	struct tcp_sock *tp = tcp_sk(sk);
	struct inet_connection_sock *icsk = inet_csk(sk);

	/* FIXME: breaks with very large cwnd */
	tp->prior_ssthresh = tcp_current_ssthresh(sk);
	tp->snd_cwnd = tp->snd_cwnd *
		       tcp_mss_to_mtu(sk, tp->mss_cache) /
		       icsk->icsk_mtup.probe_size;
	tp->snd_cwnd_cnt = 0;
	tp->snd_cwnd_stamp = tcp_jiffies32;
	tp->snd_ssthresh = tcp_current_ssthresh(sk);

	icsk->icsk_mtup.search_low = icsk->icsk_mtup.probe_size;
	icsk->icsk_mtup.probe_size = 0;
	tcp_sync_mss(sk, icsk->icsk_pmtu_cookie);
	NET_INC_STATS(sock_net(sk), LINUX_MIB_TCPMTUPSUCCESS);
}

/* Do a simple retransmit without using the backoff mechanisms in
 * tcp_timer. This is used for path mtu discovery.
 * The socket is already locked here.
 */
void tcp_simple_retransmit(struct sock *sk)
{
	const struct inet_connection_sock *icsk = inet_csk(sk);
	struct tcp_sock *tp = tcp_sk(sk);
	struct sk_buff *skb;
	unsigned int mss = tcp_current_mss(sk);

	skb_rbtree_walk(skb, &sk->tcp_rtx_queue) {
		if (tcp_skb_seglen(skb) > mss &&
		    !(TCP_SKB_CB(skb)->sacked & TCPCB_SACKED_ACKED)) {
			if (TCP_SKB_CB(skb)->sacked & TCPCB_SACKED_RETRANS) {
				TCP_SKB_CB(skb)->sacked &= ~TCPCB_SACKED_RETRANS;
				tp->retrans_out -= tcp_skb_pcount(skb);
			}
			tcp_skb_mark_lost_uncond_verify(tp, skb);
		}
	}

	tcp_clear_retrans_hints_partial(tp);

	if (!tp->lost_out)
		return;

	if (tcp_is_reno(tp))
		tcp_limit_reno_sacked(tp);

	tcp_verify_left_out(tp);

	/* Don't muck with the congestion window here.
	 * Reason is that we do not increase amount of _data_
	 * in network, but units changed and effective
	 * cwnd/ssthresh really reduced now.
	 */
	if (icsk->icsk_ca_state != TCP_CA_Loss) {
		tp->high_seq = tp->snd_nxt;
		tp->snd_ssthresh = tcp_current_ssthresh(sk);
		tp->prior_ssthresh = 0;
		tp->undo_marker = 0;
		tcp_set_ca_state(sk, TCP_CA_Loss);
	}
	tcp_xmit_retransmit_queue(sk);
}
EXPORT_SYMBOL(tcp_simple_retransmit);

void tcp_enter_recovery(struct sock *sk, bool ece_ack)
{
	struct tcp_sock *tp = tcp_sk(sk);
	int mib_idx;

	if (tcp_is_reno(tp))
		mib_idx = LINUX_MIB_TCPRENORECOVERY;
	else
		mib_idx = LINUX_MIB_TCPSACKRECOVERY;

	NET_INC_STATS(sock_net(sk), mib_idx);

	tp->prior_ssthresh = 0;
	tcp_init_undo(tp);

	if (!tcp_in_cwnd_reduction(sk)) {
		if (!ece_ack)
			tp->prior_ssthresh = tcp_current_ssthresh(sk);
		tcp_init_cwnd_reduction(sk);
	}
	tcp_set_ca_state(sk, TCP_CA_Recovery);
}

/* Process an ACK in CA_Loss state. Move to CA_Open if lost data are
 * recovered or spurious. Otherwise retransmits more on partial ACKs.
 */
static void tcp_process_loss(struct sock *sk, int flag, int num_dupack,
			     int *rexmit)
{
	struct tcp_sock *tp = tcp_sk(sk);
	bool recovered = !before(tp->snd_una, tp->high_seq);

	if ((flag & FLAG_SND_UNA_ADVANCED || rcu_access_pointer(tp->fastopen_rsk)) &&
	    tcp_try_undo_loss(sk, false))
		return;

	if (tp->frto) { /* F-RTO RFC5682 sec 3.1 (sack enhanced version). */
		/* Step 3.b. A timeout is spurious if not all data are
		 * lost, i.e., never-retransmitted data are (s)acked.
		 */
		if ((flag & FLAG_ORIG_SACK_ACKED) &&
		    tcp_try_undo_loss(sk, true))
			return;

		if (after(tp->snd_nxt, tp->high_seq)) {
			if (flag & FLAG_DATA_SACKED || num_dupack)
				tp->frto = 0; /* Step 3.a. loss was real */
		} else if (flag & FLAG_SND_UNA_ADVANCED && !recovered) {
			tp->high_seq = tp->snd_nxt;
			/* Step 2.b. Try send new data (but deferred until cwnd
			 * is updated in tcp_ack()). Otherwise fall back to
			 * the conventional recovery.
			 */
			if (!tcp_write_queue_empty(sk) &&
			    after(tcp_wnd_end(tp), tp->snd_nxt)) {
				*rexmit = REXMIT_NEW;
				return;
			}
			tp->frto = 0;
		}
	}

	if (recovered) {
		/* F-RTO RFC5682 sec 3.1 step 2.a and 1st part of step 3.a */
		tcp_try_undo_recovery(sk);
		return;
	}
	if (tcp_is_reno(tp)) {
		/* A Reno DUPACK means new data in F-RTO step 2.b above are
		 * delivered. Lower inflight to clock out (re)tranmissions.
		 */
		if (after(tp->snd_nxt, tp->high_seq) && num_dupack)
			tcp_add_reno_sack(sk, num_dupack);
		else if (flag & FLAG_SND_UNA_ADVANCED)
			tcp_reset_reno_sack(tp);
	}
	*rexmit = REXMIT_LOST;
}

/* Undo during fast recovery after partial ACK. */
static bool tcp_try_undo_partial(struct sock *sk, u32 prior_snd_una)
{
	struct tcp_sock *tp = tcp_sk(sk);

	if (tp->undo_marker && tcp_packet_delayed(tp)) {
		/* Plain luck! Hole if filled with delayed
		 * packet, rather than with a retransmit. Check reordering.
		 */
		tcp_check_sack_reordering(sk, prior_snd_una, 1);

		/* We are getting evidence that the reordering degree is higher
		 * than we realized. If there are no retransmits out then we
		 * can undo. Otherwise we clock out new packets but do not
		 * mark more packets lost or retransmit more.
		 */
		if (tp->retrans_out)
			return true;

		if (!tcp_any_retrans_done(sk))
			tp->retrans_stamp = 0;

		DBGUNDO(sk, "partial recovery");
		tcp_undo_cwnd_reduction(sk, true);
		NET_INC_STATS(sock_net(sk), LINUX_MIB_TCPPARTIALUNDO);
		tcp_try_keep_open(sk);
		return true;
	}
	return false;
}

static void tcp_identify_packet_loss(struct sock *sk, int *ack_flag)
{
	struct tcp_sock *tp = tcp_sk(sk);

	if (tcp_rtx_queue_empty(sk))
		return;

	if (unlikely(tcp_is_reno(tp))) {
		tcp_newreno_mark_lost(sk, *ack_flag & FLAG_SND_UNA_ADVANCED);
	} else if (tcp_is_rack(sk)) {
		u32 prior_retrans = tp->retrans_out;

		tcp_rack_mark_lost(sk);
		if (prior_retrans > tp->retrans_out)
			*ack_flag |= FLAG_LOST_RETRANS;
	}
}

static bool tcp_force_fast_retransmit(struct sock *sk)
{
	struct tcp_sock *tp = tcp_sk(sk);

	return after(tcp_highest_sack_seq(tp),
		     tp->snd_una + tp->reordering * tp->mss_cache);
}

/* Process an event, which can update packets-in-flight not trivially.
 * Main goal of this function is to calculate new estimate for left_out,
 * taking into account both packets sitting in receiver's buffer and
 * packets lost by network.
 *
 * Besides that it updates the congestion state when packet loss or ECN
 * is detected. But it does not reduce the cwnd, it is done by the
 * congestion control later.
 *
 * It does _not_ decide what to send, it is made in function
 * tcp_xmit_retransmit_queue().
 */
static void tcp_fastretrans_alert(struct sock *sk, const u32 prior_snd_una,
				  int num_dupack, int *ack_flag, int *rexmit)
{
	struct inet_connection_sock *icsk = inet_csk(sk);
	struct tcp_sock *tp = tcp_sk(sk);
	int fast_rexmit = 0, flag = *ack_flag;
	bool do_lost = num_dupack || ((flag & FLAG_DATA_SACKED) &&
				      tcp_force_fast_retransmit(sk));

	if (!tp->packets_out && tp->sacked_out)
		tp->sacked_out = 0;

	/* Now state machine starts.
	 * A. ECE, hence prohibit cwnd undoing, the reduction is required. */
	if (flag & FLAG_ECE)
		tp->prior_ssthresh = 0;

	/* B. In all the states check for reneging SACKs. */
	if (tcp_check_sack_reneging(sk, flag))
		return;

	/* C. Check consistency of the current state. */
	tcp_verify_left_out(tp);

	/* D. Check state exit conditions. State can be terminated
	 *    when high_seq is ACKed. */
	if (icsk->icsk_ca_state == TCP_CA_Open) {
		WARN_ON(tp->retrans_out != 0);
		tp->retrans_stamp = 0;
	} else if (!before(tp->snd_una, tp->high_seq)) {
		switch (icsk->icsk_ca_state) {
		case TCP_CA_CWR:
			/* CWR is to be held something *above* high_seq
			 * is ACKed for CWR bit to reach receiver. */
			if (tp->snd_una != tp->high_seq) {
				tcp_end_cwnd_reduction(sk);
				tcp_set_ca_state(sk, TCP_CA_Open);
			}
			break;

		case TCP_CA_Recovery:
			if (tcp_is_reno(tp))
				tcp_reset_reno_sack(tp);
			if (tcp_try_undo_recovery(sk))
				return;
			tcp_end_cwnd_reduction(sk);
			break;
		}
	}

	/* E. Process state. */
	switch (icsk->icsk_ca_state) {
	case TCP_CA_Recovery:
		if (!(flag & FLAG_SND_UNA_ADVANCED)) {
			if (tcp_is_reno(tp))
				tcp_add_reno_sack(sk, num_dupack);
		} else {
			if (tcp_try_undo_partial(sk, prior_snd_una))
				return;
			/* Partial ACK arrived. Force fast retransmit. */
			do_lost = tcp_is_reno(tp) ||
				  tcp_force_fast_retransmit(sk);
		}
		if (tcp_try_undo_dsack(sk)) {
			tcp_try_keep_open(sk);
			return;
		}
		tcp_identify_packet_loss(sk, ack_flag);
		break;
	case TCP_CA_Loss:
		tcp_process_loss(sk, flag, num_dupack, rexmit);
		tcp_identify_packet_loss(sk, ack_flag);
		if (!(icsk->icsk_ca_state == TCP_CA_Open ||
		      (*ack_flag & FLAG_LOST_RETRANS)))
			return;
		/* Change state if cwnd is undone or retransmits are lost */
		/* fall through */
	default:
		if (tcp_is_reno(tp)) {
			if (flag & FLAG_SND_UNA_ADVANCED)
				tcp_reset_reno_sack(tp);
			tcp_add_reno_sack(sk, num_dupack);
		}

		if (icsk->icsk_ca_state <= TCP_CA_Disorder)
			tcp_try_undo_dsack(sk);

		tcp_identify_packet_loss(sk, ack_flag);
		if (!tcp_time_to_recover(sk, flag)) {
			tcp_try_to_open(sk, flag);
			return;
		}

		/* MTU probe failure: don't reduce cwnd */
		if (icsk->icsk_ca_state < TCP_CA_CWR &&
		    icsk->icsk_mtup.probe_size &&
		    tp->snd_una == tp->mtu_probe.probe_seq_start) {
			tcp_mtup_probe_failed(sk);
			/* Restores the reduction we did in tcp_mtup_probe() */
			tp->snd_cwnd++;
			tcp_simple_retransmit(sk);
			return;
		}

		/* Otherwise enter Recovery state */
		tcp_enter_recovery(sk, (flag & FLAG_ECE));
		fast_rexmit = 1;
	}

	if (!tcp_is_rack(sk) && do_lost)
		tcp_update_scoreboard(sk, fast_rexmit);
	*rexmit = REXMIT_LOST;
}

static void tcp_update_rtt_min(struct sock *sk, u32 rtt_us, const int flag)
{
	u32 wlen = sock_net(sk)->ipv4.sysctl_tcp_min_rtt_wlen * HZ;
	struct tcp_sock *tp = tcp_sk(sk);

	if ((flag & FLAG_ACK_MAYBE_DELAYED) && rtt_us > tcp_min_rtt(tp)) {
		/* If the remote keeps returning delayed ACKs, eventually
		 * the min filter would pick it up and overestimate the
		 * prop. delay when it expires. Skip suspected delayed ACKs.
		 */
		return;
	}
	minmax_running_min(&tp->rtt_min, wlen, tcp_jiffies32,
			   rtt_us ? : jiffies_to_usecs(1));
}

static bool tcp_ack_update_rtt(struct sock *sk, const int flag,
			       long seq_rtt_us, long sack_rtt_us,
			       long ca_rtt_us, struct rate_sample *rs)
{
	const struct tcp_sock *tp = tcp_sk(sk);

	/* Prefer RTT measured from ACK's timing to TS-ECR. This is because
	 * broken middle-boxes or peers may corrupt TS-ECR fields. But
	 * Karn's algorithm forbids taking RTT if some retransmitted data
	 * is acked (RFC6298).
	 */
	if (seq_rtt_us < 0)
		seq_rtt_us = sack_rtt_us;

	/* RTTM Rule: A TSecr value received in a segment is used to
	 * update the averaged RTT measurement only if the segment
	 * acknowledges some new data, i.e., only if it advances the
	 * left edge of the send window.
	 * See draft-ietf-tcplw-high-performance-00, section 3.3.
	 */
	if (seq_rtt_us < 0 && tp->rx_opt.saw_tstamp && tp->rx_opt.rcv_tsecr &&
	    flag & FLAG_ACKED) {
		u32 delta = tcp_time_stamp(tp) - tp->rx_opt.rcv_tsecr;

		if (likely(delta < INT_MAX / (USEC_PER_SEC / TCP_TS_HZ))) {
			seq_rtt_us = delta * (USEC_PER_SEC / TCP_TS_HZ);
			ca_rtt_us = seq_rtt_us;
		}
	}
	rs->rtt_us = ca_rtt_us; /* RTT of last (S)ACKed packet (or -1) */
	if (seq_rtt_us < 0)
		return false;

	/* ca_rtt_us >= 0 is counting on the invariant that ca_rtt_us is
	 * always taken together with ACK, SACK, or TS-opts. Any negative
	 * values will be skipped with the seq_rtt_us < 0 check above.
	 */
	tcp_update_rtt_min(sk, ca_rtt_us, flag);
	tcp_rtt_estimator(sk, seq_rtt_us);
	tp->ops->set_rto(sk);

	/* RFC6298: only reset backoff on valid RTT measurement. */
	inet_csk(sk)->icsk_backoff = 0;
	return true;
}

/* Compute time elapsed between (last) SYNACK and the ACK completing 3WHS. */
void tcp_synack_rtt_meas(struct sock *sk, struct request_sock *req)
{
	struct rate_sample rs;
	long rtt_us = -1L;

	if (req && !req->num_retrans && tcp_rsk(req)->snt_synack)
		rtt_us = tcp_stamp_us_delta(tcp_clock_us(), tcp_rsk(req)->snt_synack);

	tcp_ack_update_rtt(sk, FLAG_SYN_ACKED, rtt_us, -1L, rtt_us, &rs);
}


static void tcp_cong_avoid(struct sock *sk, u32 ack, u32 acked)
{
	const struct inet_connection_sock *icsk = inet_csk(sk);

	icsk->icsk_ca_ops->cong_avoid(sk, ack, acked);
	tcp_sk(sk)->snd_cwnd_stamp = tcp_jiffies32;
}

/* Restart timer after forward progress on connection.
 * RFC2988 recommends to restart timer to now+rto.
 */
void tcp_rearm_rto(struct sock *sk)
{
	const struct inet_connection_sock *icsk = inet_csk(sk);
	struct tcp_sock *tp = tcp_sk(sk);

	/* If the retrans timer is currently being used by Fast Open
	 * for SYN-ACK retrans purpose, stay put.
	 */
	if (rcu_access_pointer(tp->fastopen_rsk))
		return;

	if (!tp->packets_out) {
		inet_csk_clear_xmit_timer(sk, ICSK_TIME_RETRANS);
	} else {
		u32 rto = inet_csk(sk)->icsk_rto;
		/* Offset the time elapsed after installing regular RTO */
		if (icsk->icsk_pending == ICSK_TIME_REO_TIMEOUT ||
		    icsk->icsk_pending == ICSK_TIME_LOSS_PROBE) {
			s64 delta_us = tcp_rto_delta_us(sk);
			/* delta_us may not be positive if the socket is locked
			 * when the retrans timer fires and is rescheduled.
			 */
			rto = usecs_to_jiffies(max_t(int, delta_us, 1));
		}
		tcp_reset_xmit_timer(sk, ICSK_TIME_RETRANS, rto,
				     TCP_RTO_MAX, tcp_rtx_queue_head(sk));
	}
}

/* Try to schedule a loss probe; if that doesn't work, then schedule an RTO. */
static void tcp_set_xmit_timer(struct sock *sk)
{
	if (!tcp_schedule_loss_probe(sk, true))
		tcp_rearm_rto(sk);
}

/* If we get here, the whole TSO packet has not been acked. */
u32 tcp_tso_acked(struct sock *sk, struct sk_buff *skb)
{
	struct tcp_sock *tp = tcp_sk(sk);
	u32 packets_acked;

	BUG_ON(!after(TCP_SKB_CB(skb)->end_seq, tp->snd_una));

	packets_acked = tcp_skb_pcount(skb);
	if (tcp_trim_head(sk, skb, tp->snd_una - TCP_SKB_CB(skb)->seq))
		return 0;
	packets_acked -= tcp_skb_pcount(skb);

	if (packets_acked) {
		BUG_ON(tcp_skb_pcount(skb) == 0);
		BUG_ON(!before(TCP_SKB_CB(skb)->seq, TCP_SKB_CB(skb)->end_seq));
	}

	return packets_acked;
}

static void tcp_ack_tstamp(struct sock *sk, struct sk_buff *skb,
			   u32 prior_snd_una)
{
	const struct skb_shared_info *shinfo;

	/* Avoid cache line misses to get skb_shinfo() and shinfo->tx_flags */
	if (likely(!TCP_SKB_CB(skb)->txstamp_ack))
		return;

	shinfo = skb_shinfo(skb);
	if (!before(shinfo->tskey, prior_snd_una) &&
	    before(shinfo->tskey, tcp_sk(sk)->snd_una)) {
		tcp_skb_tsorted_save(skb) {
			__skb_tstamp_tx(skb, NULL, sk, SCM_TSTAMP_ACK);
		} tcp_skb_tsorted_restore(skb);
	}
}

/* Remove acknowledged frames from the retransmission queue. If our packet
 * is before the ack sequence we can discard it as it's confirmed to have
 * arrived at the other end.
 */
static int tcp_clean_rtx_queue(struct sock *sk, u32 prior_fack,
			       u32 prior_snd_una,
			       struct tcp_sacktag_state *sack)
{
	const struct inet_connection_sock *icsk = inet_csk(sk);
	u64 first_ackt, last_ackt;
	struct tcp_sock *tp = tcp_sk(sk);
	u32 prior_sacked = tp->sacked_out;
	u32 reord = tp->snd_nxt; /* lowest acked un-retx un-sacked seq */
	struct sk_buff *skb, *next;
	bool fully_acked = true;
	long sack_rtt_us = -1L;
	long seq_rtt_us = -1L;
	long ca_rtt_us = -1L;
	u32 pkts_acked = 0;
	u32 last_in_flight = 0;
	bool rtt_update;
	int flag = 0;

	first_ackt = 0;

	for (skb = skb_rb_first(&sk->tcp_rtx_queue); skb; skb = next) {
		struct tcp_skb_cb *scb = TCP_SKB_CB(skb);
		const u32 start_seq = scb->seq;
		u8 sacked = scb->sacked;
		u32 acked_pcount;

		tcp_ack_tstamp(sk, skb, prior_snd_una);

		/* Determine how many packets and what bytes were acked, tso and else */
		if (after(scb->end_seq, tp->snd_una)) {
			if (tcp_skb_pcount(skb) == 1 ||
			    !after(tp->snd_una, scb->seq))
				break;

			acked_pcount = tcp_tso_acked(sk, skb);
			if (!acked_pcount)
				break;
			fully_acked = false;
		} else {
			acked_pcount = tcp_skb_pcount(skb);
		}

		if (unlikely(sacked & TCPCB_RETRANS)) {
			if (sacked & TCPCB_SACKED_RETRANS)
				tp->retrans_out -= acked_pcount;
			flag |= FLAG_RETRANS_DATA_ACKED;
		} else if (!(sacked & TCPCB_SACKED_ACKED)) {
			last_ackt = tcp_skb_timestamp_us(skb);
			WARN_ON_ONCE(last_ackt == 0);
			if (!first_ackt)
				first_ackt = last_ackt;

			last_in_flight = TCP_SKB_CB(skb)->tx.in_flight;
			if (before(start_seq, reord))
				reord = start_seq;
			if (!after(scb->end_seq, tp->high_seq))
				flag |= FLAG_ORIG_SACK_ACKED;
		}

		if (sacked & TCPCB_SACKED_ACKED) {
			tp->sacked_out -= acked_pcount;
		} else if (tcp_is_sack(tp)) {
			tp->delivered += acked_pcount;
			if (!tcp_skb_spurious_retrans(tp, skb))
				tcp_rack_advance(tp, sacked, scb->end_seq,
						 tcp_skb_timestamp_us(skb));
		}
		if (sacked & TCPCB_LOST)
			tp->lost_out -= acked_pcount;

		tp->packets_out -= acked_pcount;
		pkts_acked += acked_pcount;
		tcp_rate_skb_delivered(sk, skb, sack->rate);

		/* Initial outgoing SYN's get put onto the write_queue
		 * just like anything else we transmit.  It is not
		 * true data, and if we misinform our callers that
		 * this ACK acks real data, we will erroneously exit
		 * connection startup slow start one packet too
		 * quickly.  This is severely frowned upon behavior.
		 */
		if (likely(!(scb->tcp_flags & TCPHDR_SYN))) {
			flag |= FLAG_DATA_ACKED;
			if (mptcp(tp) && mptcp_is_data_seq(skb))
				flag |= MPTCP_FLAG_DATA_ACKED;
		} else {
			flag |= FLAG_SYN_ACKED;
			tp->retrans_stamp = 0;
		}

		if (!fully_acked)
			break;

		next = skb_rb_next(skb);
		if (unlikely(skb == tp->retransmit_skb_hint))
			tp->retransmit_skb_hint = NULL;
		if (unlikely(skb == tp->lost_skb_hint))
			tp->lost_skb_hint = NULL;
		tcp_rtx_queue_unlink_and_free(skb, sk);
	}

	if (!skb)
		tcp_chrono_stop(sk, TCP_CHRONO_BUSY);

	if (likely(between(tp->snd_up, prior_snd_una, tp->snd_una)))
		tp->snd_up = tp->snd_una;

	if (skb && (TCP_SKB_CB(skb)->sacked & TCPCB_SACKED_ACKED))
		flag |= FLAG_SACK_RENEGING;

	if (likely(first_ackt) && !(flag & FLAG_RETRANS_DATA_ACKED)) {
		seq_rtt_us = tcp_stamp_us_delta(tp->tcp_mstamp, first_ackt);
		ca_rtt_us = tcp_stamp_us_delta(tp->tcp_mstamp, last_ackt);

		if (pkts_acked == 1 && last_in_flight < tp->mss_cache &&
		    last_in_flight && !prior_sacked && fully_acked &&
		    sack->rate->prior_delivered + 1 == tp->delivered &&
		    !(flag & (FLAG_CA_ALERT | FLAG_SYN_ACKED))) {
			/* Conservatively mark a delayed ACK. It's typically
			 * from a lone runt packet over the round trip to
			 * a receiver w/o out-of-order or CE events.
			 */
			flag |= FLAG_ACK_MAYBE_DELAYED;
		}
	}
	if (sack->first_sackt) {
		sack_rtt_us = tcp_stamp_us_delta(tp->tcp_mstamp, sack->first_sackt);
		ca_rtt_us = tcp_stamp_us_delta(tp->tcp_mstamp, sack->last_sackt);
	}
	rtt_update = tcp_ack_update_rtt(sk, flag, seq_rtt_us, sack_rtt_us,
					ca_rtt_us, sack->rate);

	if (flag & FLAG_ACKED) {
		flag |= FLAG_SET_XMIT_TIMER;  /* set TLP or RTO timer */
		if (unlikely(icsk->icsk_mtup.probe_size &&
			     !after(tp->mtu_probe.probe_seq_end, tp->snd_una))) {
			tcp_mtup_probe_success(sk);
		}

		if (tcp_is_reno(tp)) {
			tcp_remove_reno_sacks(sk, pkts_acked);

			/* If any of the cumulatively ACKed segments was
			 * retransmitted, non-SACK case cannot confirm that
			 * progress was due to original transmission due to
			 * lack of TCPCB_SACKED_ACKED bits even if some of
			 * the packets may have been never retransmitted.
			 */
			if (flag & FLAG_RETRANS_DATA_ACKED)
				flag &= ~FLAG_ORIG_SACK_ACKED;
		} else {
			int delta;

			/* Non-retransmitted hole got filled? That's reordering */
			if (before(reord, prior_fack))
				tcp_check_sack_reordering(sk, reord, 0);

			delta = prior_sacked - tp->sacked_out;
			tp->lost_cnt_hint -= min(tp->lost_cnt_hint, delta);
		}
	} else if (skb && rtt_update && sack_rtt_us >= 0 &&
		   sack_rtt_us > tcp_stamp_us_delta(tp->tcp_mstamp,
						    tcp_skb_timestamp_us(skb))) {
		/* Do not re-arm RTO if the sack RTT is measured from data sent
		 * after when the head was last (re)transmitted. Otherwise the
		 * timeout may continue to extend in loss recovery.
		 */
		flag |= FLAG_SET_XMIT_TIMER;  /* set TLP or RTO timer */
	}

	if (icsk->icsk_ca_ops->pkts_acked) {
		struct ack_sample sample = { .pkts_acked = pkts_acked,
					     .rtt_us = sack->rate->rtt_us,
					     .in_flight = last_in_flight };

		icsk->icsk_ca_ops->pkts_acked(sk, &sample);
	}

#if FASTRETRANS_DEBUG > 0
	WARN_ON((int)tp->sacked_out < 0);
	WARN_ON((int)tp->lost_out < 0);
	WARN_ON((int)tp->retrans_out < 0);
	if (!tp->packets_out && tcp_is_sack(tp)) {
		icsk = inet_csk(sk);
		if (tp->lost_out) {
			pr_debug("Leak l=%u %d\n",
				 tp->lost_out, icsk->icsk_ca_state);
			tp->lost_out = 0;
		}
		if (tp->sacked_out) {
			pr_debug("Leak s=%u %d\n",
				 tp->sacked_out, icsk->icsk_ca_state);
			tp->sacked_out = 0;
		}
		if (tp->retrans_out) {
			pr_debug("Leak r=%u %d\n",
				 tp->retrans_out, icsk->icsk_ca_state);
			tp->retrans_out = 0;
		}
	}
#endif
	return flag;
}

void tcp_ack_probe(struct sock *sk)
{
	struct inet_connection_sock *icsk = inet_csk(sk);
	struct sk_buff *head = tcp_send_head(sk);
	const struct tcp_sock *tp = tcp_sk(sk);

	/* Was it a usable window open? */
	if (!head)
		return;
	if (!after(TCP_SKB_CB(head)->end_seq, tcp_wnd_end(tp))) {
		icsk->icsk_backoff = 0;
		inet_csk_clear_xmit_timer(sk, ICSK_TIME_PROBE0);
		/* Socket must be waked up by subsequent tcp_data_snd_check().
		 * This function is not for random using!
		 */
	} else {
		unsigned long when = tcp_probe0_when(sk, TCP_RTO_MAX);

		tcp_reset_xmit_timer(sk, ICSK_TIME_PROBE0,
				     when, TCP_RTO_MAX, NULL);
	}
}

static inline bool tcp_ack_is_dubious(const struct sock *sk, const int flag)
{
	return !(flag & FLAG_NOT_DUP) || (flag & FLAG_CA_ALERT) ||
		inet_csk(sk)->icsk_ca_state != TCP_CA_Open;
}

/* Decide wheather to run the increase function of congestion control. */
static inline bool tcp_may_raise_cwnd(const struct sock *sk, const int flag)
{
	/* If reordering is high then always grow cwnd whenever data is
	 * delivered regardless of its ordering. Otherwise stay conservative
	 * and only grow cwnd on in-order delivery (RFC5681). A stretched ACK w/
	 * new SACK or ECE mark may first advance cwnd here and later reduce
	 * cwnd in tcp_fastretrans_alert() based on more states.
	 */
	if (tcp_sk(sk)->reordering > sock_net(sk)->ipv4.sysctl_tcp_reordering)
		return flag & FLAG_FORWARD_PROGRESS;

	return flag & FLAG_DATA_ACKED;
}

/* The "ultimate" congestion control function that aims to replace the rigid
 * cwnd increase and decrease control (tcp_cong_avoid,tcp_*cwnd_reduction).
 * It's called toward the end of processing an ACK with precise rate
 * information. All transmission or retransmission are delayed afterwards.
 */
static void tcp_cong_control(struct sock *sk, u32 ack, u32 acked_sacked,
			     int flag, const struct rate_sample *rs)
{
	const struct inet_connection_sock *icsk = inet_csk(sk);

	if (icsk->icsk_ca_ops->cong_control) {
		icsk->icsk_ca_ops->cong_control(sk, rs);
		return;
	}

	if (tcp_in_cwnd_reduction(sk)) {
		/* Reduce cwnd if state mandates */
		tcp_cwnd_reduction(sk, acked_sacked, flag);
	} else if (tcp_may_raise_cwnd(sk, flag)) {
		/* Advance cwnd if state allows */
		tcp_cong_avoid(sk, ack, acked_sacked);
	}
	tcp_update_pacing_rate(sk);
}

/* Check that window update is acceptable.
 * The function assumes that snd_una<=ack<=snd_next.
 */
bool tcp_may_update_window(const struct tcp_sock *tp, const u32 ack,
			   const u32 ack_seq, const u32 nwin)
{
	return	after(ack, tp->snd_una) ||
		after(ack_seq, tp->snd_wl1) ||
		(ack_seq == tp->snd_wl1 && nwin > tp->snd_wnd);
}

/* If we update tp->snd_una, also update tp->bytes_acked */
static void tcp_snd_una_update(struct tcp_sock *tp, u32 ack)
{
	u32 delta = ack - tp->snd_una;

	sock_owned_by_me((struct sock *)tp);
	tp->bytes_acked += delta;
	tp->snd_una = ack;
}

/* If we update tp->rcv_nxt, also update tp->bytes_received */
static void tcp_rcv_nxt_update(struct tcp_sock *tp, u32 seq)
{
	u32 delta = seq - tp->rcv_nxt;

	sock_owned_by_me((struct sock *)tp);
	tp->bytes_received += delta;
	WRITE_ONCE(tp->rcv_nxt, seq);
}

/* Update our send window.
 *
 * Window update algorithm, described in RFC793/RFC1122 (used in linux-2.2
 * and in FreeBSD. NetBSD's one is even worse.) is wrong.
 */
static int tcp_ack_update_window(struct sock *sk, const struct sk_buff *skb, u32 ack,
				 u32 ack_seq)
{
	struct tcp_sock *tp = tcp_sk(sk);
	int flag = 0;
	u32 nwin = ntohs(tcp_hdr(skb)->window);

	if (likely(!tcp_hdr(skb)->syn))
		nwin <<= tp->rx_opt.snd_wscale;

	if (tcp_may_update_window(tp, ack, ack_seq, nwin)) {
		flag |= FLAG_WIN_UPDATE;
		tcp_update_wl(tp, ack_seq);

		if (tp->snd_wnd != nwin) {
			tp->snd_wnd = nwin;

			/* Note, it is the only place, where
			 * fast path is recovered for sending TCP.
			 */
			tp->pred_flags = 0;
			tcp_fast_path_check(sk);

			if (!tcp_write_queue_empty(sk))
				tcp_slow_start_after_idle_check(sk);

			if (nwin > tp->max_window) {
				tp->max_window = nwin;
				tcp_sync_mss(sk, inet_csk(sk)->icsk_pmtu_cookie);
			}
		}
	}

	tcp_snd_una_update(tp, ack);

	return flag;
}

static bool __tcp_oow_rate_limited(struct net *net, int mib_idx,
				   u32 *last_oow_ack_time)
{
	if (*last_oow_ack_time) {
		s32 elapsed = (s32)(tcp_jiffies32 - *last_oow_ack_time);

		if (0 <= elapsed && elapsed < net->ipv4.sysctl_tcp_invalid_ratelimit) {
			NET_INC_STATS(net, mib_idx);
			return true;	/* rate-limited: don't send yet! */
		}
	}

	*last_oow_ack_time = tcp_jiffies32;

	return false;	/* not rate-limited: go ahead, send dupack now! */
}

/* Return true if we're currently rate-limiting out-of-window ACKs and
 * thus shouldn't send a dupack right now. We rate-limit dupacks in
 * response to out-of-window SYNs or ACKs to mitigate ACK loops or DoS
 * attacks that send repeated SYNs or ACKs for the same connection. To
 * do this, we do not send a duplicate SYNACK or ACK if the remote
 * endpoint is sending out-of-window SYNs or pure ACKs at a high rate.
 */
bool tcp_oow_rate_limited(struct net *net, const struct sk_buff *skb,
			  int mib_idx, u32 *last_oow_ack_time)
{
	/* Data packets without SYNs are not likely part of an ACK loop. */
	if ((TCP_SKB_CB(skb)->seq != TCP_SKB_CB(skb)->end_seq) &&
	    !tcp_hdr(skb)->syn)
		return false;

	return __tcp_oow_rate_limited(net, mib_idx, last_oow_ack_time);
}

/* RFC 5961 7 [ACK Throttling] */
static void tcp_send_challenge_ack(struct sock *sk, const struct sk_buff *skb)
{
	/* unprotected vars, we dont care of overwrites */
	static u32 challenge_timestamp;
	static unsigned int challenge_count;
	struct tcp_sock *tp = tcp_sk(sk);
	struct net *net = sock_net(sk);
	u32 count, now;

	/* First check our per-socket dupack rate limit. */
	if (__tcp_oow_rate_limited(net,
				   LINUX_MIB_TCPACKSKIPPEDCHALLENGE,
				   &tp->last_oow_ack_time))
		return;

	/* Then check host-wide RFC 5961 rate limit. */
	now = jiffies / HZ;
	if (now != challenge_timestamp) {
		u32 ack_limit = net->ipv4.sysctl_tcp_challenge_ack_limit;
		u32 half = (ack_limit + 1) >> 1;

		challenge_timestamp = now;
		WRITE_ONCE(challenge_count, half + prandom_u32_max(ack_limit));
	}
	count = READ_ONCE(challenge_count);
	if (count > 0) {
		WRITE_ONCE(challenge_count, count - 1);
		NET_INC_STATS(net, LINUX_MIB_TCPCHALLENGEACK);
		tcp_send_ack(sk);
	}
}

static void tcp_store_ts_recent(struct tcp_sock *tp)
{
	tp->rx_opt.ts_recent = tp->rx_opt.rcv_tsval;
	tp->rx_opt.ts_recent_stamp = ktime_get_seconds();
}

static void tcp_replace_ts_recent(struct tcp_sock *tp, u32 seq)
{
	if (tp->rx_opt.saw_tstamp && !after(seq, tp->rcv_wup)) {
		/* PAWS bug workaround wrt. ACK frames, the PAWS discard
		 * extra check below makes sure this can only happen
		 * for pure ACK frames.  -DaveM
		 *
		 * Not only, also it occurs for expired timestamps.
		 */

		if (tcp_paws_check(&tp->rx_opt, 0))
			tcp_store_ts_recent(tp);
	}
}

/* This routine deals with acks during a TLP episode.
 * We mark the end of a TLP episode on receiving TLP dupack or when
 * ack is after tlp_high_seq.
 * Ref: loss detection algorithm in draft-dukkipati-tcpm-tcp-loss-probe.
 */
static void tcp_process_tlp_ack(struct sock *sk, u32 ack, int flag)
{
	struct tcp_sock *tp = tcp_sk(sk);

	if (before(ack, tp->tlp_high_seq))
		return;

	if (flag & FLAG_DSACKING_ACK) {
		/* This DSACK means original and TLP probe arrived; no loss */
		tp->tlp_high_seq = 0;
	} else if (after(ack, tp->tlp_high_seq)) {
		/* ACK advances: there was a loss, so reduce cwnd. Reset
		 * tlp_high_seq in tcp_init_cwnd_reduction()
		 */
		tcp_init_cwnd_reduction(sk);
		tcp_set_ca_state(sk, TCP_CA_CWR);
		tcp_end_cwnd_reduction(sk);
		tcp_try_keep_open(sk);
		NET_INC_STATS(sock_net(sk),
				LINUX_MIB_TCPLOSSPROBERECOVERY);
	} else if (!(flag & (FLAG_SND_UNA_ADVANCED |
			     FLAG_NOT_DUP | FLAG_DATA_SACKED))) {
		/* Pure dupack: original and TLP probe arrived; no loss */
		tp->tlp_high_seq = 0;
	}
}

static inline void tcp_in_ack_event(struct sock *sk, u32 flags)
{
	const struct inet_connection_sock *icsk = inet_csk(sk);

	if (icsk->icsk_ca_ops->in_ack_event)
		icsk->icsk_ca_ops->in_ack_event(sk, flags);
}

/* Congestion control has updated the cwnd already. So if we're in
 * loss recovery then now we do any new sends (for FRTO) or
 * retransmits (for CA_Loss or CA_recovery) that make sense.
 */
static void tcp_xmit_recovery(struct sock *sk, int rexmit)
{
	struct tcp_sock *tp = tcp_sk(sk);

	if (rexmit == REXMIT_NONE || sk->sk_state == TCP_SYN_SENT)
		return;

	if (unlikely(rexmit == 2)) {
		__tcp_push_pending_frames(sk, tcp_current_mss(sk),
					  TCP_NAGLE_OFF);
		if (after(tp->snd_nxt, tp->high_seq))
			return;
		tp->frto = 0;
	}
	tcp_xmit_retransmit_queue(sk);
}

/* Returns the number of packets newly acked or sacked by the current ACK */
static u32 tcp_newly_delivered(struct sock *sk, u32 prior_delivered, int flag)
{
	const struct net *net = sock_net(sk);
	struct tcp_sock *tp = tcp_sk(sk);
	u32 delivered;

	delivered = tp->delivered - prior_delivered;
	NET_ADD_STATS(net, LINUX_MIB_TCPDELIVERED, delivered);
	if (flag & FLAG_ECE) {
		tp->delivered_ce += delivered;
		NET_ADD_STATS(net, LINUX_MIB_TCPDELIVEREDCE, delivered);
	}
	return delivered;
}

/* This routine deals with incoming acks, but not outgoing ones. */
static int tcp_ack(struct sock *sk, struct sk_buff *skb, int flag)
{
	struct inet_connection_sock *icsk = inet_csk(sk);
	struct tcp_sock *tp = tcp_sk(sk);
	struct tcp_sacktag_state sack_state;
	struct rate_sample rs = { .prior_delivered = 0 };
	u32 prior_snd_una = tp->snd_una;
	bool is_sack_reneg = tp->is_sack_reneg;
	u32 ack_seq = TCP_SKB_CB(skb)->seq;
	u32 ack = TCP_SKB_CB(skb)->ack_seq;
	int num_dupack = 0;
	int prior_packets = tp->packets_out;
	u32 delivered = tp->delivered;
	u32 lost = tp->lost;
	int rexmit = REXMIT_NONE; /* Flag to (re)transmit to recover losses */
	u32 prior_fack;

	sack_state.first_sackt = 0;
	sack_state.rate = &rs;

	/* We very likely will need to access rtx queue. */
	prefetch(sk->tcp_rtx_queue.rb_node);

	/* If the ack is older than previous acks
	 * then we can probably ignore it.
	 */
	if (before(ack, prior_snd_una)) {
		/* RFC 5961 5.2 [Blind Data Injection Attack].[Mitigation] */
		if (before(ack, prior_snd_una - tp->max_window)) {
			if (!(flag & FLAG_NO_CHALLENGE_ACK))
				tcp_send_challenge_ack(sk, skb);
			return -1;
		}
		goto old_ack;
	}

	/* If the ack includes data we haven't sent yet, discard
	 * this segment (RFC793 Section 3.9).
	 */
	if (after(ack, tp->snd_nxt))
		return -1;

	if (after(ack, prior_snd_una)) {
		flag |= FLAG_SND_UNA_ADVANCED;
		icsk->icsk_retransmits = 0;

#if IS_ENABLED(CONFIG_TLS_DEVICE)
		if (static_branch_unlikely(&clean_acked_data_enabled.key))
			if (icsk->icsk_clean_acked)
				icsk->icsk_clean_acked(sk, ack);
#endif
	}

	prior_fack = tcp_is_sack(tp) ? tcp_highest_sack_seq(tp) : tp->snd_una;
	rs.prior_in_flight = tcp_packets_in_flight(tp);

	/* ts_recent update must be made after we are sure that the packet
	 * is in window.
	 */
	if (flag & FLAG_UPDATE_TS_RECENT)
		tcp_replace_ts_recent(tp, TCP_SKB_CB(skb)->seq);

	if ((flag & (FLAG_SLOWPATH | FLAG_SND_UNA_ADVANCED)) ==
	    FLAG_SND_UNA_ADVANCED) {
		/* Window is constant, pure forward advance.
		 * No more checks are required.
		 * Note, we use the fact that SND.UNA>=SND.WL2.
		 */
		tcp_update_wl(tp, ack_seq);
		tcp_snd_una_update(tp, ack);
		flag |= FLAG_WIN_UPDATE;

		tcp_in_ack_event(sk, CA_ACK_WIN_UPDATE);

		NET_INC_STATS(sock_net(sk), LINUX_MIB_TCPHPACKS);
	} else {
		u32 ack_ev_flags = CA_ACK_SLOWPATH;

		if (ack_seq != TCP_SKB_CB(skb)->end_seq)
			flag |= FLAG_DATA;
		else
			NET_INC_STATS(sock_net(sk), LINUX_MIB_TCPPUREACKS);

		flag |= tcp_ack_update_window(sk, skb, ack, ack_seq);

		if (TCP_SKB_CB(skb)->sacked)
			flag |= tcp_sacktag_write_queue(sk, skb, prior_snd_una,
							&sack_state);

		if (tcp_ecn_rcv_ecn_echo(tp, tcp_hdr(skb))) {
			flag |= FLAG_ECE;
			ack_ev_flags |= CA_ACK_ECE;
		}

		if (flag & FLAG_WIN_UPDATE)
			ack_ev_flags |= CA_ACK_WIN_UPDATE;

		tcp_in_ack_event(sk, ack_ev_flags);
	}

	/* We passed data and got it acked, remove any soft error
	 * log. Something worked...
	 */
	sk->sk_err_soft = 0;
	icsk->icsk_probes_out = 0;
	tp->rcv_tstamp = tcp_jiffies32;
	if (!prior_packets)
		goto no_queue;

	/* See if we can take anything off of the retransmit queue. */
	flag |= tcp_clean_rtx_queue(sk, prior_fack, prior_snd_una, &sack_state);

	tcp_rack_update_reo_wnd(sk, &rs);

	if (mptcp(tp)) {
		if (mptcp_fallback_infinite(sk, flag)) {
			pr_debug("%s resetting flow\n", __func__);
			mptcp_send_reset(sk);
			return -1;
		}

		mptcp_clean_rtx_infinite(skb, sk);
	}

	if (tp->tlp_high_seq)
		tcp_process_tlp_ack(sk, ack, flag);
	/* If needed, reset TLP/RTO timer; RACK may later override this. */
	if (flag & FLAG_SET_XMIT_TIMER)
		tcp_set_xmit_timer(sk);

	if (tcp_ack_is_dubious(sk, flag)) {
		if (!(flag & (FLAG_SND_UNA_ADVANCED | FLAG_NOT_DUP))) {
			num_dupack = 1;
			/* Consider if pure acks were aggregated in tcp_add_backlog() */
			if (!(flag & FLAG_DATA))
				num_dupack = max_t(u16, 1, skb_shinfo(skb)->gso_segs);
		}
		tcp_fastretrans_alert(sk, prior_snd_una, num_dupack, &flag,
				      &rexmit);
	}

	if ((flag & FLAG_FORWARD_PROGRESS) || !(flag & FLAG_NOT_DUP))
		sk_dst_confirm(sk);

	delivered = tcp_newly_delivered(sk, delivered, flag);
	lost = tp->lost - lost;			/* freshly marked lost */
	rs.is_ack_delayed = !!(flag & FLAG_ACK_MAYBE_DELAYED);
	tcp_rate_gen(sk, delivered, lost, is_sack_reneg, sack_state.rate);
	tcp_cong_control(sk, ack, delivered, flag, sack_state.rate);
	tcp_xmit_recovery(sk, rexmit);
	return 1;

no_queue:
	/* If data was DSACKed, see if we can undo a cwnd reduction. */
	if (flag & FLAG_DSACKING_ACK) {
		tcp_fastretrans_alert(sk, prior_snd_una, num_dupack, &flag,
				      &rexmit);
		tcp_newly_delivered(sk, delivered, flag);
	}
	/* If this ack opens up a zero window, clear backoff.  It was
	 * being used to time the probes, and is probably far higher than
	 * it needs to be for normal retransmission.
	 */
	tcp_ack_probe(sk);

	if (tp->tlp_high_seq)
		tcp_process_tlp_ack(sk, ack, flag);
	return 1;

old_ack:
	/* If data was SACKed, tag it and see if we should send more data.
	 * If data was DSACKed, see if we can undo a cwnd reduction.
	 */
	if (TCP_SKB_CB(skb)->sacked) {
		flag |= tcp_sacktag_write_queue(sk, skb, prior_snd_una,
						&sack_state);
		tcp_fastretrans_alert(sk, prior_snd_una, num_dupack, &flag,
				      &rexmit);
		tcp_newly_delivered(sk, delivered, flag);
		tcp_xmit_recovery(sk, rexmit);
	}

	return 0;
}

static void tcp_parse_fastopen_option(int len, const unsigned char *cookie,
				      bool syn, struct tcp_fastopen_cookie *foc,
				      bool exp_opt)
{
	/* Valid only in SYN or SYN-ACK with an even length.  */
	if (!foc || !syn || len < 0 || (len & 1))
		return;

	if (len >= TCP_FASTOPEN_COOKIE_MIN &&
	    len <= TCP_FASTOPEN_COOKIE_MAX)
		memcpy(foc->val, cookie, len);
	else if (len != 0)
		len = -1;
	foc->len = len;
	foc->exp = exp_opt;
}

static void smc_parse_options(const struct tcphdr *th,
			      struct tcp_options_received *opt_rx,
			      const unsigned char *ptr,
			      int opsize)
{
#if IS_ENABLED(CONFIG_SMC)
	if (static_branch_unlikely(&tcp_have_smc)) {
		if (th->syn && !(opsize & 1) &&
		    opsize >= TCPOLEN_EXP_SMC_BASE &&
		    get_unaligned_be32(ptr) == TCPOPT_SMC_MAGIC)
			opt_rx->smc_ok = 1;
	}
#endif
}

/* Try to parse the MSS option from the TCP header. Return 0 on failure, clamped
 * value on success.
 */
static u16 tcp_parse_mss_option(const struct tcphdr *th, u16 user_mss)
{
	const unsigned char *ptr = (const unsigned char *)(th + 1);
	int length = (th->doff * 4) - sizeof(struct tcphdr);
	u16 mss = 0;

	while (length > 0) {
		int opcode = *ptr++;
		int opsize;

		switch (opcode) {
		case TCPOPT_EOL:
			return mss;
		case TCPOPT_NOP:	/* Ref: RFC 793 section 3.1 */
			length--;
			continue;
		default:
			if (length < 2)
				return mss;
			opsize = *ptr++;
			if (opsize < 2) /* "silly options" */
				return mss;
			if (opsize > length)
				return mss;	/* fail on partial options */
			if (opcode == TCPOPT_MSS && opsize == TCPOLEN_MSS) {
				u16 in_mss = get_unaligned_be16(ptr);

				if (in_mss) {
					if (user_mss && user_mss < in_mss)
						in_mss = user_mss;
					mss = in_mss;
				}
			}
			ptr += opsize - 2;
			length -= opsize;
		}
	}
	return mss;
}

/* Look for tcp options. Normally only called on SYN and SYNACK packets.
 * But, this can also be called on packets in the established flow when
 * the fast version below fails.
 */
void tcp_parse_options(const struct net *net,
		       const struct sk_buff *skb,
		       struct tcp_options_received *opt_rx,
		       struct mptcp_options_received *mopt,
		       int estab, struct tcp_fastopen_cookie *foc,
		       struct tcp_sock *tp)
{
	const unsigned char *ptr;
	const struct tcphdr *th = tcp_hdr(skb);
	int length = (th->doff * 4) - sizeof(struct tcphdr);

	ptr = (const unsigned char *)(th + 1);
	opt_rx->saw_tstamp = 0;

	while (length > 0) {
		int opcode = *ptr++;
		int opsize;

		switch (opcode) {
		case TCPOPT_EOL:
			return;
		case TCPOPT_NOP:	/* Ref: RFC 793 section 3.1 */
			length--;
			continue;
		default:
			if (length < 2)
				return;
			opsize = *ptr++;
			if (opsize < 2) /* "silly options" */
				return;
			if (opsize > length)
				return;	/* don't parse partial options */
			switch (opcode) {
			case TCPOPT_MSS:
				if (opsize == TCPOLEN_MSS && th->syn && !estab) {
					u16 in_mss = get_unaligned_be16(ptr);
					if (in_mss) {
						if (opt_rx->user_mss &&
						    opt_rx->user_mss < in_mss)
							in_mss = opt_rx->user_mss;
						opt_rx->mss_clamp = in_mss;
					}
				}
				break;
			case TCPOPT_WINDOW:
				if (opsize == TCPOLEN_WINDOW && th->syn &&
				    !estab && net->ipv4.sysctl_tcp_window_scaling) {
					__u8 snd_wscale = *(__u8 *)ptr;
					opt_rx->wscale_ok = 1;
					if (snd_wscale > TCP_MAX_WSCALE) {
						net_info_ratelimited("%s: Illegal window scaling value %d > %u received\n",
								     __func__,
								     snd_wscale,
								     TCP_MAX_WSCALE);
						snd_wscale = TCP_MAX_WSCALE;
					}
					opt_rx->snd_wscale = snd_wscale;
				}
				break;
			case TCPOPT_TIMESTAMP:
				if ((opsize == TCPOLEN_TIMESTAMP) &&
				    ((estab && opt_rx->tstamp_ok) ||
				     (!estab && net->ipv4.sysctl_tcp_timestamps))) {
					opt_rx->saw_tstamp = 1;
					opt_rx->rcv_tsval = get_unaligned_be32(ptr);
					opt_rx->rcv_tsecr = get_unaligned_be32(ptr + 4);
				}
				break;
			case TCPOPT_SACK_PERM:
				if (opsize == TCPOLEN_SACK_PERM && th->syn &&
				    !estab && net->ipv4.sysctl_tcp_sack) {
					opt_rx->sack_ok = TCP_SACK_SEEN;
					tcp_sack_reset(opt_rx);
				}
				break;

			case TCPOPT_SACK:
				if ((opsize >= (TCPOLEN_SACK_BASE + TCPOLEN_SACK_PERBLOCK)) &&
				   !((opsize - TCPOLEN_SACK_BASE) % TCPOLEN_SACK_PERBLOCK) &&
				   opt_rx->sack_ok) {
					TCP_SKB_CB(skb)->sacked = (ptr - 2) - (unsigned char *)th;
				}
				break;
#ifdef CONFIG_TCP_MD5SIG
			case TCPOPT_MD5SIG:
				/*
				 * The MD5 Hash has already been
				 * checked (see tcp_v{4,6}_do_rcv()).
				 */
				break;
#endif
			case TCPOPT_MPTCP:
				mptcp_parse_options(ptr - 2, opsize, mopt, skb, tp);
				break;

			case TCPOPT_FASTOPEN:
				tcp_parse_fastopen_option(
					opsize - TCPOLEN_FASTOPEN_BASE,
					ptr, th->syn, foc, false);
				break;

			case TCPOPT_EXP:
				/* Fast Open option shares code 254 using a
				 * 16 bits magic number.
				 */
				if (opsize >= TCPOLEN_EXP_FASTOPEN_BASE &&
				    get_unaligned_be16(ptr) ==
				    TCPOPT_FASTOPEN_MAGIC)
					tcp_parse_fastopen_option(opsize -
						TCPOLEN_EXP_FASTOPEN_BASE,
						ptr + 2, th->syn, foc, true);
				else
					smc_parse_options(th, opt_rx, ptr,
							  opsize);
				break;

			}
			ptr += opsize-2;
			length -= opsize;
		}
	}
}
EXPORT_SYMBOL(tcp_parse_options);

static bool tcp_parse_aligned_timestamp(struct tcp_sock *tp, const struct tcphdr *th)
{
	const __be32 *ptr = (const __be32 *)(th + 1);

	if (*ptr == htonl((TCPOPT_NOP << 24) | (TCPOPT_NOP << 16)
			  | (TCPOPT_TIMESTAMP << 8) | TCPOLEN_TIMESTAMP)) {
		tp->rx_opt.saw_tstamp = 1;
		++ptr;
		tp->rx_opt.rcv_tsval = ntohl(*ptr);
		++ptr;
		if (*ptr)
			tp->rx_opt.rcv_tsecr = ntohl(*ptr) - tp->tsoffset;
		else
			tp->rx_opt.rcv_tsecr = 0;
		return true;
	}
	return false;
}

/* Fast parse options. This hopes to only see timestamps.
 * If it is wrong it falls back on tcp_parse_options().
 */
static bool tcp_fast_parse_options(const struct net *net,
				   const struct sk_buff *skb,
				   const struct tcphdr *th, struct tcp_sock *tp)
{
	/* In the spirit of fast parsing, compare doff directly to constant
	 * values.  Because equality is used, short doff can be ignored here.
	 */
	if (th->doff == (sizeof(*th) / 4)) {
		tp->rx_opt.saw_tstamp = 0;
		return false;
	} else if (tp->rx_opt.tstamp_ok &&
		   th->doff == ((sizeof(*th) + TCPOLEN_TSTAMP_ALIGNED) / 4)) {
		if (tcp_parse_aligned_timestamp(tp, th))
			return true;
	}

	tcp_parse_options(net, skb, &tp->rx_opt,
			  mptcp(tp) ? &tp->mptcp->rx_opt : NULL, 1, NULL, tp);

	if (tp->rx_opt.saw_tstamp && tp->rx_opt.rcv_tsecr)
		tp->rx_opt.rcv_tsecr -= tp->tsoffset;

	return true;
}

#ifdef CONFIG_TCP_MD5SIG
/*
 * Parse MD5 Signature option
 */
const u8 *tcp_parse_md5sig_option(const struct tcphdr *th)
{
	int length = (th->doff << 2) - sizeof(*th);
	const u8 *ptr = (const u8 *)(th + 1);

	/* If not enough data remaining, we can short cut */
	while (length >= TCPOLEN_MD5SIG) {
		int opcode = *ptr++;
		int opsize;

		switch (opcode) {
		case TCPOPT_EOL:
			return NULL;
		case TCPOPT_NOP:
			length--;
			continue;
		default:
			opsize = *ptr++;
			if (opsize < 2 || opsize > length)
				return NULL;
			if (opcode == TCPOPT_MD5SIG)
				return opsize == TCPOLEN_MD5SIG ? ptr : NULL;
		}
		ptr += opsize - 2;
		length -= opsize;
	}
	return NULL;
}
EXPORT_SYMBOL(tcp_parse_md5sig_option);
#endif

/* Sorry, PAWS as specified is broken wrt. pure-ACKs -DaveM
 *
 * It is not fatal. If this ACK does _not_ change critical state (seqs, window)
 * it can pass through stack. So, the following predicate verifies that
 * this segment is not used for anything but congestion avoidance or
 * fast retransmit. Moreover, we even are able to eliminate most of such
 * second order effects, if we apply some small "replay" window (~RTO)
 * to timestamp space.
 *
 * All these measures still do not guarantee that we reject wrapped ACKs
 * on networks with high bandwidth, when sequence space is recycled fastly,
 * but it guarantees that such events will be very rare and do not affect
 * connection seriously. This doesn't look nice, but alas, PAWS is really
 * buggy extension.
 *
 * [ Later note. Even worse! It is buggy for segments _with_ data. RFC
 * states that events when retransmit arrives after original data are rare.
 * It is a blatant lie. VJ forgot about fast retransmit! 8)8) It is
 * the biggest problem on large power networks even with minor reordering.
 * OK, let's give it small replay window. If peer clock is even 1hz, it is safe
 * up to bandwidth of 18Gigabit/sec. 8) ]
 */

static int tcp_disordered_ack(const struct sock *sk, const struct sk_buff *skb)
{
	const struct tcp_sock *tp = tcp_sk(sk);
	const struct tcphdr *th = tcp_hdr(skb);
	u32 seq = TCP_SKB_CB(skb)->seq;
	u32 ack = TCP_SKB_CB(skb)->ack_seq;

	return (/* 1. Pure ACK with correct sequence number. */
		(th->ack && seq == TCP_SKB_CB(skb)->end_seq && seq == tp->rcv_nxt) &&

		/* 2. ... and duplicate ACK. */
		ack == tp->snd_una &&

		/* 3. ... and does not update window. */
		!tcp_may_update_window(tp, ack, seq, ntohs(th->window) << tp->rx_opt.snd_wscale) &&

		/* 4. ... and sits in replay window. */
		(s32)(tp->rx_opt.ts_recent - tp->rx_opt.rcv_tsval) <= (inet_csk(sk)->icsk_rto * 1024) / HZ);
}

static inline bool tcp_paws_discard(const struct sock *sk,
				   const struct sk_buff *skb)
{
	const struct tcp_sock *tp = tcp_sk(sk);

	return !tcp_paws_check(&tp->rx_opt, TCP_PAWS_WINDOW) &&
	       !tcp_disordered_ack(sk, skb);
}

/* Check segment sequence number for validity.
 *
 * Segment controls are considered valid, if the segment
 * fits to the window after truncation to the window. Acceptability
 * of data (and SYN, FIN, of course) is checked separately.
 * See tcp_data_queue(), for example.
 *
 * Also, controls (RST is main one) are accepted using RCV.WUP instead
 * of RCV.NXT. Peer still did not advance his SND.UNA when we
 * delayed ACK, so that hisSND.UNA<=ourRCV.WUP.
 * (borrowed from freebsd)
 */

static inline bool tcp_sequence(const struct tcp_sock *tp, u32 seq, u32 end_seq)
{
	return	!before(end_seq, tp->rcv_wup) &&
		!after(seq, tp->rcv_nxt + tcp_receive_window(tp));
}

/* When we get a reset we do this. */
void tcp_reset(struct sock *sk)
{
	trace_tcp_receive_reset(sk);

	/* We want the right error as BSD sees it (and indeed as we do). */
	switch (sk->sk_state) {
	case TCP_SYN_SENT:
		sk->sk_err = ECONNREFUSED;
		break;
	case TCP_CLOSE_WAIT:
		sk->sk_err = EPIPE;
		break;
	case TCP_CLOSE:
		return;
	default:
		sk->sk_err = ECONNRESET;
	}
	/* This barrier is coupled with smp_rmb() in tcp_poll() */
	smp_wmb();

	tcp_write_queue_purge(sk);
	tcp_done(sk);

	if (!sock_flag(sk, SOCK_DEAD))
		sk->sk_error_report(sk);
}

/*
 * 	Process the FIN bit. This now behaves as it is supposed to work
 *	and the FIN takes effect when it is validly part of sequence
 *	space. Not before when we get holes.
 *
 *	If we are ESTABLISHED, a received fin moves us to CLOSE-WAIT
 *	(and thence onto LAST-ACK and finally, CLOSE, we never enter
 *	TIME-WAIT)
 *
 *	If we are in FINWAIT-1, a received FIN indicates simultaneous
 *	close and we go into CLOSING (and later onto TIME-WAIT)
 *
 *	If we are in FINWAIT-2, a received FIN moves us to TIME-WAIT.
 */
void tcp_fin(struct sock *sk)
{
	struct tcp_sock *tp = tcp_sk(sk);

	if (is_meta_sk(sk)) {
		mptcp_fin(sk);
		return;
	}

	inet_csk_schedule_ack(sk);

	sk->sk_shutdown |= RCV_SHUTDOWN;
	sock_set_flag(sk, SOCK_DONE);

	switch (sk->sk_state) {
	case TCP_SYN_RECV:
	case TCP_ESTABLISHED:
		/* Move to CLOSE_WAIT */
		tcp_set_state(sk, TCP_CLOSE_WAIT);

		if (mptcp(tp))
			mptcp_sub_close_passive(sk);

		inet_csk_enter_pingpong_mode(sk);
		break;

	case TCP_CLOSE_WAIT:
	case TCP_CLOSING:
		/* Received a retransmission of the FIN, do
		 * nothing.
		 */
		break;
	case TCP_LAST_ACK:
		/* RFC793: Remain in the LAST-ACK state. */
		break;

	case TCP_FIN_WAIT1:
		/* This case occurs when a simultaneous close
		 * happens, we must ack the received FIN and
		 * enter the CLOSING state.
		 */
		tcp_send_ack(sk);
		tcp_set_state(sk, TCP_CLOSING);
		break;
	case TCP_FIN_WAIT2:
		if (mptcp(tp)) {
			/* The socket will get closed by mptcp_data_ready.
			 * We first have to process all data-sequences.
			 */
			tp->close_it = 1;
			break;
		}
		/* Received a FIN -- send ACK and enter TIME_WAIT. */
		tcp_send_ack(sk);
		tp->ops->time_wait(sk, TCP_TIME_WAIT, 0);
		break;
	default:
		/* Only TCP_LISTEN and TCP_CLOSE are left, in these
		 * cases we should never reach this piece of code.
		 */
		pr_err("%s: Impossible, sk->sk_state=%d\n",
		       __func__, sk->sk_state);
		break;
	}

	/* It _is_ possible, that we have something out-of-order _after_ FIN.
	 * Probably, we should reset in this case. For now drop them.
	 */
	skb_rbtree_purge(&tp->out_of_order_queue);
	if (tcp_is_sack(tp))
		tcp_sack_reset(&tp->rx_opt);
	sk_mem_reclaim(sk);

	if (!sock_flag(sk, SOCK_DEAD)) {
		sk->sk_state_change(sk);

		/* Don't wake up MPTCP-subflows */
		if (mptcp(tp))
			return;

		/* Do not send POLL_HUP for half duplex close. */
		if (sk->sk_shutdown == SHUTDOWN_MASK ||
		    sk->sk_state == TCP_CLOSE)
			sk_wake_async(sk, SOCK_WAKE_WAITD, POLL_HUP);
		else
			sk_wake_async(sk, SOCK_WAKE_WAITD, POLL_IN);
	}
}

static inline bool tcp_sack_extend(struct tcp_sack_block *sp, u32 seq,
				  u32 end_seq)
{
	if (!after(seq, sp->end_seq) && !after(sp->start_seq, end_seq)) {
		if (before(seq, sp->start_seq))
			sp->start_seq = seq;
		if (after(end_seq, sp->end_seq))
			sp->end_seq = end_seq;
		return true;
	}
	return false;
}

static void tcp_dsack_set(struct sock *sk, u32 seq, u32 end_seq)
{
	struct tcp_sock *tp = tcp_sk(sk);

	if (tcp_is_sack(tp) && sock_net(sk)->ipv4.sysctl_tcp_dsack) {
		int mib_idx;

		if (before(seq, tp->rcv_nxt))
			mib_idx = LINUX_MIB_TCPDSACKOLDSENT;
		else
			mib_idx = LINUX_MIB_TCPDSACKOFOSENT;

		NET_INC_STATS(sock_net(sk), mib_idx);

		tp->rx_opt.dsack = 1;
		tp->duplicate_sack[0].start_seq = seq;
		tp->duplicate_sack[0].end_seq = end_seq;
	}
}

static void tcp_dsack_extend(struct sock *sk, u32 seq, u32 end_seq)
{
	struct tcp_sock *tp = tcp_sk(sk);

	if (!tp->rx_opt.dsack)
		tcp_dsack_set(sk, seq, end_seq);
	else
		tcp_sack_extend(tp->duplicate_sack, seq, end_seq);
}

static void tcp_rcv_spurious_retrans(struct sock *sk, const struct sk_buff *skb)
{
	/* When the ACK path fails or drops most ACKs, the sender would
	 * timeout and spuriously retransmit the same segment repeatedly.
	 * The receiver remembers and reflects via DSACKs. Leverage the
	 * DSACK state and change the txhash to re-route speculatively.
	 */
	if (TCP_SKB_CB(skb)->seq == tcp_sk(sk)->duplicate_sack[0].start_seq)
		sk_rethink_txhash(sk);
}

static void tcp_send_dupack(struct sock *sk, const struct sk_buff *skb)
{
	struct tcp_sock *tp = tcp_sk(sk);

	if (TCP_SKB_CB(skb)->end_seq != TCP_SKB_CB(skb)->seq &&
	    before(TCP_SKB_CB(skb)->seq, tp->rcv_nxt)) {
		NET_INC_STATS(sock_net(sk), LINUX_MIB_DELAYEDACKLOST);
		tcp_enter_quickack_mode(sk, TCP_MAX_QUICKACKS);

		if (tcp_is_sack(tp) && sock_net(sk)->ipv4.sysctl_tcp_dsack) {
			u32 end_seq = TCP_SKB_CB(skb)->end_seq;

			tcp_rcv_spurious_retrans(sk, skb);
			if (after(TCP_SKB_CB(skb)->end_seq, tp->rcv_nxt))
				end_seq = tp->rcv_nxt;
			tcp_dsack_set(sk, TCP_SKB_CB(skb)->seq, end_seq);
		}
	}

	tcp_send_ack(sk);
}

/* These routines update the SACK block as out-of-order packets arrive or
 * in-order packets close up the sequence space.
 */
static void tcp_sack_maybe_coalesce(struct tcp_sock *tp)
{
	int this_sack;
	struct tcp_sack_block *sp = &tp->selective_acks[0];
	struct tcp_sack_block *swalk = sp + 1;

	/* See if the recent change to the first SACK eats into
	 * or hits the sequence space of other SACK blocks, if so coalesce.
	 */
	for (this_sack = 1; this_sack < tp->rx_opt.num_sacks;) {
		if (tcp_sack_extend(sp, swalk->start_seq, swalk->end_seq)) {
			int i;

			/* Zap SWALK, by moving every further SACK up by one slot.
			 * Decrease num_sacks.
			 */
			tp->rx_opt.num_sacks--;
			for (i = this_sack; i < tp->rx_opt.num_sacks; i++)
				sp[i] = sp[i + 1];
			continue;
		}
		this_sack++, swalk++;
	}
}

static void tcp_sack_new_ofo_skb(struct sock *sk, u32 seq, u32 end_seq)
{
	struct tcp_sock *tp = tcp_sk(sk);
	struct tcp_sack_block *sp = &tp->selective_acks[0];
	int cur_sacks = tp->rx_opt.num_sacks;
	int this_sack;

	if (!cur_sacks)
		goto new_sack;

	for (this_sack = 0; this_sack < cur_sacks; this_sack++, sp++) {
		if (tcp_sack_extend(sp, seq, end_seq)) {
			/* Rotate this_sack to the first one. */
			for (; this_sack > 0; this_sack--, sp--)
				swap(*sp, *(sp - 1));
			if (cur_sacks > 1)
				tcp_sack_maybe_coalesce(tp);
			return;
		}
	}

	/* Could not find an adjacent existing SACK, build a new one,
	 * put it at the front, and shift everyone else down.  We
	 * always know there is at least one SACK present already here.
	 *
	 * If the sack array is full, forget about the last one.
	 */
	if (this_sack >= TCP_NUM_SACKS) {
		if (tp->compressed_ack > TCP_FASTRETRANS_THRESH)
			tcp_send_ack(sk);
		this_sack--;
		tp->rx_opt.num_sacks--;
		sp--;
	}
	for (; this_sack > 0; this_sack--, sp--)
		*sp = *(sp - 1);

new_sack:
	/* Build the new head SACK, and we're done. */
	sp->start_seq = seq;
	sp->end_seq = end_seq;
	tp->rx_opt.num_sacks++;
}

/* RCV.NXT advances, some SACKs should be eaten. */

static void tcp_sack_remove(struct tcp_sock *tp)
{
	struct tcp_sack_block *sp = &tp->selective_acks[0];
	int num_sacks = tp->rx_opt.num_sacks;
	int this_sack;

	/* Empty ofo queue, hence, all the SACKs are eaten. Clear. */
	if (RB_EMPTY_ROOT(&tp->out_of_order_queue)) {
		tp->rx_opt.num_sacks = 0;
		return;
	}

	for (this_sack = 0; this_sack < num_sacks;) {
		/* Check if the start of the sack is covered by RCV.NXT. */
		if (!before(tp->rcv_nxt, sp->start_seq)) {
			int i;

			/* RCV.NXT must cover all the block! */
			WARN_ON(before(tp->rcv_nxt, sp->end_seq));

			/* Zap this SACK, by moving forward any other SACKS. */
			for (i = this_sack+1; i < num_sacks; i++)
				tp->selective_acks[i-1] = tp->selective_acks[i];
			num_sacks--;
			continue;
		}
		this_sack++;
		sp++;
	}
	tp->rx_opt.num_sacks = num_sacks;
}

/**
 * tcp_try_coalesce - try to merge skb to prior one
 * @sk: socket
 * @dest: destination queue
 * @to: prior buffer
 * @from: buffer to add in queue
 * @fragstolen: pointer to boolean
 *
 * Before queueing skb @from after @to, try to merge them
 * to reduce overall memory use and queue lengths, if cost is small.
 * Packets in ofo or receive queues can stay a long time.
 * Better try to coalesce them right now to avoid future collapses.
 * Returns true if caller should free @from instead of queueing it
 */
static bool tcp_try_coalesce(struct sock *sk,
			     struct sk_buff *to,
			     struct sk_buff *from,
			     bool *fragstolen)
{
	int delta;

	*fragstolen = false;

	if (mptcp(tcp_sk(sk)) && !is_meta_sk(sk))
		return false;

	/* Its possible this segment overlaps with prior segment in queue */
	if (TCP_SKB_CB(from)->seq != TCP_SKB_CB(to)->end_seq)
		return false;

#ifdef CONFIG_TLS_DEVICE
	if (from->decrypted != to->decrypted)
		return false;
#endif

	if (!skb_try_coalesce(to, from, fragstolen, &delta))
		return false;

	atomic_add(delta, &sk->sk_rmem_alloc);
	sk_mem_charge(sk, delta);
	NET_INC_STATS(sock_net(sk), LINUX_MIB_TCPRCVCOALESCE);
	TCP_SKB_CB(to)->end_seq = TCP_SKB_CB(from)->end_seq;
	TCP_SKB_CB(to)->ack_seq = TCP_SKB_CB(from)->ack_seq;
	TCP_SKB_CB(to)->tcp_flags |= TCP_SKB_CB(from)->tcp_flags;

	if (TCP_SKB_CB(from)->has_rxtstamp) {
		TCP_SKB_CB(to)->has_rxtstamp = true;
		to->tstamp = from->tstamp;
		skb_hwtstamps(to)->hwtstamp = skb_hwtstamps(from)->hwtstamp;
	}

	return true;
}

static bool tcp_ooo_try_coalesce(struct sock *sk,
			     struct sk_buff *to,
			     struct sk_buff *from,
			     bool *fragstolen)
{
	bool res = tcp_try_coalesce(sk, to, from, fragstolen);

	/* In case tcp_drop() is called later, update to->gso_segs */
	if (res) {
		u32 gso_segs = max_t(u16, 1, skb_shinfo(to)->gso_segs) +
			       max_t(u16, 1, skb_shinfo(from)->gso_segs);

		skb_shinfo(to)->gso_segs = min_t(u32, gso_segs, 0xFFFF);
	}
	return res;
}

static void tcp_drop(struct sock *sk, struct sk_buff *skb)
{
	sk_drops_add(sk, skb);
	__kfree_skb(skb);
}

/* This one checks to see if we can put data from the
 * out_of_order queue into the receive_queue.
 */
void tcp_ofo_queue(struct sock *sk)
{
	struct tcp_sock *tp = tcp_sk(sk);
	__u32 dsack_high = tp->rcv_nxt;
	bool fin, fragstolen, eaten;
	struct sk_buff *skb, *tail;
	struct rb_node *p;

	p = rb_first(&tp->out_of_order_queue);
	while (p) {
		skb = rb_to_skb(p);
		if (after(TCP_SKB_CB(skb)->seq, tp->rcv_nxt))
			break;

		if (before(TCP_SKB_CB(skb)->seq, dsack_high)) {
			__u32 dsack = dsack_high;
			if (before(TCP_SKB_CB(skb)->end_seq, dsack_high))
				dsack_high = TCP_SKB_CB(skb)->end_seq;
			tcp_dsack_extend(sk, TCP_SKB_CB(skb)->seq, dsack);
		}
		p = rb_next(p);
		rb_erase(&skb->rbnode, &tp->out_of_order_queue);

		/* In case of MPTCP, the segment may be empty if it's a
		 * non-data DATA_FIN. (see beginning of tcp_data_queue)
		 *
		 * But this only holds true for subflows, not for the
		 * meta-socket.
		 */
		if (unlikely(!after(TCP_SKB_CB(skb)->end_seq, tp->rcv_nxt) &&
			     (is_meta_sk(sk) || !mptcp(tp) || TCP_SKB_CB(skb)->end_seq != TCP_SKB_CB(skb)->seq))) {
			tcp_drop(sk, skb);
			continue;
		}

		tail = skb_peek_tail(&sk->sk_receive_queue);
		eaten = tail && tcp_try_coalesce(sk, tail, skb, &fragstolen);
		tcp_rcv_nxt_update(tp, TCP_SKB_CB(skb)->end_seq);
		fin = TCP_SKB_CB(skb)->tcp_flags & TCPHDR_FIN;
		if (!eaten)
			__skb_queue_tail(&sk->sk_receive_queue, skb);
		else
			kfree_skb_partial(skb, fragstolen);

		if (unlikely(fin)) {
			tcp_fin(sk);
			/* tcp_fin() purges tp->out_of_order_queue,
			 * so we must end this loop right now.
			 */
			break;
		}
	}
}

static bool tcp_prune_ofo_queue(struct sock *sk);
static int tcp_prune_queue(struct sock *sk);

static int tcp_try_rmem_schedule(struct sock *sk, struct sk_buff *skb,
				 unsigned int size)
{
	if (mptcp(tcp_sk(sk)))
		sk = mptcp_meta_sk(sk);

	if (atomic_read(&sk->sk_rmem_alloc) > sk->sk_rcvbuf ||
	    !sk_rmem_schedule(sk, skb, size)) {

		if (tcp_prune_queue(sk) < 0)
			return -1;

		while (!sk_rmem_schedule(sk, skb, size)) {
			if (!tcp_prune_ofo_queue(sk))
				return -1;
		}
	}
	return 0;
}

void tcp_data_queue_ofo(struct sock *sk, struct sk_buff *skb)
{
	struct tcp_sock *tp = tcp_sk(sk);
	struct rb_node **p, *parent;
	struct sk_buff *skb1;
	u32 seq, end_seq;
	bool fragstolen;

	tcp_ecn_check_ce(sk, skb);

	if (unlikely(tcp_try_rmem_schedule(sk, skb, skb->truesize))) {
		NET_INC_STATS(sock_net(sk), LINUX_MIB_TCPOFODROP);
		tcp_drop(sk, skb);
		return;
	}

	/* Disable header prediction. */
	tp->pred_flags = 0;
	inet_csk_schedule_ack(sk);

	tp->rcv_ooopack += max_t(u16, 1, skb_shinfo(skb)->gso_segs);
	NET_INC_STATS(sock_net(sk), LINUX_MIB_TCPOFOQUEUE);
	seq = TCP_SKB_CB(skb)->seq;
	end_seq = TCP_SKB_CB(skb)->end_seq;

	p = &tp->out_of_order_queue.rb_node;
	if (RB_EMPTY_ROOT(&tp->out_of_order_queue)) {
		/* Initial out of order segment, build 1 SACK. */
		if (tcp_is_sack(tp)) {
			tp->rx_opt.num_sacks = 1;
			tp->selective_acks[0].start_seq = seq;
			tp->selective_acks[0].end_seq = end_seq;
		}
		rb_link_node(&skb->rbnode, NULL, p);
		rb_insert_color(&skb->rbnode, &tp->out_of_order_queue);
		tp->ooo_last_skb = skb;
		goto end;
	}

	/* In the typical case, we are adding an skb to the end of the list.
	 * Use of ooo_last_skb avoids the O(Log(N)) rbtree lookup.
	 */
	if (tcp_ooo_try_coalesce(sk, tp->ooo_last_skb,
				 skb, &fragstolen)) {
coalesce_done:
		tcp_grow_window(sk, skb);
		kfree_skb_partial(skb, fragstolen);
		skb = NULL;
		goto add_sack;
	}
	/* Can avoid an rbtree lookup if we are adding skb after ooo_last_skb */
	if (!before(seq, TCP_SKB_CB(tp->ooo_last_skb)->end_seq)) {
		parent = &tp->ooo_last_skb->rbnode;
		p = &parent->rb_right;
		goto insert;
	}

	/* Find place to insert this segment. Handle overlaps on the way. */
	parent = NULL;
	while (*p) {
		parent = *p;
		skb1 = rb_to_skb(parent);
		if (before(seq, TCP_SKB_CB(skb1)->seq)) {
			p = &parent->rb_left;
			continue;
		}
		if (before(seq, TCP_SKB_CB(skb1)->end_seq)) {
			if (!after(end_seq, TCP_SKB_CB(skb1)->end_seq) &&
			    (is_meta_sk(sk) || !mptcp(tp) || end_seq != seq)) {
				/* All the bits are present. Drop. */
				NET_INC_STATS(sock_net(sk),
					      LINUX_MIB_TCPOFOMERGE);
				tcp_drop(sk, skb);
				skb = NULL;
				tcp_dsack_set(sk, seq, end_seq);
				goto add_sack;
			}
			if (after(seq, TCP_SKB_CB(skb1)->seq)) {
				/* Partial overlap. */
				tcp_dsack_set(sk, seq, TCP_SKB_CB(skb1)->end_seq);
			} else {
				/* skb's seq == skb1's seq and skb covers skb1.
				 * Replace skb1 with skb.
				 */
				rb_replace_node(&skb1->rbnode, &skb->rbnode,
						&tp->out_of_order_queue);
				tcp_dsack_extend(sk,
						 TCP_SKB_CB(skb1)->seq,
						 TCP_SKB_CB(skb1)->end_seq);
				NET_INC_STATS(sock_net(sk),
					      LINUX_MIB_TCPOFOMERGE);
				tcp_drop(sk, skb1);
				goto merge_right;
			}
		} else if (tcp_ooo_try_coalesce(sk, skb1,
						skb, &fragstolen)) {
			goto coalesce_done;
		}
		p = &parent->rb_right;
	}
insert:
	/* Insert segment into RB tree. */
	rb_link_node(&skb->rbnode, parent, p);
	rb_insert_color(&skb->rbnode, &tp->out_of_order_queue);

merge_right:
	/* Remove other segments covered by skb. */
	while ((skb1 = skb_rb_next(skb)) != NULL) {
		if (!after(end_seq, TCP_SKB_CB(skb1)->seq))
			break;
		if (before(end_seq, TCP_SKB_CB(skb1)->end_seq)) {
			tcp_dsack_extend(sk, TCP_SKB_CB(skb1)->seq,
					 end_seq);
			break;
		}
		/* MPTCP allows non-data data-fin to be in the ofo-queue */
		if (mptcp(tp) && !is_meta_sk(sk) && TCP_SKB_CB(skb1)->seq == TCP_SKB_CB(skb1)->end_seq) {
			skb = skb1;
			continue;
		}
		rb_erase(&skb1->rbnode, &tp->out_of_order_queue);
		tcp_dsack_extend(sk, TCP_SKB_CB(skb1)->seq,
				 TCP_SKB_CB(skb1)->end_seq);
		NET_INC_STATS(sock_net(sk), LINUX_MIB_TCPOFOMERGE);
		tcp_drop(sk, skb1);
	}
	/* If there is no skb after us, we are the last_skb ! */
	if (!skb1)
		tp->ooo_last_skb = skb;

add_sack:
	if (tcp_is_sack(tp) && seq != end_seq)
		tcp_sack_new_ofo_skb(sk, seq, end_seq);
end:
	if (skb) {
		tcp_grow_window(sk, skb);
		skb_condense(skb);
		skb_set_owner_r(skb, sk);
	}
}

int __must_check tcp_queue_rcv(struct sock *sk, struct sk_buff *skb,
			       bool *fragstolen)
{
	int eaten;
	struct sk_buff *tail = skb_peek_tail(&sk->sk_receive_queue);

	eaten = (tail &&
		 tcp_try_coalesce(sk, tail,
				  skb, fragstolen)) ? 1 : 0;
	tcp_rcv_nxt_update(tcp_sk(sk), TCP_SKB_CB(skb)->end_seq);
	if (!eaten) {
		__skb_queue_tail(&sk->sk_receive_queue, skb);
		skb_set_owner_r(skb, sk);
	}
	return eaten;
}

int tcp_send_rcvq(struct sock *sk, struct msghdr *msg, size_t size)
{
	struct sk_buff *skb;
	int err = -ENOMEM;
	int data_len = 0;
	bool fragstolen;

	if (size == 0)
		return 0;

	if (size > PAGE_SIZE) {
		int npages = min_t(size_t, size >> PAGE_SHIFT, MAX_SKB_FRAGS);

		data_len = npages << PAGE_SHIFT;
		size = data_len + (size & ~PAGE_MASK);
	}
	skb = alloc_skb_with_frags(size - data_len, data_len,
				   PAGE_ALLOC_COSTLY_ORDER,
				   &err, sk->sk_allocation);
	if (!skb)
		goto err;

	skb_put(skb, size - data_len);
	skb->data_len = data_len;
	skb->len = size;

	if (tcp_try_rmem_schedule(sk, skb, skb->truesize)) {
		NET_INC_STATS(sock_net(sk), LINUX_MIB_TCPRCVQDROP);
		goto err_free;
	}

	err = skb_copy_datagram_from_iter(skb, 0, &msg->msg_iter, size);
	if (err)
		goto err_free;

	TCP_SKB_CB(skb)->seq = tcp_sk(sk)->rcv_nxt;
	TCP_SKB_CB(skb)->end_seq = TCP_SKB_CB(skb)->seq + size;
	TCP_SKB_CB(skb)->ack_seq = tcp_sk(sk)->snd_una - 1;

	if (tcp_queue_rcv(sk, skb, &fragstolen)) {
		WARN_ON_ONCE(fragstolen); /* should not happen */
		__kfree_skb(skb);
	}
	return size;

err_free:
	kfree_skb(skb);
err:
	return err;

}

void tcp_data_ready(struct sock *sk)
{
	const struct tcp_sock *tp = tcp_sk(sk);
	int avail = tp->rcv_nxt - tp->copied_seq;

	if (avail < sk->sk_rcvlowat && !sock_flag(sk, SOCK_DONE) && !mptcp(tp))
		return;

	sk->sk_data_ready(sk);
}

static void tcp_data_queue(struct sock *sk, struct sk_buff *skb)
{
	struct tcp_sock *tp = tcp_sk(sk);
	bool fragstolen;
	int eaten;

	/* If no data is present, but a data_fin is in the options, we still
	 * have to call mptcp_queue_skb later on. */
	if (TCP_SKB_CB(skb)->seq == TCP_SKB_CB(skb)->end_seq &&
	    !(mptcp(tp) && mptcp_is_data_fin(skb))) {
		__kfree_skb(skb);
		return;
	}

	skb_dst_drop(skb);
	__skb_pull(skb, tcp_hdr(skb)->doff * 4);

	tcp_ecn_accept_cwr(sk, skb);

	tp->rx_opt.dsack = 0;

	/*  Queue data for delivery to the user.
	 *  Packets in sequence go to the receive queue.
	 *  Out of sequence packets to the out_of_order_queue.
	 */
	if (TCP_SKB_CB(skb)->seq == tp->rcv_nxt) {
		if (tcp_receive_window(tp) == 0) {
			NET_INC_STATS(sock_net(sk), LINUX_MIB_TCPZEROWINDOWDROP);
			goto out_of_window;
		}

		/* Ok. In sequence. In window. */
queue_and_out:
		if (skb_queue_len(&sk->sk_receive_queue) == 0)
			sk_forced_mem_schedule(sk, skb->truesize);
		else if (tcp_try_rmem_schedule(sk, skb, skb->truesize)) {
			NET_INC_STATS(sock_net(sk), LINUX_MIB_TCPRCVQDROP);
			goto drop;
		}

		eaten = tcp_queue_rcv(sk, skb, &fragstolen);
		if (skb->len || mptcp_is_data_fin(skb))
			tcp_event_data_recv(sk, skb);
		if (TCP_SKB_CB(skb)->tcp_flags & TCPHDR_FIN)
			tcp_fin(sk);

		if (!RB_EMPTY_ROOT(&tp->out_of_order_queue)) {
			tcp_ofo_queue(sk);

			/* RFC5681. 4.2. SHOULD send immediate ACK, when
			 * gap in queue is filled.
			 */
			if (RB_EMPTY_ROOT(&tp->out_of_order_queue))
				inet_csk(sk)->icsk_ack.pending |= ICSK_ACK_NOW;
		}

		if (tp->rx_opt.num_sacks)
			tcp_sack_remove(tp);

		tcp_fast_path_check(sk);

		if (eaten > 0)
			kfree_skb_partial(skb, fragstolen);
		if (!sock_flag(sk, SOCK_DEAD) || mptcp(tp))
			/* MPTCP: we always have to call data_ready, because
			 * we may be about to receive a data-fin, which still
			 * must get queued.
			 */
			tcp_data_ready(sk);
		return;
	}

	if (!after(TCP_SKB_CB(skb)->end_seq, tp->rcv_nxt)) {
		tcp_rcv_spurious_retrans(sk, skb);
		/* A retransmit, 2nd most common case.  Force an immediate ack. */
		NET_INC_STATS(sock_net(sk), LINUX_MIB_DELAYEDACKLOST);
		tcp_dsack_set(sk, TCP_SKB_CB(skb)->seq, TCP_SKB_CB(skb)->end_seq);

out_of_window:
		tcp_enter_quickack_mode(sk, TCP_MAX_QUICKACKS);
		inet_csk_schedule_ack(sk);
drop:
		tcp_drop(sk, skb);
		return;
	}

	/* Out of window. F.e. zero window probe. */
	if (!before(TCP_SKB_CB(skb)->seq, tp->rcv_nxt + tcp_receive_window(tp)))
		goto out_of_window;

	if (before(TCP_SKB_CB(skb)->seq, tp->rcv_nxt)) {
		/* Partial packet, seq < rcv_next < end_seq */
		tcp_dsack_set(sk, TCP_SKB_CB(skb)->seq, tp->rcv_nxt);

		/* If window is closed, drop tail of packet. But after
		 * remembering D-SACK for its head made in previous line.
		 */
		if (!tcp_receive_window(tp)) {
			NET_INC_STATS(sock_net(sk), LINUX_MIB_TCPZEROWINDOWDROP);
			goto out_of_window;
		}
		goto queue_and_out;
	}

	tcp_data_queue_ofo(sk, skb);
}

static struct sk_buff *tcp_skb_next(struct sk_buff *skb, struct sk_buff_head *list)
{
	if (list)
		return !skb_queue_is_last(list, skb) ? skb->next : NULL;

	return skb_rb_next(skb);
}

static struct sk_buff *tcp_collapse_one(struct sock *sk, struct sk_buff *skb,
					struct sk_buff_head *list,
					struct rb_root *root)
{
	struct sk_buff *next = tcp_skb_next(skb, list);

	if (list)
		__skb_unlink(skb, list);
	else
		rb_erase(&skb->rbnode, root);

	__kfree_skb(skb);
	NET_INC_STATS(sock_net(sk), LINUX_MIB_TCPRCVCOLLAPSED);

	return next;
}

/* Insert skb into rb tree, ordered by TCP_SKB_CB(skb)->seq */
void tcp_rbtree_insert(struct rb_root *root, struct sk_buff *skb)
{
	struct rb_node **p = &root->rb_node;
	struct rb_node *parent = NULL;
	struct sk_buff *skb1;

	while (*p) {
		parent = *p;
		skb1 = rb_to_skb(parent);
		if (before(TCP_SKB_CB(skb)->seq, TCP_SKB_CB(skb1)->seq))
			p = &parent->rb_left;
		else
			p = &parent->rb_right;
	}
	rb_link_node(&skb->rbnode, parent, p);
	rb_insert_color(&skb->rbnode, root);
}

/* Collapse contiguous sequence of skbs head..tail with
 * sequence numbers start..end.
 *
 * If tail is NULL, this means until the end of the queue.
 *
 * Segments with FIN/SYN are not collapsed (only because this
 * simplifies code)
 */
static void
tcp_collapse(struct sock *sk, struct sk_buff_head *list, struct rb_root *root,
	     struct sk_buff *head, struct sk_buff *tail, u32 start, u32 end)
{
	struct sk_buff *skb = head, *n;
	struct sk_buff_head tmp;
	bool end_of_skbs;

	/* First, check that queue is collapsible and find
	 * the point where collapsing can be useful.
	 */
restart:
	for (end_of_skbs = true; skb != NULL && skb != tail; skb = n) {
		n = tcp_skb_next(skb, list);

		/* No new bits? It is possible on ofo queue. */
		if (!before(start, TCP_SKB_CB(skb)->end_seq)) {
			skb = tcp_collapse_one(sk, skb, list, root);
			if (!skb)
				break;
			goto restart;
		}

		/* The first skb to collapse is:
		 * - not SYN/FIN and
		 * - bloated or contains data before "start" or
		 *   overlaps to the next one.
		 */
		if (!(TCP_SKB_CB(skb)->tcp_flags & (TCPHDR_SYN | TCPHDR_FIN)) &&
		    (tcp_win_from_space(sk, skb->truesize) > skb->len ||
		     before(TCP_SKB_CB(skb)->seq, start))) {
			end_of_skbs = false;
			break;
		}

		if (n && n != tail &&
		    TCP_SKB_CB(skb)->end_seq != TCP_SKB_CB(n)->seq) {
			end_of_skbs = false;
			break;
		}

		/* Decided to skip this, advance start seq. */
		start = TCP_SKB_CB(skb)->end_seq;
	}
	if (end_of_skbs ||
	    (TCP_SKB_CB(skb)->tcp_flags & (TCPHDR_SYN | TCPHDR_FIN)))
		return;

	__skb_queue_head_init(&tmp);

	while (before(start, end)) {
		int copy = min_t(int, SKB_MAX_ORDER(0, 0), end - start);
		struct sk_buff *nskb;

		nskb = alloc_skb(copy, GFP_ATOMIC);
		if (!nskb)
			break;

		memcpy(nskb->cb, skb->cb, sizeof(skb->cb));
#ifdef CONFIG_TLS_DEVICE
		nskb->decrypted = skb->decrypted;
#endif
		TCP_SKB_CB(nskb)->seq = TCP_SKB_CB(nskb)->end_seq = start;
		if (list)
			__skb_queue_before(list, skb, nskb);
		else
			__skb_queue_tail(&tmp, nskb); /* defer rbtree insertion */
		skb_set_owner_r(nskb, sk);

		/* Copy data, releasing collapsed skbs. */
		while (copy > 0) {
			int offset = start - TCP_SKB_CB(skb)->seq;
			int size = TCP_SKB_CB(skb)->end_seq - start;

			BUG_ON(offset < 0);
			if (size > 0) {
				size = min(copy, size);
				if (skb_copy_bits(skb, offset, skb_put(nskb, size), size))
					BUG();
				TCP_SKB_CB(nskb)->end_seq += size;
				copy -= size;
				start += size;
			}
			if (!before(start, TCP_SKB_CB(skb)->end_seq)) {
				skb = tcp_collapse_one(sk, skb, list, root);
				if (!skb ||
				    skb == tail ||
				    (TCP_SKB_CB(skb)->tcp_flags & (TCPHDR_SYN | TCPHDR_FIN)))
					goto end;
#ifdef CONFIG_TLS_DEVICE
				if (skb->decrypted != nskb->decrypted)
					goto end;
#endif
			}
		}
	}
end:
	skb_queue_walk_safe(&tmp, skb, n)
		tcp_rbtree_insert(root, skb);
}

/* Collapse ofo queue. Algorithm: select contiguous sequence of skbs
 * and tcp_collapse() them until all the queue is collapsed.
 */
static void tcp_collapse_ofo_queue(struct sock *sk)
{
	struct tcp_sock *tp = tcp_sk(sk);
	u32 range_truesize, sum_tiny = 0;
	struct sk_buff *skb, *head;
	u32 start, end;

	skb = skb_rb_first(&tp->out_of_order_queue);
new_range:
	if (!skb) {
		tp->ooo_last_skb = skb_rb_last(&tp->out_of_order_queue);
		return;
	}
	start = TCP_SKB_CB(skb)->seq;
	end = TCP_SKB_CB(skb)->end_seq;
	range_truesize = skb->truesize;

	for (head = skb;;) {
		skb = skb_rb_next(skb);

		/* Range is terminated when we see a gap or when
		 * we are at the queue end.
		 */
		if (!skb ||
		    after(TCP_SKB_CB(skb)->seq, end) ||
		    before(TCP_SKB_CB(skb)->end_seq, start)) {
			/* Do not attempt collapsing tiny skbs */
			if (range_truesize != head->truesize ||
			    end - start >= SKB_WITH_OVERHEAD(SK_MEM_QUANTUM)) {
				tcp_collapse(sk, NULL, &tp->out_of_order_queue,
					     head, skb, start, end);
			} else {
				sum_tiny += range_truesize;
				if (sum_tiny > sk->sk_rcvbuf >> 3)
					return;
			}
			goto new_range;
		}

		range_truesize += skb->truesize;
		if (unlikely(before(TCP_SKB_CB(skb)->seq, start)))
			start = TCP_SKB_CB(skb)->seq;
		if (after(TCP_SKB_CB(skb)->end_seq, end))
			end = TCP_SKB_CB(skb)->end_seq;
	}
}

/*
 * Clean the out-of-order queue to make room.
 * We drop high sequences packets to :
 * 1) Let a chance for holes to be filled.
 * 2) not add too big latencies if thousands of packets sit there.
 *    (But if application shrinks SO_RCVBUF, we could still end up
 *     freeing whole queue here)
 * 3) Drop at least 12.5 % of sk_rcvbuf to avoid malicious attacks.
 *
 * Return true if queue has shrunk.
 */
static bool tcp_prune_ofo_queue(struct sock *sk)
{
	struct tcp_sock *tp = tcp_sk(sk);
	struct rb_node *node, *prev;
	int goal;

	if (RB_EMPTY_ROOT(&tp->out_of_order_queue))
		return false;

	NET_INC_STATS(sock_net(sk), LINUX_MIB_OFOPRUNED);
	goal = sk->sk_rcvbuf >> 3;
	node = &tp->ooo_last_skb->rbnode;
	do {
		prev = rb_prev(node);
		rb_erase(node, &tp->out_of_order_queue);
		goal -= rb_to_skb(node)->truesize;
		tcp_drop(sk, rb_to_skb(node));
		if (!prev || goal <= 0) {
			sk_mem_reclaim(sk);
			if (atomic_read(&sk->sk_rmem_alloc) <= sk->sk_rcvbuf &&
			    !tcp_under_memory_pressure(sk))
				break;
			goal = sk->sk_rcvbuf >> 3;
		}
		node = prev;
	} while (node);
	tp->ooo_last_skb = rb_to_skb(prev);

	/* Reset SACK state.  A conforming SACK implementation will
	 * do the same at a timeout based retransmit.  When a connection
	 * is in a sad state like this, we care only about integrity
	 * of the connection not performance.
	 */
	if (tp->rx_opt.sack_ok)
		tcp_sack_reset(&tp->rx_opt);
	return true;
}

/* Reduce allocated memory if we can, trying to get
 * the socket within its memory limits again.
 *
 * Return less than zero if we should start dropping frames
 * until the socket owning process reads some of the data
 * to stabilize the situation.
 */
static int tcp_prune_queue(struct sock *sk)
{
	struct tcp_sock *tp = tcp_sk(sk);

	NET_INC_STATS(sock_net(sk), LINUX_MIB_PRUNECALLED);

	if (atomic_read(&sk->sk_rmem_alloc) >= sk->sk_rcvbuf)
		tcp_clamp_window(sk);
	else if (tcp_under_memory_pressure(sk))
		tp->rcv_ssthresh = min(tp->rcv_ssthresh, 4U * tp->advmss);

	if (atomic_read(&sk->sk_rmem_alloc) <= sk->sk_rcvbuf)
		return 0;

	tcp_collapse_ofo_queue(sk);
	if (!skb_queue_empty(&sk->sk_receive_queue))
		tcp_collapse(sk, &sk->sk_receive_queue, NULL,
			     skb_peek(&sk->sk_receive_queue),
			     NULL,
			     tp->copied_seq, tp->rcv_nxt);
	sk_mem_reclaim(sk);

	if (atomic_read(&sk->sk_rmem_alloc) <= sk->sk_rcvbuf)
		return 0;

	/* Collapsing did not help, destructive actions follow.
	 * This must not ever occur. */

	tcp_prune_ofo_queue(sk);

	if (atomic_read(&sk->sk_rmem_alloc) <= sk->sk_rcvbuf)
		return 0;

	/* If we are really being abused, tell the caller to silently
	 * drop receive data on the floor.  It will get retransmitted
	 * and hopefully then we'll have sufficient space.
	 */
	NET_INC_STATS(sock_net(sk), LINUX_MIB_RCVPRUNED);

	/* Massive buffer overcommit. */
	tp->pred_flags = 0;
	return -1;
}

bool tcp_should_expand_sndbuf(const struct sock *sk)
{
	const struct tcp_sock *tp = tcp_sk(sk);

	/* If the user specified a specific send buffer setting, do
	 * not modify it.
	 */
	if (sk->sk_userlocks & SOCK_SNDBUF_LOCK)
		return false;

	/* If we are under global TCP memory pressure, do not expand.  */
	if (tcp_under_memory_pressure(sk))
		return false;

	/* If we are under soft global TCP memory pressure, do not expand.  */
	if (sk_memory_allocated(sk) >= sk_prot_mem_limits(sk, 0))
		return false;

	/* If we filled the congestion window, do not expand.  */
	if (tcp_packets_in_flight(tp) >= tp->snd_cwnd)
		return false;

	return true;
}

/* When incoming ACK allowed to free some skb from write_queue,
 * we remember this event in flag SOCK_QUEUE_SHRUNK and wake up socket
 * on the exit from tcp input handler.
 *
 * PROBLEM: sndbuf expansion does not work well with largesend.
 */
static void tcp_new_space(struct sock *sk)
{
	struct tcp_sock *tp = tcp_sk(sk);

	if (tp->ops->should_expand_sndbuf(sk)) {
		tcp_sndbuf_expand(sk);
		tp->snd_cwnd_stamp = tcp_jiffies32;
	}

	sk->sk_write_space(sk);
}

static void tcp_check_space(struct sock *sk)
{
	if (sock_flag(sk, SOCK_QUEUE_SHRUNK)) {
		sock_reset_flag(sk, SOCK_QUEUE_SHRUNK);
		/* pairs with tcp_poll() */
		smp_mb();
		if (mptcp(tcp_sk(sk)) ||
		    (sk->sk_socket &&
		     test_bit(SOCK_NOSPACE, &sk->sk_socket->flags))) {
			tcp_new_space(sk);
			if (sk->sk_socket && !test_bit(SOCK_NOSPACE, &sk->sk_socket->flags))
				tcp_chrono_stop(sk, TCP_CHRONO_SNDBUF_LIMITED);
		}
	}
}

static inline void tcp_data_snd_check(struct sock *sk)
{
	tcp_push_pending_frames(sk);
	tcp_check_space(sk);
}

/*
 * Check if sending an ack is needed.
 */
static void __tcp_ack_snd_check(struct sock *sk, int ofo_possible)
{
	struct tcp_sock *tp = tcp_sk(sk);
	unsigned long rtt, delay;
	struct sock *meta_sk = mptcp(tp) ? mptcp_meta_sk(sk) : sk;
	struct tcp_sock *meta_tp = tcp_sk(meta_sk);

	    /* More than one full frame received... */
	if (((tp->rcv_nxt - tp->rcv_wup) > inet_csk(sk)->icsk_ack.rcv_mss &&
	     /* ... and right edge of window advances far enough.
	      * (tcp_recvmsg() will send ACK otherwise).
	      * If application uses SO_RCVLOWAT, we want send ack now if
	      * we have not received enough bytes to satisfy the condition.
	      */
	    (meta_tp->rcv_nxt - meta_tp->copied_seq < meta_sk->sk_rcvlowat ||
	     tp->ops->__select_window(sk) >= tp->rcv_wnd)) ||
	    /* We ACK each frame or... */
	    tcp_in_quickack_mode(sk) ||
	    /* Protocol state mandates a one-time immediate ACK */
	    inet_csk(sk)->icsk_ack.pending & ICSK_ACK_NOW) {
send_now:
		tcp_send_ack(sk);
		return;
	}

	if (!ofo_possible || RB_EMPTY_ROOT(&tp->out_of_order_queue)) {
		tcp_send_delayed_ack(sk);
		return;
	}

	if (!tcp_is_sack(tp) ||
	    tp->compressed_ack >= sock_net(sk)->ipv4.sysctl_tcp_comp_sack_nr)
		goto send_now;

	if (tp->compressed_ack_rcv_nxt != tp->rcv_nxt) {
		tp->compressed_ack_rcv_nxt = tp->rcv_nxt;
		if (tp->compressed_ack > TCP_FASTRETRANS_THRESH)
			NET_ADD_STATS(sock_net(sk), LINUX_MIB_TCPACKCOMPRESSED,
				      tp->compressed_ack - TCP_FASTRETRANS_THRESH);
		tp->compressed_ack = 0;
	}

	if (++tp->compressed_ack <= TCP_FASTRETRANS_THRESH)
		goto send_now;

	if (hrtimer_is_queued(&tp->compressed_ack_timer))
		return;

	/* compress ack timer : 5 % of rtt, but no more than tcp_comp_sack_delay_ns */

	rtt = tp->rcv_rtt_est.rtt_us;
	if (tp->srtt_us && tp->srtt_us < rtt)
		rtt = tp->srtt_us;

	delay = min_t(unsigned long, sock_net(sk)->ipv4.sysctl_tcp_comp_sack_delay_ns,
		      rtt * (NSEC_PER_USEC >> 3)/20);
	sock_hold(sk);
	hrtimer_start(&tp->compressed_ack_timer, ns_to_ktime(delay),
		      HRTIMER_MODE_REL_PINNED_SOFT);
}

static inline void tcp_ack_snd_check(struct sock *sk)
{
	if (!inet_csk_ack_scheduled(sk)) {
		/* We sent a data segment already. */
		return;
	}
	__tcp_ack_snd_check(sk, 1);
}

/*
 *	This routine is only called when we have urgent data
 *	signaled. Its the 'slow' part of tcp_urg. It could be
 *	moved inline now as tcp_urg is only called from one
 *	place. We handle URGent data wrong. We have to - as
 *	BSD still doesn't use the correction from RFC961.
 *	For 1003.1g we should support a new option TCP_STDURG to permit
 *	either form (or just set the sysctl tcp_stdurg).
 */

static void tcp_check_urg(struct sock *sk, const struct tcphdr *th)
{
	struct tcp_sock *tp = tcp_sk(sk);
	u32 ptr = ntohs(th->urg_ptr);

	if (ptr && !sock_net(sk)->ipv4.sysctl_tcp_stdurg)
		ptr--;
	ptr += ntohl(th->seq);

	/* Ignore urgent data that we've already seen and read. */
	if (after(tp->copied_seq, ptr))
		return;

	/* Do not replay urg ptr.
	 *
	 * NOTE: interesting situation not covered by specs.
	 * Misbehaving sender may send urg ptr, pointing to segment,
	 * which we already have in ofo queue. We are not able to fetch
	 * such data and will stay in TCP_URG_NOTYET until will be eaten
	 * by recvmsg(). Seems, we are not obliged to handle such wicked
	 * situations. But it is worth to think about possibility of some
	 * DoSes using some hypothetical application level deadlock.
	 */
	if (before(ptr, tp->rcv_nxt))
		return;

	/* Do we already have a newer (or duplicate) urgent pointer? */
	if (tp->urg_data && !after(ptr, tp->urg_seq))
		return;

	/* Tell the world about our new urgent pointer. */
	sk_send_sigurg(sk);

	/* We may be adding urgent data when the last byte read was
	 * urgent. To do this requires some care. We cannot just ignore
	 * tp->copied_seq since we would read the last urgent byte again
	 * as data, nor can we alter copied_seq until this data arrives
	 * or we break the semantics of SIOCATMARK (and thus sockatmark())
	 *
	 * NOTE. Double Dutch. Rendering to plain English: author of comment
	 * above did something sort of 	send("A", MSG_OOB); send("B", MSG_OOB);
	 * and expect that both A and B disappear from stream. This is _wrong_.
	 * Though this happens in BSD with high probability, this is occasional.
	 * Any application relying on this is buggy. Note also, that fix "works"
	 * only in this artificial test. Insert some normal data between A and B and we will
	 * decline of BSD again. Verdict: it is better to remove to trap
	 * buggy users.
	 */
	if (tp->urg_seq == tp->copied_seq && tp->urg_data &&
	    !sock_flag(sk, SOCK_URGINLINE) && tp->copied_seq != tp->rcv_nxt) {
		struct sk_buff *skb = skb_peek(&sk->sk_receive_queue);
		tp->copied_seq++;
		if (skb && !before(tp->copied_seq, TCP_SKB_CB(skb)->end_seq)) {
			__skb_unlink(skb, &sk->sk_receive_queue);
			__kfree_skb(skb);
		}
	}

	tp->urg_data = TCP_URG_NOTYET;
	WRITE_ONCE(tp->urg_seq, ptr);

	/* Disable header prediction. */
	tp->pred_flags = 0;
}

/* This is the 'fast' part of urgent handling. */
static void tcp_urg(struct sock *sk, struct sk_buff *skb, const struct tcphdr *th)
{
	struct tcp_sock *tp = tcp_sk(sk);

	/* MPTCP urgent data is not yet supported */
	if (mptcp(tp))
		return;

	/* Check if we get a new urgent pointer - normally not. */
	if (th->urg)
		tcp_check_urg(sk, th);

	/* Do we wait for any urgent data? - normally not... */
	if (tp->urg_data == TCP_URG_NOTYET) {
		u32 ptr = tp->urg_seq - ntohl(th->seq) + (th->doff * 4) -
			  th->syn;

		/* Is the urgent pointer pointing into this packet? */
		if (ptr < skb->len) {
			u8 tmp;
			if (skb_copy_bits(skb, ptr, &tmp, 1))
				BUG();
			tp->urg_data = TCP_URG_VALID | tmp;
			if (!sock_flag(sk, SOCK_DEAD))
				sk->sk_data_ready(sk);
		}
	}
}

/* Accept RST for rcv_nxt - 1 after a FIN.
 * When tcp connections are abruptly terminated from Mac OSX (via ^C), a
 * FIN is sent followed by a RST packet. The RST is sent with the same
 * sequence number as the FIN, and thus according to RFC 5961 a challenge
 * ACK should be sent. However, Mac OSX rate limits replies to challenge
 * ACKs on the closed socket. In addition middleboxes can drop either the
 * challenge ACK or a subsequent RST.
 */
static bool tcp_reset_check(const struct sock *sk, const struct sk_buff *skb)
{
	struct tcp_sock *tp = tcp_sk(sk);

	return unlikely(TCP_SKB_CB(skb)->seq == (tp->rcv_nxt - 1) &&
			(1 << sk->sk_state) & (TCPF_CLOSE_WAIT | TCPF_LAST_ACK |
					       TCPF_CLOSING));
}

/* Does PAWS and seqno based validation of an incoming segment, flags will
 * play significant role here.
 */
static bool tcp_validate_incoming(struct sock *sk, struct sk_buff *skb,
				  const struct tcphdr *th, int syn_inerr)
{
	struct tcp_sock *tp = tcp_sk(sk);
	bool rst_seq_match = false;

	/* RFC1323: H1. Apply PAWS check first. */
	if (tcp_fast_parse_options(sock_net(sk), skb, th, tp) &&
	    tp->rx_opt.saw_tstamp &&
	    tcp_paws_discard(sk, skb)) {
		if (!th->rst) {
			NET_INC_STATS(sock_net(sk), LINUX_MIB_PAWSESTABREJECTED);
			if (!tcp_oow_rate_limited(sock_net(sk), skb,
						  LINUX_MIB_TCPACKSKIPPEDPAWS,
						  &tp->last_oow_ack_time))
				tcp_send_dupack(sk, skb);
			goto discard;
		}
		/* Reset is accepted even if it did not pass PAWS. */
	}

	/* Step 1: check sequence number */
	if (!tcp_sequence(tp, TCP_SKB_CB(skb)->seq, TCP_SKB_CB(skb)->end_seq)) {
		/* RFC793, page 37: "In all states except SYN-SENT, all reset
		 * (RST) segments are validated by checking their SEQ-fields."
		 * And page 69: "If an incoming segment is not acceptable,
		 * an acknowledgment should be sent in reply (unless the RST
		 * bit is set, if so drop the segment and return)".
		 */
		if (!th->rst) {
			if (th->syn)
				goto syn_challenge;
			if (!tcp_oow_rate_limited(sock_net(sk), skb,
						  LINUX_MIB_TCPACKSKIPPEDSEQ,
						  &tp->last_oow_ack_time))
				tcp_send_dupack(sk, skb);
		} else if (tcp_reset_check(sk, skb)) {
			tcp_reset(sk);
		}
		goto discard;
	}

	/* Step 2: check RST bit */
	if (th->rst) {
		/* RFC 5961 3.2 (extend to match against (RCV.NXT - 1) after a
		 * FIN and SACK too if available):
		 * If seq num matches RCV.NXT or (RCV.NXT - 1) after a FIN, or
		 * the right-most SACK block,
		 * then
		 *     RESET the connection
		 * else
		 *     Send a challenge ACK
		 */
		if (TCP_SKB_CB(skb)->seq == tp->rcv_nxt ||
		    tcp_reset_check(sk, skb)) {
			rst_seq_match = true;
		} else if (tcp_is_sack(tp) && tp->rx_opt.num_sacks > 0) {
			struct tcp_sack_block *sp = &tp->selective_acks[0];
			int max_sack = sp[0].end_seq;
			int this_sack;

			for (this_sack = 1; this_sack < tp->rx_opt.num_sacks;
			     ++this_sack) {
				max_sack = after(sp[this_sack].end_seq,
						 max_sack) ?
					sp[this_sack].end_seq : max_sack;
			}

			if (TCP_SKB_CB(skb)->seq == max_sack)
				rst_seq_match = true;
		}

		if (rst_seq_match)
			tcp_reset(sk);
		else {
			/* Disable TFO if RST is out-of-order
			 * and no data has been received
			 * for current active TFO socket
			 */
			if (tp->syn_fastopen && !tp->data_segs_in &&
			    sk->sk_state == TCP_ESTABLISHED)
				tcp_fastopen_active_disable(sk);
			tcp_send_challenge_ack(sk, skb);
		}
		goto discard;
	}

	/* step 3: check security and precedence [ignored] */

	/* step 4: Check for a SYN
	 * RFC 5961 4.2 : Send a challenge ack
	 */
	if (th->syn) {
syn_challenge:
		if (syn_inerr)
			TCP_INC_STATS(sock_net(sk), TCP_MIB_INERRS);
		NET_INC_STATS(sock_net(sk), LINUX_MIB_TCPSYNCHALLENGE);
		tcp_send_challenge_ack(sk, skb);
		goto discard;
	}

	/* If valid: post process the received MPTCP options. */
	if (mptcp(tp) && mptcp_handle_options(sk, th, skb))
		goto discard;

	return true;

discard:
	if (mptcp(tp))
		mptcp_reset_mopt(tp);
	tcp_drop(sk, skb);
	return false;
}

/*
 *	TCP receive function for the ESTABLISHED state.
 *
 *	It is split into a fast path and a slow path. The fast path is
 * 	disabled when:
 *	- A zero window was announced from us - zero window probing
 *        is only handled properly in the slow path.
 *	- Out of order segments arrived.
 *	- Urgent data is expected.
 *	- There is no buffer space left
 *	- Unexpected TCP flags/window values/header lengths are received
 *	  (detected by checking the TCP header against pred_flags)
 *	- Data is sent in both directions. Fast path only supports pure senders
 *	  or pure receivers (this means either the sequence number or the ack
 *	  value must stay constant)
 *	- Unexpected TCP option.
 *
 *	When these conditions are not satisfied it drops into a standard
 *	receive procedure patterned after RFC793 to handle all cases.
 *	The first three cases are guaranteed by proper pred_flags setting,
 *	the rest is checked inline. Fast processing is turned on in
 *	tcp_data_queue when everything is OK.
 */
void tcp_rcv_established(struct sock *sk, struct sk_buff *skb)
{
	const struct tcphdr *th = (const struct tcphdr *)skb->data;
	struct tcp_sock *tp = tcp_sk(sk);
	unsigned int len = skb->len;

	/* TCP congestion window tracking */
	trace_tcp_probe(sk, skb);

	tcp_mstamp_refresh(tp);
	if (unlikely(!sk->sk_rx_dst))
		inet_csk(sk)->icsk_af_ops->sk_rx_dst_set(sk, skb);
	/*
	 *	Header prediction.
	 *	The code loosely follows the one in the famous
	 *	"30 instruction TCP receive" Van Jacobson mail.
	 *
	 *	Van's trick is to deposit buffers into socket queue
	 *	on a device interrupt, to call tcp_recv function
	 *	on the receive process context and checksum and copy
	 *	the buffer to user space. smart...
	 *
	 *	Our current scheme is not silly either but we take the
	 *	extra cost of the net_bh soft interrupt processing...
	 *	We do checksum and copy also but from device to kernel.
	 */

	tp->rx_opt.saw_tstamp = 0;

	/* MPTCP: force slowpath. */
	if (mptcp(tp))
		goto slow_path;

	/*	pred_flags is 0xS?10 << 16 + snd_wnd
	 *	if header_prediction is to be made
	 *	'S' will always be tp->tcp_header_len >> 2
	 *	'?' will be 0 for the fast path, otherwise pred_flags is 0 to
	 *  turn it off	(when there are holes in the receive
	 *	 space for instance)
	 *	PSH flag is ignored.
	 */

	if ((tcp_flag_word(th) & TCP_HP_BITS) == tp->pred_flags &&
	    TCP_SKB_CB(skb)->seq == tp->rcv_nxt &&
	    !after(TCP_SKB_CB(skb)->ack_seq, tp->snd_nxt)) {
		int tcp_header_len = tp->tcp_header_len;

		/* Timestamp header prediction: tcp_header_len
		 * is automatically equal to th->doff*4 due to pred_flags
		 * match.
		 */

		/* Check timestamp */
		if (tcp_header_len == sizeof(struct tcphdr) + TCPOLEN_TSTAMP_ALIGNED) {
			/* No? Slow path! */
			if (!tcp_parse_aligned_timestamp(tp, th))
				goto slow_path;

			/* If PAWS failed, check it more carefully in slow path */
			if ((s32)(tp->rx_opt.rcv_tsval - tp->rx_opt.ts_recent) < 0)
				goto slow_path;

			/* DO NOT update ts_recent here, if checksum fails
			 * and timestamp was corrupted part, it will result
			 * in a hung connection since we will drop all
			 * future packets due to the PAWS test.
			 */
		}

		if (len <= tcp_header_len) {
			/* Bulk data transfer: sender */
			if (len == tcp_header_len) {
				/* Predicted packet is in window by definition.
				 * seq == rcv_nxt and rcv_wup <= rcv_nxt.
				 * Hence, check seq<=rcv_wup reduces to:
				 */
				if (tcp_header_len ==
				    (sizeof(struct tcphdr) + TCPOLEN_TSTAMP_ALIGNED) &&
				    tp->rcv_nxt == tp->rcv_wup)
					tcp_store_ts_recent(tp);

				/* We know that such packets are checksummed
				 * on entry.
				 */
				tcp_ack(sk, skb, 0);
				__kfree_skb(skb);
				tcp_data_snd_check(sk);
				/* When receiving pure ack in fast path, update
				 * last ts ecr directly instead of calling
				 * tcp_rcv_rtt_measure_ts()
				 */
				tp->rcv_rtt_last_tsecr = tp->rx_opt.rcv_tsecr;
				return;
			} else { /* Header too small */
				TCP_INC_STATS(sock_net(sk), TCP_MIB_INERRS);
				goto discard;
			}
		} else {
			int eaten = 0;
			bool fragstolen = false;

			if (tcp_checksum_complete(skb))
				goto csum_error;

			if ((int)skb->truesize > sk->sk_forward_alloc)
				goto step5;

			/* Predicted packet is in window by definition.
			 * seq == rcv_nxt and rcv_wup <= rcv_nxt.
			 * Hence, check seq<=rcv_wup reduces to:
			 */
			if (tcp_header_len ==
			    (sizeof(struct tcphdr) + TCPOLEN_TSTAMP_ALIGNED) &&
			    tp->rcv_nxt == tp->rcv_wup)
				tcp_store_ts_recent(tp);

			tcp_rcv_rtt_measure_ts(sk, skb);

			NET_INC_STATS(sock_net(sk), LINUX_MIB_TCPHPHITS);

			/* Bulk data transfer: receiver */
			__skb_pull(skb, tcp_header_len);
			eaten = tcp_queue_rcv(sk, skb, &fragstolen);

			tcp_event_data_recv(sk, skb);

			if (TCP_SKB_CB(skb)->ack_seq != tp->snd_una) {
				/* Well, only one small jumplet in fast path... */
				tcp_ack(sk, skb, FLAG_DATA);
				tcp_data_snd_check(sk);
				if (!inet_csk_ack_scheduled(sk))
					goto no_ack;
			}

			__tcp_ack_snd_check(sk, 0);
no_ack:
			if (eaten)
				kfree_skb_partial(skb, fragstolen);
			tcp_data_ready(sk);
			return;
		}
	}

slow_path:
	if (len < (th->doff << 2) || tcp_checksum_complete(skb))
		goto csum_error;

	if (!th->ack && !th->rst && !th->syn)
		goto discard;

	/*
	 *	Standard slow path.
	 */

	if (!tcp_validate_incoming(sk, skb, th, 1))
		return;

step5:
	if (tcp_ack(sk, skb, FLAG_SLOWPATH | FLAG_UPDATE_TS_RECENT) < 0)
		goto discard;

	tcp_rcv_rtt_measure_ts(sk, skb);

	/* Process urgent data. */
	tcp_urg(sk, skb, th);

	/* step 7: process the segment text */
	tcp_data_queue(sk, skb);

	tcp_data_snd_check(sk);
	tcp_ack_snd_check(sk);
	return;

csum_error:
	TCP_INC_STATS(sock_net(sk), TCP_MIB_CSUMERRORS);
	TCP_INC_STATS(sock_net(sk), TCP_MIB_INERRS);

discard:
	tcp_drop(sk, skb);
}
EXPORT_SYMBOL(tcp_rcv_established);

void tcp_init_transfer(struct sock *sk, int bpf_op)
{
	struct inet_connection_sock *icsk = inet_csk(sk);
	struct tcp_sock *tp = tcp_sk(sk);

	tcp_mtup_init(sk);
	icsk->icsk_af_ops->rebuild_header(sk);
	tcp_init_metrics(sk);

	/* Initialize the congestion window to start the transfer.
	 * Cut cwnd down to 1 per RFC5681 if SYN or SYN-ACK has been
	 * retransmitted. In light of RFC6298 more aggressive 1sec
	 * initRTO, we only reset cwnd when more than 1 SYN/SYN-ACK
	 * retransmission has occurred.
	 */
	if (tp->total_retrans > 1 && tp->undo_marker)
		tp->snd_cwnd = 1;
	else
		tp->snd_cwnd = tcp_init_cwnd(tp, __sk_dst_get(sk));
	tp->snd_cwnd_stamp = tcp_jiffies32;

	tcp_call_bpf(sk, bpf_op, 0, NULL);
	tcp_init_congestion_control(sk);
	tcp_sk(sk)->ops->init_buffer_space(sk);
}

void tcp_finish_connect(struct sock *sk, struct sk_buff *skb)
{
	struct tcp_sock *tp = tcp_sk(sk);
	struct inet_connection_sock *icsk = inet_csk(sk);

	tcp_set_state(sk, TCP_ESTABLISHED);
	icsk->icsk_ack.lrcvtime = tcp_jiffies32;

	if (skb) {
		icsk->icsk_af_ops->sk_rx_dst_set(sk, skb);
		security_inet_conn_established(sk, skb);
		sk_mark_napi_id(sk, skb);
	}

	tcp_init_transfer(sk, BPF_SOCK_OPS_ACTIVE_ESTABLISHED_CB);

	/* Prevent spurious tcp_cwnd_restart() on first data
	 * packet.
	 */
	tp->lsndtime = tcp_jiffies32;

	if (sock_flag(sk, SOCK_KEEPOPEN))
		inet_csk_reset_keepalive_timer(sk, keepalive_time_when(tp));

	if (!tp->rx_opt.snd_wscale)
		__tcp_fast_path_on(tp, tp->snd_wnd);
	else
		tp->pred_flags = 0;
}

static bool tcp_rcv_fastopen_synack(struct sock *sk, struct sk_buff *synack,
				    struct tcp_fastopen_cookie *cookie)
{
	struct tcp_sock *tp = tcp_sk(sk);
	struct sk_buff *data = NULL;
	u16 mss = tp->rx_opt.mss_clamp, try_exp = 0;
	bool syn_drop = false;

	if (tp->syn_data) {
		if (mptcp(tp))
			data = tcp_write_queue_head(mptcp_meta_sk(sk));
		else
			data = tcp_rtx_queue_head(sk);
	}

	if (mss == tp->rx_opt.user_mss) {
		struct tcp_options_received opt;

		/* Get original SYNACK MSS value if user MSS sets mss_clamp */
		tcp_clear_options(&opt);
		opt.user_mss = opt.mss_clamp = 0;
		tcp_parse_options(sock_net(sk), synack, &opt, NULL, 0, NULL, NULL);
		mss = opt.mss_clamp;
	}

	if (!tp->syn_fastopen) {
		/* Ignore an unsolicited cookie */
		cookie->len = -1;
	} else if (tp->total_retrans) {
		/* SYN timed out and the SYN-ACK neither has a cookie nor
		 * acknowledges data. Presumably the remote received only
		 * the retransmitted (regular) SYNs: either the original
		 * SYN-data or the corresponding SYN-ACK was dropped.
		 */
		syn_drop = (cookie->len < 0 && data);
	} else if (cookie->len < 0 && !tp->syn_data) {
		/* We requested a cookie but didn't get it. If we did not use
		 * the (old) exp opt format then try so next time (try_exp=1).
		 * Otherwise we go back to use the RFC7413 opt (try_exp=2).
		 */
		try_exp = tp->syn_fastopen_exp ? 2 : 1;
	}

	tcp_fastopen_cache_set(sk, mss, cookie, syn_drop, try_exp);

	/* In mptcp case, we do not rely on "retransmit", but instead on
	 * "transmit", because if fastopen data is not acked, the retransmission
	 * becomes the first MPTCP data (see mptcp_rcv_synsent_fastopen).
	 */
	if (data && !mptcp(tp)) { /* Retransmit unacked data in SYN */
		skb_rbtree_walk_from(data) {
			if (__tcp_retransmit_skb(sk, data, 1))
				break;
		}
		tcp_rearm_rto(sk);
		NET_INC_STATS(sock_net(sk),
				LINUX_MIB_TCPFASTOPENACTIVEFAIL);
		return true;
	}
	tp->syn_data_acked = tp->syn_data;
	if (tp->syn_data_acked) {
		NET_INC_STATS(sock_net(sk), LINUX_MIB_TCPFASTOPENACTIVE);
		/* SYN-data is counted as two separate packets in tcp_ack() */
		if (tp->delivered > 1)
			--tp->delivered;
	}

	tcp_fastopen_add_skb(sk, synack);

	return false;
}

static void smc_check_reset_syn(struct tcp_sock *tp)
{
#if IS_ENABLED(CONFIG_SMC)
	if (static_branch_unlikely(&tcp_have_smc)) {
		if (tp->syn_smc && !tp->rx_opt.smc_ok)
			tp->syn_smc = 0;
	}
#endif
}

static void tcp_try_undo_spurious_syn(struct sock *sk)
{
	struct tcp_sock *tp = tcp_sk(sk);
	u32 syn_stamp;

	/* undo_marker is set when SYN or SYNACK times out. The timeout is
	 * spurious if the ACK's timestamp option echo value matches the
	 * original SYN timestamp.
	 */
	syn_stamp = tp->retrans_stamp;
	if (tp->undo_marker && syn_stamp && tp->rx_opt.saw_tstamp &&
	    syn_stamp == tp->rx_opt.rcv_tsecr)
		tp->undo_marker = 0;
}

static int tcp_rcv_synsent_state_process(struct sock *sk, struct sk_buff *skb,
					 const struct tcphdr *th)
{
	struct inet_connection_sock *icsk = inet_csk(sk);
	struct tcp_sock *tp = tcp_sk(sk);
	struct tcp_fastopen_cookie foc = { .len = -1 };
	int saved_clamp = tp->rx_opt.mss_clamp;
	struct mptcp_options_received mopt;
	bool fastopen_fail;

	mptcp_init_mp_opt(&mopt);

	tcp_parse_options(sock_net(sk), skb, &tp->rx_opt,
			  mptcp(tp) ? &tp->mptcp->rx_opt : &mopt, 0, &foc, tp);
	if (tp->rx_opt.saw_tstamp && tp->rx_opt.rcv_tsecr)
		tp->rx_opt.rcv_tsecr -= tp->tsoffset;

	if (th->ack) {
		/* rfc793:
		 * "If the state is SYN-SENT then
		 *    first check the ACK bit
		 *      If the ACK bit is set
		 *	  If SEG.ACK =< ISS, or SEG.ACK > SND.NXT, send
		 *        a reset (unless the RST bit is set, if so drop
		 *        the segment and return)"
		 */
		if (!after(TCP_SKB_CB(skb)->ack_seq, tp->snd_una) ||
		    after(TCP_SKB_CB(skb)->ack_seq, tp->snd_nxt))
			goto reset_and_undo;

		if (tp->rx_opt.saw_tstamp && tp->rx_opt.rcv_tsecr &&
		    !between(tp->rx_opt.rcv_tsecr, tp->retrans_stamp,
			     tcp_time_stamp(tp))) {
			NET_INC_STATS(sock_net(sk),
					LINUX_MIB_PAWSACTIVEREJECTED);
			goto reset_and_undo;
		}

		/* Now ACK is acceptable.
		 *
		 * "If the RST bit is set
		 *    If the ACK was acceptable then signal the user "error:
		 *    connection reset", drop the segment, enter CLOSED state,
		 *    delete TCB, and return."
		 */

		if (th->rst) {
			tcp_reset(sk);
			goto discard;
		}

		/* rfc793:
		 *   "fifth, if neither of the SYN or RST bits is set then
		 *    drop the segment and return."
		 *
		 *    See note below!
		 *                                        --ANK(990513)
		 */
		if (!th->syn)
			goto discard_and_undo;

		/* rfc793:
		 *   "If the SYN bit is on ...
		 *    are acceptable then ...
		 *    (our SYN has been ACKed), change the connection
		 *    state to ESTABLISHED..."
		 */

		tcp_ecn_rcv_synack(tp, th);

		tcp_init_wl(tp, TCP_SKB_CB(skb)->seq);
		tcp_try_undo_spurious_syn(sk);
		tcp_ack(sk, skb, FLAG_SLOWPATH);

		if (tp->request_mptcp || mptcp(tp)) {
			int ret;

			rcu_read_lock();
			local_bh_disable();
			ret = mptcp_rcv_synsent_state_process(sk, &sk,
							      skb, &mopt);
			local_bh_enable();
			rcu_read_unlock();

			/* May have changed if we support MPTCP */
			tp = tcp_sk(sk);
			icsk = inet_csk(sk);

			if (ret == 1)
				goto reset_and_undo;
			if (ret == 2)
				goto discard;
		}

		if (mptcp(tp) && !is_master_tp(tp)) {
			/* Timer for repeating the ACK until an answer
			 * arrives. Used only when establishing an additional
			 * subflow inside of an MPTCP connection.
			 */
			sk_reset_timer(sk, &tp->mptcp->mptcp_ack_timer,
				       jiffies + icsk->icsk_rto);
		}

		/* Ok.. it's good. Set up sequence numbers and
		 * move to established.
		 */
		WRITE_ONCE(tp->rcv_nxt, TCP_SKB_CB(skb)->seq + 1);
		tp->rcv_wup = TCP_SKB_CB(skb)->seq + 1;

		/* RFC1323: The window in SYN & SYN/ACK segments is
		 * never scaled.
		 */
		tp->snd_wnd = ntohs(th->window);

		if (!tp->rx_opt.wscale_ok) {
			tp->rx_opt.snd_wscale = tp->rx_opt.rcv_wscale = 0;
			tp->window_clamp = min(tp->window_clamp, 65535U);
		}

		if (tp->rx_opt.saw_tstamp) {
			tp->rx_opt.tstamp_ok	   = 1;
			tp->tcp_header_len =
				sizeof(struct tcphdr) + TCPOLEN_TSTAMP_ALIGNED;
			tp->advmss	    -= TCPOLEN_TSTAMP_ALIGNED;
			tcp_store_ts_recent(tp);
		} else {
			tp->tcp_header_len = sizeof(struct tcphdr);
		}

		if (mptcp(tp)) {
			tp->tcp_header_len += MPTCP_SUB_LEN_DSM_ALIGN;
			tp->advmss -= MPTCP_SUB_LEN_DSM_ALIGN;
		}

		tcp_sync_mss(sk, icsk->icsk_pmtu_cookie);
		tcp_initialize_rcv_mss(sk);

		/* Remember, tcp_poll() does not lock socket!
		 * Change state from SYN-SENT only after copied_seq
		 * is initialized. */
		WRITE_ONCE(tp->copied_seq, tp->rcv_nxt);

		smc_check_reset_syn(tp);

		smp_mb();

		tcp_finish_connect(sk, skb);

		fastopen_fail = (tp->syn_fastopen || tp->syn_data) &&
				tcp_rcv_fastopen_synack(sk, skb, &foc);

		if (!sock_flag(sk, SOCK_DEAD)) {
			sk->sk_state_change(sk);
			sk_wake_async(sk, SOCK_WAKE_IO, POLL_OUT);
		}
		if (fastopen_fail)
			return -1;
		/* With MPTCP we cannot send data on the third ack due to the
		 * lack of option-space to combine with an MP_CAPABLE.
		 */
		if (!mptcp(tp) && (sk->sk_write_pending ||
		    icsk->icsk_accept_queue.rskq_defer_accept ||
		    inet_csk_in_pingpong_mode(sk))) {
			/* Save one ACK. Data will be ready after
			 * several ticks, if write_pending is set.
			 *
			 * It may be deleted, but with this feature tcpdumps
			 * look so _wonderfully_ clever, that I was not able
			 * to stand against the temptation 8)     --ANK
			 */
			inet_csk_schedule_ack(sk);
			tcp_enter_quickack_mode(sk, TCP_MAX_QUICKACKS);
			inet_csk_reset_xmit_timer(sk, ICSK_TIME_DACK,
						  TCP_DELACK_MAX, TCP_RTO_MAX);

discard:
			tcp_drop(sk, skb);
			return 0;
		} else {
			tcp_send_ack(sk);
		}
		return -1;
	}

	/* No ACK in the segment */

	if (th->rst) {
		/* rfc793:
		 * "If the RST bit is set
		 *
		 *      Otherwise (no ACK) drop the segment and return."
		 */

		goto discard_and_undo;
	}

	/* PAWS check. */
	if (tp->rx_opt.ts_recent_stamp && tp->rx_opt.saw_tstamp &&
	    tcp_paws_reject(&tp->rx_opt, 0))
		goto discard_and_undo;

	/* TODO - check this here for MPTCP */
	if (th->syn) {
		/* We see SYN without ACK. It is attempt of
		 * simultaneous connect with crossed SYNs.
		 * Particularly, it can be connect to self.
		 */
		tcp_set_state(sk, TCP_SYN_RECV);

		if (tp->rx_opt.saw_tstamp) {
			tp->rx_opt.tstamp_ok = 1;
			tcp_store_ts_recent(tp);
			tp->tcp_header_len =
				sizeof(struct tcphdr) + TCPOLEN_TSTAMP_ALIGNED;
		} else {
			tp->tcp_header_len = sizeof(struct tcphdr);
		}

<<<<<<< HEAD
		if (mptcp(tp)) {
			tp->tcp_header_len += MPTCP_SUB_LEN_DSM_ALIGN;
			tp->advmss -= MPTCP_SUB_LEN_DSM_ALIGN;
		}

		tp->rcv_nxt = TCP_SKB_CB(skb)->seq + 1;
		tp->copied_seq = tp->rcv_nxt;
=======
		WRITE_ONCE(tp->rcv_nxt, TCP_SKB_CB(skb)->seq + 1);
		WRITE_ONCE(tp->copied_seq, tp->rcv_nxt);
>>>>>>> 219d5433
		tp->rcv_wup = TCP_SKB_CB(skb)->seq + 1;

		/* RFC1323: The window in SYN & SYN/ACK segments is
		 * never scaled.
		 */
		tp->snd_wnd    = ntohs(th->window);
		tp->snd_wl1    = TCP_SKB_CB(skb)->seq;
		tp->max_window = tp->snd_wnd;

		tcp_ecn_rcv_syn(tp, th);

		tcp_mtup_init(sk);
		tcp_sync_mss(sk, icsk->icsk_pmtu_cookie);
		tcp_initialize_rcv_mss(sk);

		tcp_send_synack(sk);
#if 0
		/* Note, we could accept data and URG from this segment.
		 * There are no obstacles to make this (except that we must
		 * either change tcp_recvmsg() to prevent it from returning data
		 * before 3WHS completes per RFC793, or employ TCP Fast Open).
		 *
		 * However, if we ignore data in ACKless segments sometimes,
		 * we have no reasons to accept it sometimes.
		 * Also, seems the code doing it in step6 of tcp_rcv_state_process
		 * is not flawless. So, discard packet for sanity.
		 * Uncomment this return to process the data.
		 */
		return -1;
#else
		goto discard;
#endif
	}
	/* "fifth, if neither of the SYN or RST bits is set then
	 * drop the segment and return."
	 */

discard_and_undo:
	tcp_clear_options(&tp->rx_opt);
	tp->rx_opt.mss_clamp = saved_clamp;
	goto discard;

reset_and_undo:
	tcp_clear_options(&tp->rx_opt);
	tp->rx_opt.mss_clamp = saved_clamp;
	return 1;
}

static void tcp_rcv_synrecv_state_fastopen(struct sock *sk)
{
	struct request_sock *req;

	tcp_try_undo_loss(sk, false);

	/* Reset rtx states to prevent spurious retransmits_timed_out() */
	tcp_sk(sk)->retrans_stamp = 0;
	inet_csk(sk)->icsk_retransmits = 0;

	/* Once we leave TCP_SYN_RECV or TCP_FIN_WAIT_1,
	 * we no longer need req so release it.
	 */
	req = rcu_dereference_protected(tcp_sk(sk)->fastopen_rsk,
					lockdep_sock_is_held(sk));
	reqsk_fastopen_remove(sk, req, false);

	/* Re-arm the timer because data may have been sent out.
	 * This is similar to the regular data transmission case
	 * when new data has just been ack'ed.
	 *
	 * (TFO) - we could try to be more aggressive and
	 * retransmitting any data sooner based on when they
	 * are sent out.
	 */
	tcp_rearm_rto(sk);
}

/*
 *	This function implements the receiving procedure of RFC 793 for
 *	all states except ESTABLISHED and TIME_WAIT.
 *	It's called from both tcp_v4_rcv and tcp_v6_rcv and should be
 *	address independent.
 */

int tcp_rcv_state_process(struct sock *sk, struct sk_buff *skb)
	__releases(&sk->sk_lock.slock)
{
	struct tcp_sock *tp = tcp_sk(sk);
	struct inet_connection_sock *icsk = inet_csk(sk);
	const struct tcphdr *th = tcp_hdr(skb);
	struct request_sock *req;
	int queued = 0;
	bool acceptable;

	switch (sk->sk_state) {
	case TCP_CLOSE:
		goto discard;

	case TCP_LISTEN:
		if (th->ack)
			return 1;

		if (th->rst)
			goto discard;

		if (th->syn) {
			if (th->fin)
				goto discard;
			/* It is possible that we process SYN packets from backlog,
			 * so we need to make sure to disable BH and RCU right there.
			 */
			rcu_read_lock();
			local_bh_disable();
			acceptable = icsk->icsk_af_ops->conn_request(sk, skb) >= 0;
			local_bh_enable();
			rcu_read_unlock();

			if (!acceptable)
				return 1;
			consume_skb(skb);
			return 0;
		}
		goto discard;

	case TCP_SYN_SENT:
		tp->rx_opt.saw_tstamp = 0;
		tcp_mstamp_refresh(tp);
		queued = tcp_rcv_synsent_state_process(sk, skb, th);
		if (is_meta_sk(sk)) {
			sk = tcp_sk(sk)->mpcb->master_sk;
			tp = tcp_sk(sk);

			/* Need to call it here, because it will announce new
			 * addresses, which can only be done after the third ack
			 * of the 3-way handshake.
			 */
			mptcp_update_metasocket(tp->meta_sk);
		}
		if (queued >= 0)
			return queued;

		/* Do step6 onward by hand. */
		tcp_urg(sk, skb, th);
		__kfree_skb(skb);
		tcp_data_snd_check(sk);
		return 0;
	}

	tcp_mstamp_refresh(tp);
	tp->rx_opt.saw_tstamp = 0;
	req = rcu_dereference_protected(tp->fastopen_rsk,
					lockdep_sock_is_held(sk));
	if (req) {
		bool req_stolen;

		WARN_ON_ONCE(sk->sk_state != TCP_SYN_RECV &&
		    sk->sk_state != TCP_FIN_WAIT1);

		if (!tcp_check_req(sk, skb, req, true, &req_stolen))
			goto discard;
	}

	if (!th->ack && !th->rst && !th->syn)
		goto discard;

	if (!tcp_validate_incoming(sk, skb, th, 0))
		return 0;

	/* step 5: check the ACK field */
	acceptable = tcp_ack(sk, skb, FLAG_SLOWPATH |
				      FLAG_UPDATE_TS_RECENT |
				      FLAG_NO_CHALLENGE_ACK) > 0;

	if (!acceptable) {
		if (sk->sk_state == TCP_SYN_RECV)
			return 1;	/* send one RST */
		tcp_send_challenge_ack(sk, skb);
		goto discard;
	}
	switch (sk->sk_state) {
	case TCP_SYN_RECV:
		tp->delivered++; /* SYN-ACK delivery isn't tracked in tcp_ack */
		if (!tp->srtt_us)
			tcp_synack_rtt_meas(sk, req);

		if (req) {
			tcp_rcv_synrecv_state_fastopen(sk);
		} else {
			tcp_try_undo_spurious_syn(sk);
			tp->retrans_stamp = 0;
			tcp_init_transfer(sk, BPF_SOCK_OPS_PASSIVE_ESTABLISHED_CB);
			WRITE_ONCE(tp->copied_seq, tp->rcv_nxt);
		}
		smp_mb();
		tcp_set_state(sk, TCP_ESTABLISHED);
		sk->sk_state_change(sk);

		/* Note, that this wakeup is only for marginal crossed SYN case.
		 * Passively open sockets are not waked up, because
		 * sk->sk_sleep == NULL and sk->sk_socket == NULL.
		 */
		if (sk->sk_socket)
			sk_wake_async(sk, SOCK_WAKE_IO, POLL_OUT);

		tp->snd_una = TCP_SKB_CB(skb)->ack_seq;
		tp->snd_wnd = ntohs(th->window) << tp->rx_opt.snd_wscale;
		tcp_init_wl(tp, TCP_SKB_CB(skb)->seq);

		if (tp->rx_opt.tstamp_ok)
			tp->advmss -= TCPOLEN_TSTAMP_ALIGNED;
		if (mptcp(tp))
			tp->advmss -= MPTCP_SUB_LEN_DSM_ALIGN;

		if (!inet_csk(sk)->icsk_ca_ops->cong_control)
			tcp_update_pacing_rate(sk);

		/* Prevent spurious tcp_cwnd_restart() on first data packet */
		tp->lsndtime = tcp_jiffies32;

		tcp_initialize_rcv_mss(sk);
		tcp_fast_path_on(tp);

		/* Send an ACK when establishing a new  MPTCP subflow, i.e.
		 * using an MP_JOIN subtype.
		 */
		if (mptcp(tp)) {
			if (is_master_tp(tp)) {
				mptcp_update_metasocket(mptcp_meta_sk(sk));
			} else {
				struct sock *meta_sk = mptcp_meta_sk(sk);

				tcp_send_ack(sk);

				/* Update RTO as it might be worse/better */
				mptcp_set_rto(sk);

				/* If the new RTO would fire earlier, pull it in! */
				if (tcp_sk(meta_sk)->packets_out &&
				    icsk->icsk_timeout > inet_csk(meta_sk)->icsk_rto + jiffies) {
					tcp_rearm_rto(meta_sk);
				}

				mptcp_push_pending_frames(mptcp_meta_sk(sk));
			}
		}
		break;

	case TCP_FIN_WAIT1: {
		int tmo;

		if (req)
			tcp_rcv_synrecv_state_fastopen(sk);

		if (tp->snd_una != tp->write_seq)
			break;

		tcp_set_state(sk, TCP_FIN_WAIT2);
		sk->sk_shutdown |= SEND_SHUTDOWN;

		sk_dst_confirm(sk);

		if (!sock_flag(sk, SOCK_DEAD)) {
			/* Wake up lingering close() */
			sk->sk_state_change(sk);
			break;
		}

		if (tp->linger2 < 0) {
			tcp_done(sk);
			NET_INC_STATS(sock_net(sk), LINUX_MIB_TCPABORTONDATA);
			return 1;
		}
		if (TCP_SKB_CB(skb)->end_seq != TCP_SKB_CB(skb)->seq &&
		    after(TCP_SKB_CB(skb)->end_seq - th->fin, tp->rcv_nxt)) {
			/* Receive out of order FIN after close() */
			if (tp->syn_fastopen && th->fin)
				tcp_fastopen_active_disable(sk);
			tcp_done(sk);
			NET_INC_STATS(sock_net(sk), LINUX_MIB_TCPABORTONDATA);
			return 1;
		}

		tmo = tcp_fin_time(sk);
		if (tmo > TCP_TIMEWAIT_LEN) {
			inet_csk_reset_keepalive_timer(sk, tmo - TCP_TIMEWAIT_LEN);
		} else if (th->fin || mptcp_is_data_fin(skb) ||
			   sock_owned_by_user(sk)) {
			/* Bad case. We could lose such FIN otherwise.
			 * It is not a big problem, but it looks confusing
			 * and not so rare event. We still can lose it now,
			 * if it spins in bh_lock_sock(), but it is really
			 * marginal case.
			 */
			inet_csk_reset_keepalive_timer(sk, tmo);
		} else {
			tp->ops->time_wait(sk, TCP_FIN_WAIT2, tmo);
			goto discard;
		}
		break;
	}

	case TCP_CLOSING:
		if (tp->snd_una == tp->write_seq) {
			tp->ops->time_wait(sk, TCP_TIME_WAIT, 0);
			goto discard;
		}
		break;

	case TCP_LAST_ACK:
		if (tp->snd_una == tp->write_seq) {
			tcp_update_metrics(sk);
			tcp_done(sk);
			goto discard;
		}
		break;
	case TCP_CLOSE:
		if (tp->mp_killed)
			goto discard;
	}

	/* step 6: check the URG bit */
	tcp_urg(sk, skb, th);

	/* step 7: process the segment text */
	switch (sk->sk_state) {
	case TCP_CLOSE_WAIT:
	case TCP_CLOSING:
	case TCP_LAST_ACK:
		if (!before(TCP_SKB_CB(skb)->seq, tp->rcv_nxt))
			break;
		/* fall through */
	case TCP_FIN_WAIT1:
	case TCP_FIN_WAIT2:
		/* RFC 793 says to queue data in these states,
		 * RFC 1122 says we MUST send a reset.
		 * BSD 4.4 also does reset.
		 */
		if (sk->sk_shutdown & RCV_SHUTDOWN) {
			if (TCP_SKB_CB(skb)->end_seq != TCP_SKB_CB(skb)->seq &&
			    after(TCP_SKB_CB(skb)->end_seq - th->fin, tp->rcv_nxt) &&
			    !mptcp(tp)) {
				NET_INC_STATS(sock_net(sk), LINUX_MIB_TCPABORTONDATA);
				tcp_reset(sk);
				return 1;
			}
		}
		/* Fall through */
	case TCP_ESTABLISHED:
		tcp_data_queue(sk, skb);
		queued = 1;
		break;
	}

	/* tcp_data could move socket to TIME-WAIT */
	if (sk->sk_state != TCP_CLOSE) {
		tcp_data_snd_check(sk);
		tcp_ack_snd_check(sk);
	}

	if (!queued) {
discard:
		tcp_drop(sk, skb);
	}
	return 0;
}
EXPORT_SYMBOL(tcp_rcv_state_process);

static inline void pr_drop_req(struct request_sock *req, __u16 port, int family)
{
	struct inet_request_sock *ireq = inet_rsk(req);

	if (family == AF_INET)
		net_dbg_ratelimited("drop open request from %pI4/%u\n",
				    &ireq->ir_rmt_addr, port);
#if IS_ENABLED(CONFIG_IPV6)
	else if (family == AF_INET6)
		net_dbg_ratelimited("drop open request from %pI6/%u\n",
				    &ireq->ir_v6_rmt_addr, port);
#endif
}

/* RFC3168 : 6.1.1 SYN packets must not have ECT/ECN bits set
 *
 * If we receive a SYN packet with these bits set, it means a
 * network is playing bad games with TOS bits. In order to
 * avoid possible false congestion notifications, we disable
 * TCP ECN negotiation.
 *
 * Exception: tcp_ca wants ECN. This is required for DCTCP
 * congestion control: Linux DCTCP asserts ECT on all packets,
 * including SYN, which is most optimal solution; however,
 * others, such as FreeBSD do not.
 *
 * Exception: At least one of the reserved bits of the TCP header (th->res1) is
 * set, indicating the use of a future TCP extension (such as AccECN). See
 * RFC8311 §4.3 which updates RFC3168 to allow the development of such
 * extensions.
 */
static void tcp_ecn_create_request(struct request_sock *req,
				   const struct sk_buff *skb,
				   const struct sock *listen_sk,
				   const struct dst_entry *dst)
{
	const struct tcphdr *th = tcp_hdr(skb);
	const struct net *net = sock_net(listen_sk);
	bool th_ecn = th->ece && th->cwr;
	bool ect, ecn_ok;
	u32 ecn_ok_dst;

	if (!th_ecn)
		return;

	ect = !INET_ECN_is_not_ect(TCP_SKB_CB(skb)->ip_dsfield);
	ecn_ok_dst = dst_feature(dst, DST_FEATURE_ECN_MASK);
	ecn_ok = net->ipv4.sysctl_tcp_ecn || ecn_ok_dst;

	if (((!ect || th->res1) && ecn_ok) || tcp_ca_needs_ecn(listen_sk) ||
	    (ecn_ok_dst & DST_FEATURE_ECN_CA) ||
	    tcp_bpf_ca_needs_ecn((struct sock *)req))
		inet_rsk(req)->ecn_ok = 1;
}

static void tcp_openreq_init(struct request_sock *req,
			     const struct tcp_options_received *rx_opt,
			     struct sk_buff *skb, const struct sock *sk)
{
	struct inet_request_sock *ireq = inet_rsk(req);

	req->rsk_rcv_wnd = 0;		/* So that tcp_send_synack() knows! */
	req->cookie_ts = 0;
	tcp_rsk(req)->rcv_isn = TCP_SKB_CB(skb)->seq;
	tcp_rsk(req)->rcv_nxt = TCP_SKB_CB(skb)->seq + 1;
	tcp_rsk(req)->snt_synack = 0;
	tcp_rsk(req)->last_oow_ack_time = 0;
	req->mss = rx_opt->mss_clamp;
	req->ts_recent = rx_opt->saw_tstamp ? rx_opt->rcv_tsval : 0;
	ireq->tstamp_ok = rx_opt->tstamp_ok;
	ireq->sack_ok = rx_opt->sack_ok;
	ireq->snd_wscale = rx_opt->snd_wscale;
	ireq->wscale_ok = rx_opt->wscale_ok;
	ireq->acked = 0;
	ireq->ecn_ok = 0;
	ireq->mptcp_rqsk = 0;
	ireq->saw_mpc = 0;
	ireq->ir_rmt_port = tcp_hdr(skb)->source;
	ireq->ir_num = ntohs(tcp_hdr(skb)->dest);
	ireq->ir_mark = inet_request_mark(sk, skb);
#if IS_ENABLED(CONFIG_SMC)
	ireq->smc_ok = rx_opt->smc_ok;
#endif
}

struct request_sock *inet_reqsk_alloc(const struct request_sock_ops *ops,
				      struct sock *sk_listener,
				      bool attach_listener)
{
	struct request_sock *req = reqsk_alloc(ops, sk_listener,
					       attach_listener);

	if (req) {
		struct inet_request_sock *ireq = inet_rsk(req);

		ireq->ireq_opt = NULL;
#if IS_ENABLED(CONFIG_IPV6)
		ireq->pktopts = NULL;
#endif
		atomic64_set(&ireq->ir_cookie, 0);
		ireq->ireq_state = TCP_NEW_SYN_RECV;
		write_pnet(&ireq->ireq_net, sock_net(sk_listener));
		ireq->ireq_family = sk_listener->sk_family;
	}

	return req;
}
EXPORT_SYMBOL(inet_reqsk_alloc);

/*
 * Return true if a syncookie should be sent
 */
static bool tcp_syn_flood_action(const struct sock *sk, const char *proto)
{
	struct request_sock_queue *queue = &inet_csk(sk)->icsk_accept_queue;
	const char *msg = "Dropping request";
	bool want_cookie = false;
	struct net *net = sock_net(sk);

#ifdef CONFIG_SYN_COOKIES
	if (net->ipv4.sysctl_tcp_syncookies) {
		msg = "Sending cookies";
		want_cookie = true;
		__NET_INC_STATS(sock_net(sk), LINUX_MIB_TCPREQQFULLDOCOOKIES);
	} else
#endif
		__NET_INC_STATS(sock_net(sk), LINUX_MIB_TCPREQQFULLDROP);

	if (!queue->synflood_warned &&
	    net->ipv4.sysctl_tcp_syncookies != 2 &&
	    xchg(&queue->synflood_warned, 1) == 0)
		net_info_ratelimited("%s: Possible SYN flooding on port %d. %s.  Check SNMP counters.\n",
				     proto, sk->sk_num, msg);

	return want_cookie;
}

static void tcp_reqsk_record_syn(const struct sock *sk,
				 struct request_sock *req,
				 const struct sk_buff *skb)
{
	if (tcp_sk(sk)->save_syn) {
		u32 len = skb_network_header_len(skb) + tcp_hdrlen(skb);
		u32 *copy;

		copy = kmalloc(len + sizeof(u32), GFP_ATOMIC);
		if (copy) {
			copy[0] = len;
			memcpy(&copy[1], skb_network_header(skb), len);
			req->saved_syn = copy;
		}
	}
}

/* If a SYN cookie is required and supported, returns a clamped MSS value to be
 * used for SYN cookie generation.
 */
u16 tcp_get_syncookie_mss(struct request_sock_ops *rsk_ops,
			  const struct tcp_request_sock_ops *af_ops,
			  struct sock *sk, struct tcphdr *th)
{
	struct tcp_sock *tp = tcp_sk(sk);
	u16 mss;

	if (sock_net(sk)->ipv4.sysctl_tcp_syncookies != 2 &&
	    !inet_csk_reqsk_queue_is_full(sk))
		return 0;

	if (!tcp_syn_flood_action(sk, rsk_ops->slab_name))
		return 0;

	if (sk_acceptq_is_full(sk)) {
		NET_INC_STATS(sock_net(sk), LINUX_MIB_LISTENOVERFLOWS);
		return 0;
	}

	mss = tcp_parse_mss_option(th, tp->rx_opt.user_mss);
	if (!mss)
		mss = af_ops->mss_clamp;

	return mss;
}
EXPORT_SYMBOL_GPL(tcp_get_syncookie_mss);

int tcp_conn_request(struct request_sock_ops *rsk_ops,
		     const struct tcp_request_sock_ops *af_ops,
		     struct sock *sk, struct sk_buff *skb)
{
	struct tcp_fastopen_cookie foc = { .len = -1 };
	__u32 isn = TCP_SKB_CB(skb)->tcp_tw_isn;
	struct tcp_options_received tmp_opt;
	struct tcp_sock *tp = tcp_sk(sk);
	struct net *net = sock_net(sk);
	struct sock *fastopen_sk = NULL;
	struct request_sock *req;
	bool want_cookie = false;
	struct dst_entry *dst;
	struct flowi fl;

	/* TW buckets are converted to open requests without
	 * limitations, they conserve resources and peer is
	 * evidently real one.
	 *
	 * MPTCP: new subflows cannot be established in a stateless manner.
	 */
	if (((!is_meta_sk(sk) && net->ipv4.sysctl_tcp_syncookies == 2) ||
	     inet_csk_reqsk_queue_is_full(sk)) && !isn) {
		want_cookie = tcp_syn_flood_action(sk, rsk_ops->slab_name);
		if (!want_cookie)
			goto drop;

		if (is_meta_sk(sk))
			goto drop;
	}

	if (sk_acceptq_is_full(sk)) {
		NET_INC_STATS(sock_net(sk), LINUX_MIB_LISTENOVERFLOWS);
		goto drop;
	}

	req = inet_reqsk_alloc(rsk_ops, sk, !want_cookie);
	if (!req)
		goto drop;

	tcp_rsk(req)->af_specific = af_ops;
	tcp_rsk(req)->ts_off = 0;

	tcp_clear_options(&tmp_opt);
	tmp_opt.mss_clamp = af_ops->mss_clamp;
	tmp_opt.user_mss  = tp->rx_opt.user_mss;
	tcp_parse_options(sock_net(sk), skb, &tmp_opt, NULL, 0,
			  want_cookie ? NULL : &foc, NULL);

	if (want_cookie && !tmp_opt.saw_tstamp)
		tcp_clear_options(&tmp_opt);

	if (IS_ENABLED(CONFIG_SMC) && want_cookie)
		tmp_opt.smc_ok = 0;

	tmp_opt.tstamp_ok = tmp_opt.saw_tstamp;
	tcp_openreq_init(req, &tmp_opt, skb, sk);
	inet_rsk(req)->no_srccheck = inet_sk(sk)->transparent;

	/* Note: tcp_v6_init_req() might override ir_iif for link locals */
	inet_rsk(req)->ir_iif = inet_request_bound_dev_if(sk, skb);

	if (af_ops->init_req(req, sk, skb, want_cookie))
		goto drop_and_free;

	if (security_inet_conn_request(sk, skb, req))
		goto drop_and_free;

	if (tmp_opt.tstamp_ok)
		tcp_rsk(req)->ts_off = af_ops->init_ts_off(net, skb);

	dst = af_ops->route_req(sk, &fl, req);
	if (!dst)
		goto drop_and_free;

	if (!want_cookie && !isn) {
		/* Kill the following clause, if you dislike this way. */
		if (!net->ipv4.sysctl_tcp_syncookies &&
		    (net->ipv4.sysctl_max_syn_backlog - inet_csk_reqsk_queue_len(sk) <
		     (net->ipv4.sysctl_max_syn_backlog >> 2)) &&
		    !tcp_peer_is_proven(req, dst)) {
			/* Without syncookies last quarter of
			 * backlog is filled with destinations,
			 * proven to be alive.
			 * It means that we continue to communicate
			 * to destinations, already remembered
			 * to the moment of synflood.
			 */
			pr_drop_req(req, ntohs(tcp_hdr(skb)->source),
				    rsk_ops->family);
			goto drop_and_release;
		}

		isn = af_ops->init_seq(skb);
	}

	tcp_ecn_create_request(req, skb, sk, dst);

	if (want_cookie) {
		isn = cookie_init_sequence(af_ops, req, sk, skb, &req->mss);
		req->cookie_ts = tmp_opt.tstamp_ok;
		if (!tmp_opt.tstamp_ok)
			inet_rsk(req)->ecn_ok = 0;
	}

	tcp_rsk(req)->snt_isn = isn;
	tcp_rsk(req)->txhash = net_tx_rndhash();
	tcp_openreq_init_rwin(req, sk, dst);
	sk_rx_queue_set(req_to_sk(req), skb);
	if (!want_cookie) {
		tcp_reqsk_record_syn(sk, req, skb);
		fastopen_sk = tcp_try_fastopen(sk, skb, req, &foc, dst);
	}
	if (fastopen_sk) {
		struct sock *meta_sk = fastopen_sk;

		if (mptcp(tcp_sk(fastopen_sk)))
			meta_sk = mptcp_meta_sk(fastopen_sk);
		af_ops->send_synack(fastopen_sk, dst, &fl, req,
				    &foc, TCP_SYNACK_FASTOPEN);
		/* Add the child socket directly into the accept queue */
		if (!inet_csk_reqsk_queue_add(sk, req, meta_sk)) {
			reqsk_fastopen_remove(fastopen_sk, req, false);
			bh_unlock_sock(fastopen_sk);
			if (meta_sk != fastopen_sk)
				bh_unlock_sock(meta_sk);
			sock_put(fastopen_sk);
			goto drop_and_free;
		}
		sk->sk_data_ready(sk);
		bh_unlock_sock(fastopen_sk);
		if (meta_sk != fastopen_sk)
			bh_unlock_sock(meta_sk);
		sock_put(fastopen_sk);
	} else {
		tcp_rsk(req)->tfo_listener = false;
		if (!want_cookie)
			inet_csk_reqsk_queue_hash_add(sk, req,
				tcp_timeout_init((struct sock *)req));
		af_ops->send_synack(sk, dst, &fl, req, &foc,
				    !want_cookie ? TCP_SYNACK_NORMAL :
						   TCP_SYNACK_COOKIE);
		if (want_cookie) {
			reqsk_free(req);
			return 0;
		}
	}
	reqsk_put(req);
	return 0;

drop_and_release:
	dst_release(dst);
drop_and_free:
	__reqsk_free(req);
drop:
	tcp_listendrop(sk);
	return 0;
}
EXPORT_SYMBOL(tcp_conn_request);<|MERGE_RESOLUTION|>--- conflicted
+++ resolved
@@ -342,22 +342,17 @@
 	sndmem = ca_ops->sndbuf_expand ? ca_ops->sndbuf_expand(sk) : 2;
 	sndmem *= nr_segs * per_mss;
 
-<<<<<<< HEAD
 	/* MPTCP: after this sndmem is the new contribution of the
 	 * current subflow to the aggregated sndbuf */
 	if (sk->sk_sndbuf < sndmem) {
 		int old_sndbuf = sk->sk_sndbuf;
-		sk->sk_sndbuf = min(sndmem, sock_net(sk)->ipv4.sysctl_tcp_wmem[2]);
+		WRITE_ONCE(sk->sk_sndbuf,
+			   min(sndmem, sock_net(sk)->ipv4.sysctl_tcp_wmem[2]));
 		/* MPTCP: ok, the subflow sndbuf has grown, reflect
 		 * this in the aggregate buffer.*/
 		if (mptcp(tp) && old_sndbuf != sk->sk_sndbuf)
 			mptcp_update_sndbuf(tp);
 	}
-=======
-	if (sk->sk_sndbuf < sndmem)
-		WRITE_ONCE(sk->sk_sndbuf,
-			   min(sndmem, sock_net(sk)->ipv4.sysctl_tcp_wmem[2]));
->>>>>>> 219d5433
 }
 
 /* 2. Tuning advertised window (window_clamp, rcv_ssthresh)
@@ -6185,18 +6180,13 @@
 			tp->tcp_header_len = sizeof(struct tcphdr);
 		}
 
-<<<<<<< HEAD
 		if (mptcp(tp)) {
 			tp->tcp_header_len += MPTCP_SUB_LEN_DSM_ALIGN;
 			tp->advmss -= MPTCP_SUB_LEN_DSM_ALIGN;
 		}
 
-		tp->rcv_nxt = TCP_SKB_CB(skb)->seq + 1;
-		tp->copied_seq = tp->rcv_nxt;
-=======
 		WRITE_ONCE(tp->rcv_nxt, TCP_SKB_CB(skb)->seq + 1);
 		WRITE_ONCE(tp->copied_seq, tp->rcv_nxt);
->>>>>>> 219d5433
 		tp->rcv_wup = TCP_SKB_CB(skb)->seq + 1;
 
 		/* RFC1323: The window in SYN & SYN/ACK segments is
