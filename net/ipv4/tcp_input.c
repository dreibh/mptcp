// SPDX-License-Identifier: GPL-2.0
/*
 * INET		An implementation of the TCP/IP protocol suite for the LINUX
 *		operating system.  INET is implemented using the  BSD Socket
 *		interface as the means of communication with the user level.
 *
 *		Implementation of the Transmission Control Protocol(TCP).
 *
 * Authors:	Ross Biro
 *		Fred N. van Kempen, <waltje@uWalt.NL.Mugnet.ORG>
 *		Mark Evans, <evansmp@uhura.aston.ac.uk>
 *		Corey Minyard <wf-rch!minyard@relay.EU.net>
 *		Florian La Roche, <flla@stud.uni-sb.de>
 *		Charles Hedrick, <hedrick@klinzhai.rutgers.edu>
 *		Linus Torvalds, <torvalds@cs.helsinki.fi>
 *		Alan Cox, <gw4pts@gw4pts.ampr.org>
 *		Matthew Dillon, <dillon@apollo.west.oic.com>
 *		Arnt Gulbrandsen, <agulbra@nvg.unit.no>
 *		Jorge Cwik, <jorge@laser.satlink.net>
 */

/*
 * Changes:
 *		Pedro Roque	:	Fast Retransmit/Recovery.
 *					Two receive queues.
 *					Retransmit queue handled by TCP.
 *					Better retransmit timer handling.
 *					New congestion avoidance.
 *					Header prediction.
 *					Variable renaming.
 *
 *		Eric		:	Fast Retransmit.
 *		Randy Scott	:	MSS option defines.
 *		Eric Schenk	:	Fixes to slow start algorithm.
 *		Eric Schenk	:	Yet another double ACK bug.
 *		Eric Schenk	:	Delayed ACK bug fixes.
 *		Eric Schenk	:	Floyd style fast retrans war avoidance.
 *		David S. Miller	:	Don't allow zero congestion window.
 *		Eric Schenk	:	Fix retransmitter so that it sends
 *					next packet on ack of previous packet.
 *		Andi Kleen	:	Moved open_request checking here
 *					and process RSTs for open_requests.
 *		Andi Kleen	:	Better prune_queue, and other fixes.
 *		Andrey Savochkin:	Fix RTT measurements in the presence of
 *					timestamps.
 *		Andrey Savochkin:	Check sequence numbers correctly when
 *					removing SACKs due to in sequence incoming
 *					data segments.
 *		Andi Kleen:		Make sure we never ack data there is not
 *					enough room for. Also make this condition
 *					a fatal error if it might still happen.
 *		Andi Kleen:		Add tcp_measure_rcv_mss to make
 *					connections with MSS<min(MTU,ann. MSS)
 *					work without delayed acks.
 *		Andi Kleen:		Process packets with PSH set in the
 *					fast path.
 *		J Hadi Salim:		ECN support
 *	 	Andrei Gurtov,
 *		Pasi Sarolahti,
 *		Panu Kuhlberg:		Experimental audit of TCP (re)transmission
 *					engine. Lots of bugs are found.
 *		Pasi Sarolahti:		F-RTO for dealing with spurious RTOs
 */

#define pr_fmt(fmt) "TCP: " fmt

#include <linux/mm.h>
#include <linux/slab.h>
#include <linux/module.h>
#include <linux/sysctl.h>
#include <linux/kernel.h>
#include <linux/prefetch.h>
#include <net/dst.h>
#include <net/tcp.h>
#include <net/inet_common.h>
#include <linux/ipsec.h>
#include <asm/unaligned.h>
#include <linux/errqueue.h>
#include <net/mptcp.h>
#include <net/mptcp_v4.h>
#include <net/mptcp_v6.h>
#include <trace/events/tcp.h>
#include <linux/jump_label_ratelimit.h>
#include <net/busy_poll.h>

int sysctl_tcp_max_orphans __read_mostly = NR_FILE;

#define TCP_REMNANT (TCP_FLAG_FIN|TCP_FLAG_URG|TCP_FLAG_SYN|TCP_FLAG_PSH)
#define TCP_HP_BITS (~(TCP_RESERVED_BITS|TCP_FLAG_PSH))

#define REXMIT_NONE	0 /* no loss recovery to do */
#define REXMIT_LOST	1 /* retransmit packets marked lost */
#define REXMIT_NEW	2 /* FRTO-style transmit of unsent/new packets */

#if IS_ENABLED(CONFIG_TLS_DEVICE)
static DEFINE_STATIC_KEY_DEFERRED_FALSE(clean_acked_data_enabled, HZ);

void clean_acked_data_enable(struct inet_connection_sock *icsk,
			     void (*cad)(struct sock *sk, u32 ack_seq))
{
	icsk->icsk_clean_acked = cad;
	static_branch_deferred_inc(&clean_acked_data_enabled);
}
EXPORT_SYMBOL_GPL(clean_acked_data_enable);

void clean_acked_data_disable(struct inet_connection_sock *icsk)
{
	static_branch_slow_dec_deferred(&clean_acked_data_enabled);
	icsk->icsk_clean_acked = NULL;
}
EXPORT_SYMBOL_GPL(clean_acked_data_disable);

void clean_acked_data_flush(void)
{
	static_key_deferred_flush(&clean_acked_data_enabled);
}
EXPORT_SYMBOL_GPL(clean_acked_data_flush);
#endif

static void tcp_gro_dev_warn(struct sock *sk, const struct sk_buff *skb,
			     unsigned int len)
{
	static bool __once __read_mostly;

	if (!__once) {
		struct net_device *dev;

		__once = true;

		rcu_read_lock();
		dev = dev_get_by_index_rcu(sock_net(sk), skb->skb_iif);
		if (!dev || len >= dev->mtu)
			pr_warn("%s: Driver has suspect GRO implementation, TCP performance may be compromised.\n",
				dev ? dev->name : "Unknown driver");
		rcu_read_unlock();
	}
}

/* Adapt the MSS value used to make delayed ack decision to the
 * real world.
 */
static void tcp_measure_rcv_mss(struct sock *sk, const struct sk_buff *skb)
{
	struct inet_connection_sock *icsk = inet_csk(sk);
	const unsigned int lss = icsk->icsk_ack.last_seg_size;
	unsigned int len;

	icsk->icsk_ack.last_seg_size = 0;

	/* skb->len may jitter because of SACKs, even if peer
	 * sends good full-sized frames.
	 */
	len = skb_shinfo(skb)->gso_size ? : skb->len;
	if (len >= icsk->icsk_ack.rcv_mss) {
		icsk->icsk_ack.rcv_mss = min_t(unsigned int, len,
					       tcp_sk(sk)->advmss);
		/* Account for possibly-removed options */
		if (unlikely(len > icsk->icsk_ack.rcv_mss +
				   MAX_TCP_OPTION_SPACE))
			tcp_gro_dev_warn(sk, skb, len);
	} else {
		/* Otherwise, we make more careful check taking into account,
		 * that SACKs block is variable.
		 *
		 * "len" is invariant segment length, including TCP header.
		 */
		len += skb->data - skb_transport_header(skb);
		if (len >= TCP_MSS_DEFAULT + sizeof(struct tcphdr) ||
		    /* If PSH is not set, packet should be
		     * full sized, provided peer TCP is not badly broken.
		     * This observation (if it is correct 8)) allows
		     * to handle super-low mtu links fairly.
		     */
		    (len >= TCP_MIN_MSS + sizeof(struct tcphdr) &&
		     !(tcp_flag_word(tcp_hdr(skb)) & TCP_REMNANT))) {
			/* Subtract also invariant (if peer is RFC compliant),
			 * tcp header plus fixed timestamp option length.
			 * Resulting "len" is MSS free of SACK jitter.
			 */
			len -= tcp_sk(sk)->tcp_header_len;
			icsk->icsk_ack.last_seg_size = len;
			if (len == lss) {
				icsk->icsk_ack.rcv_mss = len;
				return;
			}
		}
		if (icsk->icsk_ack.pending & ICSK_ACK_PUSHED)
			icsk->icsk_ack.pending |= ICSK_ACK_PUSHED2;
		icsk->icsk_ack.pending |= ICSK_ACK_PUSHED;
	}
}

static void tcp_incr_quickack(struct sock *sk, unsigned int max_quickacks)
{
	struct inet_connection_sock *icsk = inet_csk(sk);
	unsigned int quickacks = tcp_sk(sk)->rcv_wnd / (2 * icsk->icsk_ack.rcv_mss);

	if (quickacks == 0)
		quickacks = 2;
	quickacks = min(quickacks, max_quickacks);
	if (quickacks > icsk->icsk_ack.quick)
		icsk->icsk_ack.quick = quickacks;
}

void tcp_enter_quickack_mode(struct sock *sk, unsigned int max_quickacks)
{
	struct inet_connection_sock *icsk = inet_csk(sk);

	tcp_incr_quickack(sk, max_quickacks);
	inet_csk_exit_pingpong_mode(sk);
	icsk->icsk_ack.ato = TCP_ATO_MIN;
}
EXPORT_SYMBOL(tcp_enter_quickack_mode);

/* Send ACKs quickly, if "quick" count is not exhausted
 * and the session is not interactive.
 */

static bool tcp_in_quickack_mode(struct sock *sk)
{
	const struct inet_connection_sock *icsk = inet_csk(sk);
	const struct dst_entry *dst = __sk_dst_get(sk);

	return (dst && dst_metric(dst, RTAX_QUICKACK)) ||
		(icsk->icsk_ack.quick && !inet_csk_in_pingpong_mode(sk));
}

static void tcp_ecn_queue_cwr(struct tcp_sock *tp)
{
	if (tp->ecn_flags & TCP_ECN_OK)
		tp->ecn_flags |= TCP_ECN_QUEUE_CWR;
}

static void tcp_ecn_accept_cwr(struct sock *sk, const struct sk_buff *skb)
{
	if (tcp_hdr(skb)->cwr) {
		tcp_sk(sk)->ecn_flags &= ~TCP_ECN_DEMAND_CWR;

		/* If the sender is telling us it has entered CWR, then its
		 * cwnd may be very low (even just 1 packet), so we should ACK
		 * immediately.
		 */
		if (TCP_SKB_CB(skb)->seq != TCP_SKB_CB(skb)->end_seq)
			inet_csk(sk)->icsk_ack.pending |= ICSK_ACK_NOW;
	}
}

static void tcp_ecn_withdraw_cwr(struct tcp_sock *tp)
{
	tp->ecn_flags &= ~TCP_ECN_QUEUE_CWR;
}

static void __tcp_ecn_check_ce(struct sock *sk, const struct sk_buff *skb)
{
	struct tcp_sock *tp = tcp_sk(sk);

	switch (TCP_SKB_CB(skb)->ip_dsfield & INET_ECN_MASK) {
	case INET_ECN_NOT_ECT:
		/* Funny extension: if ECT is not set on a segment,
		 * and we already seen ECT on a previous segment,
		 * it is probably a retransmit.
		 */
		if (tp->ecn_flags & TCP_ECN_SEEN)
			tcp_enter_quickack_mode(sk, 2);
		break;
	case INET_ECN_CE:
		if (tcp_ca_needs_ecn(sk))
			tcp_ca_event(sk, CA_EVENT_ECN_IS_CE);

		if (!(tp->ecn_flags & TCP_ECN_DEMAND_CWR)) {
			/* Better not delay acks, sender can have a very low cwnd */
			tcp_enter_quickack_mode(sk, 2);
			tp->ecn_flags |= TCP_ECN_DEMAND_CWR;
		}
		tp->ecn_flags |= TCP_ECN_SEEN;
		break;
	default:
		if (tcp_ca_needs_ecn(sk))
			tcp_ca_event(sk, CA_EVENT_ECN_NO_CE);
		tp->ecn_flags |= TCP_ECN_SEEN;
		break;
	}
}

static void tcp_ecn_check_ce(struct sock *sk, const struct sk_buff *skb)
{
	if (tcp_sk(sk)->ecn_flags & TCP_ECN_OK)
		__tcp_ecn_check_ce(sk, skb);
}

static void tcp_ecn_rcv_synack(struct tcp_sock *tp, const struct tcphdr *th)
{
	if ((tp->ecn_flags & TCP_ECN_OK) && (!th->ece || th->cwr))
		tp->ecn_flags &= ~TCP_ECN_OK;
}

static void tcp_ecn_rcv_syn(struct tcp_sock *tp, const struct tcphdr *th)
{
	if ((tp->ecn_flags & TCP_ECN_OK) && (!th->ece || !th->cwr))
		tp->ecn_flags &= ~TCP_ECN_OK;
}

static bool tcp_ecn_rcv_ecn_echo(const struct tcp_sock *tp, const struct tcphdr *th)
{
	if (th->ece && !th->syn && (tp->ecn_flags & TCP_ECN_OK))
		return true;
	return false;
}

/* Buffer size and advertised window tuning.
 *
 * 1. Tuning sk->sk_sndbuf, when connection enters established state.
 */

static void tcp_sndbuf_expand(struct sock *sk)
{
	const struct tcp_sock *tp = tcp_sk(sk);
	const struct tcp_congestion_ops *ca_ops = inet_csk(sk)->icsk_ca_ops;
	int sndmem, per_mss;
	u32 nr_segs;

	/* Worst case is non GSO/TSO : each frame consumes one skb
	 * and skb->head is kmalloced using power of two area of memory
	 */
	per_mss = max_t(u32, tp->rx_opt.mss_clamp, tp->mss_cache) +
		  MAX_TCP_HEADER +
		  SKB_DATA_ALIGN(sizeof(struct skb_shared_info));

	per_mss = roundup_pow_of_two(per_mss) +
		  SKB_DATA_ALIGN(sizeof(struct sk_buff));

	if (mptcp(tp)) {
		nr_segs = mptcp_check_snd_buf(tp);
	} else {
		nr_segs = max_t(u32, TCP_INIT_CWND, tp->snd_cwnd);
		nr_segs = max_t(u32, nr_segs, tp->reordering + 1);
	}

	/* Fast Recovery (RFC 5681 3.2) :
	 * Cubic needs 1.7 factor, rounded to 2 to include
	 * extra cushion (application might react slowly to EPOLLOUT)
	 */
	sndmem = ca_ops->sndbuf_expand ? ca_ops->sndbuf_expand(sk) : 2;
	sndmem *= nr_segs * per_mss;

	/* MPTCP: after this sndmem is the new contribution of the
	 * current subflow to the aggregated sndbuf */
	if (sk->sk_sndbuf < sndmem) {
		int old_sndbuf = sk->sk_sndbuf;
		WRITE_ONCE(sk->sk_sndbuf,
			   min(sndmem, sock_net(sk)->ipv4.sysctl_tcp_wmem[2]));
		/* MPTCP: ok, the subflow sndbuf has grown, reflect
		 * this in the aggregate buffer.*/
		if (mptcp(tp) && old_sndbuf != sk->sk_sndbuf)
			mptcp_update_sndbuf(tp);
	}
}

/* 2. Tuning advertised window (window_clamp, rcv_ssthresh)
 *
 * All tcp_full_space() is split to two parts: "network" buffer, allocated
 * forward and advertised in receiver window (tp->rcv_wnd) and
 * "application buffer", required to isolate scheduling/application
 * latencies from network.
 * window_clamp is maximal advertised window. It can be less than
 * tcp_full_space(), in this case tcp_full_space() - window_clamp
 * is reserved for "application" buffer. The less window_clamp is
 * the smoother our behaviour from viewpoint of network, but the lower
 * throughput and the higher sensitivity of the connection to losses. 8)
 *
 * rcv_ssthresh is more strict window_clamp used at "slow start"
 * phase to predict further behaviour of this connection.
 * It is used for two goals:
 * - to enforce header prediction at sender, even when application
 *   requires some significant "application buffer". It is check #1.
 * - to prevent pruning of receive queue because of misprediction
 *   of receiver window. Check #2.
 *
 * The scheme does not work when sender sends good segments opening
 * window and then starts to feed us spaghetti. But it should work
 * in common situations. Otherwise, we have to rely on queue collapsing.
 */

/* Slow part of check#2. */
static int __tcp_grow_window(const struct sock *sk, const struct sk_buff *skb)
{
	struct tcp_sock *tp = tcp_sk(sk);
	/* Optimize this! */
	int truesize = tcp_win_from_space(sk, skb->truesize) >> 1;
	int window = tcp_win_from_space(sk, sock_net(sk)->ipv4.sysctl_tcp_rmem[2]) >> 1;

	while (tp->rcv_ssthresh <= window) {
		if (truesize <= skb->len)
			return 2 * inet_csk(sk)->icsk_ack.rcv_mss;

		truesize >>= 1;
		window >>= 1;
	}
	return 0;
}

static void tcp_grow_window(struct sock *sk, const struct sk_buff *skb)
{
	struct tcp_sock *tp = tcp_sk(sk);
	struct sock *meta_sk = mptcp(tp) ? mptcp_meta_sk(sk) : sk;
	struct tcp_sock *meta_tp = tcp_sk(meta_sk);
	int room;

	if (is_meta_sk(sk))
		return;

	room = min_t(int, meta_tp->window_clamp, tcp_space(meta_sk)) - meta_tp->rcv_ssthresh;

	/* Check #1 */
	if (room > 0 && !tcp_under_memory_pressure(sk)) {
		int incr;

		/* Check #2. Increase window, if skb with such overhead
		 * will fit to rcvbuf in future.
		 */
		if (tcp_win_from_space(sk, skb->truesize) <= skb->len)
			incr = 2 * meta_tp->advmss;
		else
			incr = __tcp_grow_window(meta_sk, skb);

		if (incr) {
			incr = max_t(int, incr, 2 * skb->len);
			meta_tp->rcv_ssthresh += min(room, incr);
			inet_csk(sk)->icsk_ack.quick |= 1;
		}
	}
}

/* 3. Try to fixup all. It is made immediately after connection enters
 *    established state.
 */
void tcp_init_buffer_space(struct sock *sk)
{
	int tcp_app_win = sock_net(sk)->ipv4.sysctl_tcp_app_win;
	struct tcp_sock *tp = tcp_sk(sk);
	int maxwin;

	if (!(sk->sk_userlocks & SOCK_SNDBUF_LOCK))
		tcp_sndbuf_expand(sk);

	tcp_mstamp_refresh(tp);
	tp->rcvq_space.time = tp->tcp_mstamp;
	tp->rcvq_space.seq = tp->copied_seq;

	maxwin = tcp_full_space(sk);

	if (tp->window_clamp >= maxwin) {
		tp->window_clamp = maxwin;

		if (tcp_app_win && maxwin > 4 * tp->advmss)
			tp->window_clamp = max(maxwin -
					       (maxwin >> tcp_app_win),
					       4 * tp->advmss);
	}

	/* Force reservation of one segment. */
	if (tcp_app_win &&
	    tp->window_clamp > 2 * tp->advmss &&
	    tp->window_clamp + tp->advmss > maxwin)
		tp->window_clamp = max(2 * tp->advmss, maxwin - tp->advmss);

	tp->rcv_ssthresh = min(tp->rcv_ssthresh, tp->window_clamp);
	tp->snd_cwnd_stamp = tcp_jiffies32;
	tp->rcvq_space.space = min3(tp->rcv_ssthresh, tp->rcv_wnd,
				    (u32)TCP_INIT_CWND * tp->advmss);
}

/* 4. Recalculate window clamp after socket hit its memory bounds. */
static void tcp_clamp_window(struct sock *sk)
{
	struct tcp_sock *tp = tcp_sk(sk);
	struct inet_connection_sock *icsk = inet_csk(sk);
	struct net *net = sock_net(sk);

	icsk->icsk_ack.quick = 0;

	if (sk->sk_rcvbuf < net->ipv4.sysctl_tcp_rmem[2] &&
	    !(sk->sk_userlocks & SOCK_RCVBUF_LOCK) &&
	    !tcp_under_memory_pressure(sk) &&
	    sk_memory_allocated(sk) < sk_prot_mem_limits(sk, 0)) {
		WRITE_ONCE(sk->sk_rcvbuf,
			   min(atomic_read(&sk->sk_rmem_alloc),
			       net->ipv4.sysctl_tcp_rmem[2]));
	}
	if (atomic_read(&sk->sk_rmem_alloc) > sk->sk_rcvbuf)
		tp->rcv_ssthresh = min(tp->window_clamp, 2U * tp->advmss);
}

/* Initialize RCV_MSS value.
 * RCV_MSS is an our guess about MSS used by the peer.
 * We haven't any direct information about the MSS.
 * It's better to underestimate the RCV_MSS rather than overestimate.
 * Overestimations make us ACKing less frequently than needed.
 * Underestimations are more easy to detect and fix by tcp_measure_rcv_mss().
 */
void tcp_initialize_rcv_mss(struct sock *sk)
{
	const struct tcp_sock *tp = tcp_sk(sk);
	unsigned int hint = min_t(unsigned int, tp->advmss, tp->mss_cache);

	hint = min(hint, tp->rcv_wnd / 2);
	hint = min(hint, TCP_MSS_DEFAULT);
	hint = max(hint, TCP_MIN_MSS);

	inet_csk(sk)->icsk_ack.rcv_mss = hint;
}
EXPORT_SYMBOL(tcp_initialize_rcv_mss);

/* Receiver "autotuning" code.
 *
 * The algorithm for RTT estimation w/o timestamps is based on
 * Dynamic Right-Sizing (DRS) by Wu Feng and Mike Fisk of LANL.
 * <http://public.lanl.gov/radiant/pubs.html#DRS>
 *
 * More detail on this code can be found at
 * <http://staff.psc.edu/jheffner/>,
 * though this reference is out of date.  A new paper
 * is pending.
 */
static void tcp_rcv_rtt_update(struct tcp_sock *tp, u32 sample, int win_dep)
{
	u32 new_sample = tp->rcv_rtt_est.rtt_us;
	long m = sample;

	if (new_sample != 0) {
		/* If we sample in larger samples in the non-timestamp
		 * case, we could grossly overestimate the RTT especially
		 * with chatty applications or bulk transfer apps which
		 * are stalled on filesystem I/O.
		 *
		 * Also, since we are only going for a minimum in the
		 * non-timestamp case, we do not smooth things out
		 * else with timestamps disabled convergence takes too
		 * long.
		 */
		if (!win_dep) {
			m -= (new_sample >> 3);
			new_sample += m;
		} else {
			m <<= 3;
			if (m < new_sample)
				new_sample = m;
		}
	} else {
		/* No previous measure. */
		new_sample = m << 3;
	}

	tp->rcv_rtt_est.rtt_us = new_sample;
}

static inline void tcp_rcv_rtt_measure(struct tcp_sock *tp)
{
	u32 delta_us;

	if (tp->rcv_rtt_est.time == 0)
		goto new_measure;
	if (before(tp->rcv_nxt, tp->rcv_rtt_est.seq))
		return;
	delta_us = tcp_stamp_us_delta(tp->tcp_mstamp, tp->rcv_rtt_est.time);
	if (!delta_us)
		delta_us = 1;
	tcp_rcv_rtt_update(tp, delta_us, 1);

new_measure:
	tp->rcv_rtt_est.seq = tp->rcv_nxt + tp->rcv_wnd;
	tp->rcv_rtt_est.time = tp->tcp_mstamp;
}

static inline void tcp_rcv_rtt_measure_ts(struct sock *sk,
					  const struct sk_buff *skb)
{
	struct tcp_sock *tp = tcp_sk(sk);

	if (tp->rx_opt.rcv_tsecr == tp->rcv_rtt_last_tsecr)
		return;
	tp->rcv_rtt_last_tsecr = tp->rx_opt.rcv_tsecr;

	if (TCP_SKB_CB(skb)->end_seq -
	    TCP_SKB_CB(skb)->seq >= inet_csk(sk)->icsk_ack.rcv_mss) {
		u32 delta = tcp_time_stamp(tp) - tp->rx_opt.rcv_tsecr;
		u32 delta_us;

		if (likely(delta < INT_MAX / (USEC_PER_SEC / TCP_TS_HZ))) {
			if (!delta)
				delta = 1;
			delta_us = delta * (USEC_PER_SEC / TCP_TS_HZ);
			tcp_rcv_rtt_update(tp, delta_us, 0);
		}
	}
}

/*
 * This function should be called every time data is copied to user space.
 * It calculates the appropriate TCP receive buffer space.
 */
void tcp_rcv_space_adjust(struct sock *sk)
{
	struct tcp_sock *tp = tcp_sk(sk);
	u32 copied;
	int time;

	trace_tcp_rcv_space_adjust(sk);

	tcp_mstamp_refresh(tp);
	time = tcp_stamp_us_delta(tp->tcp_mstamp, tp->rcvq_space.time);
	if (mptcp(tp)) {
		if (mptcp_check_rtt(tp, time))
			return;
	} else if (time < (tp->rcv_rtt_est.rtt_us >> 3) || tp->rcv_rtt_est.rtt_us == 0)
		return;

	/* Number of bytes copied to user in last RTT */
	copied = tp->copied_seq - tp->rcvq_space.seq;
	if (copied <= tp->rcvq_space.space)
		goto new_measure;

	/* A bit of theory :
	 * copied = bytes received in previous RTT, our base window
	 * To cope with packet losses, we need a 2x factor
	 * To cope with slow start, and sender growing its cwin by 100 %
	 * every RTT, we need a 4x factor, because the ACK we are sending
	 * now is for the next RTT, not the current one :
	 * <prev RTT . ><current RTT .. ><next RTT .... >
	 */

	if (sock_net(sk)->ipv4.sysctl_tcp_moderate_rcvbuf &&
	    !(sk->sk_userlocks & SOCK_RCVBUF_LOCK)) {
		int rcvmem, rcvbuf;
		u64 rcvwin, grow;

		/* minimal window to cope with packet losses, assuming
		 * steady state. Add some cushion because of small variations.
		 */
		rcvwin = ((u64)copied << 1) + 16 * tp->advmss;

		/* Accommodate for sender rate increase (eg. slow start) */
		grow = rcvwin * (copied - tp->rcvq_space.space);
		do_div(grow, tp->rcvq_space.space);
		rcvwin += (grow << 1);

		rcvmem = SKB_TRUESIZE(tp->advmss + MAX_TCP_HEADER);
		while (tcp_win_from_space(sk, rcvmem) < tp->advmss)
			rcvmem += 128;

		do_div(rcvwin, tp->advmss);
		rcvbuf = min_t(u64, rcvwin * rcvmem,
			       sock_net(sk)->ipv4.sysctl_tcp_rmem[2]);
		if (rcvbuf > sk->sk_rcvbuf) {
			WRITE_ONCE(sk->sk_rcvbuf, rcvbuf);

			/* Make the window clamp follow along.  */
			tp->window_clamp = tcp_win_from_space(sk, rcvbuf);
		}
	}
	tp->rcvq_space.space = copied;

new_measure:
	tp->rcvq_space.seq = tp->copied_seq;
	tp->rcvq_space.time = tp->tcp_mstamp;
}

/* There is something which you must keep in mind when you analyze the
 * behavior of the tp->ato delayed ack timeout interval.  When a
 * connection starts up, we want to ack as quickly as possible.  The
 * problem is that "good" TCP's do slow start at the beginning of data
 * transmission.  The means that until we send the first few ACK's the
 * sender will sit on his end and only queue most of his data, because
 * he can only send snd_cwnd unacked packets at any given time.  For
 * each ACK we send, he increments snd_cwnd and transmits more of his
 * queue.  -DaveM
 */
static void tcp_event_data_recv(struct sock *sk, struct sk_buff *skb)
{
	struct tcp_sock *tp = tcp_sk(sk);
	struct inet_connection_sock *icsk = inet_csk(sk);
	u32 now;

	inet_csk_schedule_ack(sk);

	tcp_measure_rcv_mss(sk, skb);

	tcp_rcv_rtt_measure(tp);

	now = tcp_jiffies32;

	if (!icsk->icsk_ack.ato) {
		/* The _first_ data packet received, initialize
		 * delayed ACK engine.
		 */
		tcp_incr_quickack(sk, TCP_MAX_QUICKACKS);
		icsk->icsk_ack.ato = TCP_ATO_MIN;
	} else {
		int m = now - icsk->icsk_ack.lrcvtime;

		if (m <= TCP_ATO_MIN / 2) {
			/* The fastest case is the first. */
			icsk->icsk_ack.ato = (icsk->icsk_ack.ato >> 1) + TCP_ATO_MIN / 2;
		} else if (m < icsk->icsk_ack.ato) {
			icsk->icsk_ack.ato = (icsk->icsk_ack.ato >> 1) + m;
			if (icsk->icsk_ack.ato > icsk->icsk_rto)
				icsk->icsk_ack.ato = icsk->icsk_rto;
		} else if (m > icsk->icsk_rto) {
			/* Too long gap. Apparently sender failed to
			 * restart window, so that we send ACKs quickly.
			 */
			tcp_incr_quickack(sk, TCP_MAX_QUICKACKS);
			sk_mem_reclaim(sk);
		}
	}
	icsk->icsk_ack.lrcvtime = now;

	tcp_ecn_check_ce(sk, skb);

	if (skb->len >= 128)
		tcp_grow_window(sk, skb);
}

/* Called to compute a smoothed rtt estimate. The data fed to this
 * routine either comes from timestamps, or from segments that were
 * known _not_ to have been retransmitted [see Karn/Partridge
 * Proceedings SIGCOMM 87]. The algorithm is from the SIGCOMM 88
 * piece by Van Jacobson.
 * NOTE: the next three routines used to be one big routine.
 * To save cycles in the RFC 1323 implementation it was better to break
 * it up into three procedures. -- erics
 */
static void tcp_rtt_estimator(struct sock *sk, long mrtt_us)
{
	struct tcp_sock *tp = tcp_sk(sk);
	long m = mrtt_us; /* RTT */
	u32 srtt = tp->srtt_us;

	/*	The following amusing code comes from Jacobson's
	 *	article in SIGCOMM '88.  Note that rtt and mdev
	 *	are scaled versions of rtt and mean deviation.
	 *	This is designed to be as fast as possible
	 *	m stands for "measurement".
	 *
	 *	On a 1990 paper the rto value is changed to:
	 *	RTO = rtt + 4 * mdev
	 *
	 * Funny. This algorithm seems to be very broken.
	 * These formulae increase RTO, when it should be decreased, increase
	 * too slowly, when it should be increased quickly, decrease too quickly
	 * etc. I guess in BSD RTO takes ONE value, so that it is absolutely
	 * does not matter how to _calculate_ it. Seems, it was trap
	 * that VJ failed to avoid. 8)
	 */
	if (srtt != 0) {
		m -= (srtt >> 3);	/* m is now error in rtt est */
		srtt += m;		/* rtt = 7/8 rtt + 1/8 new */
		if (m < 0) {
			m = -m;		/* m is now abs(error) */
			m -= (tp->mdev_us >> 2);   /* similar update on mdev */
			/* This is similar to one of Eifel findings.
			 * Eifel blocks mdev updates when rtt decreases.
			 * This solution is a bit different: we use finer gain
			 * for mdev in this case (alpha*beta).
			 * Like Eifel it also prevents growth of rto,
			 * but also it limits too fast rto decreases,
			 * happening in pure Eifel.
			 */
			if (m > 0)
				m >>= 3;
		} else {
			m -= (tp->mdev_us >> 2);   /* similar update on mdev */
		}
		tp->mdev_us += m;		/* mdev = 3/4 mdev + 1/4 new */
		if (tp->mdev_us > tp->mdev_max_us) {
			tp->mdev_max_us = tp->mdev_us;
			if (tp->mdev_max_us > tp->rttvar_us)
				tp->rttvar_us = tp->mdev_max_us;
		}
		if (after(tp->snd_una, tp->rtt_seq)) {
			if (tp->mdev_max_us < tp->rttvar_us)
				tp->rttvar_us -= (tp->rttvar_us - tp->mdev_max_us) >> 2;
			tp->rtt_seq = tp->snd_nxt;
			tp->mdev_max_us = tcp_rto_min_us(sk);

			tcp_bpf_rtt(sk);
		}
	} else {
		/* no previous measure. */
		srtt = m << 3;		/* take the measured time to be rtt */
		tp->mdev_us = m << 1;	/* make sure rto = 3*rtt */
		tp->rttvar_us = max(tp->mdev_us, tcp_rto_min_us(sk));
		tp->mdev_max_us = tp->rttvar_us;
		tp->rtt_seq = tp->snd_nxt;

		tcp_bpf_rtt(sk);
	}
	tp->srtt_us = max(1U, srtt);
}

static void tcp_update_pacing_rate(struct sock *sk)
{
	const struct tcp_sock *tp = tcp_sk(sk);
	u64 rate;

	/* set sk_pacing_rate to 200 % of current rate (mss * cwnd / srtt) */
	rate = (u64)tp->mss_cache * ((USEC_PER_SEC / 100) << 3);

	/* current rate is (cwnd * mss) / srtt
	 * In Slow Start [1], set sk_pacing_rate to 200 % the current rate.
	 * In Congestion Avoidance phase, set it to 120 % the current rate.
	 *
	 * [1] : Normal Slow Start condition is (tp->snd_cwnd < tp->snd_ssthresh)
	 *	 If snd_cwnd >= (tp->snd_ssthresh / 2), we are approaching
	 *	 end of slow start and should slow down.
	 */
	if (tp->snd_cwnd < tp->snd_ssthresh / 2)
		rate *= sock_net(sk)->ipv4.sysctl_tcp_pacing_ss_ratio;
	else
		rate *= sock_net(sk)->ipv4.sysctl_tcp_pacing_ca_ratio;

	rate *= max(tp->snd_cwnd, tp->packets_out);

	if (likely(tp->srtt_us))
		do_div(rate, tp->srtt_us);

	/* WRITE_ONCE() is needed because sch_fq fetches sk_pacing_rate
	 * without any lock. We want to make sure compiler wont store
	 * intermediate values in this location.
	 */
	WRITE_ONCE(sk->sk_pacing_rate, min_t(u64, rate,
					     sk->sk_max_pacing_rate));
}

/* Calculate rto without backoff.  This is the second half of Van Jacobson's
 * routine referred to above.
 */
void tcp_set_rto(struct sock *sk)
{
	const struct tcp_sock *tp = tcp_sk(sk);
	/* Old crap is replaced with new one. 8)
	 *
	 * More seriously:
	 * 1. If rtt variance happened to be less 50msec, it is hallucination.
	 *    It cannot be less due to utterly erratic ACK generation made
	 *    at least by solaris and freebsd. "Erratic ACKs" has _nothing_
	 *    to do with delayed acks, because at cwnd>2 true delack timeout
	 *    is invisible. Actually, Linux-2.4 also generates erratic
	 *    ACKs in some circumstances.
	 */
	inet_csk(sk)->icsk_rto = __tcp_set_rto(tp);

	/* 2. Fixups made earlier cannot be right.
	 *    If we do not estimate RTO correctly without them,
	 *    all the algo is pure shit and should be replaced
	 *    with correct one. It is exactly, which we pretend to do.
	 */

	/* NOTE: clamping at TCP_RTO_MIN is not required, current algo
	 * guarantees that rto is higher.
	 */
	tcp_bound_rto(sk);
}

__u32 tcp_init_cwnd(const struct tcp_sock *tp, const struct dst_entry *dst)
{
	__u32 cwnd = (dst ? dst_metric(dst, RTAX_INITCWND) : 0);

	if (!cwnd)
		cwnd = TCP_INIT_CWND;
	return min_t(__u32, cwnd, tp->snd_cwnd_clamp);
}

/* Take a notice that peer is sending D-SACKs */
static void tcp_dsack_seen(struct tcp_sock *tp)
{
	tp->rx_opt.sack_ok |= TCP_DSACK_SEEN;
	tp->rack.dsack_seen = 1;
	tp->dsack_dups++;
}

/* It's reordering when higher sequence was delivered (i.e. sacked) before
 * some lower never-retransmitted sequence ("low_seq"). The maximum reordering
 * distance is approximated in full-mss packet distance ("reordering").
 */
static void tcp_check_sack_reordering(struct sock *sk, const u32 low_seq,
				      const int ts)
{
	struct tcp_sock *tp = tcp_sk(sk);
	const u32 mss = tp->mss_cache;
	u32 fack, metric;

	fack = tcp_highest_sack_seq(tp);
	if (!before(low_seq, fack))
		return;

	metric = fack - low_seq;
	if ((metric > tp->reordering * mss) && mss) {
#if FASTRETRANS_DEBUG > 1
		pr_debug("Disorder%d %d %u f%u s%u rr%d\n",
			 tp->rx_opt.sack_ok, inet_csk(sk)->icsk_ca_state,
			 tp->reordering,
			 0,
			 tp->sacked_out,
			 tp->undo_marker ? tp->undo_retrans : 0);
#endif
		tp->reordering = min_t(u32, (metric + mss - 1) / mss,
				       sock_net(sk)->ipv4.sysctl_tcp_max_reordering);
	}

	/* This exciting event is worth to be remembered. 8) */
	tp->reord_seen++;
	NET_INC_STATS(sock_net(sk),
		      ts ? LINUX_MIB_TCPTSREORDER : LINUX_MIB_TCPSACKREORDER);
}

/* This must be called before lost_out is incremented */
static void tcp_verify_retransmit_hint(struct tcp_sock *tp, struct sk_buff *skb)
{
	if ((!tp->retransmit_skb_hint && tp->retrans_out >= tp->lost_out) ||
	    (tp->retransmit_skb_hint &&
	     before(TCP_SKB_CB(skb)->seq,
		    TCP_SKB_CB(tp->retransmit_skb_hint)->seq)))
		tp->retransmit_skb_hint = skb;
}

/* Sum the number of packets on the wire we have marked as lost.
 * There are two cases we care about here:
 * a) Packet hasn't been marked lost (nor retransmitted),
 *    and this is the first loss.
 * b) Packet has been marked both lost and retransmitted,
 *    and this means we think it was lost again.
 */
static void tcp_sum_lost(struct tcp_sock *tp, struct sk_buff *skb)
{
	__u8 sacked = TCP_SKB_CB(skb)->sacked;

	if (!(sacked & TCPCB_LOST) ||
	    ((sacked & TCPCB_LOST) && (sacked & TCPCB_SACKED_RETRANS)))
		tp->lost += tcp_skb_pcount(skb);
}

static void tcp_skb_mark_lost(struct tcp_sock *tp, struct sk_buff *skb)
{
	if (!(TCP_SKB_CB(skb)->sacked & (TCPCB_LOST|TCPCB_SACKED_ACKED))) {
		tcp_verify_retransmit_hint(tp, skb);

		tp->lost_out += tcp_skb_pcount(skb);
		tcp_sum_lost(tp, skb);
		TCP_SKB_CB(skb)->sacked |= TCPCB_LOST;
	}
}

void tcp_skb_mark_lost_uncond_verify(struct tcp_sock *tp, struct sk_buff *skb)
{
	tcp_verify_retransmit_hint(tp, skb);

	tcp_sum_lost(tp, skb);
	if (!(TCP_SKB_CB(skb)->sacked & (TCPCB_LOST|TCPCB_SACKED_ACKED))) {
		tp->lost_out += tcp_skb_pcount(skb);
		TCP_SKB_CB(skb)->sacked |= TCPCB_LOST;
	}
}

/* This procedure tags the retransmission queue when SACKs arrive.
 *
 * We have three tag bits: SACKED(S), RETRANS(R) and LOST(L).
 * Packets in queue with these bits set are counted in variables
 * sacked_out, retrans_out and lost_out, correspondingly.
 *
 * Valid combinations are:
 * Tag  InFlight	Description
 * 0	1		- orig segment is in flight.
 * S	0		- nothing flies, orig reached receiver.
 * L	0		- nothing flies, orig lost by net.
 * R	2		- both orig and retransmit are in flight.
 * L|R	1		- orig is lost, retransmit is in flight.
 * S|R  1		- orig reached receiver, retrans is still in flight.
 * (L|S|R is logically valid, it could occur when L|R is sacked,
 *  but it is equivalent to plain S and code short-curcuits it to S.
 *  L|S is logically invalid, it would mean -1 packet in flight 8))
 *
 * These 6 states form finite state machine, controlled by the following events:
 * 1. New ACK (+SACK) arrives. (tcp_sacktag_write_queue())
 * 2. Retransmission. (tcp_retransmit_skb(), tcp_xmit_retransmit_queue())
 * 3. Loss detection event of two flavors:
 *	A. Scoreboard estimator decided the packet is lost.
 *	   A'. Reno "three dupacks" marks head of queue lost.
 *	B. SACK arrives sacking SND.NXT at the moment, when the
 *	   segment was retransmitted.
 * 4. D-SACK added new rule: D-SACK changes any tag to S.
 *
 * It is pleasant to note, that state diagram turns out to be commutative,
 * so that we are allowed not to be bothered by order of our actions,
 * when multiple events arrive simultaneously. (see the function below).
 *
 * Reordering detection.
 * --------------------
 * Reordering metric is maximal distance, which a packet can be displaced
 * in packet stream. With SACKs we can estimate it:
 *
 * 1. SACK fills old hole and the corresponding segment was not
 *    ever retransmitted -> reordering. Alas, we cannot use it
 *    when segment was retransmitted.
 * 2. The last flaw is solved with D-SACK. D-SACK arrives
 *    for retransmitted and already SACKed segment -> reordering..
 * Both of these heuristics are not used in Loss state, when we cannot
 * account for retransmits accurately.
 *
 * SACK block validation.
 * ----------------------
 *
 * SACK block range validation checks that the received SACK block fits to
 * the expected sequence limits, i.e., it is between SND.UNA and SND.NXT.
 * Note that SND.UNA is not included to the range though being valid because
 * it means that the receiver is rather inconsistent with itself reporting
 * SACK reneging when it should advance SND.UNA. Such SACK block this is
 * perfectly valid, however, in light of RFC2018 which explicitly states
 * that "SACK block MUST reflect the newest segment.  Even if the newest
 * segment is going to be discarded ...", not that it looks very clever
 * in case of head skb. Due to potentional receiver driven attacks, we
 * choose to avoid immediate execution of a walk in write queue due to
 * reneging and defer head skb's loss recovery to standard loss recovery
 * procedure that will eventually trigger (nothing forbids us doing this).
 *
 * Implements also blockage to start_seq wrap-around. Problem lies in the
 * fact that though start_seq (s) is before end_seq (i.e., not reversed),
 * there's no guarantee that it will be before snd_nxt (n). The problem
 * happens when start_seq resides between end_seq wrap (e_w) and snd_nxt
 * wrap (s_w):
 *
 *         <- outs wnd ->                          <- wrapzone ->
 *         u     e      n                         u_w   e_w  s n_w
 *         |     |      |                          |     |   |  |
 * |<------------+------+----- TCP seqno space --------------+---------->|
 * ...-- <2^31 ->|                                           |<--------...
 * ...---- >2^31 ------>|                                    |<--------...
 *
 * Current code wouldn't be vulnerable but it's better still to discard such
 * crazy SACK blocks. Doing this check for start_seq alone closes somewhat
 * similar case (end_seq after snd_nxt wrap) as earlier reversed check in
 * snd_nxt wrap -> snd_una region will then become "well defined", i.e.,
 * equal to the ideal case (infinite seqno space without wrap caused issues).
 *
 * With D-SACK the lower bound is extended to cover sequence space below
 * SND.UNA down to undo_marker, which is the last point of interest. Yet
 * again, D-SACK block must not to go across snd_una (for the same reason as
 * for the normal SACK blocks, explained above). But there all simplicity
 * ends, TCP might receive valid D-SACKs below that. As long as they reside
 * fully below undo_marker they do not affect behavior in anyway and can
 * therefore be safely ignored. In rare cases (which are more or less
 * theoretical ones), the D-SACK will nicely cross that boundary due to skb
 * fragmentation and packet reordering past skb's retransmission. To consider
 * them correctly, the acceptable range must be extended even more though
 * the exact amount is rather hard to quantify. However, tp->max_window can
 * be used as an exaggerated estimate.
 */
static bool tcp_is_sackblock_valid(struct tcp_sock *tp, bool is_dsack,
				   u32 start_seq, u32 end_seq)
{
	/* Too far in future, or reversed (interpretation is ambiguous) */
	if (after(end_seq, tp->snd_nxt) || !before(start_seq, end_seq))
		return false;

	/* Nasty start_seq wrap-around check (see comments above) */
	if (!before(start_seq, tp->snd_nxt))
		return false;

	/* In outstanding window? ...This is valid exit for D-SACKs too.
	 * start_seq == snd_una is non-sensical (see comments above)
	 */
	if (after(start_seq, tp->snd_una))
		return true;

	if (!is_dsack || !tp->undo_marker)
		return false;

	/* ...Then it's D-SACK, and must reside below snd_una completely */
	if (after(end_seq, tp->snd_una))
		return false;

	if (!before(start_seq, tp->undo_marker))
		return true;

	/* Too old */
	if (!after(end_seq, tp->undo_marker))
		return false;

	/* Undo_marker boundary crossing (overestimates a lot). Known already:
	 *   start_seq < undo_marker and end_seq >= undo_marker.
	 */
	return !before(start_seq, end_seq - tp->max_window);
}

static bool tcp_check_dsack(struct sock *sk, const struct sk_buff *ack_skb,
			    struct tcp_sack_block_wire *sp, int num_sacks,
			    u32 prior_snd_una)
{
	struct tcp_sock *tp = tcp_sk(sk);
	u32 start_seq_0 = get_unaligned_be32(&sp[0].start_seq);
	u32 end_seq_0 = get_unaligned_be32(&sp[0].end_seq);
	bool dup_sack = false;

	if (before(start_seq_0, TCP_SKB_CB(ack_skb)->ack_seq)) {
		dup_sack = true;
		tcp_dsack_seen(tp);
		NET_INC_STATS(sock_net(sk), LINUX_MIB_TCPDSACKRECV);
	} else if (num_sacks > 1) {
		u32 end_seq_1 = get_unaligned_be32(&sp[1].end_seq);
		u32 start_seq_1 = get_unaligned_be32(&sp[1].start_seq);

		if (!after(end_seq_0, end_seq_1) &&
		    !before(start_seq_0, start_seq_1)) {
			dup_sack = true;
			tcp_dsack_seen(tp);
			NET_INC_STATS(sock_net(sk),
					LINUX_MIB_TCPDSACKOFORECV);
		}
	}

	/* D-SACK for already forgotten data... Do dumb counting. */
	if (dup_sack && tp->undo_marker && tp->undo_retrans > 0 &&
	    !after(end_seq_0, prior_snd_una) &&
	    after(end_seq_0, tp->undo_marker))
		tp->undo_retrans--;

	return dup_sack;
}

struct tcp_sacktag_state {
	u32	reord;
	/* Timestamps for earliest and latest never-retransmitted segment
	 * that was SACKed. RTO needs the earliest RTT to stay conservative,
	 * but congestion control should still get an accurate delay signal.
	 */
	u64	first_sackt;
	u64	last_sackt;
	struct rate_sample *rate;
	int	flag;
	unsigned int mss_now;
};

/* Check if skb is fully within the SACK block. In presence of GSO skbs,
 * the incoming SACK may not exactly match but we can find smaller MSS
 * aligned portion of it that matches. Therefore we might need to fragment
 * which may fail and creates some hassle (caller must handle error case
 * returns).
 *
 * FIXME: this could be merged to shift decision code
 */
static int tcp_match_skb_to_sack(struct sock *sk, struct sk_buff *skb,
				  u32 start_seq, u32 end_seq)
{
	int err;
	bool in_sack;
	unsigned int pkt_len;
	unsigned int mss;

	in_sack = !after(start_seq, TCP_SKB_CB(skb)->seq) &&
		  !before(end_seq, TCP_SKB_CB(skb)->end_seq);

	if (tcp_skb_pcount(skb) > 1 && !in_sack &&
	    after(TCP_SKB_CB(skb)->end_seq, start_seq)) {
		mss = tcp_skb_mss(skb);
		in_sack = !after(start_seq, TCP_SKB_CB(skb)->seq);

		if (!in_sack) {
			pkt_len = start_seq - TCP_SKB_CB(skb)->seq;
			if (pkt_len < mss)
				pkt_len = mss;
		} else {
			pkt_len = end_seq - TCP_SKB_CB(skb)->seq;
			if (pkt_len < mss)
				return -EINVAL;
		}

		/* Round if necessary so that SACKs cover only full MSSes
		 * and/or the remaining small portion (if present)
		 */
		if (pkt_len > mss) {
			unsigned int new_len = (pkt_len / mss) * mss;
			if (!in_sack && new_len < pkt_len)
				new_len += mss;
			pkt_len = new_len;
		}

		if (pkt_len >= skb->len && !in_sack)
			return 0;

		err = tcp_fragment(sk, TCP_FRAG_IN_RTX_QUEUE, skb,
				   pkt_len, mss, GFP_ATOMIC);
		if (err < 0)
			return err;
	}

	return in_sack;
}

/* Mark the given newly-SACKed range as such, adjusting counters and hints. */
static u8 tcp_sacktag_one(struct sock *sk,
			  struct tcp_sacktag_state *state, u8 sacked,
			  u32 start_seq, u32 end_seq,
			  int dup_sack, int pcount,
			  u64 xmit_time)
{
	struct tcp_sock *tp = tcp_sk(sk);

	/* Account D-SACK for retransmitted packet. */
	if (dup_sack && (sacked & TCPCB_RETRANS)) {
		if (tp->undo_marker && tp->undo_retrans > 0 &&
		    after(end_seq, tp->undo_marker))
			tp->undo_retrans--;
		if ((sacked & TCPCB_SACKED_ACKED) &&
		    before(start_seq, state->reord))
				state->reord = start_seq;
	}

	/* Nothing to do; acked frame is about to be dropped (was ACKed). */
	if (!after(end_seq, tp->snd_una))
		return sacked;

	if (!(sacked & TCPCB_SACKED_ACKED)) {
		tcp_rack_advance(tp, sacked, end_seq, xmit_time);

		if (sacked & TCPCB_SACKED_RETRANS) {
			/* If the segment is not tagged as lost,
			 * we do not clear RETRANS, believing
			 * that retransmission is still in flight.
			 */
			if (sacked & TCPCB_LOST) {
				sacked &= ~(TCPCB_LOST|TCPCB_SACKED_RETRANS);
				tp->lost_out -= pcount;
				tp->retrans_out -= pcount;
			}
		} else {
			if (!(sacked & TCPCB_RETRANS)) {
				/* New sack for not retransmitted frame,
				 * which was in hole. It is reordering.
				 */
				if (before(start_seq,
					   tcp_highest_sack_seq(tp)) &&
				    before(start_seq, state->reord))
					state->reord = start_seq;

				if (!after(end_seq, tp->high_seq))
					state->flag |= FLAG_ORIG_SACK_ACKED;
				if (state->first_sackt == 0)
					state->first_sackt = xmit_time;
				state->last_sackt = xmit_time;
			}

			if (sacked & TCPCB_LOST) {
				sacked &= ~TCPCB_LOST;
				tp->lost_out -= pcount;
			}
		}

		sacked |= TCPCB_SACKED_ACKED;
		state->flag |= FLAG_DATA_SACKED;
		tp->sacked_out += pcount;
		tp->delivered += pcount;  /* Out-of-order packets delivered */

		/* Lost marker hint past SACKed? Tweak RFC3517 cnt */
		if (tp->lost_skb_hint &&
		    before(start_seq, TCP_SKB_CB(tp->lost_skb_hint)->seq))
			tp->lost_cnt_hint += pcount;
	}

	/* D-SACK. We can detect redundant retransmission in S|R and plain R
	 * frames and clear it. undo_retrans is decreased above, L|R frames
	 * are accounted above as well.
	 */
	if (dup_sack && (sacked & TCPCB_SACKED_RETRANS)) {
		sacked &= ~TCPCB_SACKED_RETRANS;
		tp->retrans_out -= pcount;
	}

	return sacked;
}

/* Shift newly-SACKed bytes from this skb to the immediately previous
 * already-SACKed sk_buff. Mark the newly-SACKed bytes as such.
 */
static bool tcp_shifted_skb(struct sock *sk, struct sk_buff *prev,
			    struct sk_buff *skb,
			    struct tcp_sacktag_state *state,
			    unsigned int pcount, int shifted, int mss,
			    bool dup_sack)
{
	struct tcp_sock *tp = tcp_sk(sk);
	u32 start_seq = TCP_SKB_CB(skb)->seq;	/* start of newly-SACKed */
	u32 end_seq = start_seq + shifted;	/* end of newly-SACKed */

	BUG_ON(!pcount);

	/* Adjust counters and hints for the newly sacked sequence
	 * range but discard the return value since prev is already
	 * marked. We must tag the range first because the seq
	 * advancement below implicitly advances
	 * tcp_highest_sack_seq() when skb is highest_sack.
	 */
	tcp_sacktag_one(sk, state, TCP_SKB_CB(skb)->sacked,
			start_seq, end_seq, dup_sack, pcount,
			tcp_skb_timestamp_us(skb));
	tcp_rate_skb_delivered(sk, skb, state->rate);

	if (skb == tp->lost_skb_hint)
		tp->lost_cnt_hint += pcount;

	TCP_SKB_CB(prev)->end_seq += shifted;
	TCP_SKB_CB(skb)->seq += shifted;

	tcp_skb_pcount_add(prev, pcount);
	WARN_ON_ONCE(tcp_skb_pcount(skb) < pcount);
	tcp_skb_pcount_add(skb, -pcount);

	/* When we're adding to gso_segs == 1, gso_size will be zero,
	 * in theory this shouldn't be necessary but as long as DSACK
	 * code can come after this skb later on it's better to keep
	 * setting gso_size to something.
	 */
	if (!TCP_SKB_CB(prev)->tcp_gso_size)
		TCP_SKB_CB(prev)->tcp_gso_size = mss;

	/* CHECKME: To clear or not to clear? Mimics normal skb currently */
	if (tcp_skb_pcount(skb) <= 1)
		TCP_SKB_CB(skb)->tcp_gso_size = 0;

	/* Difference in this won't matter, both ACKed by the same cumul. ACK */
	TCP_SKB_CB(prev)->sacked |= (TCP_SKB_CB(skb)->sacked & TCPCB_EVER_RETRANS);

	if (skb->len > 0) {
		BUG_ON(!tcp_skb_pcount(skb));
		NET_INC_STATS(sock_net(sk), LINUX_MIB_SACKSHIFTED);
		return false;
	}

	/* Whole SKB was eaten :-) */

	if (skb == tp->retransmit_skb_hint)
		tp->retransmit_skb_hint = prev;
	if (skb == tp->lost_skb_hint) {
		tp->lost_skb_hint = prev;
		tp->lost_cnt_hint -= tcp_skb_pcount(prev);
	}

	TCP_SKB_CB(prev)->tcp_flags |= TCP_SKB_CB(skb)->tcp_flags;
	TCP_SKB_CB(prev)->eor = TCP_SKB_CB(skb)->eor;
	if (TCP_SKB_CB(skb)->tcp_flags & TCPHDR_FIN)
		TCP_SKB_CB(prev)->end_seq++;

	if (skb == tcp_highest_sack(sk))
		tcp_advance_highest_sack(sk, skb);

	tcp_skb_collapse_tstamp(prev, skb);
	if (unlikely(TCP_SKB_CB(prev)->tx.delivered_mstamp))
		TCP_SKB_CB(prev)->tx.delivered_mstamp = 0;

	tcp_rtx_queue_unlink_and_free(skb, sk);

	NET_INC_STATS(sock_net(sk), LINUX_MIB_SACKMERGED);

	return true;
}

/* I wish gso_size would have a bit more sane initialization than
 * something-or-zero which complicates things
 */
static int tcp_skb_seglen(const struct sk_buff *skb)
{
	return tcp_skb_pcount(skb) == 1 ? skb->len : tcp_skb_mss(skb);
}

/* Shifting pages past head area doesn't work */
static int skb_can_shift(const struct sk_buff *skb)
{
	return !skb_headlen(skb) && skb_is_nonlinear(skb);
}

int tcp_skb_shift(struct sk_buff *to, struct sk_buff *from,
		  int pcount, int shiftlen)
{
	/* TCP min gso_size is 8 bytes (TCP_MIN_GSO_SIZE)
	 * Since TCP_SKB_CB(skb)->tcp_gso_segs is 16 bits, we need
	 * to make sure not storing more than 65535 * 8 bytes per skb,
	 * even if current MSS is bigger.
	 */
	if (unlikely(to->len + shiftlen >= 65535 * TCP_MIN_GSO_SIZE))
		return 0;
	if (unlikely(tcp_skb_pcount(to) + pcount > 65535))
		return 0;
	return skb_shift(to, from, shiftlen);
}

/* Try collapsing SACK blocks spanning across multiple skbs to a single
 * skb.
 */
static struct sk_buff *tcp_shift_skb_data(struct sock *sk, struct sk_buff *skb,
					  struct tcp_sacktag_state *state,
					  u32 start_seq, u32 end_seq,
					  bool dup_sack)
{
	struct tcp_sock *tp = tcp_sk(sk);
	struct sk_buff *prev;
	int mss;
	int pcount = 0;
	int len;
	int in_sack;

	/* For MPTCP we cannot shift skb-data and remove one skb from the
	 * send-queue, because this will make us loose the DSS-option (which
	 * is stored in TCP_SKB_CB(skb)->dss) of the skb we are removing.
	 */
	if (mptcp(tp))
		goto fallback;

	/* Normally R but no L won't result in plain S */
	if (!dup_sack &&
	    (TCP_SKB_CB(skb)->sacked & (TCPCB_LOST|TCPCB_SACKED_RETRANS)) == TCPCB_SACKED_RETRANS)
		goto fallback;
	if (!skb_can_shift(skb))
		goto fallback;
	/* This frame is about to be dropped (was ACKed). */
	if (!after(TCP_SKB_CB(skb)->end_seq, tp->snd_una))
		goto fallback;

	/* Can only happen with delayed DSACK + discard craziness */
	prev = skb_rb_prev(skb);
	if (!prev)
		goto fallback;

	if ((TCP_SKB_CB(prev)->sacked & TCPCB_TAGBITS) != TCPCB_SACKED_ACKED)
		goto fallback;

	if (!tcp_skb_can_collapse_to(prev))
		goto fallback;

	in_sack = !after(start_seq, TCP_SKB_CB(skb)->seq) &&
		  !before(end_seq, TCP_SKB_CB(skb)->end_seq);

	if (in_sack) {
		len = skb->len;
		pcount = tcp_skb_pcount(skb);
		mss = tcp_skb_seglen(skb);

		/* TODO: Fix DSACKs to not fragment already SACKed and we can
		 * drop this restriction as unnecessary
		 */
		if (mss != tcp_skb_seglen(prev))
			goto fallback;
	} else {
		if (!after(TCP_SKB_CB(skb)->end_seq, start_seq))
			goto noop;
		/* CHECKME: This is non-MSS split case only?, this will
		 * cause skipped skbs due to advancing loop btw, original
		 * has that feature too
		 */
		if (tcp_skb_pcount(skb) <= 1)
			goto noop;

		in_sack = !after(start_seq, TCP_SKB_CB(skb)->seq);
		if (!in_sack) {
			/* TODO: head merge to next could be attempted here
			 * if (!after(TCP_SKB_CB(skb)->end_seq, end_seq)),
			 * though it might not be worth of the additional hassle
			 *
			 * ...we can probably just fallback to what was done
			 * previously. We could try merging non-SACKed ones
			 * as well but it probably isn't going to buy off
			 * because later SACKs might again split them, and
			 * it would make skb timestamp tracking considerably
			 * harder problem.
			 */
			goto fallback;
		}

		len = end_seq - TCP_SKB_CB(skb)->seq;
		BUG_ON(len < 0);
		BUG_ON(len > skb->len);

		/* MSS boundaries should be honoured or else pcount will
		 * severely break even though it makes things bit trickier.
		 * Optimize common case to avoid most of the divides
		 */
		mss = tcp_skb_mss(skb);

		/* TODO: Fix DSACKs to not fragment already SACKed and we can
		 * drop this restriction as unnecessary
		 */
		if (mss != tcp_skb_seglen(prev))
			goto fallback;

		if (len == mss) {
			pcount = 1;
		} else if (len < mss) {
			goto noop;
		} else {
			pcount = len / mss;
			len = pcount * mss;
		}
	}

	/* tcp_sacktag_one() won't SACK-tag ranges below snd_una */
	if (!after(TCP_SKB_CB(skb)->seq + len, tp->snd_una))
		goto fallback;

	if (!tcp_skb_shift(prev, skb, pcount, len))
		goto fallback;
	if (!tcp_shifted_skb(sk, prev, skb, state, pcount, len, mss, dup_sack))
		goto out;

	/* Hole filled allows collapsing with the next as well, this is very
	 * useful when hole on every nth skb pattern happens
	 */
	skb = skb_rb_next(prev);
	if (!skb)
		goto out;

	if (!skb_can_shift(skb) ||
	    ((TCP_SKB_CB(skb)->sacked & TCPCB_TAGBITS) != TCPCB_SACKED_ACKED) ||
	    (mss != tcp_skb_seglen(skb)))
		goto out;

	len = skb->len;
	pcount = tcp_skb_pcount(skb);
	if (tcp_skb_shift(prev, skb, pcount, len))
		tcp_shifted_skb(sk, prev, skb, state, pcount,
				len, mss, 0);

out:
	return prev;

noop:
	return skb;

fallback:
	NET_INC_STATS(sock_net(sk), LINUX_MIB_SACKSHIFTFALLBACK);
	return NULL;
}

static struct sk_buff *tcp_sacktag_walk(struct sk_buff *skb, struct sock *sk,
					struct tcp_sack_block *next_dup,
					struct tcp_sacktag_state *state,
					u32 start_seq, u32 end_seq,
					bool dup_sack_in)
{
	struct tcp_sock *tp = tcp_sk(sk);
	struct sk_buff *tmp;

	skb_rbtree_walk_from(skb) {
		int in_sack = 0;
		bool dup_sack = dup_sack_in;

		/* queue is in-order => we can short-circuit the walk early */
		if (!before(TCP_SKB_CB(skb)->seq, end_seq))
			break;

		if (next_dup  &&
		    before(TCP_SKB_CB(skb)->seq, next_dup->end_seq)) {
			in_sack = tcp_match_skb_to_sack(sk, skb,
							next_dup->start_seq,
							next_dup->end_seq);
			if (in_sack > 0)
				dup_sack = true;
		}

		/* skb reference here is a bit tricky to get right, since
		 * shifting can eat and free both this skb and the next,
		 * so not even _safe variant of the loop is enough.
		 */
		if (in_sack <= 0) {
			tmp = tcp_shift_skb_data(sk, skb, state,
						 start_seq, end_seq, dup_sack);
			if (tmp) {
				if (tmp != skb) {
					skb = tmp;
					continue;
				}

				in_sack = 0;
			} else {
				in_sack = tcp_match_skb_to_sack(sk, skb,
								start_seq,
								end_seq);
			}
		}

		if (unlikely(in_sack < 0))
			break;

		if (in_sack) {
			TCP_SKB_CB(skb)->sacked =
				tcp_sacktag_one(sk,
						state,
						TCP_SKB_CB(skb)->sacked,
						TCP_SKB_CB(skb)->seq,
						TCP_SKB_CB(skb)->end_seq,
						dup_sack,
						tcp_skb_pcount(skb),
						tcp_skb_timestamp_us(skb));
			tcp_rate_skb_delivered(sk, skb, state->rate);
			if (TCP_SKB_CB(skb)->sacked & TCPCB_SACKED_ACKED)
				list_del_init(&skb->tcp_tsorted_anchor);

			if (!before(TCP_SKB_CB(skb)->seq,
				    tcp_highest_sack_seq(tp)))
				tcp_advance_highest_sack(sk, skb);
		}
	}
	return skb;
}

static struct sk_buff *tcp_sacktag_bsearch(struct sock *sk, u32 seq)
{
	struct rb_node *parent, **p = &sk->tcp_rtx_queue.rb_node;
	struct sk_buff *skb;

	while (*p) {
		parent = *p;
		skb = rb_to_skb(parent);
		if (before(seq, TCP_SKB_CB(skb)->seq)) {
			p = &parent->rb_left;
			continue;
		}
		if (!before(seq, TCP_SKB_CB(skb)->end_seq)) {
			p = &parent->rb_right;
			continue;
		}
		return skb;
	}
	return NULL;
}

static struct sk_buff *tcp_sacktag_skip(struct sk_buff *skb, struct sock *sk,
					u32 skip_to_seq)
{
	if (skb && after(TCP_SKB_CB(skb)->seq, skip_to_seq))
		return skb;

	return tcp_sacktag_bsearch(sk, skip_to_seq);
}

static struct sk_buff *tcp_maybe_skipping_dsack(struct sk_buff *skb,
						struct sock *sk,
						struct tcp_sack_block *next_dup,
						struct tcp_sacktag_state *state,
						u32 skip_to_seq)
{
	if (!next_dup)
		return skb;

	if (before(next_dup->start_seq, skip_to_seq)) {
		skb = tcp_sacktag_skip(skb, sk, next_dup->start_seq);
		skb = tcp_sacktag_walk(skb, sk, NULL, state,
				       next_dup->start_seq, next_dup->end_seq,
				       1);
	}

	return skb;
}

static int tcp_sack_cache_ok(const struct tcp_sock *tp, const struct tcp_sack_block *cache)
{
	return cache < tp->recv_sack_cache + ARRAY_SIZE(tp->recv_sack_cache);
}

static int
tcp_sacktag_write_queue(struct sock *sk, const struct sk_buff *ack_skb,
			u32 prior_snd_una, struct tcp_sacktag_state *state)
{
	struct tcp_sock *tp = tcp_sk(sk);
	const unsigned char *ptr = (skb_transport_header(ack_skb) +
				    TCP_SKB_CB(ack_skb)->sacked);
	struct tcp_sack_block_wire *sp_wire = (struct tcp_sack_block_wire *)(ptr+2);
	struct tcp_sack_block sp[TCP_NUM_SACKS];
	struct tcp_sack_block *cache;
	struct sk_buff *skb;
	int num_sacks = min(TCP_NUM_SACKS, (ptr[1] - TCPOLEN_SACK_BASE) >> 3);
	int used_sacks;
	bool found_dup_sack = false;
	int i, j;
	int first_sack_index;

	state->flag = 0;
	state->reord = tp->snd_nxt;

	if (!tp->sacked_out)
		tcp_highest_sack_reset(sk);

	found_dup_sack = tcp_check_dsack(sk, ack_skb, sp_wire,
					 num_sacks, prior_snd_una);
	if (found_dup_sack) {
		state->flag |= FLAG_DSACKING_ACK;
		tp->delivered++; /* A spurious retransmission is delivered */
	}

	/* Eliminate too old ACKs, but take into
	 * account more or less fresh ones, they can
	 * contain valid SACK info.
	 */
	if (before(TCP_SKB_CB(ack_skb)->ack_seq, prior_snd_una - tp->max_window))
		return 0;

	if (!tp->packets_out)
		goto out;

	used_sacks = 0;
	first_sack_index = 0;
	for (i = 0; i < num_sacks; i++) {
		bool dup_sack = !i && found_dup_sack;

		sp[used_sacks].start_seq = get_unaligned_be32(&sp_wire[i].start_seq);
		sp[used_sacks].end_seq = get_unaligned_be32(&sp_wire[i].end_seq);

		if (!tcp_is_sackblock_valid(tp, dup_sack,
					    sp[used_sacks].start_seq,
					    sp[used_sacks].end_seq)) {
			int mib_idx;

			if (dup_sack) {
				if (!tp->undo_marker)
					mib_idx = LINUX_MIB_TCPDSACKIGNOREDNOUNDO;
				else
					mib_idx = LINUX_MIB_TCPDSACKIGNOREDOLD;
			} else {
				/* Don't count olds caused by ACK reordering */
				if ((TCP_SKB_CB(ack_skb)->ack_seq != tp->snd_una) &&
				    !after(sp[used_sacks].end_seq, tp->snd_una))
					continue;
				mib_idx = LINUX_MIB_TCPSACKDISCARD;
			}

			NET_INC_STATS(sock_net(sk), mib_idx);
			if (i == 0)
				first_sack_index = -1;
			continue;
		}

		/* Ignore very old stuff early */
		if (!after(sp[used_sacks].end_seq, prior_snd_una)) {
			if (i == 0)
				first_sack_index = -1;
			continue;
		}

		used_sacks++;
	}

	/* order SACK blocks to allow in order walk of the retrans queue */
	for (i = used_sacks - 1; i > 0; i--) {
		for (j = 0; j < i; j++) {
			if (after(sp[j].start_seq, sp[j + 1].start_seq)) {
				swap(sp[j], sp[j + 1]);

				/* Track where the first SACK block goes to */
				if (j == first_sack_index)
					first_sack_index = j + 1;
			}
		}
	}

	state->mss_now = tcp_current_mss(sk);
	skb = NULL;
	i = 0;

	if (!tp->sacked_out) {
		/* It's already past, so skip checking against it */
		cache = tp->recv_sack_cache + ARRAY_SIZE(tp->recv_sack_cache);
	} else {
		cache = tp->recv_sack_cache;
		/* Skip empty blocks in at head of the cache */
		while (tcp_sack_cache_ok(tp, cache) && !cache->start_seq &&
		       !cache->end_seq)
			cache++;
	}

	while (i < used_sacks) {
		u32 start_seq = sp[i].start_seq;
		u32 end_seq = sp[i].end_seq;
		bool dup_sack = (found_dup_sack && (i == first_sack_index));
		struct tcp_sack_block *next_dup = NULL;

		if (found_dup_sack && ((i + 1) == first_sack_index))
			next_dup = &sp[i + 1];

		/* Skip too early cached blocks */
		while (tcp_sack_cache_ok(tp, cache) &&
		       !before(start_seq, cache->end_seq))
			cache++;

		/* Can skip some work by looking recv_sack_cache? */
		if (tcp_sack_cache_ok(tp, cache) && !dup_sack &&
		    after(end_seq, cache->start_seq)) {

			/* Head todo? */
			if (before(start_seq, cache->start_seq)) {
				skb = tcp_sacktag_skip(skb, sk, start_seq);
				skb = tcp_sacktag_walk(skb, sk, next_dup,
						       state,
						       start_seq,
						       cache->start_seq,
						       dup_sack);
			}

			/* Rest of the block already fully processed? */
			if (!after(end_seq, cache->end_seq))
				goto advance_sp;

			skb = tcp_maybe_skipping_dsack(skb, sk, next_dup,
						       state,
						       cache->end_seq);

			/* ...tail remains todo... */
			if (tcp_highest_sack_seq(tp) == cache->end_seq) {
				/* ...but better entrypoint exists! */
				skb = tcp_highest_sack(sk);
				if (!skb)
					break;
				cache++;
				goto walk;
			}

			skb = tcp_sacktag_skip(skb, sk, cache->end_seq);
			/* Check overlap against next cached too (past this one already) */
			cache++;
			continue;
		}

		if (!before(start_seq, tcp_highest_sack_seq(tp))) {
			skb = tcp_highest_sack(sk);
			if (!skb)
				break;
		}
		skb = tcp_sacktag_skip(skb, sk, start_seq);

walk:
		skb = tcp_sacktag_walk(skb, sk, next_dup, state,
				       start_seq, end_seq, dup_sack);

advance_sp:
		i++;
	}

	/* Clear the head of the cache sack blocks so we can skip it next time */
	for (i = 0; i < ARRAY_SIZE(tp->recv_sack_cache) - used_sacks; i++) {
		tp->recv_sack_cache[i].start_seq = 0;
		tp->recv_sack_cache[i].end_seq = 0;
	}
	for (j = 0; j < used_sacks; j++)
		tp->recv_sack_cache[i++] = sp[j];

	if (inet_csk(sk)->icsk_ca_state != TCP_CA_Loss || tp->undo_marker)
		tcp_check_sack_reordering(sk, state->reord, 0);

	tcp_verify_left_out(tp);
out:

#if FASTRETRANS_DEBUG > 0
	WARN_ON((int)tp->sacked_out < 0);
	WARN_ON((int)tp->lost_out < 0);
	WARN_ON((int)tp->retrans_out < 0);
	WARN_ON((int)tcp_packets_in_flight(tp) < 0);
#endif
	return state->flag;
}

/* Limits sacked_out so that sum with lost_out isn't ever larger than
 * packets_out. Returns false if sacked_out adjustement wasn't necessary.
 */
static bool tcp_limit_reno_sacked(struct tcp_sock *tp)
{
	u32 holes;

	holes = max(tp->lost_out, 1U);
	holes = min(holes, tp->packets_out);

	if ((tp->sacked_out + holes) > tp->packets_out) {
		tp->sacked_out = tp->packets_out - holes;
		return true;
	}
	return false;
}

/* If we receive more dupacks than we expected counting segments
 * in assumption of absent reordering, interpret this as reordering.
 * The only another reason could be bug in receiver TCP.
 */
static void tcp_check_reno_reordering(struct sock *sk, const int addend)
{
	struct tcp_sock *tp = tcp_sk(sk);

	if (!tcp_limit_reno_sacked(tp))
		return;

	tp->reordering = min_t(u32, tp->packets_out + addend,
			       sock_net(sk)->ipv4.sysctl_tcp_max_reordering);
	tp->reord_seen++;
	NET_INC_STATS(sock_net(sk), LINUX_MIB_TCPRENOREORDER);
}

/* Emulate SACKs for SACKless connection: account for a new dupack. */

static void tcp_add_reno_sack(struct sock *sk, int num_dupack)
{
	if (num_dupack) {
		struct tcp_sock *tp = tcp_sk(sk);
		u32 prior_sacked = tp->sacked_out;
		s32 delivered;

		tp->sacked_out += num_dupack;
		tcp_check_reno_reordering(sk, 0);
		delivered = tp->sacked_out - prior_sacked;
		if (delivered > 0)
			tp->delivered += delivered;
		tcp_verify_left_out(tp);
	}
}

/* Account for ACK, ACKing some data in Reno Recovery phase. */

static void tcp_remove_reno_sacks(struct sock *sk, int acked)
{
	struct tcp_sock *tp = tcp_sk(sk);

	if (acked > 0) {
		/* One ACK acked hole. The rest eat duplicate ACKs. */
		tp->delivered += max_t(int, acked - tp->sacked_out, 1);
		if (acked - 1 >= tp->sacked_out)
			tp->sacked_out = 0;
		else
			tp->sacked_out -= acked - 1;
	}
	tcp_check_reno_reordering(sk, acked);
	tcp_verify_left_out(tp);
}

static inline void tcp_reset_reno_sack(struct tcp_sock *tp)
{
	tp->sacked_out = 0;
}

void tcp_clear_retrans(struct tcp_sock *tp)
{
	tp->retrans_out = 0;
	tp->lost_out = 0;
	tp->undo_marker = 0;
	tp->undo_retrans = -1;
	tp->sacked_out = 0;
}

static inline void tcp_init_undo(struct tcp_sock *tp)
{
	tp->undo_marker = tp->snd_una;
	/* Retransmission still in flight may cause DSACKs later. */
	tp->undo_retrans = tp->retrans_out ? : -1;
}

static bool tcp_is_rack(const struct sock *sk)
{
	return sock_net(sk)->ipv4.sysctl_tcp_recovery & TCP_RACK_LOSS_DETECTION;
}

/* If we detect SACK reneging, forget all SACK information
 * and reset tags completely, otherwise preserve SACKs. If receiver
 * dropped its ofo queue, we will know this due to reneging detection.
 */
static void tcp_timeout_mark_lost(struct sock *sk)
{
	struct tcp_sock *tp = tcp_sk(sk);
	struct sk_buff *skb, *head;
	bool is_reneg;			/* is receiver reneging on SACKs? */

	head = tcp_rtx_queue_head(sk);
	is_reneg = head && (TCP_SKB_CB(head)->sacked & TCPCB_SACKED_ACKED);
	if (is_reneg) {
		NET_INC_STATS(sock_net(sk), LINUX_MIB_TCPSACKRENEGING);
		tp->sacked_out = 0;
		/* Mark SACK reneging until we recover from this loss event. */
		tp->is_sack_reneg = 1;
	} else if (tcp_is_reno(tp)) {
		tcp_reset_reno_sack(tp);
	}

	skb = head;
	skb_rbtree_walk_from(skb) {
		if (is_reneg)
			TCP_SKB_CB(skb)->sacked &= ~TCPCB_SACKED_ACKED;
		else if (tcp_is_rack(sk) && skb != head &&
			 tcp_rack_skb_timeout(tp, skb, 0) > 0)
			continue; /* Don't mark recently sent ones lost yet */
		tcp_mark_skb_lost(sk, skb);
	}
	tcp_verify_left_out(tp);
	tcp_clear_all_retrans_hints(tp);
}

/* Enter Loss state. */
void tcp_enter_loss(struct sock *sk)
{
	const struct inet_connection_sock *icsk = inet_csk(sk);
	struct tcp_sock *tp = tcp_sk(sk);
	struct net *net = sock_net(sk);
	bool new_recovery = icsk->icsk_ca_state < TCP_CA_Recovery;

	tcp_timeout_mark_lost(sk);

	/* Reduce ssthresh if it has not yet been made inside this window. */
	if (icsk->icsk_ca_state <= TCP_CA_Disorder ||
	    !after(tp->high_seq, tp->snd_una) ||
	    (icsk->icsk_ca_state == TCP_CA_Loss && !icsk->icsk_retransmits)) {
		tp->prior_ssthresh = tcp_current_ssthresh(sk);
		tp->prior_cwnd = tp->snd_cwnd;
		tp->snd_ssthresh = icsk->icsk_ca_ops->ssthresh(sk);
		tcp_ca_event(sk, CA_EVENT_LOSS);
		tcp_init_undo(tp);
	}
	tp->snd_cwnd	   = tcp_packets_in_flight(tp) + 1;
	tp->snd_cwnd_cnt   = 0;
	tp->snd_cwnd_stamp = tcp_jiffies32;

	/* Timeout in disordered state after receiving substantial DUPACKs
	 * suggests that the degree of reordering is over-estimated.
	 */
	if (icsk->icsk_ca_state <= TCP_CA_Disorder &&
	    tp->sacked_out >= net->ipv4.sysctl_tcp_reordering)
		tp->reordering = min_t(unsigned int, tp->reordering,
				       net->ipv4.sysctl_tcp_reordering);
	tcp_set_ca_state(sk, TCP_CA_Loss);
	tp->high_seq = tp->snd_nxt;
	tcp_ecn_queue_cwr(tp);

	/* F-RTO RFC5682 sec 3.1 step 1: retransmit SND.UNA if no previous
	 * loss recovery is underway except recurring timeout(s) on
	 * the same SND.UNA (sec 3.2). Disable F-RTO on path MTU probing
	 */
	tp->frto = net->ipv4.sysctl_tcp_frto &&
		   (new_recovery || icsk->icsk_retransmits) &&
		   !inet_csk(sk)->icsk_mtup.probe_size;
}

/* If ACK arrived pointing to a remembered SACK, it means that our
 * remembered SACKs do not reflect real state of receiver i.e.
 * receiver _host_ is heavily congested (or buggy).
 *
 * To avoid big spurious retransmission bursts due to transient SACK
 * scoreboard oddities that look like reneging, we give the receiver a
 * little time (max(RTT/2, 10ms)) to send us some more ACKs that will
 * restore sanity to the SACK scoreboard. If the apparent reneging
 * persists until this RTO then we'll clear the SACK scoreboard.
 */
static bool tcp_check_sack_reneging(struct sock *sk, int flag)
{
	if (flag & FLAG_SACK_RENEGING) {
		struct tcp_sock *tp = tcp_sk(sk);
		unsigned long delay = max(usecs_to_jiffies(tp->srtt_us >> 4),
					  msecs_to_jiffies(10));

		inet_csk_reset_xmit_timer(sk, ICSK_TIME_RETRANS,
					  delay, TCP_RTO_MAX);
		return true;
	}
	return false;
}

/* Heurestics to calculate number of duplicate ACKs. There's no dupACKs
 * counter when SACK is enabled (without SACK, sacked_out is used for
 * that purpose).
 *
 * With reordering, holes may still be in flight, so RFC3517 recovery
 * uses pure sacked_out (total number of SACKed segments) even though
 * it violates the RFC that uses duplicate ACKs, often these are equal
 * but when e.g. out-of-window ACKs or packet duplication occurs,
 * they differ. Since neither occurs due to loss, TCP should really
 * ignore them.
 */
static inline int tcp_dupack_heuristics(const struct tcp_sock *tp)
{
	return tp->sacked_out + 1;
}

/* Linux NewReno/SACK/ECN state machine.
 * --------------------------------------
 *
 * "Open"	Normal state, no dubious events, fast path.
 * "Disorder"   In all the respects it is "Open",
 *		but requires a bit more attention. It is entered when
 *		we see some SACKs or dupacks. It is split of "Open"
 *		mainly to move some processing from fast path to slow one.
 * "CWR"	CWND was reduced due to some Congestion Notification event.
 *		It can be ECN, ICMP source quench, local device congestion.
 * "Recovery"	CWND was reduced, we are fast-retransmitting.
 * "Loss"	CWND was reduced due to RTO timeout or SACK reneging.
 *
 * tcp_fastretrans_alert() is entered:
 * - each incoming ACK, if state is not "Open"
 * - when arrived ACK is unusual, namely:
 *	* SACK
 *	* Duplicate ACK.
 *	* ECN ECE.
 *
 * Counting packets in flight is pretty simple.
 *
 *	in_flight = packets_out - left_out + retrans_out
 *
 *	packets_out is SND.NXT-SND.UNA counted in packets.
 *
 *	retrans_out is number of retransmitted segments.
 *
 *	left_out is number of segments left network, but not ACKed yet.
 *
 *		left_out = sacked_out + lost_out
 *
 *     sacked_out: Packets, which arrived to receiver out of order
 *		   and hence not ACKed. With SACKs this number is simply
 *		   amount of SACKed data. Even without SACKs
 *		   it is easy to give pretty reliable estimate of this number,
 *		   counting duplicate ACKs.
 *
 *       lost_out: Packets lost by network. TCP has no explicit
 *		   "loss notification" feedback from network (for now).
 *		   It means that this number can be only _guessed_.
 *		   Actually, it is the heuristics to predict lossage that
 *		   distinguishes different algorithms.
 *
 *	F.e. after RTO, when all the queue is considered as lost,
 *	lost_out = packets_out and in_flight = retrans_out.
 *
 *		Essentially, we have now a few algorithms detecting
 *		lost packets.
 *
 *		If the receiver supports SACK:
 *
 *		RFC6675/3517: It is the conventional algorithm. A packet is
 *		considered lost if the number of higher sequence packets
 *		SACKed is greater than or equal the DUPACK thoreshold
 *		(reordering). This is implemented in tcp_mark_head_lost and
 *		tcp_update_scoreboard.
 *
 *		RACK (draft-ietf-tcpm-rack-01): it is a newer algorithm
 *		(2017-) that checks timing instead of counting DUPACKs.
 *		Essentially a packet is considered lost if it's not S/ACKed
 *		after RTT + reordering_window, where both metrics are
 *		dynamically measured and adjusted. This is implemented in
 *		tcp_rack_mark_lost.
 *
 *		If the receiver does not support SACK:
 *
 *		NewReno (RFC6582): in Recovery we assume that one segment
 *		is lost (classic Reno). While we are in Recovery and
 *		a partial ACK arrives, we assume that one more packet
 *		is lost (NewReno). This heuristics are the same in NewReno
 *		and SACK.
 *
 * Really tricky (and requiring careful tuning) part of algorithm
 * is hidden in functions tcp_time_to_recover() and tcp_xmit_retransmit_queue().
 * The first determines the moment _when_ we should reduce CWND and,
 * hence, slow down forward transmission. In fact, it determines the moment
 * when we decide that hole is caused by loss, rather than by a reorder.
 *
 * tcp_xmit_retransmit_queue() decides, _what_ we should retransmit to fill
 * holes, caused by lost packets.
 *
 * And the most logically complicated part of algorithm is undo
 * heuristics. We detect false retransmits due to both too early
 * fast retransmit (reordering) and underestimated RTO, analyzing
 * timestamps and D-SACKs. When we detect that some segments were
 * retransmitted by mistake and CWND reduction was wrong, we undo
 * window reduction and abort recovery phase. This logic is hidden
 * inside several functions named tcp_try_undo_<something>.
 */

/* This function decides, when we should leave Disordered state
 * and enter Recovery phase, reducing congestion window.
 *
 * Main question: may we further continue forward transmission
 * with the same cwnd?
 */
static bool tcp_time_to_recover(struct sock *sk, int flag)
{
	struct tcp_sock *tp = tcp_sk(sk);

	/* Trick#1: The loss is proven. */
	if (tp->lost_out)
		return true;

	/* Not-A-Trick#2 : Classic rule... */
	if (!tcp_is_rack(sk) && tcp_dupack_heuristics(tp) > tp->reordering)
		return true;

	return false;
}

/* Detect loss in event "A" above by marking head of queue up as lost.
 * For non-SACK(Reno) senders, the first "packets" number of segments
 * are considered lost. For RFC3517 SACK, a segment is considered lost if it
 * has at least tp->reordering SACKed seqments above it; "packets" refers to
 * the maximum SACKed segments to pass before reaching this limit.
 */
static void tcp_mark_head_lost(struct sock *sk, int packets, int mark_head)
{
	struct tcp_sock *tp = tcp_sk(sk);
	struct sk_buff *skb;
	int cnt, oldcnt, lost;
	unsigned int mss;
	/* Use SACK to deduce losses of new sequences sent during recovery */
	const u32 loss_high = tcp_is_sack(tp) ?  tp->snd_nxt : tp->high_seq;

	WARN_ON(packets > tp->packets_out);
	skb = tp->lost_skb_hint;
	if (skb) {
		/* Head already handled? */
		if (mark_head && after(TCP_SKB_CB(skb)->seq, tp->snd_una))
			return;
		cnt = tp->lost_cnt_hint;
	} else {
		skb = tcp_rtx_queue_head(sk);
		cnt = 0;
	}

	skb_rbtree_walk_from(skb) {
		/* TODO: do this better */
		/* this is not the most efficient way to do this... */
		tp->lost_skb_hint = skb;
		tp->lost_cnt_hint = cnt;

		if (after(TCP_SKB_CB(skb)->end_seq, loss_high))
			break;

		oldcnt = cnt;
		if (tcp_is_reno(tp) ||
		    (TCP_SKB_CB(skb)->sacked & TCPCB_SACKED_ACKED))
			cnt += tcp_skb_pcount(skb);

		if (cnt > packets) {
			if (tcp_is_sack(tp) ||
			    (TCP_SKB_CB(skb)->sacked & TCPCB_SACKED_ACKED) ||
			    (oldcnt >= packets))
				break;

			mss = tcp_skb_mss(skb);
			/* If needed, chop off the prefix to mark as lost. */
			lost = (packets - oldcnt) * mss;
			if (lost < skb->len &&
			    tcp_fragment(sk, TCP_FRAG_IN_RTX_QUEUE, skb,
					 lost, mss, GFP_ATOMIC) < 0)
				break;
			cnt = packets;
		}

		tcp_skb_mark_lost(tp, skb);

		if (mark_head)
			break;
	}
	tcp_verify_left_out(tp);
}

/* Account newly detected lost packet(s) */

static void tcp_update_scoreboard(struct sock *sk, int fast_rexmit)
{
	struct tcp_sock *tp = tcp_sk(sk);

	if (tcp_is_sack(tp)) {
		int sacked_upto = tp->sacked_out - tp->reordering;
		if (sacked_upto >= 0)
			tcp_mark_head_lost(sk, sacked_upto, 0);
		else if (fast_rexmit)
			tcp_mark_head_lost(sk, 1, 1);
	}
}

static bool tcp_tsopt_ecr_before(const struct tcp_sock *tp, u32 when)
{
	return tp->rx_opt.saw_tstamp && tp->rx_opt.rcv_tsecr &&
	       before(tp->rx_opt.rcv_tsecr, when);
}

/* skb is spurious retransmitted if the returned timestamp echo
 * reply is prior to the skb transmission time
 */
static bool tcp_skb_spurious_retrans(const struct tcp_sock *tp,
				     const struct sk_buff *skb)
{
	return (TCP_SKB_CB(skb)->sacked & TCPCB_RETRANS) &&
	       tcp_tsopt_ecr_before(tp, tcp_skb_timestamp(skb));
}

/* Nothing was retransmitted or returned timestamp is less
 * than timestamp of the first retransmission.
 */
static inline bool tcp_packet_delayed(const struct tcp_sock *tp)
{
	return tp->retrans_stamp &&
	       tcp_tsopt_ecr_before(tp, tp->retrans_stamp);
}

/* Undo procedures. */

/* We can clear retrans_stamp when there are no retransmissions in the
 * window. It would seem that it is trivially available for us in
 * tp->retrans_out, however, that kind of assumptions doesn't consider
 * what will happen if errors occur when sending retransmission for the
 * second time. ...It could the that such segment has only
 * TCPCB_EVER_RETRANS set at the present time. It seems that checking
 * the head skb is enough except for some reneging corner cases that
 * are not worth the effort.
 *
 * Main reason for all this complexity is the fact that connection dying
 * time now depends on the validity of the retrans_stamp, in particular,
 * that successive retransmissions of a segment must not advance
 * retrans_stamp under any conditions.
 */
static bool tcp_any_retrans_done(const struct sock *sk)
{
	const struct tcp_sock *tp = tcp_sk(sk);
	struct sk_buff *skb;

	if (tp->retrans_out)
		return true;

	skb = tcp_rtx_queue_head(sk);
	if (unlikely(skb && TCP_SKB_CB(skb)->sacked & TCPCB_EVER_RETRANS))
		return true;

	return false;
}

static void DBGUNDO(struct sock *sk, const char *msg)
{
#if FASTRETRANS_DEBUG > 1
	struct tcp_sock *tp = tcp_sk(sk);
	struct inet_sock *inet = inet_sk(sk);

	if (sk->sk_family == AF_INET) {
		pr_debug("Undo %s %pI4/%u c%u l%u ss%u/%u p%u\n",
			 msg,
			 &inet->inet_daddr, ntohs(inet->inet_dport),
			 tp->snd_cwnd, tcp_left_out(tp),
			 tp->snd_ssthresh, tp->prior_ssthresh,
			 tp->packets_out);
	}
#if IS_ENABLED(CONFIG_IPV6)
	else if (sk->sk_family == AF_INET6) {
		pr_debug("Undo %s %pI6/%u c%u l%u ss%u/%u p%u\n",
			 msg,
			 &sk->sk_v6_daddr, ntohs(inet->inet_dport),
			 tp->snd_cwnd, tcp_left_out(tp),
			 tp->snd_ssthresh, tp->prior_ssthresh,
			 tp->packets_out);
	}
#endif
#endif
}

static void tcp_undo_cwnd_reduction(struct sock *sk, bool unmark_loss)
{
	struct tcp_sock *tp = tcp_sk(sk);

	if (unmark_loss) {
		struct sk_buff *skb;

		skb_rbtree_walk(skb, &sk->tcp_rtx_queue) {
			TCP_SKB_CB(skb)->sacked &= ~TCPCB_LOST;
		}
		tp->lost_out = 0;
		tcp_clear_all_retrans_hints(tp);
	}

	if (tp->prior_ssthresh) {
		const struct inet_connection_sock *icsk = inet_csk(sk);

		tp->snd_cwnd = icsk->icsk_ca_ops->undo_cwnd(sk);

		if (tp->prior_ssthresh > tp->snd_ssthresh) {
			tp->snd_ssthresh = tp->prior_ssthresh;
			tcp_ecn_withdraw_cwr(tp);
		}
	}
	tp->snd_cwnd_stamp = tcp_jiffies32;
	tp->undo_marker = 0;
	tp->rack.advanced = 1; /* Force RACK to re-exam losses */
}

static inline bool tcp_may_undo(const struct tcp_sock *tp)
{
	return tp->undo_marker && (!tp->undo_retrans || tcp_packet_delayed(tp));
}

/* People celebrate: "We love our President!" */
static bool tcp_try_undo_recovery(struct sock *sk)
{
	struct tcp_sock *tp = tcp_sk(sk);

	if (tcp_may_undo(tp)) {
		int mib_idx;

		/* Happy end! We did not retransmit anything
		 * or our original transmission succeeded.
		 */
		DBGUNDO(sk, inet_csk(sk)->icsk_ca_state == TCP_CA_Loss ? "loss" : "retrans");
		tcp_undo_cwnd_reduction(sk, false);
		if (inet_csk(sk)->icsk_ca_state == TCP_CA_Loss)
			mib_idx = LINUX_MIB_TCPLOSSUNDO;
		else
			mib_idx = LINUX_MIB_TCPFULLUNDO;

		NET_INC_STATS(sock_net(sk), mib_idx);
	} else if (tp->rack.reo_wnd_persist) {
		tp->rack.reo_wnd_persist--;
	}
	if (tp->snd_una == tp->high_seq && tcp_is_reno(tp)) {
		/* Hold old state until something *above* high_seq
		 * is ACKed. For Reno it is MUST to prevent false
		 * fast retransmits (RFC2582). SACK TCP is safe. */
		if (!tcp_any_retrans_done(sk))
			tp->retrans_stamp = 0;
		return true;
	}
	tcp_set_ca_state(sk, TCP_CA_Open);
	tp->is_sack_reneg = 0;
	return false;
}

/* Try to undo cwnd reduction, because D-SACKs acked all retransmitted data */
static bool tcp_try_undo_dsack(struct sock *sk)
{
	struct tcp_sock *tp = tcp_sk(sk);

	if (tp->undo_marker && !tp->undo_retrans) {
		tp->rack.reo_wnd_persist = min(TCP_RACK_RECOVERY_THRESH,
					       tp->rack.reo_wnd_persist + 1);
		DBGUNDO(sk, "D-SACK");
		tcp_undo_cwnd_reduction(sk, false);
		NET_INC_STATS(sock_net(sk), LINUX_MIB_TCPDSACKUNDO);
		return true;
	}
	return false;
}

/* Undo during loss recovery after partial ACK or using F-RTO. */
static bool tcp_try_undo_loss(struct sock *sk, bool frto_undo)
{
	struct tcp_sock *tp = tcp_sk(sk);

	if (frto_undo || tcp_may_undo(tp)) {
		tcp_undo_cwnd_reduction(sk, true);

		DBGUNDO(sk, "partial loss");
		NET_INC_STATS(sock_net(sk), LINUX_MIB_TCPLOSSUNDO);
		if (frto_undo)
			NET_INC_STATS(sock_net(sk),
					LINUX_MIB_TCPSPURIOUSRTOS);
		inet_csk(sk)->icsk_retransmits = 0;
		if (frto_undo || tcp_is_sack(tp)) {
			tcp_set_ca_state(sk, TCP_CA_Open);
			tp->is_sack_reneg = 0;
		}
		return true;
	}
	return false;
}

/* The cwnd reduction in CWR and Recovery uses the PRR algorithm in RFC 6937.
 * It computes the number of packets to send (sndcnt) based on packets newly
 * delivered:
 *   1) If the packets in flight is larger than ssthresh, PRR spreads the
 *	cwnd reductions across a full RTT.
 *   2) Otherwise PRR uses packet conservation to send as much as delivered.
 *      But when the retransmits are acked without further losses, PRR
 *      slow starts cwnd up to ssthresh to speed up the recovery.
 */
static void tcp_init_cwnd_reduction(struct sock *sk)
{
	struct tcp_sock *tp = tcp_sk(sk);

	tp->high_seq = tp->snd_nxt;
	tp->tlp_high_seq = 0;
	tp->snd_cwnd_cnt = 0;
	tp->prior_cwnd = tp->snd_cwnd;
	tp->prr_delivered = 0;
	tp->prr_out = 0;
	tp->snd_ssthresh = inet_csk(sk)->icsk_ca_ops->ssthresh(sk);
	tcp_ecn_queue_cwr(tp);
}

void tcp_cwnd_reduction(struct sock *sk, int newly_acked_sacked, int flag)
{
	struct tcp_sock *tp = tcp_sk(sk);
	int sndcnt = 0;
	int delta = tp->snd_ssthresh - tcp_packets_in_flight(tp);

	if (newly_acked_sacked <= 0 || WARN_ON_ONCE(!tp->prior_cwnd))
		return;

	tp->prr_delivered += newly_acked_sacked;
	if (delta < 0) {
		u64 dividend = (u64)tp->snd_ssthresh * tp->prr_delivered +
			       tp->prior_cwnd - 1;
		sndcnt = div_u64(dividend, tp->prior_cwnd) - tp->prr_out;
	} else if ((flag & (FLAG_RETRANS_DATA_ACKED | FLAG_LOST_RETRANS)) ==
		   FLAG_RETRANS_DATA_ACKED) {
		sndcnt = min_t(int, delta,
			       max_t(int, tp->prr_delivered - tp->prr_out,
				     newly_acked_sacked) + 1);
	} else {
		sndcnt = min(delta, newly_acked_sacked);
	}
	/* Force a fast retransmit upon entering fast recovery */
	sndcnt = max(sndcnt, (tp->prr_out ? 0 : 1));
	tp->snd_cwnd = tcp_packets_in_flight(tp) + sndcnt;
}

static inline void tcp_end_cwnd_reduction(struct sock *sk)
{
	struct tcp_sock *tp = tcp_sk(sk);

	if (inet_csk(sk)->icsk_ca_ops->cong_control)
		return;

	/* Reset cwnd to ssthresh in CWR or Recovery (unless it's undone) */
	if (tp->snd_ssthresh < TCP_INFINITE_SSTHRESH &&
	    (inet_csk(sk)->icsk_ca_state == TCP_CA_CWR || tp->undo_marker)) {
		tp->snd_cwnd = tp->snd_ssthresh;
		tp->snd_cwnd_stamp = tcp_jiffies32;
	}
	tcp_ca_event(sk, CA_EVENT_COMPLETE_CWR);
}

/* Enter CWR state. Disable cwnd undo since congestion is proven with ECN */
void tcp_enter_cwr(struct sock *sk)
{
	struct tcp_sock *tp = tcp_sk(sk);

	tp->prior_ssthresh = 0;
	if (inet_csk(sk)->icsk_ca_state < TCP_CA_CWR) {
		tp->undo_marker = 0;
		tcp_init_cwnd_reduction(sk);
		tcp_set_ca_state(sk, TCP_CA_CWR);
	}
}
EXPORT_SYMBOL(tcp_enter_cwr);

static void tcp_try_keep_open(struct sock *sk)
{
	struct tcp_sock *tp = tcp_sk(sk);
	int state = TCP_CA_Open;

	if (tcp_left_out(tp) || tcp_any_retrans_done(sk))
		state = TCP_CA_Disorder;

	if (inet_csk(sk)->icsk_ca_state != state) {
		tcp_set_ca_state(sk, state);
		tp->high_seq = tp->snd_nxt;
	}
}

static void tcp_try_to_open(struct sock *sk, int flag)
{
	struct tcp_sock *tp = tcp_sk(sk);

	tcp_verify_left_out(tp);

	if (!tcp_any_retrans_done(sk))
		tp->retrans_stamp = 0;

	if (flag & FLAG_ECE)
		tcp_enter_cwr(sk);

	if (inet_csk(sk)->icsk_ca_state != TCP_CA_CWR) {
		tcp_try_keep_open(sk);
	}
}

static void tcp_mtup_probe_failed(struct sock *sk)
{
	struct inet_connection_sock *icsk = inet_csk(sk);

	icsk->icsk_mtup.search_high = icsk->icsk_mtup.probe_size - 1;
	icsk->icsk_mtup.probe_size = 0;
	NET_INC_STATS(sock_net(sk), LINUX_MIB_TCPMTUPFAIL);
}

static void tcp_mtup_probe_success(struct sock *sk)
{
	struct tcp_sock *tp = tcp_sk(sk);
	struct inet_connection_sock *icsk = inet_csk(sk);

	/* FIXME: breaks with very large cwnd */
	tp->prior_ssthresh = tcp_current_ssthresh(sk);
	tp->snd_cwnd = tp->snd_cwnd *
		       tcp_mss_to_mtu(sk, tp->mss_cache) /
		       icsk->icsk_mtup.probe_size;
	tp->snd_cwnd_cnt = 0;
	tp->snd_cwnd_stamp = tcp_jiffies32;
	tp->snd_ssthresh = tcp_current_ssthresh(sk);

	icsk->icsk_mtup.search_low = icsk->icsk_mtup.probe_size;
	icsk->icsk_mtup.probe_size = 0;
	tcp_sync_mss(sk, icsk->icsk_pmtu_cookie);
	NET_INC_STATS(sock_net(sk), LINUX_MIB_TCPMTUPSUCCESS);
}

/* Do a simple retransmit without using the backoff mechanisms in
 * tcp_timer. This is used for path mtu discovery.
 * The socket is already locked here.
 */
void tcp_simple_retransmit(struct sock *sk)
{
	const struct inet_connection_sock *icsk = inet_csk(sk);
	struct tcp_sock *tp = tcp_sk(sk);
	struct sk_buff *skb;
	unsigned int mss = tcp_current_mss(sk);

	skb_rbtree_walk(skb, &sk->tcp_rtx_queue) {
		if (tcp_skb_seglen(skb) > mss &&
		    !(TCP_SKB_CB(skb)->sacked & TCPCB_SACKED_ACKED)) {
			if (TCP_SKB_CB(skb)->sacked & TCPCB_SACKED_RETRANS) {
				TCP_SKB_CB(skb)->sacked &= ~TCPCB_SACKED_RETRANS;
				tp->retrans_out -= tcp_skb_pcount(skb);
			}
			tcp_skb_mark_lost_uncond_verify(tp, skb);
		}
	}

	tcp_clear_retrans_hints_partial(tp);

	if (!tp->lost_out)
		return;

	if (tcp_is_reno(tp))
		tcp_limit_reno_sacked(tp);

	tcp_verify_left_out(tp);

	/* Don't muck with the congestion window here.
	 * Reason is that we do not increase amount of _data_
	 * in network, but units changed and effective
	 * cwnd/ssthresh really reduced now.
	 */
	if (icsk->icsk_ca_state != TCP_CA_Loss) {
		tp->high_seq = tp->snd_nxt;
		tp->snd_ssthresh = tcp_current_ssthresh(sk);
		tp->prior_ssthresh = 0;
		tp->undo_marker = 0;
		tcp_set_ca_state(sk, TCP_CA_Loss);
	}
	tcp_xmit_retransmit_queue(sk);
}
EXPORT_SYMBOL(tcp_simple_retransmit);

void tcp_enter_recovery(struct sock *sk, bool ece_ack)
{
	struct tcp_sock *tp = tcp_sk(sk);
	int mib_idx;

	if (tcp_is_reno(tp))
		mib_idx = LINUX_MIB_TCPRENORECOVERY;
	else
		mib_idx = LINUX_MIB_TCPSACKRECOVERY;

	NET_INC_STATS(sock_net(sk), mib_idx);

	tp->prior_ssthresh = 0;
	tcp_init_undo(tp);

	if (!tcp_in_cwnd_reduction(sk)) {
		if (!ece_ack)
			tp->prior_ssthresh = tcp_current_ssthresh(sk);
		tcp_init_cwnd_reduction(sk);
	}
	tcp_set_ca_state(sk, TCP_CA_Recovery);
}

/* Process an ACK in CA_Loss state. Move to CA_Open if lost data are
 * recovered or spurious. Otherwise retransmits more on partial ACKs.
 */
static void tcp_process_loss(struct sock *sk, int flag, int num_dupack,
			     int *rexmit)
{
	struct tcp_sock *tp = tcp_sk(sk);
	bool recovered = !before(tp->snd_una, tp->high_seq);

	if ((flag & FLAG_SND_UNA_ADVANCED || rcu_access_pointer(tp->fastopen_rsk)) &&
	    tcp_try_undo_loss(sk, false))
		return;

	if (tp->frto) { /* F-RTO RFC5682 sec 3.1 (sack enhanced version). */
		/* Step 3.b. A timeout is spurious if not all data are
		 * lost, i.e., never-retransmitted data are (s)acked.
		 */
		if ((flag & FLAG_ORIG_SACK_ACKED) &&
		    tcp_try_undo_loss(sk, true))
			return;

		if (after(tp->snd_nxt, tp->high_seq)) {
			if (flag & FLAG_DATA_SACKED || num_dupack)
				tp->frto = 0; /* Step 3.a. loss was real */
		} else if (flag & FLAG_SND_UNA_ADVANCED && !recovered) {
			tp->high_seq = tp->snd_nxt;
			/* Step 2.b. Try send new data (but deferred until cwnd
			 * is updated in tcp_ack()). Otherwise fall back to
			 * the conventional recovery.
			 */
			if (!tcp_write_queue_empty(sk) &&
			    after(tcp_wnd_end(tp), tp->snd_nxt)) {
				*rexmit = REXMIT_NEW;
				return;
			}
			tp->frto = 0;
		}
	}

	if (recovered) {
		/* F-RTO RFC5682 sec 3.1 step 2.a and 1st part of step 3.a */
		tcp_try_undo_recovery(sk);
		return;
	}
	if (tcp_is_reno(tp)) {
		/* A Reno DUPACK means new data in F-RTO step 2.b above are
		 * delivered. Lower inflight to clock out (re)tranmissions.
		 */
		if (after(tp->snd_nxt, tp->high_seq) && num_dupack)
			tcp_add_reno_sack(sk, num_dupack);
		else if (flag & FLAG_SND_UNA_ADVANCED)
			tcp_reset_reno_sack(tp);
	}
	*rexmit = REXMIT_LOST;
}

/* Undo during fast recovery after partial ACK. */
static bool tcp_try_undo_partial(struct sock *sk, u32 prior_snd_una)
{
	struct tcp_sock *tp = tcp_sk(sk);

	if (tp->undo_marker && tcp_packet_delayed(tp)) {
		/* Plain luck! Hole if filled with delayed
		 * packet, rather than with a retransmit. Check reordering.
		 */
		tcp_check_sack_reordering(sk, prior_snd_una, 1);

		/* We are getting evidence that the reordering degree is higher
		 * than we realized. If there are no retransmits out then we
		 * can undo. Otherwise we clock out new packets but do not
		 * mark more packets lost or retransmit more.
		 */
		if (tp->retrans_out)
			return true;

		if (!tcp_any_retrans_done(sk))
			tp->retrans_stamp = 0;

		DBGUNDO(sk, "partial recovery");
		tcp_undo_cwnd_reduction(sk, true);
		NET_INC_STATS(sock_net(sk), LINUX_MIB_TCPPARTIALUNDO);
		tcp_try_keep_open(sk);
		return true;
	}
	return false;
}

static void tcp_identify_packet_loss(struct sock *sk, int *ack_flag)
{
	struct tcp_sock *tp = tcp_sk(sk);

	if (tcp_rtx_queue_empty(sk))
		return;

	if (unlikely(tcp_is_reno(tp))) {
		tcp_newreno_mark_lost(sk, *ack_flag & FLAG_SND_UNA_ADVANCED);
	} else if (tcp_is_rack(sk)) {
		u32 prior_retrans = tp->retrans_out;

		if (tcp_rack_mark_lost(sk))
			*ack_flag &= ~FLAG_SET_XMIT_TIMER;
		if (prior_retrans > tp->retrans_out)
			*ack_flag |= FLAG_LOST_RETRANS;
	}
}

static bool tcp_force_fast_retransmit(struct sock *sk)
{
	struct tcp_sock *tp = tcp_sk(sk);

	return after(tcp_highest_sack_seq(tp),
		     tp->snd_una + tp->reordering * tp->mss_cache);
}

/* Process an event, which can update packets-in-flight not trivially.
 * Main goal of this function is to calculate new estimate for left_out,
 * taking into account both packets sitting in receiver's buffer and
 * packets lost by network.
 *
 * Besides that it updates the congestion state when packet loss or ECN
 * is detected. But it does not reduce the cwnd, it is done by the
 * congestion control later.
 *
 * It does _not_ decide what to send, it is made in function
 * tcp_xmit_retransmit_queue().
 */
static void tcp_fastretrans_alert(struct sock *sk, const u32 prior_snd_una,
				  int num_dupack, int *ack_flag, int *rexmit)
{
	struct inet_connection_sock *icsk = inet_csk(sk);
	struct tcp_sock *tp = tcp_sk(sk);
	int fast_rexmit = 0, flag = *ack_flag;
	bool do_lost = num_dupack || ((flag & FLAG_DATA_SACKED) &&
				      tcp_force_fast_retransmit(sk));

	if (!tp->packets_out && tp->sacked_out)
		tp->sacked_out = 0;

	/* Now state machine starts.
	 * A. ECE, hence prohibit cwnd undoing, the reduction is required. */
	if (flag & FLAG_ECE)
		tp->prior_ssthresh = 0;

	/* B. In all the states check for reneging SACKs. */
	if (tcp_check_sack_reneging(sk, flag))
		return;

	/* C. Check consistency of the current state. */
	tcp_verify_left_out(tp);

	/* D. Check state exit conditions. State can be terminated
	 *    when high_seq is ACKed. */
	if (icsk->icsk_ca_state == TCP_CA_Open) {
		WARN_ON(tp->retrans_out != 0);
		tp->retrans_stamp = 0;
	} else if (!before(tp->snd_una, tp->high_seq)) {
		switch (icsk->icsk_ca_state) {
		case TCP_CA_CWR:
			/* CWR is to be held something *above* high_seq
			 * is ACKed for CWR bit to reach receiver. */
			if (tp->snd_una != tp->high_seq) {
				tcp_end_cwnd_reduction(sk);
				tcp_set_ca_state(sk, TCP_CA_Open);
			}
			break;

		case TCP_CA_Recovery:
			if (tcp_is_reno(tp))
				tcp_reset_reno_sack(tp);
			if (tcp_try_undo_recovery(sk))
				return;
			tcp_end_cwnd_reduction(sk);
			break;
		}
	}

	/* E. Process state. */
	switch (icsk->icsk_ca_state) {
	case TCP_CA_Recovery:
		if (!(flag & FLAG_SND_UNA_ADVANCED)) {
			if (tcp_is_reno(tp))
				tcp_add_reno_sack(sk, num_dupack);
		} else {
			if (tcp_try_undo_partial(sk, prior_snd_una))
				return;
			/* Partial ACK arrived. Force fast retransmit. */
			do_lost = tcp_is_reno(tp) ||
				  tcp_force_fast_retransmit(sk);
		}
		if (tcp_try_undo_dsack(sk)) {
			tcp_try_keep_open(sk);
			return;
		}
		tcp_identify_packet_loss(sk, ack_flag);
		break;
	case TCP_CA_Loss:
		tcp_process_loss(sk, flag, num_dupack, rexmit);
		tcp_identify_packet_loss(sk, ack_flag);
		if (!(icsk->icsk_ca_state == TCP_CA_Open ||
		      (*ack_flag & FLAG_LOST_RETRANS)))
			return;
		/* Change state if cwnd is undone or retransmits are lost */
		/* fall through */
	default:
		if (tcp_is_reno(tp)) {
			if (flag & FLAG_SND_UNA_ADVANCED)
				tcp_reset_reno_sack(tp);
			tcp_add_reno_sack(sk, num_dupack);
		}

		if (icsk->icsk_ca_state <= TCP_CA_Disorder)
			tcp_try_undo_dsack(sk);

		tcp_identify_packet_loss(sk, ack_flag);
		if (!tcp_time_to_recover(sk, flag)) {
			tcp_try_to_open(sk, flag);
			return;
		}

		/* MTU probe failure: don't reduce cwnd */
		if (icsk->icsk_ca_state < TCP_CA_CWR &&
		    icsk->icsk_mtup.probe_size &&
		    tp->snd_una == tp->mtu_probe.probe_seq_start) {
			tcp_mtup_probe_failed(sk);
			/* Restores the reduction we did in tcp_mtup_probe() */
			tp->snd_cwnd++;
			tcp_simple_retransmit(sk);
			return;
		}

		/* Otherwise enter Recovery state */
		tcp_enter_recovery(sk, (flag & FLAG_ECE));
		fast_rexmit = 1;
	}

	if (!tcp_is_rack(sk) && do_lost)
		tcp_update_scoreboard(sk, fast_rexmit);
	*rexmit = REXMIT_LOST;
}

static void tcp_update_rtt_min(struct sock *sk, u32 rtt_us, const int flag)
{
	u32 wlen = sock_net(sk)->ipv4.sysctl_tcp_min_rtt_wlen * HZ;
	struct tcp_sock *tp = tcp_sk(sk);

	if ((flag & FLAG_ACK_MAYBE_DELAYED) && rtt_us > tcp_min_rtt(tp)) {
		/* If the remote keeps returning delayed ACKs, eventually
		 * the min filter would pick it up and overestimate the
		 * prop. delay when it expires. Skip suspected delayed ACKs.
		 */
		return;
	}
	minmax_running_min(&tp->rtt_min, wlen, tcp_jiffies32,
			   rtt_us ? : jiffies_to_usecs(1));
}

static bool tcp_ack_update_rtt(struct sock *sk, const int flag,
			       long seq_rtt_us, long sack_rtt_us,
			       long ca_rtt_us, struct rate_sample *rs)
{
	const struct tcp_sock *tp = tcp_sk(sk);

	/* Prefer RTT measured from ACK's timing to TS-ECR. This is because
	 * broken middle-boxes or peers may corrupt TS-ECR fields. But
	 * Karn's algorithm forbids taking RTT if some retransmitted data
	 * is acked (RFC6298).
	 */
	if (seq_rtt_us < 0)
		seq_rtt_us = sack_rtt_us;

	/* RTTM Rule: A TSecr value received in a segment is used to
	 * update the averaged RTT measurement only if the segment
	 * acknowledges some new data, i.e., only if it advances the
	 * left edge of the send window.
	 * See draft-ietf-tcplw-high-performance-00, section 3.3.
	 */
	if (seq_rtt_us < 0 && tp->rx_opt.saw_tstamp && tp->rx_opt.rcv_tsecr &&
	    flag & FLAG_ACKED) {
		u32 delta = tcp_time_stamp(tp) - tp->rx_opt.rcv_tsecr;

		if (likely(delta < INT_MAX / (USEC_PER_SEC / TCP_TS_HZ))) {
			if (!delta)
				delta = 1;
			seq_rtt_us = delta * (USEC_PER_SEC / TCP_TS_HZ);
			ca_rtt_us = seq_rtt_us;
		}
	}
	rs->rtt_us = ca_rtt_us; /* RTT of last (S)ACKed packet (or -1) */
	if (seq_rtt_us < 0)
		return false;

	/* ca_rtt_us >= 0 is counting on the invariant that ca_rtt_us is
	 * always taken together with ACK, SACK, or TS-opts. Any negative
	 * values will be skipped with the seq_rtt_us < 0 check above.
	 */
	tcp_update_rtt_min(sk, ca_rtt_us, flag);
	tcp_rtt_estimator(sk, seq_rtt_us);
	tp->ops->set_rto(sk);

	/* RFC6298: only reset backoff on valid RTT measurement. */
	inet_csk(sk)->icsk_backoff = 0;
	return true;
}

/* Compute time elapsed between (last) SYNACK and the ACK completing 3WHS. */
void tcp_synack_rtt_meas(struct sock *sk, struct request_sock *req)
{
	struct rate_sample rs;
	long rtt_us = -1L;

	if (req && !req->num_retrans && tcp_rsk(req)->snt_synack)
		rtt_us = tcp_stamp_us_delta(tcp_clock_us(), tcp_rsk(req)->snt_synack);

	tcp_ack_update_rtt(sk, FLAG_SYN_ACKED, rtt_us, -1L, rtt_us, &rs);
}


static void tcp_cong_avoid(struct sock *sk, u32 ack, u32 acked)
{
	const struct inet_connection_sock *icsk = inet_csk(sk);

	icsk->icsk_ca_ops->cong_avoid(sk, ack, acked);
	tcp_sk(sk)->snd_cwnd_stamp = tcp_jiffies32;
}

/* Restart timer after forward progress on connection.
 * RFC2988 recommends to restart timer to now+rto.
 */
void tcp_rearm_rto(struct sock *sk)
{
	const struct inet_connection_sock *icsk = inet_csk(sk);
	struct tcp_sock *tp = tcp_sk(sk);

	/* If the retrans timer is currently being used by Fast Open
	 * for SYN-ACK retrans purpose, stay put.
	 */
	if (rcu_access_pointer(tp->fastopen_rsk))
		return;

	if (!tp->packets_out) {
		inet_csk_clear_xmit_timer(sk, ICSK_TIME_RETRANS);
	} else {
		u32 rto = inet_csk(sk)->icsk_rto;
		/* Offset the time elapsed after installing regular RTO */
		if (icsk->icsk_pending == ICSK_TIME_REO_TIMEOUT ||
		    icsk->icsk_pending == ICSK_TIME_LOSS_PROBE) {
			s64 delta_us = tcp_rto_delta_us(sk);
			/* delta_us may not be positive if the socket is locked
			 * when the retrans timer fires and is rescheduled.
			 */
			rto = usecs_to_jiffies(max_t(int, delta_us, 1));
		}
		tcp_reset_xmit_timer(sk, ICSK_TIME_RETRANS, rto,
				     TCP_RTO_MAX, tcp_rtx_queue_head(sk));
	}
}

/* Try to schedule a loss probe; if that doesn't work, then schedule an RTO. */
static void tcp_set_xmit_timer(struct sock *sk)
{
	if (!tcp_schedule_loss_probe(sk, true))
		tcp_rearm_rto(sk);
}

/* If we get here, the whole TSO packet has not been acked. */
u32 tcp_tso_acked(struct sock *sk, struct sk_buff *skb)
{
	struct tcp_sock *tp = tcp_sk(sk);
	u32 packets_acked;

	BUG_ON(!after(TCP_SKB_CB(skb)->end_seq, tp->snd_una));

	packets_acked = tcp_skb_pcount(skb);
	if (tcp_trim_head(sk, skb, tp->snd_una - TCP_SKB_CB(skb)->seq))
		return 0;
	packets_acked -= tcp_skb_pcount(skb);

	if (packets_acked) {
		BUG_ON(tcp_skb_pcount(skb) == 0);
		BUG_ON(!before(TCP_SKB_CB(skb)->seq, TCP_SKB_CB(skb)->end_seq));
	}

	return packets_acked;
}

void tcp_ack_tstamp(struct sock *sk, struct sk_buff *skb, u32 prior_snd_una)
{
	const struct skb_shared_info *shinfo;

	/* Avoid cache line misses to get skb_shinfo() and shinfo->tx_flags */
	if (likely(!TCP_SKB_CB(skb)->txstamp_ack))
		return;

	shinfo = skb_shinfo(skb);
	if (!before(shinfo->tskey, prior_snd_una) &&
	    before(shinfo->tskey, tcp_sk(sk)->snd_una)) {
		tcp_skb_tsorted_save(skb) {
			__skb_tstamp_tx(skb, NULL, sk, SCM_TSTAMP_ACK);
		} tcp_skb_tsorted_restore(skb);
	}
}

/* Remove acknowledged frames from the retransmission queue. If our packet
 * is before the ack sequence we can discard it as it's confirmed to have
 * arrived at the other end.
 */
static int tcp_clean_rtx_queue(struct sock *sk, u32 prior_fack,
			       u32 prior_snd_una,
			       struct tcp_sacktag_state *sack)
{
	const struct inet_connection_sock *icsk = inet_csk(sk);
	u64 first_ackt, last_ackt;
	struct tcp_sock *tp = tcp_sk(sk);
	u32 prior_sacked = tp->sacked_out;
	u32 reord = tp->snd_nxt; /* lowest acked un-retx un-sacked seq */
	struct sk_buff *skb, *next;
	bool fully_acked = true;
	long sack_rtt_us = -1L;
	long seq_rtt_us = -1L;
	long ca_rtt_us = -1L;
	u32 pkts_acked = 0;
	u32 last_in_flight = 0;
	bool rtt_update;
	int flag = 0;

	first_ackt = 0;

	for (skb = skb_rb_first(&sk->tcp_rtx_queue); skb; skb = next) {
		struct tcp_skb_cb *scb = TCP_SKB_CB(skb);
		const u32 start_seq = scb->seq;
		u8 sacked = scb->sacked;
		u32 acked_pcount;

		tcp_ack_tstamp(sk, skb, prior_snd_una);

		/* Determine how many packets and what bytes were acked, tso and else */
		if (after(scb->end_seq, tp->snd_una)) {
			if (tcp_skb_pcount(skb) == 1 ||
			    !after(tp->snd_una, scb->seq))
				break;

			acked_pcount = tcp_tso_acked(sk, skb);
			if (!acked_pcount)
				break;
			fully_acked = false;
		} else {
			acked_pcount = tcp_skb_pcount(skb);
		}

		if (unlikely(sacked & TCPCB_RETRANS)) {
			if (sacked & TCPCB_SACKED_RETRANS)
				tp->retrans_out -= acked_pcount;
			flag |= FLAG_RETRANS_DATA_ACKED;
		} else if (!(sacked & TCPCB_SACKED_ACKED)) {
			last_ackt = tcp_skb_timestamp_us(skb);
			WARN_ON_ONCE(last_ackt == 0);
			if (!first_ackt)
				first_ackt = last_ackt;

			last_in_flight = TCP_SKB_CB(skb)->tx.in_flight;
			if (before(start_seq, reord))
				reord = start_seq;
			if (!after(scb->end_seq, tp->high_seq))
				flag |= FLAG_ORIG_SACK_ACKED;
		}

		if (sacked & TCPCB_SACKED_ACKED) {
			tp->sacked_out -= acked_pcount;
		} else if (tcp_is_sack(tp)) {
			tp->delivered += acked_pcount;
			if (!tcp_skb_spurious_retrans(tp, skb))
				tcp_rack_advance(tp, sacked, scb->end_seq,
						 tcp_skb_timestamp_us(skb));
		}
		if (sacked & TCPCB_LOST)
			tp->lost_out -= acked_pcount;

		tp->packets_out -= acked_pcount;
		pkts_acked += acked_pcount;
		tcp_rate_skb_delivered(sk, skb, sack->rate);

		/* Initial outgoing SYN's get put onto the write_queue
		 * just like anything else we transmit.  It is not
		 * true data, and if we misinform our callers that
		 * this ACK acks real data, we will erroneously exit
		 * connection startup slow start one packet too
		 * quickly.  This is severely frowned upon behavior.
		 */
		if (likely(!(scb->tcp_flags & TCPHDR_SYN))) {
			flag |= FLAG_DATA_ACKED;
			if (mptcp(tp) && mptcp_is_data_seq(skb))
				flag |= MPTCP_FLAG_DATA_ACKED;
		} else {
			flag |= FLAG_SYN_ACKED;
			tp->retrans_stamp = 0;
		}

		if (!fully_acked)
			break;

		next = skb_rb_next(skb);
		if (unlikely(skb == tp->retransmit_skb_hint))
			tp->retransmit_skb_hint = NULL;
		if (unlikely(skb == tp->lost_skb_hint))
			tp->lost_skb_hint = NULL;
		tcp_highest_sack_replace(sk, skb, next);
		tcp_rtx_queue_unlink_and_free(skb, sk);
	}

	if (!skb)
		tcp_chrono_stop(sk, TCP_CHRONO_BUSY);

	if (likely(between(tp->snd_up, prior_snd_una, tp->snd_una)))
		tp->snd_up = tp->snd_una;

	if (skb && (TCP_SKB_CB(skb)->sacked & TCPCB_SACKED_ACKED))
		flag |= FLAG_SACK_RENEGING;

	if (likely(first_ackt) && !(flag & FLAG_RETRANS_DATA_ACKED)) {
		seq_rtt_us = tcp_stamp_us_delta(tp->tcp_mstamp, first_ackt);
		ca_rtt_us = tcp_stamp_us_delta(tp->tcp_mstamp, last_ackt);

		if (pkts_acked == 1 && last_in_flight < tp->mss_cache &&
		    last_in_flight && !prior_sacked && fully_acked &&
		    sack->rate->prior_delivered + 1 == tp->delivered &&
		    !(flag & (FLAG_CA_ALERT | FLAG_SYN_ACKED))) {
			/* Conservatively mark a delayed ACK. It's typically
			 * from a lone runt packet over the round trip to
			 * a receiver w/o out-of-order or CE events.
			 */
			flag |= FLAG_ACK_MAYBE_DELAYED;
		}
	}
	if (sack->first_sackt) {
		sack_rtt_us = tcp_stamp_us_delta(tp->tcp_mstamp, sack->first_sackt);
		ca_rtt_us = tcp_stamp_us_delta(tp->tcp_mstamp, sack->last_sackt);
	}
	rtt_update = tcp_ack_update_rtt(sk, flag, seq_rtt_us, sack_rtt_us,
					ca_rtt_us, sack->rate);

	if (flag & FLAG_ACKED) {
		flag |= FLAG_SET_XMIT_TIMER;  /* set TLP or RTO timer */
		if (unlikely(icsk->icsk_mtup.probe_size &&
			     !after(tp->mtu_probe.probe_seq_end, tp->snd_una))) {
			tcp_mtup_probe_success(sk);
		}

		if (tcp_is_reno(tp)) {
			tcp_remove_reno_sacks(sk, pkts_acked);

			/* If any of the cumulatively ACKed segments was
			 * retransmitted, non-SACK case cannot confirm that
			 * progress was due to original transmission due to
			 * lack of TCPCB_SACKED_ACKED bits even if some of
			 * the packets may have been never retransmitted.
			 */
			if (flag & FLAG_RETRANS_DATA_ACKED)
				flag &= ~FLAG_ORIG_SACK_ACKED;
		} else {
			int delta;

			/* Non-retransmitted hole got filled? That's reordering */
			if (before(reord, prior_fack))
				tcp_check_sack_reordering(sk, reord, 0);

			delta = prior_sacked - tp->sacked_out;
			tp->lost_cnt_hint -= min(tp->lost_cnt_hint, delta);
		}
	} else if (skb && rtt_update && sack_rtt_us >= 0 &&
		   sack_rtt_us > tcp_stamp_us_delta(tp->tcp_mstamp,
						    tcp_skb_timestamp_us(skb))) {
		/* Do not re-arm RTO if the sack RTT is measured from data sent
		 * after when the head was last (re)transmitted. Otherwise the
		 * timeout may continue to extend in loss recovery.
		 */
		flag |= FLAG_SET_XMIT_TIMER;  /* set TLP or RTO timer */
	}

	if (icsk->icsk_ca_ops->pkts_acked) {
		struct ack_sample sample = { .pkts_acked = pkts_acked,
					     .rtt_us = sack->rate->rtt_us,
					     .in_flight = last_in_flight };

		icsk->icsk_ca_ops->pkts_acked(sk, &sample);
	}

#if FASTRETRANS_DEBUG > 0
	WARN_ON((int)tp->sacked_out < 0);
	WARN_ON((int)tp->lost_out < 0);
	WARN_ON((int)tp->retrans_out < 0);
	if (!tp->packets_out && tcp_is_sack(tp)) {
		icsk = inet_csk(sk);
		if (tp->lost_out) {
			pr_debug("Leak l=%u %d\n",
				 tp->lost_out, icsk->icsk_ca_state);
			tp->lost_out = 0;
		}
		if (tp->sacked_out) {
			pr_debug("Leak s=%u %d\n",
				 tp->sacked_out, icsk->icsk_ca_state);
			tp->sacked_out = 0;
		}
		if (tp->retrans_out) {
			pr_debug("Leak r=%u %d\n",
				 tp->retrans_out, icsk->icsk_ca_state);
			tp->retrans_out = 0;
		}
	}
#endif
	return flag;
}

void tcp_ack_probe(struct sock *sk)
{
	struct inet_connection_sock *icsk = inet_csk(sk);
	struct sk_buff *head = tcp_send_head(sk);
	const struct tcp_sock *tp = tcp_sk(sk);

	/* Was it a usable window open? */
	if (!head)
		return;
	if (!after(TCP_SKB_CB(head)->end_seq, tcp_wnd_end(tp))) {
		icsk->icsk_backoff = 0;
		icsk->icsk_probes_tstamp = 0;
		inet_csk_clear_xmit_timer(sk, ICSK_TIME_PROBE0);
		/* Socket must be waked up by subsequent tcp_data_snd_check().
		 * This function is not for random using!
		 */
	} else {
		unsigned long when = tcp_probe0_when(sk, TCP_RTO_MAX);

		when = tcp_clamp_probe0_to_user_timeout(sk, when);
		tcp_reset_xmit_timer(sk, ICSK_TIME_PROBE0,
				     when, TCP_RTO_MAX, NULL);
	}
}

static inline bool tcp_ack_is_dubious(const struct sock *sk, const int flag)
{
	return !(flag & FLAG_NOT_DUP) || (flag & FLAG_CA_ALERT) ||
		inet_csk(sk)->icsk_ca_state != TCP_CA_Open;
}

/* Decide wheather to run the increase function of congestion control. */
static inline bool tcp_may_raise_cwnd(const struct sock *sk, const int flag)
{
	/* If reordering is high then always grow cwnd whenever data is
	 * delivered regardless of its ordering. Otherwise stay conservative
	 * and only grow cwnd on in-order delivery (RFC5681). A stretched ACK w/
	 * new SACK or ECE mark may first advance cwnd here and later reduce
	 * cwnd in tcp_fastretrans_alert() based on more states.
	 */
	if (tcp_sk(sk)->reordering > sock_net(sk)->ipv4.sysctl_tcp_reordering)
		return flag & FLAG_FORWARD_PROGRESS;

	return flag & FLAG_DATA_ACKED;
}

/* The "ultimate" congestion control function that aims to replace the rigid
 * cwnd increase and decrease control (tcp_cong_avoid,tcp_*cwnd_reduction).
 * It's called toward the end of processing an ACK with precise rate
 * information. All transmission or retransmission are delayed afterwards.
 */
static void tcp_cong_control(struct sock *sk, u32 ack, u32 acked_sacked,
			     int flag, const struct rate_sample *rs)
{
	const struct inet_connection_sock *icsk = inet_csk(sk);

	if (icsk->icsk_ca_ops->cong_control) {
		icsk->icsk_ca_ops->cong_control(sk, rs);
		return;
	}

	if (tcp_in_cwnd_reduction(sk)) {
		/* Reduce cwnd if state mandates */
		tcp_cwnd_reduction(sk, acked_sacked, flag);
	} else if (tcp_may_raise_cwnd(sk, flag)) {
		/* Advance cwnd if state allows */
		tcp_cong_avoid(sk, ack, acked_sacked);
	}
	tcp_update_pacing_rate(sk);
}

/* Check that window update is acceptable.
 * The function assumes that snd_una<=ack<=snd_next.
 */
bool tcp_may_update_window(const struct tcp_sock *tp, const u32 ack,
			   const u32 ack_seq, const u32 nwin)
{
	return	after(ack, tp->snd_una) ||
		after(ack_seq, tp->snd_wl1) ||
		(ack_seq == tp->snd_wl1 && nwin > tp->snd_wnd);
}

/* If we update tp->snd_una, also update tp->bytes_acked */
static void tcp_snd_una_update(struct tcp_sock *tp, u32 ack)
{
	u32 delta = ack - tp->snd_una;

	sock_owned_by_me((struct sock *)tp);
	tp->bytes_acked += delta;
	tp->snd_una = ack;
}

/* If we update tp->rcv_nxt, also update tp->bytes_received */
static void tcp_rcv_nxt_update(struct tcp_sock *tp, u32 seq)
{
	u32 delta = seq - tp->rcv_nxt;

	sock_owned_by_me((struct sock *)tp);
	tp->bytes_received += delta;
	WRITE_ONCE(tp->rcv_nxt, seq);
}

/* Update our send window.
 *
 * Window update algorithm, described in RFC793/RFC1122 (used in linux-2.2
 * and in FreeBSD. NetBSD's one is even worse.) is wrong.
 */
static int tcp_ack_update_window(struct sock *sk, const struct sk_buff *skb, u32 ack,
				 u32 ack_seq)
{
	struct tcp_sock *tp = tcp_sk(sk);
	int flag = 0;
	u32 nwin = ntohs(tcp_hdr(skb)->window);

	if (likely(!tcp_hdr(skb)->syn))
		nwin <<= tp->rx_opt.snd_wscale;

	if (tcp_may_update_window(tp, ack, ack_seq, nwin)) {
		flag |= FLAG_WIN_UPDATE;
		tcp_update_wl(tp, ack_seq);

		if (tp->snd_wnd != nwin) {
			tp->snd_wnd = nwin;

			/* Note, it is the only place, where
			 * fast path is recovered for sending TCP.
			 */
			tp->pred_flags = 0;
			tcp_fast_path_check(sk);

			if (!tcp_write_queue_empty(sk))
				tcp_slow_start_after_idle_check(sk);

			if (nwin > tp->max_window) {
				tp->max_window = nwin;
				tcp_sync_mss(sk, inet_csk(sk)->icsk_pmtu_cookie);
			}
		}
	}

	tcp_snd_una_update(tp, ack);

	return flag;
}

static bool __tcp_oow_rate_limited(struct net *net, int mib_idx,
				   u32 *last_oow_ack_time)
{
	if (*last_oow_ack_time) {
		s32 elapsed = (s32)(tcp_jiffies32 - *last_oow_ack_time);

		if (0 <= elapsed && elapsed < net->ipv4.sysctl_tcp_invalid_ratelimit) {
			NET_INC_STATS(net, mib_idx);
			return true;	/* rate-limited: don't send yet! */
		}
	}

	*last_oow_ack_time = tcp_jiffies32;

	return false;	/* not rate-limited: go ahead, send dupack now! */
}

/* Return true if we're currently rate-limiting out-of-window ACKs and
 * thus shouldn't send a dupack right now. We rate-limit dupacks in
 * response to out-of-window SYNs or ACKs to mitigate ACK loops or DoS
 * attacks that send repeated SYNs or ACKs for the same connection. To
 * do this, we do not send a duplicate SYNACK or ACK if the remote
 * endpoint is sending out-of-window SYNs or pure ACKs at a high rate.
 */
bool tcp_oow_rate_limited(struct net *net, const struct sk_buff *skb,
			  int mib_idx, u32 *last_oow_ack_time)
{
	/* Data packets without SYNs are not likely part of an ACK loop. */
	if ((TCP_SKB_CB(skb)->seq != TCP_SKB_CB(skb)->end_seq) &&
	    !tcp_hdr(skb)->syn)
		return false;

	return __tcp_oow_rate_limited(net, mib_idx, last_oow_ack_time);
}

/* RFC 5961 7 [ACK Throttling] */
static void tcp_send_challenge_ack(struct sock *sk, const struct sk_buff *skb)
{
	/* unprotected vars, we dont care of overwrites */
	static u32 challenge_timestamp;
	static unsigned int challenge_count;
	struct tcp_sock *tp = tcp_sk(sk);
	struct net *net = sock_net(sk);
	u32 count, now;

	/* First check our per-socket dupack rate limit. */
	if (__tcp_oow_rate_limited(net,
				   LINUX_MIB_TCPACKSKIPPEDCHALLENGE,
				   &tp->last_oow_ack_time))
		return;

	/* Then check host-wide RFC 5961 rate limit. */
	now = jiffies / HZ;
	if (now != challenge_timestamp) {
		u32 ack_limit = net->ipv4.sysctl_tcp_challenge_ack_limit;
		u32 half = (ack_limit + 1) >> 1;

		challenge_timestamp = now;
		WRITE_ONCE(challenge_count, half + prandom_u32_max(ack_limit));
	}
	count = READ_ONCE(challenge_count);
	if (count > 0) {
		WRITE_ONCE(challenge_count, count - 1);
		NET_INC_STATS(net, LINUX_MIB_TCPCHALLENGEACK);
		tcp_send_ack(sk);
	}
}

static void tcp_store_ts_recent(struct tcp_sock *tp)
{
	tp->rx_opt.ts_recent = tp->rx_opt.rcv_tsval;
	tp->rx_opt.ts_recent_stamp = ktime_get_seconds();
}

static void tcp_replace_ts_recent(struct tcp_sock *tp, u32 seq)
{
	if (tp->rx_opt.saw_tstamp && !after(seq, tp->rcv_wup)) {
		/* PAWS bug workaround wrt. ACK frames, the PAWS discard
		 * extra check below makes sure this can only happen
		 * for pure ACK frames.  -DaveM
		 *
		 * Not only, also it occurs for expired timestamps.
		 */

		if (tcp_paws_check(&tp->rx_opt, 0))
			tcp_store_ts_recent(tp);
	}
}

/* This routine deals with acks during a TLP episode and ends an episode by
 * resetting tlp_high_seq. Ref: TLP algorithm in draft-ietf-tcpm-rack
 */
static void tcp_process_tlp_ack(struct sock *sk, u32 ack, int flag)
{
	struct tcp_sock *tp = tcp_sk(sk);

	if (before(ack, tp->tlp_high_seq))
		return;

	if (!tp->tlp_retrans) {
		/* TLP of new data has been acknowledged */
		tp->tlp_high_seq = 0;
	} else if (flag & FLAG_DSACKING_ACK) {
		/* This DSACK means original and TLP probe arrived; no loss */
		tp->tlp_high_seq = 0;
	} else if (after(ack, tp->tlp_high_seq)) {
		/* ACK advances: there was a loss, so reduce cwnd. Reset
		 * tlp_high_seq in tcp_init_cwnd_reduction()
		 */
		tcp_init_cwnd_reduction(sk);
		tcp_set_ca_state(sk, TCP_CA_CWR);
		tcp_end_cwnd_reduction(sk);
		tcp_try_keep_open(sk);
		NET_INC_STATS(sock_net(sk),
				LINUX_MIB_TCPLOSSPROBERECOVERY);
	} else if (!(flag & (FLAG_SND_UNA_ADVANCED |
			     FLAG_NOT_DUP | FLAG_DATA_SACKED))) {
		/* Pure dupack: original and TLP probe arrived; no loss */
		tp->tlp_high_seq = 0;
	}
}

static inline void tcp_in_ack_event(struct sock *sk, u32 flags)
{
	const struct inet_connection_sock *icsk = inet_csk(sk);

	if (icsk->icsk_ca_ops->in_ack_event)
		icsk->icsk_ca_ops->in_ack_event(sk, flags);
}

/* Congestion control has updated the cwnd already. So if we're in
 * loss recovery then now we do any new sends (for FRTO) or
 * retransmits (for CA_Loss or CA_recovery) that make sense.
 */
static void tcp_xmit_recovery(struct sock *sk, int rexmit)
{
	struct tcp_sock *tp = tcp_sk(sk);

	if (rexmit == REXMIT_NONE || sk->sk_state == TCP_SYN_SENT)
		return;

	if (unlikely(rexmit == 2)) {
		__tcp_push_pending_frames(sk, tcp_current_mss(sk),
					  TCP_NAGLE_OFF);
		if (after(tp->snd_nxt, tp->high_seq))
			return;
		tp->frto = 0;
	}
	tcp_xmit_retransmit_queue(sk);
}

/* Returns the number of packets newly acked or sacked by the current ACK */
static u32 tcp_newly_delivered(struct sock *sk, u32 prior_delivered, int flag)
{
	const struct net *net = sock_net(sk);
	struct tcp_sock *tp = tcp_sk(sk);
	u32 delivered;

	delivered = tp->delivered - prior_delivered;
	NET_ADD_STATS(net, LINUX_MIB_TCPDELIVERED, delivered);
	if (flag & FLAG_ECE) {
		tp->delivered_ce += delivered;
		NET_ADD_STATS(net, LINUX_MIB_TCPDELIVEREDCE, delivered);
	}
	return delivered;
}

/* This routine deals with incoming acks, but not outgoing ones. */
static int tcp_ack(struct sock *sk, struct sk_buff *skb, int flag)
{
	struct inet_connection_sock *icsk = inet_csk(sk);
	struct tcp_sock *tp = tcp_sk(sk);
	struct tcp_sacktag_state sack_state;
	struct rate_sample rs = { .prior_delivered = 0 };
	u32 prior_snd_una = tp->snd_una;
	bool is_sack_reneg = tp->is_sack_reneg;
	u32 ack_seq = TCP_SKB_CB(skb)->seq;
	u32 ack = TCP_SKB_CB(skb)->ack_seq;
	int num_dupack = 0;
	int prior_packets = tp->packets_out;
	u32 delivered = tp->delivered;
	u32 lost = tp->lost;
	int rexmit = REXMIT_NONE; /* Flag to (re)transmit to recover losses */
	u32 prior_fack;

	sack_state.first_sackt = 0;
	sack_state.rate = &rs;

	/* We very likely will need to access rtx queue. */
	prefetch(sk->tcp_rtx_queue.rb_node);

	/* If the ack is older than previous acks
	 * then we can probably ignore it.
	 */
	if (before(ack, prior_snd_una)) {
		/* RFC 5961 5.2 [Blind Data Injection Attack].[Mitigation] */
		if (before(ack, prior_snd_una - tp->max_window)) {
			if (!(flag & FLAG_NO_CHALLENGE_ACK))
				tcp_send_challenge_ack(sk, skb);
			return -1;
		}
		goto old_ack;
	}

	/* If the ack includes data we haven't sent yet, discard
	 * this segment (RFC793 Section 3.9).
	 */
	if (after(ack, tp->snd_nxt))
		return -1;

	if (after(ack, prior_snd_una)) {
		flag |= FLAG_SND_UNA_ADVANCED;
		icsk->icsk_retransmits = 0;

#if IS_ENABLED(CONFIG_TLS_DEVICE)
		if (static_branch_unlikely(&clean_acked_data_enabled.key))
			if (icsk->icsk_clean_acked)
				icsk->icsk_clean_acked(sk, ack);
#endif
	}

	prior_fack = tcp_is_sack(tp) ? tcp_highest_sack_seq(tp) : tp->snd_una;
	rs.prior_in_flight = tcp_packets_in_flight(tp);

	/* ts_recent update must be made after we are sure that the packet
	 * is in window.
	 */
	if (flag & FLAG_UPDATE_TS_RECENT)
		tcp_replace_ts_recent(tp, TCP_SKB_CB(skb)->seq);

	if ((flag & (FLAG_SLOWPATH | FLAG_SND_UNA_ADVANCED)) ==
	    FLAG_SND_UNA_ADVANCED) {
		/* Window is constant, pure forward advance.
		 * No more checks are required.
		 * Note, we use the fact that SND.UNA>=SND.WL2.
		 */
		tcp_update_wl(tp, ack_seq);
		tcp_snd_una_update(tp, ack);
		flag |= FLAG_WIN_UPDATE;

		tcp_in_ack_event(sk, CA_ACK_WIN_UPDATE);

		NET_INC_STATS(sock_net(sk), LINUX_MIB_TCPHPACKS);
	} else {
		u32 ack_ev_flags = CA_ACK_SLOWPATH;

		if (ack_seq != TCP_SKB_CB(skb)->end_seq)
			flag |= FLAG_DATA;
		else
			NET_INC_STATS(sock_net(sk), LINUX_MIB_TCPPUREACKS);

		flag |= tcp_ack_update_window(sk, skb, ack, ack_seq);

		if (TCP_SKB_CB(skb)->sacked)
			flag |= tcp_sacktag_write_queue(sk, skb, prior_snd_una,
							&sack_state);

		if (tcp_ecn_rcv_ecn_echo(tp, tcp_hdr(skb))) {
			flag |= FLAG_ECE;
			ack_ev_flags |= CA_ACK_ECE;
		}

		if (flag & FLAG_WIN_UPDATE)
			ack_ev_flags |= CA_ACK_WIN_UPDATE;

		tcp_in_ack_event(sk, ack_ev_flags);
	}

	/* This is a deviation from RFC3168 since it states that:
	 * "When the TCP data sender is ready to set the CWR bit after reducing
	 * the congestion window, it SHOULD set the CWR bit only on the first
	 * new data packet that it transmits."
	 * We accept CWR on pure ACKs to be more robust
	 * with widely-deployed TCP implementations that do this.
	 */
	tcp_ecn_accept_cwr(sk, skb);

	/* We passed data and got it acked, remove any soft error
	 * log. Something worked...
	 */
	sk->sk_err_soft = 0;
	icsk->icsk_probes_out = 0;
	tp->rcv_tstamp = tcp_jiffies32;
	if (!prior_packets)
		goto no_queue;

	/* See if we can take anything off of the retransmit queue. */
	flag |= tcp_clean_rtx_queue(sk, prior_fack, prior_snd_una, &sack_state);

	tcp_rack_update_reo_wnd(sk, &rs);

	if (mptcp(tp)) {
		if (mptcp_fallback_infinite(sk, flag)) {
			pr_debug("%s resetting flow\n", __func__);
			mptcp_send_reset(sk);
			return -1;
		}

		mptcp_clean_rtx_infinite(skb, sk);
	}

	if (tp->tlp_high_seq)
		tcp_process_tlp_ack(sk, ack, flag);

	if (tcp_ack_is_dubious(sk, flag)) {
		if (!(flag & (FLAG_SND_UNA_ADVANCED | FLAG_NOT_DUP))) {
			num_dupack = 1;
			/* Consider if pure acks were aggregated in tcp_add_backlog() */
			if (!(flag & FLAG_DATA))
				num_dupack = max_t(u16, 1, skb_shinfo(skb)->gso_segs);
		}
		tcp_fastretrans_alert(sk, prior_snd_una, num_dupack, &flag,
				      &rexmit);
	}

	/* If needed, reset TLP/RTO timer when RACK doesn't set. */
	if (flag & FLAG_SET_XMIT_TIMER)
		tcp_set_xmit_timer(sk);

	if ((flag & FLAG_FORWARD_PROGRESS) || !(flag & FLAG_NOT_DUP))
		sk_dst_confirm(sk);

	delivered = tcp_newly_delivered(sk, delivered, flag);
	lost = tp->lost - lost;			/* freshly marked lost */
	rs.is_ack_delayed = !!(flag & FLAG_ACK_MAYBE_DELAYED);
	tcp_rate_gen(sk, delivered, lost, is_sack_reneg, sack_state.rate);
	tcp_cong_control(sk, ack, delivered, flag, sack_state.rate);
	tcp_xmit_recovery(sk, rexmit);
	return 1;

no_queue:
	/* If data was DSACKed, see if we can undo a cwnd reduction. */
	if (flag & FLAG_DSACKING_ACK) {
		tcp_fastretrans_alert(sk, prior_snd_una, num_dupack, &flag,
				      &rexmit);
		tcp_newly_delivered(sk, delivered, flag);
	}
	/* If this ack opens up a zero window, clear backoff.  It was
	 * being used to time the probes, and is probably far higher than
	 * it needs to be for normal retransmission.
	 */
	tcp_ack_probe(sk);

	if (tp->tlp_high_seq)
		tcp_process_tlp_ack(sk, ack, flag);
	return 1;

old_ack:
	/* If data was SACKed, tag it and see if we should send more data.
	 * If data was DSACKed, see if we can undo a cwnd reduction.
	 */
	if (TCP_SKB_CB(skb)->sacked) {
		flag |= tcp_sacktag_write_queue(sk, skb, prior_snd_una,
						&sack_state);
		tcp_fastretrans_alert(sk, prior_snd_una, num_dupack, &flag,
				      &rexmit);
		tcp_newly_delivered(sk, delivered, flag);
		tcp_xmit_recovery(sk, rexmit);
	}

	return 0;
}

static void tcp_parse_fastopen_option(int len, const unsigned char *cookie,
				      bool syn, struct tcp_fastopen_cookie *foc,
				      bool exp_opt)
{
	/* Valid only in SYN or SYN-ACK with an even length.  */
	if (!foc || !syn || len < 0 || (len & 1))
		return;

	if (len >= TCP_FASTOPEN_COOKIE_MIN &&
	    len <= TCP_FASTOPEN_COOKIE_MAX)
		memcpy(foc->val, cookie, len);
	else if (len != 0)
		len = -1;
	foc->len = len;
	foc->exp = exp_opt;
}

static void smc_parse_options(const struct tcphdr *th,
			      struct tcp_options_received *opt_rx,
			      const unsigned char *ptr,
			      int opsize)
{
#if IS_ENABLED(CONFIG_SMC)
	if (static_branch_unlikely(&tcp_have_smc)) {
		if (th->syn && !(opsize & 1) &&
		    opsize >= TCPOLEN_EXP_SMC_BASE &&
		    get_unaligned_be32(ptr) == TCPOPT_SMC_MAGIC)
			opt_rx->smc_ok = 1;
	}
#endif
}

/* Try to parse the MSS option from the TCP header. Return 0 on failure, clamped
 * value on success.
 */
static u16 tcp_parse_mss_option(const struct tcphdr *th, u16 user_mss)
{
	const unsigned char *ptr = (const unsigned char *)(th + 1);
	int length = (th->doff * 4) - sizeof(struct tcphdr);
	u16 mss = 0;

	while (length > 0) {
		int opcode = *ptr++;
		int opsize;

		switch (opcode) {
		case TCPOPT_EOL:
			return mss;
		case TCPOPT_NOP:	/* Ref: RFC 793 section 3.1 */
			length--;
			continue;
		default:
			if (length < 2)
				return mss;
			opsize = *ptr++;
			if (opsize < 2) /* "silly options" */
				return mss;
			if (opsize > length)
				return mss;	/* fail on partial options */
			if (opcode == TCPOPT_MSS && opsize == TCPOLEN_MSS) {
				u16 in_mss = get_unaligned_be16(ptr);

				if (in_mss) {
					if (user_mss && user_mss < in_mss)
						in_mss = user_mss;
					mss = in_mss;
				}
			}
			ptr += opsize - 2;
			length -= opsize;
		}
	}
	return mss;
}

/* Look for tcp options. Normally only called on SYN and SYNACK packets.
 * But, this can also be called on packets in the established flow when
 * the fast version below fails.
 */
void tcp_parse_options(const struct net *net,
		       const struct sk_buff *skb,
		       struct tcp_options_received *opt_rx,
		       struct mptcp_options_received *mopt,
		       int estab, struct tcp_fastopen_cookie *foc,
		       struct tcp_sock *tp)
{
	const unsigned char *ptr;
	const struct tcphdr *th = tcp_hdr(skb);
	int length = (th->doff * 4) - sizeof(struct tcphdr);

	ptr = (const unsigned char *)(th + 1);
	opt_rx->saw_tstamp = 0;

	while (length > 0) {
		int opcode = *ptr++;
		int opsize;

		switch (opcode) {
		case TCPOPT_EOL:
			return;
		case TCPOPT_NOP:	/* Ref: RFC 793 section 3.1 */
			length--;
			continue;
		default:
			if (length < 2)
				return;
			opsize = *ptr++;
			if (opsize < 2) /* "silly options" */
				return;
			if (opsize > length)
				return;	/* don't parse partial options */
			switch (opcode) {
			case TCPOPT_MSS:
				if (opsize == TCPOLEN_MSS && th->syn && !estab) {
					u16 in_mss = get_unaligned_be16(ptr);
					if (in_mss) {
						if (opt_rx->user_mss &&
						    opt_rx->user_mss < in_mss)
							in_mss = opt_rx->user_mss;
						opt_rx->mss_clamp = in_mss;
					}
				}
				break;
			case TCPOPT_WINDOW:
				if (opsize == TCPOLEN_WINDOW && th->syn &&
				    !estab && net->ipv4.sysctl_tcp_window_scaling) {
					__u8 snd_wscale = *(__u8 *)ptr;
					opt_rx->wscale_ok = 1;
					if (snd_wscale > TCP_MAX_WSCALE) {
						net_info_ratelimited("%s: Illegal window scaling value %d > %u received\n",
								     __func__,
								     snd_wscale,
								     TCP_MAX_WSCALE);
						snd_wscale = TCP_MAX_WSCALE;
					}
					opt_rx->snd_wscale = snd_wscale;
				}
				break;
			case TCPOPT_TIMESTAMP:
				if ((opsize == TCPOLEN_TIMESTAMP) &&
				    ((estab && opt_rx->tstamp_ok) ||
				     (!estab && net->ipv4.sysctl_tcp_timestamps))) {
					opt_rx->saw_tstamp = 1;
					opt_rx->rcv_tsval = get_unaligned_be32(ptr);
					opt_rx->rcv_tsecr = get_unaligned_be32(ptr + 4);
				}
				break;
			case TCPOPT_SACK_PERM:
				if (opsize == TCPOLEN_SACK_PERM && th->syn &&
				    !estab && net->ipv4.sysctl_tcp_sack) {
					opt_rx->sack_ok = TCP_SACK_SEEN;
					tcp_sack_reset(opt_rx);
				}
				break;

			case TCPOPT_SACK:
				if ((opsize >= (TCPOLEN_SACK_BASE + TCPOLEN_SACK_PERBLOCK)) &&
				   !((opsize - TCPOLEN_SACK_BASE) % TCPOLEN_SACK_PERBLOCK) &&
				   opt_rx->sack_ok) {
					TCP_SKB_CB(skb)->sacked = (ptr - 2) - (unsigned char *)th;
				}
				break;
#ifdef CONFIG_TCP_MD5SIG
			case TCPOPT_MD5SIG:
				/*
				 * The MD5 Hash has already been
				 * checked (see tcp_v{4,6}_do_rcv()).
				 */
				break;
#endif
			case TCPOPT_MPTCP:
				mptcp_parse_options(ptr - 2, opsize, mopt, skb, tp);
				break;

			case TCPOPT_FASTOPEN:
				tcp_parse_fastopen_option(
					opsize - TCPOLEN_FASTOPEN_BASE,
					ptr, th->syn, foc, false);
				break;

			case TCPOPT_EXP:
				/* Fast Open option shares code 254 using a
				 * 16 bits magic number.
				 */
				if (opsize >= TCPOLEN_EXP_FASTOPEN_BASE &&
				    get_unaligned_be16(ptr) ==
				    TCPOPT_FASTOPEN_MAGIC)
					tcp_parse_fastopen_option(opsize -
						TCPOLEN_EXP_FASTOPEN_BASE,
						ptr + 2, th->syn, foc, true);
				else
					smc_parse_options(th, opt_rx, ptr,
							  opsize);
				break;

			}
			ptr += opsize-2;
			length -= opsize;
		}
	}
}
EXPORT_SYMBOL(tcp_parse_options);

static bool tcp_parse_aligned_timestamp(struct tcp_sock *tp, const struct tcphdr *th)
{
	const __be32 *ptr = (const __be32 *)(th + 1);

	if (*ptr == htonl((TCPOPT_NOP << 24) | (TCPOPT_NOP << 16)
			  | (TCPOPT_TIMESTAMP << 8) | TCPOLEN_TIMESTAMP)) {
		tp->rx_opt.saw_tstamp = 1;
		++ptr;
		tp->rx_opt.rcv_tsval = ntohl(*ptr);
		++ptr;
		if (*ptr)
			tp->rx_opt.rcv_tsecr = ntohl(*ptr) - tp->tsoffset;
		else
			tp->rx_opt.rcv_tsecr = 0;
		return true;
	}
	return false;
}

/* Fast parse options. This hopes to only see timestamps.
 * If it is wrong it falls back on tcp_parse_options().
 */
static bool tcp_fast_parse_options(const struct net *net,
				   const struct sk_buff *skb,
				   const struct tcphdr *th, struct tcp_sock *tp)
{
	/* In the spirit of fast parsing, compare doff directly to constant
	 * values.  Because equality is used, short doff can be ignored here.
	 */
	if (th->doff == (sizeof(*th) / 4)) {
		tp->rx_opt.saw_tstamp = 0;
		return false;
	} else if (tp->rx_opt.tstamp_ok &&
		   th->doff == ((sizeof(*th) + TCPOLEN_TSTAMP_ALIGNED) / 4)) {
		if (tcp_parse_aligned_timestamp(tp, th))
			return true;
	}

	tcp_parse_options(net, skb, &tp->rx_opt,
			  mptcp(tp) ? &tp->mptcp->rx_opt : NULL, 1, NULL, tp);

	if (tp->rx_opt.saw_tstamp && tp->rx_opt.rcv_tsecr)
		tp->rx_opt.rcv_tsecr -= tp->tsoffset;

	return true;
}

#ifdef CONFIG_TCP_MD5SIG
/*
 * Parse MD5 Signature option
 */
const u8 *tcp_parse_md5sig_option(const struct tcphdr *th)
{
	int length = (th->doff << 2) - sizeof(*th);
	const u8 *ptr = (const u8 *)(th + 1);

	/* If not enough data remaining, we can short cut */
	while (length >= TCPOLEN_MD5SIG) {
		int opcode = *ptr++;
		int opsize;

		switch (opcode) {
		case TCPOPT_EOL:
			return NULL;
		case TCPOPT_NOP:
			length--;
			continue;
		default:
			opsize = *ptr++;
			if (opsize < 2 || opsize > length)
				return NULL;
			if (opcode == TCPOPT_MD5SIG)
				return opsize == TCPOLEN_MD5SIG ? ptr : NULL;
		}
		ptr += opsize - 2;
		length -= opsize;
	}
	return NULL;
}
EXPORT_SYMBOL(tcp_parse_md5sig_option);
#endif

/* Sorry, PAWS as specified is broken wrt. pure-ACKs -DaveM
 *
 * It is not fatal. If this ACK does _not_ change critical state (seqs, window)
 * it can pass through stack. So, the following predicate verifies that
 * this segment is not used for anything but congestion avoidance or
 * fast retransmit. Moreover, we even are able to eliminate most of such
 * second order effects, if we apply some small "replay" window (~RTO)
 * to timestamp space.
 *
 * All these measures still do not guarantee that we reject wrapped ACKs
 * on networks with high bandwidth, when sequence space is recycled fastly,
 * but it guarantees that such events will be very rare and do not affect
 * connection seriously. This doesn't look nice, but alas, PAWS is really
 * buggy extension.
 *
 * [ Later note. Even worse! It is buggy for segments _with_ data. RFC
 * states that events when retransmit arrives after original data are rare.
 * It is a blatant lie. VJ forgot about fast retransmit! 8)8) It is
 * the biggest problem on large power networks even with minor reordering.
 * OK, let's give it small replay window. If peer clock is even 1hz, it is safe
 * up to bandwidth of 18Gigabit/sec. 8) ]
 */

static int tcp_disordered_ack(const struct sock *sk, const struct sk_buff *skb)
{
	const struct tcp_sock *tp = tcp_sk(sk);
	const struct tcphdr *th = tcp_hdr(skb);
	u32 seq = TCP_SKB_CB(skb)->seq;
	u32 ack = TCP_SKB_CB(skb)->ack_seq;

	return (/* 1. Pure ACK with correct sequence number. */
		(th->ack && seq == TCP_SKB_CB(skb)->end_seq && seq == tp->rcv_nxt) &&

		/* 2. ... and duplicate ACK. */
		ack == tp->snd_una &&

		/* 3. ... and does not update window. */
		!tcp_may_update_window(tp, ack, seq, ntohs(th->window) << tp->rx_opt.snd_wscale) &&

		/* 4. ... and sits in replay window. */
		(s32)(tp->rx_opt.ts_recent - tp->rx_opt.rcv_tsval) <= (inet_csk(sk)->icsk_rto * 1024) / HZ);
}

static inline bool tcp_paws_discard(const struct sock *sk,
				   const struct sk_buff *skb)
{
	const struct tcp_sock *tp = tcp_sk(sk);

	return !tcp_paws_check(&tp->rx_opt, TCP_PAWS_WINDOW) &&
	       !tcp_disordered_ack(sk, skb);
}

/* Check segment sequence number for validity.
 *
 * Segment controls are considered valid, if the segment
 * fits to the window after truncation to the window. Acceptability
 * of data (and SYN, FIN, of course) is checked separately.
 * See tcp_data_queue(), for example.
 *
 * Also, controls (RST is main one) are accepted using RCV.WUP instead
 * of RCV.NXT. Peer still did not advance his SND.UNA when we
 * delayed ACK, so that hisSND.UNA<=ourRCV.WUP.
 * (borrowed from freebsd)
 */

static inline bool tcp_sequence(const struct tcp_sock *tp, u32 seq, u32 end_seq)
{
	return	!before(end_seq, tp->rcv_wup) &&
		!after(seq, tp->rcv_nxt + tcp_receive_window(tp));
}

/* When we get a reset we do this. */
void tcp_reset(struct sock *sk)
{
	trace_tcp_receive_reset(sk);

	/* We want the right error as BSD sees it (and indeed as we do). */
	switch (sk->sk_state) {
	case TCP_SYN_SENT:
		sk->sk_err = ECONNREFUSED;
		break;
	case TCP_CLOSE_WAIT:
		sk->sk_err = EPIPE;
		break;
	case TCP_CLOSE:
		return;
	default:
		sk->sk_err = ECONNRESET;
	}
	/* This barrier is coupled with smp_rmb() in tcp_poll() */
	smp_wmb();

	tcp_write_queue_purge(sk);
	tcp_done(sk);

	if (!sock_flag(sk, SOCK_DEAD))
		sk->sk_error_report(sk);
}

/*
 * 	Process the FIN bit. This now behaves as it is supposed to work
 *	and the FIN takes effect when it is validly part of sequence
 *	space. Not before when we get holes.
 *
 *	If we are ESTABLISHED, a received fin moves us to CLOSE-WAIT
 *	(and thence onto LAST-ACK and finally, CLOSE, we never enter
 *	TIME-WAIT)
 *
 *	If we are in FINWAIT-1, a received FIN indicates simultaneous
 *	close and we go into CLOSING (and later onto TIME-WAIT)
 *
 *	If we are in FINWAIT-2, a received FIN moves us to TIME-WAIT.
 */
void tcp_fin(struct sock *sk)
{
	struct tcp_sock *tp = tcp_sk(sk);

	if (is_meta_sk(sk)) {
		mptcp_fin(sk);
		return;
	}

	inet_csk_schedule_ack(sk);

	sk->sk_shutdown |= RCV_SHUTDOWN;
	sock_set_flag(sk, SOCK_DONE);

	switch (sk->sk_state) {
	case TCP_SYN_RECV:
	case TCP_ESTABLISHED:
		/* Move to CLOSE_WAIT */
		tcp_set_state(sk, TCP_CLOSE_WAIT);

		if (mptcp(tp))
			mptcp_sub_close_passive(sk);

		inet_csk_enter_pingpong_mode(sk);
		break;

	case TCP_CLOSE_WAIT:
	case TCP_CLOSING:
		/* Received a retransmission of the FIN, do
		 * nothing.
		 */
		break;
	case TCP_LAST_ACK:
		/* RFC793: Remain in the LAST-ACK state. */
		break;

	case TCP_FIN_WAIT1:
		/* This case occurs when a simultaneous close
		 * happens, we must ack the received FIN and
		 * enter the CLOSING state.
		 */
		tcp_send_ack(sk);
		tcp_set_state(sk, TCP_CLOSING);
		break;
	case TCP_FIN_WAIT2:
		if (mptcp(tp)) {
			/* The socket will get closed by mptcp_data_ready.
			 * We first have to process all data-sequences.
			 */
			tp->close_it = 1;
			break;
		}
		/* Received a FIN -- send ACK and enter TIME_WAIT. */
		tcp_send_ack(sk);
		tp->ops->time_wait(sk, TCP_TIME_WAIT, 0);
		break;
	default:
		/* Only TCP_LISTEN and TCP_CLOSE are left, in these
		 * cases we should never reach this piece of code.
		 */
		pr_err("%s: Impossible, sk->sk_state=%d\n",
		       __func__, sk->sk_state);
		break;
	}

	/* It _is_ possible, that we have something out-of-order _after_ FIN.
	 * Probably, we should reset in this case. For now drop them.
	 */
	skb_rbtree_purge(&tp->out_of_order_queue);
	if (tcp_is_sack(tp))
		tcp_sack_reset(&tp->rx_opt);
	sk_mem_reclaim(sk);

	if (!sock_flag(sk, SOCK_DEAD)) {
		sk->sk_state_change(sk);

		/* Don't wake up MPTCP-subflows */
		if (mptcp(tp))
			return;

		/* Do not send POLL_HUP for half duplex close. */
		if (sk->sk_shutdown == SHUTDOWN_MASK ||
		    sk->sk_state == TCP_CLOSE)
			sk_wake_async(sk, SOCK_WAKE_WAITD, POLL_HUP);
		else
			sk_wake_async(sk, SOCK_WAKE_WAITD, POLL_IN);
	}
}

static inline bool tcp_sack_extend(struct tcp_sack_block *sp, u32 seq,
				  u32 end_seq)
{
	if (!after(seq, sp->end_seq) && !after(sp->start_seq, end_seq)) {
		if (before(seq, sp->start_seq))
			sp->start_seq = seq;
		if (after(end_seq, sp->end_seq))
			sp->end_seq = end_seq;
		return true;
	}
	return false;
}

static void tcp_dsack_set(struct sock *sk, u32 seq, u32 end_seq)
{
	struct tcp_sock *tp = tcp_sk(sk);

	if (tcp_is_sack(tp) && sock_net(sk)->ipv4.sysctl_tcp_dsack) {
		int mib_idx;

		if (before(seq, tp->rcv_nxt))
			mib_idx = LINUX_MIB_TCPDSACKOLDSENT;
		else
			mib_idx = LINUX_MIB_TCPDSACKOFOSENT;

		NET_INC_STATS(sock_net(sk), mib_idx);

		tp->rx_opt.dsack = 1;
		tp->duplicate_sack[0].start_seq = seq;
		tp->duplicate_sack[0].end_seq = end_seq;
	}
}

static void tcp_dsack_extend(struct sock *sk, u32 seq, u32 end_seq)
{
	struct tcp_sock *tp = tcp_sk(sk);

	if (!tp->rx_opt.dsack)
		tcp_dsack_set(sk, seq, end_seq);
	else
		tcp_sack_extend(tp->duplicate_sack, seq, end_seq);
}

static void tcp_rcv_spurious_retrans(struct sock *sk, const struct sk_buff *skb)
{
	/* When the ACK path fails or drops most ACKs, the sender would
	 * timeout and spuriously retransmit the same segment repeatedly.
	 * The receiver remembers and reflects via DSACKs. Leverage the
	 * DSACK state and change the txhash to re-route speculatively.
	 */
	if (TCP_SKB_CB(skb)->seq == tcp_sk(sk)->duplicate_sack[0].start_seq)
		sk_rethink_txhash(sk);
}

static void tcp_send_dupack(struct sock *sk, const struct sk_buff *skb)
{
	struct tcp_sock *tp = tcp_sk(sk);

	if (TCP_SKB_CB(skb)->end_seq != TCP_SKB_CB(skb)->seq &&
	    before(TCP_SKB_CB(skb)->seq, tp->rcv_nxt)) {
		NET_INC_STATS(sock_net(sk), LINUX_MIB_DELAYEDACKLOST);
		tcp_enter_quickack_mode(sk, TCP_MAX_QUICKACKS);

		if (tcp_is_sack(tp) && sock_net(sk)->ipv4.sysctl_tcp_dsack) {
			u32 end_seq = TCP_SKB_CB(skb)->end_seq;

			tcp_rcv_spurious_retrans(sk, skb);
			if (after(TCP_SKB_CB(skb)->end_seq, tp->rcv_nxt))
				end_seq = tp->rcv_nxt;
			tcp_dsack_set(sk, TCP_SKB_CB(skb)->seq, end_seq);
		}
	}

	tcp_send_ack(sk);
}

/* These routines update the SACK block as out-of-order packets arrive or
 * in-order packets close up the sequence space.
 */
static void tcp_sack_maybe_coalesce(struct tcp_sock *tp)
{
	int this_sack;
	struct tcp_sack_block *sp = &tp->selective_acks[0];
	struct tcp_sack_block *swalk = sp + 1;

	/* See if the recent change to the first SACK eats into
	 * or hits the sequence space of other SACK blocks, if so coalesce.
	 */
	for (this_sack = 1; this_sack < tp->rx_opt.num_sacks;) {
		if (tcp_sack_extend(sp, swalk->start_seq, swalk->end_seq)) {
			int i;

			/* Zap SWALK, by moving every further SACK up by one slot.
			 * Decrease num_sacks.
			 */
			tp->rx_opt.num_sacks--;
			for (i = this_sack; i < tp->rx_opt.num_sacks; i++)
				sp[i] = sp[i + 1];
			continue;
		}
		this_sack++, swalk++;
	}
}

static void tcp_sack_new_ofo_skb(struct sock *sk, u32 seq, u32 end_seq)
{
	struct tcp_sock *tp = tcp_sk(sk);
	struct tcp_sack_block *sp = &tp->selective_acks[0];
	int cur_sacks = tp->rx_opt.num_sacks;
	int this_sack;

	if (!cur_sacks)
		goto new_sack;

	for (this_sack = 0; this_sack < cur_sacks; this_sack++, sp++) {
		if (tcp_sack_extend(sp, seq, end_seq)) {
			/* Rotate this_sack to the first one. */
			for (; this_sack > 0; this_sack--, sp--)
				swap(*sp, *(sp - 1));
			if (cur_sacks > 1)
				tcp_sack_maybe_coalesce(tp);
			return;
		}
	}

	/* Could not find an adjacent existing SACK, build a new one,
	 * put it at the front, and shift everyone else down.  We
	 * always know there is at least one SACK present already here.
	 *
	 * If the sack array is full, forget about the last one.
	 */
	if (this_sack >= TCP_NUM_SACKS) {
		if (tp->compressed_ack > TCP_FASTRETRANS_THRESH)
			tcp_send_ack(sk);
		this_sack--;
		tp->rx_opt.num_sacks--;
		sp--;
	}
	for (; this_sack > 0; this_sack--, sp--)
		*sp = *(sp - 1);

new_sack:
	/* Build the new head SACK, and we're done. */
	sp->start_seq = seq;
	sp->end_seq = end_seq;
	tp->rx_opt.num_sacks++;
}

/* RCV.NXT advances, some SACKs should be eaten. */

static void tcp_sack_remove(struct tcp_sock *tp)
{
	struct tcp_sack_block *sp = &tp->selective_acks[0];
	int num_sacks = tp->rx_opt.num_sacks;
	int this_sack;

	/* Empty ofo queue, hence, all the SACKs are eaten. Clear. */
	if (RB_EMPTY_ROOT(&tp->out_of_order_queue)) {
		tp->rx_opt.num_sacks = 0;
		return;
	}

	for (this_sack = 0; this_sack < num_sacks;) {
		/* Check if the start of the sack is covered by RCV.NXT. */
		if (!before(tp->rcv_nxt, sp->start_seq)) {
			int i;

			/* RCV.NXT must cover all the block! */
			WARN_ON(before(tp->rcv_nxt, sp->end_seq));

			/* Zap this SACK, by moving forward any other SACKS. */
			for (i = this_sack+1; i < num_sacks; i++)
				tp->selective_acks[i-1] = tp->selective_acks[i];
			num_sacks--;
			continue;
		}
		this_sack++;
		sp++;
	}
	tp->rx_opt.num_sacks = num_sacks;
}

/**
 * tcp_try_coalesce - try to merge skb to prior one
 * @sk: socket
 * @dest: destination queue
 * @to: prior buffer
 * @from: buffer to add in queue
 * @fragstolen: pointer to boolean
 *
 * Before queueing skb @from after @to, try to merge them
 * to reduce overall memory use and queue lengths, if cost is small.
 * Packets in ofo or receive queues can stay a long time.
 * Better try to coalesce them right now to avoid future collapses.
 * Returns true if caller should free @from instead of queueing it
 */
static bool tcp_try_coalesce(struct sock *sk,
			     struct sk_buff *to,
			     struct sk_buff *from,
			     bool *fragstolen)
{
	int delta;

	*fragstolen = false;

	if (mptcp(tcp_sk(sk)) && !is_meta_sk(sk))
		return false;

	/* Its possible this segment overlaps with prior segment in queue */
	if (TCP_SKB_CB(from)->seq != TCP_SKB_CB(to)->end_seq)
		return false;

#ifdef CONFIG_TLS_DEVICE
	if (from->decrypted != to->decrypted)
		return false;
#endif

	if (!skb_try_coalesce(to, from, fragstolen, &delta))
		return false;

	atomic_add(delta, &sk->sk_rmem_alloc);
	sk_mem_charge(sk, delta);
	NET_INC_STATS(sock_net(sk), LINUX_MIB_TCPRCVCOALESCE);
	TCP_SKB_CB(to)->end_seq = TCP_SKB_CB(from)->end_seq;
	TCP_SKB_CB(to)->ack_seq = TCP_SKB_CB(from)->ack_seq;
	TCP_SKB_CB(to)->tcp_flags |= TCP_SKB_CB(from)->tcp_flags;

	if (TCP_SKB_CB(from)->has_rxtstamp) {
		TCP_SKB_CB(to)->has_rxtstamp = true;
		to->tstamp = from->tstamp;
		skb_hwtstamps(to)->hwtstamp = skb_hwtstamps(from)->hwtstamp;
	}

	return true;
}

static bool tcp_ooo_try_coalesce(struct sock *sk,
			     struct sk_buff *to,
			     struct sk_buff *from,
			     bool *fragstolen)
{
	bool res = tcp_try_coalesce(sk, to, from, fragstolen);

	/* In case tcp_drop() is called later, update to->gso_segs */
	if (res) {
		u32 gso_segs = max_t(u16, 1, skb_shinfo(to)->gso_segs) +
			       max_t(u16, 1, skb_shinfo(from)->gso_segs);

		skb_shinfo(to)->gso_segs = min_t(u32, gso_segs, 0xFFFF);
	}
	return res;
}

static void tcp_drop(struct sock *sk, struct sk_buff *skb)
{
	sk_drops_add(sk, skb);
	__kfree_skb(skb);
}

/* This one checks to see if we can put data from the
 * out_of_order queue into the receive_queue.
 */
void tcp_ofo_queue(struct sock *sk)
{
	struct tcp_sock *tp = tcp_sk(sk);
	__u32 dsack_high = tp->rcv_nxt;
	bool fin, fragstolen, eaten;
	struct sk_buff *skb, *tail;
	struct rb_node *p;

	p = rb_first(&tp->out_of_order_queue);
	while (p) {
		skb = rb_to_skb(p);
		if (after(TCP_SKB_CB(skb)->seq, tp->rcv_nxt))
			break;

		if (before(TCP_SKB_CB(skb)->seq, dsack_high)) {
			__u32 dsack = dsack_high;
			if (before(TCP_SKB_CB(skb)->end_seq, dsack_high))
				dsack_high = TCP_SKB_CB(skb)->end_seq;
			tcp_dsack_extend(sk, TCP_SKB_CB(skb)->seq, dsack);
		}
		p = rb_next(p);
		rb_erase(&skb->rbnode, &tp->out_of_order_queue);

		/* In case of MPTCP, the segment may be empty if it's a
		 * non-data DATA_FIN. (see beginning of tcp_data_queue)
		 *
		 * But this only holds true for subflows, not for the
		 * meta-socket.
		 */
		if (unlikely(!after(TCP_SKB_CB(skb)->end_seq, tp->rcv_nxt) &&
			     (is_meta_sk(sk) || !mptcp(tp) || TCP_SKB_CB(skb)->end_seq != TCP_SKB_CB(skb)->seq))) {
			tcp_drop(sk, skb);
			continue;
		}

		tail = skb_peek_tail(&sk->sk_receive_queue);
		eaten = tail && tcp_try_coalesce(sk, tail, skb, &fragstolen);
		tcp_rcv_nxt_update(tp, TCP_SKB_CB(skb)->end_seq);
		fin = TCP_SKB_CB(skb)->tcp_flags & TCPHDR_FIN;
		if (!eaten)
			__skb_queue_tail(&sk->sk_receive_queue, skb);
		else
			kfree_skb_partial(skb, fragstolen);

		if (unlikely(fin)) {
			tcp_fin(sk);
			/* tcp_fin() purges tp->out_of_order_queue,
			 * so we must end this loop right now.
			 */
			break;
		}
	}
}

static bool tcp_prune_ofo_queue(struct sock *sk);
static int tcp_prune_queue(struct sock *sk);

static int tcp_try_rmem_schedule(struct sock *sk, struct sk_buff *skb,
				 unsigned int size)
{
	if (mptcp(tcp_sk(sk)))
		sk = mptcp_meta_sk(sk);

	if (atomic_read(&sk->sk_rmem_alloc) > sk->sk_rcvbuf ||
	    !sk_rmem_schedule(sk, skb, size)) {

		if (tcp_prune_queue(sk) < 0)
			return -1;

		while (!sk_rmem_schedule(sk, skb, size)) {
			if (!tcp_prune_ofo_queue(sk))
				return -1;
		}
	}
	return 0;
}

void tcp_data_queue_ofo(struct sock *sk, struct sk_buff *skb)
{
	struct tcp_sock *tp = tcp_sk(sk);
	struct rb_node **p, *parent;
	struct sk_buff *skb1;
	u32 seq, end_seq;
	bool fragstolen;

	tcp_ecn_check_ce(sk, skb);

	if (unlikely(tcp_try_rmem_schedule(sk, skb, skb->truesize))) {
		NET_INC_STATS(sock_net(sk), LINUX_MIB_TCPOFODROP);
		sk->sk_data_ready(sk);
		tcp_drop(sk, skb);
		return;
	}

	/* Disable header prediction. */
	tp->pred_flags = 0;
	inet_csk_schedule_ack(sk);

	tp->rcv_ooopack += max_t(u16, 1, skb_shinfo(skb)->gso_segs);
	NET_INC_STATS(sock_net(sk), LINUX_MIB_TCPOFOQUEUE);
	seq = TCP_SKB_CB(skb)->seq;
	end_seq = TCP_SKB_CB(skb)->end_seq;

	p = &tp->out_of_order_queue.rb_node;
	if (RB_EMPTY_ROOT(&tp->out_of_order_queue)) {
		/* Initial out of order segment, build 1 SACK. */
		if (tcp_is_sack(tp)) {
			tp->rx_opt.num_sacks = 1;
			tp->selective_acks[0].start_seq = seq;
			tp->selective_acks[0].end_seq = end_seq;
		}
		rb_link_node(&skb->rbnode, NULL, p);
		rb_insert_color(&skb->rbnode, &tp->out_of_order_queue);
		tp->ooo_last_skb = skb;
		goto end;
	}

	/* In the typical case, we are adding an skb to the end of the list.
	 * Use of ooo_last_skb avoids the O(Log(N)) rbtree lookup.
	 */
	if (tcp_ooo_try_coalesce(sk, tp->ooo_last_skb,
				 skb, &fragstolen)) {
coalesce_done:
		/* For non sack flows, do not grow window to force DUPACK
		 * and trigger fast retransmit.
		 */
		if (tcp_is_sack(tp))
			tcp_grow_window(sk, skb);
		kfree_skb_partial(skb, fragstolen);
		skb = NULL;
		goto add_sack;
	}
	/* Can avoid an rbtree lookup if we are adding skb after ooo_last_skb */
	if (!before(seq, TCP_SKB_CB(tp->ooo_last_skb)->end_seq)) {
		parent = &tp->ooo_last_skb->rbnode;
		p = &parent->rb_right;
		goto insert;
	}

	/* Find place to insert this segment. Handle overlaps on the way. */
	parent = NULL;
	while (*p) {
		parent = *p;
		skb1 = rb_to_skb(parent);
		if (before(seq, TCP_SKB_CB(skb1)->seq)) {
			p = &parent->rb_left;
			continue;
		}
		if (before(seq, TCP_SKB_CB(skb1)->end_seq)) {
			if (!after(end_seq, TCP_SKB_CB(skb1)->end_seq) &&
			    (is_meta_sk(sk) || !mptcp(tp) || end_seq != seq)) {
				/* All the bits are present. Drop. */
				NET_INC_STATS(sock_net(sk),
					      LINUX_MIB_TCPOFOMERGE);
				tcp_drop(sk, skb);
				skb = NULL;
				tcp_dsack_set(sk, seq, end_seq);
				goto add_sack;
			}
			if (after(seq, TCP_SKB_CB(skb1)->seq)) {
				/* Partial overlap. */
				tcp_dsack_set(sk, seq, TCP_SKB_CB(skb1)->end_seq);
			} else {
				/* skb's seq == skb1's seq and skb covers skb1.
				 * Replace skb1 with skb.
				 */
				rb_replace_node(&skb1->rbnode, &skb->rbnode,
						&tp->out_of_order_queue);
				tcp_dsack_extend(sk,
						 TCP_SKB_CB(skb1)->seq,
						 TCP_SKB_CB(skb1)->end_seq);
				NET_INC_STATS(sock_net(sk),
					      LINUX_MIB_TCPOFOMERGE);
				tcp_drop(sk, skb1);
				goto merge_right;
			}
		} else if (tcp_ooo_try_coalesce(sk, skb1,
						skb, &fragstolen)) {
			goto coalesce_done;
		}
		p = &parent->rb_right;
	}
insert:
	/* Insert segment into RB tree. */
	rb_link_node(&skb->rbnode, parent, p);
	rb_insert_color(&skb->rbnode, &tp->out_of_order_queue);

merge_right:
	/* Remove other segments covered by skb. */
	while ((skb1 = skb_rb_next(skb)) != NULL) {
		if (!after(end_seq, TCP_SKB_CB(skb1)->seq))
			break;
		if (before(end_seq, TCP_SKB_CB(skb1)->end_seq)) {
			tcp_dsack_extend(sk, TCP_SKB_CB(skb1)->seq,
					 end_seq);
			break;
		}
		/* MPTCP allows non-data data-fin to be in the ofo-queue */
		if (mptcp(tp) && !is_meta_sk(sk) && TCP_SKB_CB(skb1)->seq == TCP_SKB_CB(skb1)->end_seq) {
			skb = skb1;
			continue;
		}
		rb_erase(&skb1->rbnode, &tp->out_of_order_queue);
		tcp_dsack_extend(sk, TCP_SKB_CB(skb1)->seq,
				 TCP_SKB_CB(skb1)->end_seq);
		NET_INC_STATS(sock_net(sk), LINUX_MIB_TCPOFOMERGE);
		tcp_drop(sk, skb1);
	}
	/* If there is no skb after us, we are the last_skb ! */
	if (!skb1)
		tp->ooo_last_skb = skb;

add_sack:
	if (tcp_is_sack(tp) && seq != end_seq)
		tcp_sack_new_ofo_skb(sk, seq, end_seq);
end:
	if (skb) {
		/* For non sack flows, do not grow window to force DUPACK
		 * and trigger fast retransmit.
		 */
		if (tcp_is_sack(tp))
			tcp_grow_window(sk, skb);
		skb_condense(skb);
		skb_set_owner_r(skb, sk);
	}
}

int __must_check tcp_queue_rcv(struct sock *sk, struct sk_buff *skb,
			       bool *fragstolen)
{
	int eaten;
	struct sk_buff *tail = skb_peek_tail(&sk->sk_receive_queue);

	eaten = (tail &&
		 tcp_try_coalesce(sk, tail,
				  skb, fragstolen)) ? 1 : 0;
	tcp_rcv_nxt_update(tcp_sk(sk), TCP_SKB_CB(skb)->end_seq);
	if (!eaten) {
		__skb_queue_tail(&sk->sk_receive_queue, skb);
		skb_set_owner_r(skb, sk);
	}
	return eaten;
}

int tcp_send_rcvq(struct sock *sk, struct msghdr *msg, size_t size)
{
	struct sk_buff *skb;
	int err = -ENOMEM;
	int data_len = 0;
	bool fragstolen;

	if (size == 0)
		return 0;

	if (size > PAGE_SIZE) {
		int npages = min_t(size_t, size >> PAGE_SHIFT, MAX_SKB_FRAGS);

		data_len = npages << PAGE_SHIFT;
		size = data_len + (size & ~PAGE_MASK);
	}
	skb = alloc_skb_with_frags(size - data_len, data_len,
				   PAGE_ALLOC_COSTLY_ORDER,
				   &err, sk->sk_allocation);
	if (!skb)
		goto err;

	skb_put(skb, size - data_len);
	skb->data_len = data_len;
	skb->len = size;

	if (tcp_try_rmem_schedule(sk, skb, skb->truesize)) {
		NET_INC_STATS(sock_net(sk), LINUX_MIB_TCPRCVQDROP);
		goto err_free;
	}

	err = skb_copy_datagram_from_iter(skb, 0, &msg->msg_iter, size);
	if (err)
		goto err_free;

	TCP_SKB_CB(skb)->seq = tcp_sk(sk)->rcv_nxt;
	TCP_SKB_CB(skb)->end_seq = TCP_SKB_CB(skb)->seq + size;
	TCP_SKB_CB(skb)->ack_seq = tcp_sk(sk)->snd_una - 1;

	if (tcp_queue_rcv(sk, skb, &fragstolen)) {
		WARN_ON_ONCE(fragstolen); /* should not happen */
		__kfree_skb(skb);
	}
	return size;

err_free:
	kfree_skb(skb);
err:
	return err;

}

void tcp_data_ready(struct sock *sk)
{
	const struct tcp_sock *tp = tcp_sk(sk);
	int avail = tp->rcv_nxt - tp->copied_seq;

<<<<<<< HEAD
	if (avail < sk->sk_rcvlowat && !sock_flag(sk, SOCK_DONE) && !mptcp(tp))
=======
	if (avail < sk->sk_rcvlowat && !tcp_rmem_pressure(sk) &&
	    !sock_flag(sk, SOCK_DONE) &&
	    tcp_receive_window(tp) > inet_csk(sk)->icsk_ack.rcv_mss)
>>>>>>> d4716ee8
		return;

	sk->sk_data_ready(sk);
}

static void tcp_data_queue(struct sock *sk, struct sk_buff *skb)
{
	struct tcp_sock *tp = tcp_sk(sk);
	bool fragstolen;
	int eaten;

	/* If no data is present, but a data_fin is in the options, we still
	 * have to call mptcp_queue_skb later on. */
	if (TCP_SKB_CB(skb)->seq == TCP_SKB_CB(skb)->end_seq &&
	    !(mptcp(tp) && mptcp_is_data_fin(skb))) {
		__kfree_skb(skb);
		return;
	}

	skb_dst_drop(skb);
	__skb_pull(skb, tcp_hdr(skb)->doff * 4);

	tp->rx_opt.dsack = 0;

	/*  Queue data for delivery to the user.
	 *  Packets in sequence go to the receive queue.
	 *  Out of sequence packets to the out_of_order_queue.
	 */
	if (TCP_SKB_CB(skb)->seq == tp->rcv_nxt) {
		if (tcp_receive_window(tp) == 0) {
			NET_INC_STATS(sock_net(sk), LINUX_MIB_TCPZEROWINDOWDROP);
			goto out_of_window;
		}

		/* Ok. In sequence. In window. */
queue_and_out:
		if (skb_queue_len(&sk->sk_receive_queue) == 0)
			sk_forced_mem_schedule(sk, skb->truesize);
		else if (tcp_try_rmem_schedule(sk, skb, skb->truesize)) {
			NET_INC_STATS(sock_net(sk), LINUX_MIB_TCPRCVQDROP);
			sk->sk_data_ready(sk);
			goto drop;
		}

		eaten = tcp_queue_rcv(sk, skb, &fragstolen);
		if (skb->len || mptcp_is_data_fin(skb))
			tcp_event_data_recv(sk, skb);
		if (TCP_SKB_CB(skb)->tcp_flags & TCPHDR_FIN)
			tcp_fin(sk);

		if (!RB_EMPTY_ROOT(&tp->out_of_order_queue)) {
			tcp_ofo_queue(sk);

			/* RFC5681. 4.2. SHOULD send immediate ACK, when
			 * gap in queue is filled.
			 */
			if (RB_EMPTY_ROOT(&tp->out_of_order_queue))
				inet_csk(sk)->icsk_ack.pending |= ICSK_ACK_NOW;
		}

		if (tp->rx_opt.num_sacks)
			tcp_sack_remove(tp);

		tcp_fast_path_check(sk);

		if (eaten > 0)
			kfree_skb_partial(skb, fragstolen);
		if (!sock_flag(sk, SOCK_DEAD) || mptcp(tp))
			/* MPTCP: we always have to call data_ready, because
			 * we may be about to receive a data-fin, which still
			 * must get queued.
			 */
			tcp_data_ready(sk);
		return;
	}

	if (!after(TCP_SKB_CB(skb)->end_seq, tp->rcv_nxt)) {
		tcp_rcv_spurious_retrans(sk, skb);
		/* A retransmit, 2nd most common case.  Force an immediate ack. */
		NET_INC_STATS(sock_net(sk), LINUX_MIB_DELAYEDACKLOST);
		tcp_dsack_set(sk, TCP_SKB_CB(skb)->seq, TCP_SKB_CB(skb)->end_seq);

out_of_window:
		tcp_enter_quickack_mode(sk, TCP_MAX_QUICKACKS);
		inet_csk_schedule_ack(sk);
drop:
		tcp_drop(sk, skb);
		return;
	}

	/* Out of window. F.e. zero window probe. */
	if (!before(TCP_SKB_CB(skb)->seq, tp->rcv_nxt + tcp_receive_window(tp)))
		goto out_of_window;

	if (before(TCP_SKB_CB(skb)->seq, tp->rcv_nxt)) {
		/* Partial packet, seq < rcv_next < end_seq */
		tcp_dsack_set(sk, TCP_SKB_CB(skb)->seq, tp->rcv_nxt);

		/* If window is closed, drop tail of packet. But after
		 * remembering D-SACK for its head made in previous line.
		 */
		if (!tcp_receive_window(tp)) {
			NET_INC_STATS(sock_net(sk), LINUX_MIB_TCPZEROWINDOWDROP);
			goto out_of_window;
		}
		goto queue_and_out;
	}

	tcp_data_queue_ofo(sk, skb);
}

static struct sk_buff *tcp_skb_next(struct sk_buff *skb, struct sk_buff_head *list)
{
	if (list)
		return !skb_queue_is_last(list, skb) ? skb->next : NULL;

	return skb_rb_next(skb);
}

static struct sk_buff *tcp_collapse_one(struct sock *sk, struct sk_buff *skb,
					struct sk_buff_head *list,
					struct rb_root *root)
{
	struct sk_buff *next = tcp_skb_next(skb, list);

	if (list)
		__skb_unlink(skb, list);
	else
		rb_erase(&skb->rbnode, root);

	__kfree_skb(skb);
	NET_INC_STATS(sock_net(sk), LINUX_MIB_TCPRCVCOLLAPSED);

	return next;
}

/* Insert skb into rb tree, ordered by TCP_SKB_CB(skb)->seq */
void tcp_rbtree_insert(struct rb_root *root, struct sk_buff *skb)
{
	struct rb_node **p = &root->rb_node;
	struct rb_node *parent = NULL;
	struct sk_buff *skb1;

	while (*p) {
		parent = *p;
		skb1 = rb_to_skb(parent);
		if (before(TCP_SKB_CB(skb)->seq, TCP_SKB_CB(skb1)->seq))
			p = &parent->rb_left;
		else
			p = &parent->rb_right;
	}
	rb_link_node(&skb->rbnode, parent, p);
	rb_insert_color(&skb->rbnode, root);
}

/* Collapse contiguous sequence of skbs head..tail with
 * sequence numbers start..end.
 *
 * If tail is NULL, this means until the end of the queue.
 *
 * Segments with FIN/SYN are not collapsed (only because this
 * simplifies code)
 */
static void
tcp_collapse(struct sock *sk, struct sk_buff_head *list, struct rb_root *root,
	     struct sk_buff *head, struct sk_buff *tail, u32 start, u32 end)
{
	struct sk_buff *skb = head, *n;
	struct sk_buff_head tmp;
	bool end_of_skbs;

	/* First, check that queue is collapsible and find
	 * the point where collapsing can be useful.
	 */
restart:
	for (end_of_skbs = true; skb != NULL && skb != tail; skb = n) {
		n = tcp_skb_next(skb, list);

		/* No new bits? It is possible on ofo queue. */
		if (!before(start, TCP_SKB_CB(skb)->end_seq)) {
			skb = tcp_collapse_one(sk, skb, list, root);
			if (!skb)
				break;
			goto restart;
		}

		/* The first skb to collapse is:
		 * - not SYN/FIN and
		 * - bloated or contains data before "start" or
		 *   overlaps to the next one.
		 */
		if (!(TCP_SKB_CB(skb)->tcp_flags & (TCPHDR_SYN | TCPHDR_FIN)) &&
		    (tcp_win_from_space(sk, skb->truesize) > skb->len ||
		     before(TCP_SKB_CB(skb)->seq, start))) {
			end_of_skbs = false;
			break;
		}

		if (n && n != tail &&
		    TCP_SKB_CB(skb)->end_seq != TCP_SKB_CB(n)->seq) {
			end_of_skbs = false;
			break;
		}

		/* Decided to skip this, advance start seq. */
		start = TCP_SKB_CB(skb)->end_seq;
	}
	if (end_of_skbs ||
	    (TCP_SKB_CB(skb)->tcp_flags & (TCPHDR_SYN | TCPHDR_FIN)))
		return;

	__skb_queue_head_init(&tmp);

	while (before(start, end)) {
		int copy = min_t(int, SKB_MAX_ORDER(0, 0), end - start);
		struct sk_buff *nskb;

		nskb = alloc_skb(copy, GFP_ATOMIC);
		if (!nskb)
			break;

		memcpy(nskb->cb, skb->cb, sizeof(skb->cb));
#ifdef CONFIG_TLS_DEVICE
		nskb->decrypted = skb->decrypted;
#endif
		TCP_SKB_CB(nskb)->seq = TCP_SKB_CB(nskb)->end_seq = start;
		if (list)
			__skb_queue_before(list, skb, nskb);
		else
			__skb_queue_tail(&tmp, nskb); /* defer rbtree insertion */
		skb_set_owner_r(nskb, sk);

		/* Copy data, releasing collapsed skbs. */
		while (copy > 0) {
			int offset = start - TCP_SKB_CB(skb)->seq;
			int size = TCP_SKB_CB(skb)->end_seq - start;

			BUG_ON(offset < 0);
			if (size > 0) {
				size = min(copy, size);
				if (skb_copy_bits(skb, offset, skb_put(nskb, size), size))
					BUG();
				TCP_SKB_CB(nskb)->end_seq += size;
				copy -= size;
				start += size;
			}
			if (!before(start, TCP_SKB_CB(skb)->end_seq)) {
				skb = tcp_collapse_one(sk, skb, list, root);
				if (!skb ||
				    skb == tail ||
				    (TCP_SKB_CB(skb)->tcp_flags & (TCPHDR_SYN | TCPHDR_FIN)))
					goto end;
#ifdef CONFIG_TLS_DEVICE
				if (skb->decrypted != nskb->decrypted)
					goto end;
#endif
			}
		}
	}
end:
	skb_queue_walk_safe(&tmp, skb, n)
		tcp_rbtree_insert(root, skb);
}

/* Collapse ofo queue. Algorithm: select contiguous sequence of skbs
 * and tcp_collapse() them until all the queue is collapsed.
 */
static void tcp_collapse_ofo_queue(struct sock *sk)
{
	struct tcp_sock *tp = tcp_sk(sk);
	u32 range_truesize, sum_tiny = 0;
	struct sk_buff *skb, *head;
	u32 start, end;

	skb = skb_rb_first(&tp->out_of_order_queue);
new_range:
	if (!skb) {
		tp->ooo_last_skb = skb_rb_last(&tp->out_of_order_queue);
		return;
	}
	start = TCP_SKB_CB(skb)->seq;
	end = TCP_SKB_CB(skb)->end_seq;
	range_truesize = skb->truesize;

	for (head = skb;;) {
		skb = skb_rb_next(skb);

		/* Range is terminated when we see a gap or when
		 * we are at the queue end.
		 */
		if (!skb ||
		    after(TCP_SKB_CB(skb)->seq, end) ||
		    before(TCP_SKB_CB(skb)->end_seq, start)) {
			/* Do not attempt collapsing tiny skbs */
			if (range_truesize != head->truesize ||
			    end - start >= SKB_WITH_OVERHEAD(SK_MEM_QUANTUM)) {
				tcp_collapse(sk, NULL, &tp->out_of_order_queue,
					     head, skb, start, end);
			} else {
				sum_tiny += range_truesize;
				if (sum_tiny > sk->sk_rcvbuf >> 3)
					return;
			}
			goto new_range;
		}

		range_truesize += skb->truesize;
		if (unlikely(before(TCP_SKB_CB(skb)->seq, start)))
			start = TCP_SKB_CB(skb)->seq;
		if (after(TCP_SKB_CB(skb)->end_seq, end))
			end = TCP_SKB_CB(skb)->end_seq;
	}
}

/*
 * Clean the out-of-order queue to make room.
 * We drop high sequences packets to :
 * 1) Let a chance for holes to be filled.
 * 2) not add too big latencies if thousands of packets sit there.
 *    (But if application shrinks SO_RCVBUF, we could still end up
 *     freeing whole queue here)
 * 3) Drop at least 12.5 % of sk_rcvbuf to avoid malicious attacks.
 *
 * Return true if queue has shrunk.
 */
static bool tcp_prune_ofo_queue(struct sock *sk)
{
	struct tcp_sock *tp = tcp_sk(sk);
	struct rb_node *node, *prev;
	int goal;

	if (RB_EMPTY_ROOT(&tp->out_of_order_queue))
		return false;

	NET_INC_STATS(sock_net(sk), LINUX_MIB_OFOPRUNED);
	goal = sk->sk_rcvbuf >> 3;
	node = &tp->ooo_last_skb->rbnode;
	do {
		prev = rb_prev(node);
		rb_erase(node, &tp->out_of_order_queue);
		goal -= rb_to_skb(node)->truesize;
		tcp_drop(sk, rb_to_skb(node));
		if (!prev || goal <= 0) {
			sk_mem_reclaim(sk);
			if (atomic_read(&sk->sk_rmem_alloc) <= sk->sk_rcvbuf &&
			    !tcp_under_memory_pressure(sk))
				break;
			goal = sk->sk_rcvbuf >> 3;
		}
		node = prev;
	} while (node);
	tp->ooo_last_skb = rb_to_skb(prev);

	/* Reset SACK state.  A conforming SACK implementation will
	 * do the same at a timeout based retransmit.  When a connection
	 * is in a sad state like this, we care only about integrity
	 * of the connection not performance.
	 */
	if (tp->rx_opt.sack_ok)
		tcp_sack_reset(&tp->rx_opt);
	return true;
}

/* Reduce allocated memory if we can, trying to get
 * the socket within its memory limits again.
 *
 * Return less than zero if we should start dropping frames
 * until the socket owning process reads some of the data
 * to stabilize the situation.
 */
static int tcp_prune_queue(struct sock *sk)
{
	struct tcp_sock *tp = tcp_sk(sk);

	NET_INC_STATS(sock_net(sk), LINUX_MIB_PRUNECALLED);

	if (atomic_read(&sk->sk_rmem_alloc) >= sk->sk_rcvbuf)
		tcp_clamp_window(sk);
	else if (tcp_under_memory_pressure(sk))
		tp->rcv_ssthresh = min(tp->rcv_ssthresh, 4U * tp->advmss);

	if (atomic_read(&sk->sk_rmem_alloc) <= sk->sk_rcvbuf)
		return 0;

	tcp_collapse_ofo_queue(sk);
	if (!skb_queue_empty(&sk->sk_receive_queue))
		tcp_collapse(sk, &sk->sk_receive_queue, NULL,
			     skb_peek(&sk->sk_receive_queue),
			     NULL,
			     tp->copied_seq, tp->rcv_nxt);
	sk_mem_reclaim(sk);

	if (atomic_read(&sk->sk_rmem_alloc) <= sk->sk_rcvbuf)
		return 0;

	/* Collapsing did not help, destructive actions follow.
	 * This must not ever occur. */

	tcp_prune_ofo_queue(sk);

	if (atomic_read(&sk->sk_rmem_alloc) <= sk->sk_rcvbuf)
		return 0;

	/* If we are really being abused, tell the caller to silently
	 * drop receive data on the floor.  It will get retransmitted
	 * and hopefully then we'll have sufficient space.
	 */
	NET_INC_STATS(sock_net(sk), LINUX_MIB_RCVPRUNED);

	/* Massive buffer overcommit. */
	tp->pred_flags = 0;
	return -1;
}

bool tcp_should_expand_sndbuf(const struct sock *sk)
{
	const struct tcp_sock *tp = tcp_sk(sk);

	/* If the user specified a specific send buffer setting, do
	 * not modify it.
	 */
	if (sk->sk_userlocks & SOCK_SNDBUF_LOCK)
		return false;

	/* If we are under global TCP memory pressure, do not expand.  */
	if (tcp_under_memory_pressure(sk))
		return false;

	/* If we are under soft global TCP memory pressure, do not expand.  */
	if (sk_memory_allocated(sk) >= sk_prot_mem_limits(sk, 0))
		return false;

	/* If we filled the congestion window, do not expand.  */
	if (tcp_packets_in_flight(tp) >= tp->snd_cwnd)
		return false;

	return true;
}

/* When incoming ACK allowed to free some skb from write_queue,
 * we remember this event in flag SOCK_QUEUE_SHRUNK and wake up socket
 * on the exit from tcp input handler.
 *
 * PROBLEM: sndbuf expansion does not work well with largesend.
 */
static void tcp_new_space(struct sock *sk)
{
	struct tcp_sock *tp = tcp_sk(sk);

	if (tp->ops->should_expand_sndbuf(sk)) {
		tcp_sndbuf_expand(sk);
		tp->snd_cwnd_stamp = tcp_jiffies32;
	}

	sk->sk_write_space(sk);
}

static void tcp_check_space(struct sock *sk)
{
	if (sock_flag(sk, SOCK_QUEUE_SHRUNK)) {
		sock_reset_flag(sk, SOCK_QUEUE_SHRUNK);
		/* pairs with tcp_poll() */
		smp_mb();
		if (mptcp(tcp_sk(sk)) ||
		    (sk->sk_socket &&
		     test_bit(SOCK_NOSPACE, &sk->sk_socket->flags))) {
			tcp_new_space(sk);
			if (sk->sk_socket && !test_bit(SOCK_NOSPACE, &sk->sk_socket->flags))
				tcp_chrono_stop(sk, TCP_CHRONO_SNDBUF_LIMITED);
		}
	}
}

static inline void tcp_data_snd_check(struct sock *sk)
{
	tcp_push_pending_frames(sk);
	tcp_check_space(sk);
}

/*
 * Check if sending an ack is needed.
 */
static void __tcp_ack_snd_check(struct sock *sk, int ofo_possible)
{
	struct tcp_sock *tp = tcp_sk(sk);
	unsigned long rtt, delay;
	struct sock *meta_sk = mptcp(tp) ? mptcp_meta_sk(sk) : sk;
	struct tcp_sock *meta_tp = tcp_sk(meta_sk);

	    /* More than one full frame received... */
	if (((tp->rcv_nxt - tp->rcv_wup) > inet_csk(sk)->icsk_ack.rcv_mss &&
	     /* ... and right edge of window advances far enough.
	      * (tcp_recvmsg() will send ACK otherwise).
	      * If application uses SO_RCVLOWAT, we want send ack now if
	      * we have not received enough bytes to satisfy the condition.
	      */
	    (meta_tp->rcv_nxt - meta_tp->copied_seq < meta_sk->sk_rcvlowat ||
	     tp->ops->__select_window(sk) >= tp->rcv_wnd)) ||
	    /* We ACK each frame or... */
	    tcp_in_quickack_mode(sk) ||
	    /* Protocol state mandates a one-time immediate ACK */
	    inet_csk(sk)->icsk_ack.pending & ICSK_ACK_NOW) {
send_now:
		tcp_send_ack(sk);
		return;
	}

	if (!ofo_possible || RB_EMPTY_ROOT(&tp->out_of_order_queue)) {
		tcp_send_delayed_ack(sk);
		return;
	}

	if (!tcp_is_sack(tp) ||
	    tp->compressed_ack >= sock_net(sk)->ipv4.sysctl_tcp_comp_sack_nr)
		goto send_now;

	if (tp->compressed_ack_rcv_nxt != tp->rcv_nxt) {
		tp->compressed_ack_rcv_nxt = tp->rcv_nxt;
		if (tp->compressed_ack > TCP_FASTRETRANS_THRESH)
			NET_ADD_STATS(sock_net(sk), LINUX_MIB_TCPACKCOMPRESSED,
				      tp->compressed_ack - TCP_FASTRETRANS_THRESH);
		tp->compressed_ack = 0;
	}

	if (++tp->compressed_ack <= TCP_FASTRETRANS_THRESH)
		goto send_now;

	if (hrtimer_is_queued(&tp->compressed_ack_timer))
		return;

	/* compress ack timer : 5 % of rtt, but no more than tcp_comp_sack_delay_ns */

	rtt = tp->rcv_rtt_est.rtt_us;
	if (tp->srtt_us && tp->srtt_us < rtt)
		rtt = tp->srtt_us;

	delay = min_t(unsigned long, sock_net(sk)->ipv4.sysctl_tcp_comp_sack_delay_ns,
		      rtt * (NSEC_PER_USEC >> 3)/20);
	sock_hold(sk);
	hrtimer_start(&tp->compressed_ack_timer, ns_to_ktime(delay),
		      HRTIMER_MODE_REL_PINNED_SOFT);
}

static inline void tcp_ack_snd_check(struct sock *sk)
{
	if (!inet_csk_ack_scheduled(sk)) {
		/* We sent a data segment already. */
		return;
	}
	__tcp_ack_snd_check(sk, 1);
}

/*
 *	This routine is only called when we have urgent data
 *	signaled. Its the 'slow' part of tcp_urg. It could be
 *	moved inline now as tcp_urg is only called from one
 *	place. We handle URGent data wrong. We have to - as
 *	BSD still doesn't use the correction from RFC961.
 *	For 1003.1g we should support a new option TCP_STDURG to permit
 *	either form (or just set the sysctl tcp_stdurg).
 */

static void tcp_check_urg(struct sock *sk, const struct tcphdr *th)
{
	struct tcp_sock *tp = tcp_sk(sk);
	u32 ptr = ntohs(th->urg_ptr);

	if (ptr && !sock_net(sk)->ipv4.sysctl_tcp_stdurg)
		ptr--;
	ptr += ntohl(th->seq);

	/* Ignore urgent data that we've already seen and read. */
	if (after(tp->copied_seq, ptr))
		return;

	/* Do not replay urg ptr.
	 *
	 * NOTE: interesting situation not covered by specs.
	 * Misbehaving sender may send urg ptr, pointing to segment,
	 * which we already have in ofo queue. We are not able to fetch
	 * such data and will stay in TCP_URG_NOTYET until will be eaten
	 * by recvmsg(). Seems, we are not obliged to handle such wicked
	 * situations. But it is worth to think about possibility of some
	 * DoSes using some hypothetical application level deadlock.
	 */
	if (before(ptr, tp->rcv_nxt))
		return;

	/* Do we already have a newer (or duplicate) urgent pointer? */
	if (tp->urg_data && !after(ptr, tp->urg_seq))
		return;

	/* Tell the world about our new urgent pointer. */
	sk_send_sigurg(sk);

	/* We may be adding urgent data when the last byte read was
	 * urgent. To do this requires some care. We cannot just ignore
	 * tp->copied_seq since we would read the last urgent byte again
	 * as data, nor can we alter copied_seq until this data arrives
	 * or we break the semantics of SIOCATMARK (and thus sockatmark())
	 *
	 * NOTE. Double Dutch. Rendering to plain English: author of comment
	 * above did something sort of 	send("A", MSG_OOB); send("B", MSG_OOB);
	 * and expect that both A and B disappear from stream. This is _wrong_.
	 * Though this happens in BSD with high probability, this is occasional.
	 * Any application relying on this is buggy. Note also, that fix "works"
	 * only in this artificial test. Insert some normal data between A and B and we will
	 * decline of BSD again. Verdict: it is better to remove to trap
	 * buggy users.
	 */
	if (tp->urg_seq == tp->copied_seq && tp->urg_data &&
	    !sock_flag(sk, SOCK_URGINLINE) && tp->copied_seq != tp->rcv_nxt) {
		struct sk_buff *skb = skb_peek(&sk->sk_receive_queue);
		tp->copied_seq++;
		if (skb && !before(tp->copied_seq, TCP_SKB_CB(skb)->end_seq)) {
			__skb_unlink(skb, &sk->sk_receive_queue);
			__kfree_skb(skb);
		}
	}

	tp->urg_data = TCP_URG_NOTYET;
	WRITE_ONCE(tp->urg_seq, ptr);

	/* Disable header prediction. */
	tp->pred_flags = 0;
}

/* This is the 'fast' part of urgent handling. */
static void tcp_urg(struct sock *sk, struct sk_buff *skb, const struct tcphdr *th)
{
	struct tcp_sock *tp = tcp_sk(sk);

	/* MPTCP urgent data is not yet supported */
	if (mptcp(tp))
		return;

	/* Check if we get a new urgent pointer - normally not. */
	if (th->urg)
		tcp_check_urg(sk, th);

	/* Do we wait for any urgent data? - normally not... */
	if (tp->urg_data == TCP_URG_NOTYET) {
		u32 ptr = tp->urg_seq - ntohl(th->seq) + (th->doff * 4) -
			  th->syn;

		/* Is the urgent pointer pointing into this packet? */
		if (ptr < skb->len) {
			u8 tmp;
			if (skb_copy_bits(skb, ptr, &tmp, 1))
				BUG();
			tp->urg_data = TCP_URG_VALID | tmp;
			if (!sock_flag(sk, SOCK_DEAD))
				sk->sk_data_ready(sk);
		}
	}
}

/* Accept RST for rcv_nxt - 1 after a FIN.
 * When tcp connections are abruptly terminated from Mac OSX (via ^C), a
 * FIN is sent followed by a RST packet. The RST is sent with the same
 * sequence number as the FIN, and thus according to RFC 5961 a challenge
 * ACK should be sent. However, Mac OSX rate limits replies to challenge
 * ACKs on the closed socket. In addition middleboxes can drop either the
 * challenge ACK or a subsequent RST.
 */
static bool tcp_reset_check(const struct sock *sk, const struct sk_buff *skb)
{
	struct tcp_sock *tp = tcp_sk(sk);

	return unlikely(TCP_SKB_CB(skb)->seq == (tp->rcv_nxt - 1) &&
			(1 << sk->sk_state) & (TCPF_CLOSE_WAIT | TCPF_LAST_ACK |
					       TCPF_CLOSING));
}

/* Does PAWS and seqno based validation of an incoming segment, flags will
 * play significant role here.
 */
static bool tcp_validate_incoming(struct sock *sk, struct sk_buff *skb,
				  const struct tcphdr *th, int syn_inerr)
{
	struct tcp_sock *tp = tcp_sk(sk);
	bool rst_seq_match = false;

	/* RFC1323: H1. Apply PAWS check first. */
	if (tcp_fast_parse_options(sock_net(sk), skb, th, tp) &&
	    tp->rx_opt.saw_tstamp &&
	    tcp_paws_discard(sk, skb)) {
		if (!th->rst) {
			NET_INC_STATS(sock_net(sk), LINUX_MIB_PAWSESTABREJECTED);
			if (!tcp_oow_rate_limited(sock_net(sk), skb,
						  LINUX_MIB_TCPACKSKIPPEDPAWS,
						  &tp->last_oow_ack_time))
				tcp_send_dupack(sk, skb);
			goto discard;
		}
		/* Reset is accepted even if it did not pass PAWS. */
	}

	/* Step 1: check sequence number */
	if (!tcp_sequence(tp, TCP_SKB_CB(skb)->seq, TCP_SKB_CB(skb)->end_seq)) {
		/* RFC793, page 37: "In all states except SYN-SENT, all reset
		 * (RST) segments are validated by checking their SEQ-fields."
		 * And page 69: "If an incoming segment is not acceptable,
		 * an acknowledgment should be sent in reply (unless the RST
		 * bit is set, if so drop the segment and return)".
		 */
		if (!th->rst) {
			if (th->syn)
				goto syn_challenge;
			if (!tcp_oow_rate_limited(sock_net(sk), skb,
						  LINUX_MIB_TCPACKSKIPPEDSEQ,
						  &tp->last_oow_ack_time))
				tcp_send_dupack(sk, skb);
		} else if (tcp_reset_check(sk, skb)) {
			tcp_reset(sk);
		}
		goto discard;
	}

	/* Step 2: check RST bit */
	if (th->rst) {
		/* RFC 5961 3.2 (extend to match against (RCV.NXT - 1) after a
		 * FIN and SACK too if available):
		 * If seq num matches RCV.NXT or (RCV.NXT - 1) after a FIN, or
		 * the right-most SACK block,
		 * then
		 *     RESET the connection
		 * else
		 *     Send a challenge ACK
		 */
		if (TCP_SKB_CB(skb)->seq == tp->rcv_nxt ||
		    tcp_reset_check(sk, skb)) {
			rst_seq_match = true;
		} else if (tcp_is_sack(tp) && tp->rx_opt.num_sacks > 0) {
			struct tcp_sack_block *sp = &tp->selective_acks[0];
			int max_sack = sp[0].end_seq;
			int this_sack;

			for (this_sack = 1; this_sack < tp->rx_opt.num_sacks;
			     ++this_sack) {
				max_sack = after(sp[this_sack].end_seq,
						 max_sack) ?
					sp[this_sack].end_seq : max_sack;
			}

			if (TCP_SKB_CB(skb)->seq == max_sack)
				rst_seq_match = true;
		}

		if (rst_seq_match)
			tcp_reset(sk);
		else {
			/* Disable TFO if RST is out-of-order
			 * and no data has been received
			 * for current active TFO socket
			 */
			if (tp->syn_fastopen && !tp->data_segs_in &&
			    sk->sk_state == TCP_ESTABLISHED)
				tcp_fastopen_active_disable(sk);
			tcp_send_challenge_ack(sk, skb);
		}
		goto discard;
	}

	/* step 3: check security and precedence [ignored] */

	/* step 4: Check for a SYN
	 * RFC 5961 4.2 : Send a challenge ack
	 */
	if (th->syn) {
syn_challenge:
		if (syn_inerr)
			TCP_INC_STATS(sock_net(sk), TCP_MIB_INERRS);
		NET_INC_STATS(sock_net(sk), LINUX_MIB_TCPSYNCHALLENGE);
		tcp_send_challenge_ack(sk, skb);
		goto discard;
	}

	/* If valid: post process the received MPTCP options. */
	if (mptcp(tp) && mptcp_handle_options(sk, th, skb))
		goto discard;

	return true;

discard:
	if (mptcp(tp))
		mptcp_reset_mopt(tp);
	tcp_drop(sk, skb);
	return false;
}

/*
 *	TCP receive function for the ESTABLISHED state.
 *
 *	It is split into a fast path and a slow path. The fast path is
 * 	disabled when:
 *	- A zero window was announced from us - zero window probing
 *        is only handled properly in the slow path.
 *	- Out of order segments arrived.
 *	- Urgent data is expected.
 *	- There is no buffer space left
 *	- Unexpected TCP flags/window values/header lengths are received
 *	  (detected by checking the TCP header against pred_flags)
 *	- Data is sent in both directions. Fast path only supports pure senders
 *	  or pure receivers (this means either the sequence number or the ack
 *	  value must stay constant)
 *	- Unexpected TCP option.
 *
 *	When these conditions are not satisfied it drops into a standard
 *	receive procedure patterned after RFC793 to handle all cases.
 *	The first three cases are guaranteed by proper pred_flags setting,
 *	the rest is checked inline. Fast processing is turned on in
 *	tcp_data_queue when everything is OK.
 */
void tcp_rcv_established(struct sock *sk, struct sk_buff *skb)
{
	const struct tcphdr *th = (const struct tcphdr *)skb->data;
	struct tcp_sock *tp = tcp_sk(sk);
	unsigned int len = skb->len;

	/* TCP congestion window tracking */
	trace_tcp_probe(sk, skb);

	tcp_mstamp_refresh(tp);
	if (unlikely(!sk->sk_rx_dst))
		inet_csk(sk)->icsk_af_ops->sk_rx_dst_set(sk, skb);
	/*
	 *	Header prediction.
	 *	The code loosely follows the one in the famous
	 *	"30 instruction TCP receive" Van Jacobson mail.
	 *
	 *	Van's trick is to deposit buffers into socket queue
	 *	on a device interrupt, to call tcp_recv function
	 *	on the receive process context and checksum and copy
	 *	the buffer to user space. smart...
	 *
	 *	Our current scheme is not silly either but we take the
	 *	extra cost of the net_bh soft interrupt processing...
	 *	We do checksum and copy also but from device to kernel.
	 */

	tp->rx_opt.saw_tstamp = 0;

	/* MPTCP: force slowpath. */
	if (mptcp(tp))
		goto slow_path;

	/*	pred_flags is 0xS?10 << 16 + snd_wnd
	 *	if header_prediction is to be made
	 *	'S' will always be tp->tcp_header_len >> 2
	 *	'?' will be 0 for the fast path, otherwise pred_flags is 0 to
	 *  turn it off	(when there are holes in the receive
	 *	 space for instance)
	 *	PSH flag is ignored.
	 */

	if ((tcp_flag_word(th) & TCP_HP_BITS) == tp->pred_flags &&
	    TCP_SKB_CB(skb)->seq == tp->rcv_nxt &&
	    !after(TCP_SKB_CB(skb)->ack_seq, tp->snd_nxt)) {
		int tcp_header_len = tp->tcp_header_len;

		/* Timestamp header prediction: tcp_header_len
		 * is automatically equal to th->doff*4 due to pred_flags
		 * match.
		 */

		/* Check timestamp */
		if (tcp_header_len == sizeof(struct tcphdr) + TCPOLEN_TSTAMP_ALIGNED) {
			/* No? Slow path! */
			if (!tcp_parse_aligned_timestamp(tp, th))
				goto slow_path;

			/* If PAWS failed, check it more carefully in slow path */
			if ((s32)(tp->rx_opt.rcv_tsval - tp->rx_opt.ts_recent) < 0)
				goto slow_path;

			/* DO NOT update ts_recent here, if checksum fails
			 * and timestamp was corrupted part, it will result
			 * in a hung connection since we will drop all
			 * future packets due to the PAWS test.
			 */
		}

		if (len <= tcp_header_len) {
			/* Bulk data transfer: sender */
			if (len == tcp_header_len) {
				/* Predicted packet is in window by definition.
				 * seq == rcv_nxt and rcv_wup <= rcv_nxt.
				 * Hence, check seq<=rcv_wup reduces to:
				 */
				if (tcp_header_len ==
				    (sizeof(struct tcphdr) + TCPOLEN_TSTAMP_ALIGNED) &&
				    tp->rcv_nxt == tp->rcv_wup)
					tcp_store_ts_recent(tp);

				/* We know that such packets are checksummed
				 * on entry.
				 */
				tcp_ack(sk, skb, 0);
				__kfree_skb(skb);
				tcp_data_snd_check(sk);
				/* When receiving pure ack in fast path, update
				 * last ts ecr directly instead of calling
				 * tcp_rcv_rtt_measure_ts()
				 */
				tp->rcv_rtt_last_tsecr = tp->rx_opt.rcv_tsecr;
				return;
			} else { /* Header too small */
				TCP_INC_STATS(sock_net(sk), TCP_MIB_INERRS);
				goto discard;
			}
		} else {
			int eaten = 0;
			bool fragstolen = false;

			if (tcp_checksum_complete(skb))
				goto csum_error;

			if ((int)skb->truesize > sk->sk_forward_alloc)
				goto step5;

			/* Predicted packet is in window by definition.
			 * seq == rcv_nxt and rcv_wup <= rcv_nxt.
			 * Hence, check seq<=rcv_wup reduces to:
			 */
			if (tcp_header_len ==
			    (sizeof(struct tcphdr) + TCPOLEN_TSTAMP_ALIGNED) &&
			    tp->rcv_nxt == tp->rcv_wup)
				tcp_store_ts_recent(tp);

			tcp_rcv_rtt_measure_ts(sk, skb);

			NET_INC_STATS(sock_net(sk), LINUX_MIB_TCPHPHITS);

			/* Bulk data transfer: receiver */
			__skb_pull(skb, tcp_header_len);
			eaten = tcp_queue_rcv(sk, skb, &fragstolen);

			tcp_event_data_recv(sk, skb);

			if (TCP_SKB_CB(skb)->ack_seq != tp->snd_una) {
				/* Well, only one small jumplet in fast path... */
				tcp_ack(sk, skb, FLAG_DATA);
				tcp_data_snd_check(sk);
				if (!inet_csk_ack_scheduled(sk))
					goto no_ack;
			} else {
				tcp_update_wl(tp, TCP_SKB_CB(skb)->seq);
			}

			__tcp_ack_snd_check(sk, 0);
no_ack:
			if (eaten)
				kfree_skb_partial(skb, fragstolen);
			tcp_data_ready(sk);
			return;
		}
	}

slow_path:
	if (len < (th->doff << 2) || tcp_checksum_complete(skb))
		goto csum_error;

	if (!th->ack && !th->rst && !th->syn)
		goto discard;

	/*
	 *	Standard slow path.
	 */

	if (!tcp_validate_incoming(sk, skb, th, 1))
		return;

step5:
	if (tcp_ack(sk, skb, FLAG_SLOWPATH | FLAG_UPDATE_TS_RECENT) < 0)
		goto discard;

	tcp_rcv_rtt_measure_ts(sk, skb);

	/* Process urgent data. */
	tcp_urg(sk, skb, th);

	/* step 7: process the segment text */
	tcp_data_queue(sk, skb);

	tcp_data_snd_check(sk);
	tcp_ack_snd_check(sk);
	return;

csum_error:
	TCP_INC_STATS(sock_net(sk), TCP_MIB_CSUMERRORS);
	TCP_INC_STATS(sock_net(sk), TCP_MIB_INERRS);

discard:
	tcp_drop(sk, skb);
}
EXPORT_SYMBOL(tcp_rcv_established);

void tcp_init_transfer(struct sock *sk, int bpf_op)
{
	struct inet_connection_sock *icsk = inet_csk(sk);
	struct tcp_sock *tp = tcp_sk(sk);

	tcp_mtup_init(sk);
	icsk->icsk_af_ops->rebuild_header(sk);
	tcp_init_metrics(sk);

	/* Initialize the congestion window to start the transfer.
	 * Cut cwnd down to 1 per RFC5681 if SYN or SYN-ACK has been
	 * retransmitted. In light of RFC6298 more aggressive 1sec
	 * initRTO, we only reset cwnd when more than 1 SYN/SYN-ACK
	 * retransmission has occurred.
	 */
	if (tp->total_retrans > 1 && tp->undo_marker)
		tp->snd_cwnd = 1;
	else
		tp->snd_cwnd = tcp_init_cwnd(tp, __sk_dst_get(sk));
	tp->snd_cwnd_stamp = tcp_jiffies32;

	tcp_call_bpf(sk, bpf_op, 0, NULL);
	tcp_init_congestion_control(sk);
	tcp_sk(sk)->ops->init_buffer_space(sk);
}

void tcp_finish_connect(struct sock *sk, struct sk_buff *skb)
{
	struct tcp_sock *tp = tcp_sk(sk);
	struct inet_connection_sock *icsk = inet_csk(sk);

	tcp_set_state(sk, TCP_ESTABLISHED);
	icsk->icsk_ack.lrcvtime = tcp_jiffies32;

	if (skb) {
		icsk->icsk_af_ops->sk_rx_dst_set(sk, skb);
		security_inet_conn_established(sk, skb);
		sk_mark_napi_id(sk, skb);
	}

	tcp_init_transfer(sk, BPF_SOCK_OPS_ACTIVE_ESTABLISHED_CB);

	/* Prevent spurious tcp_cwnd_restart() on first data
	 * packet.
	 */
	tp->lsndtime = tcp_jiffies32;

	if (sock_flag(sk, SOCK_KEEPOPEN))
		inet_csk_reset_keepalive_timer(sk, keepalive_time_when(tp));

	if (!tp->rx_opt.snd_wscale)
		__tcp_fast_path_on(tp, tp->snd_wnd);
	else
		tp->pred_flags = 0;
}

static bool tcp_rcv_fastopen_synack(struct sock *sk, struct sk_buff *synack,
				    struct tcp_fastopen_cookie *cookie)
{
	struct tcp_sock *tp = tcp_sk(sk);
	struct sk_buff *data = NULL;
	u16 mss = tp->rx_opt.mss_clamp, try_exp = 0;
	bool syn_drop = false;

	if (tp->syn_data) {
		if (mptcp(tp))
			data = tcp_write_queue_head(mptcp_meta_sk(sk));
		else
			data = tcp_rtx_queue_head(sk);
	}

	if (mss == tp->rx_opt.user_mss) {
		struct tcp_options_received opt;

		/* Get original SYNACK MSS value if user MSS sets mss_clamp */
		tcp_clear_options(&opt);
		opt.user_mss = opt.mss_clamp = 0;
		tcp_parse_options(sock_net(sk), synack, &opt, NULL, 0, NULL, NULL);
		mss = opt.mss_clamp;
	}

	if (!tp->syn_fastopen) {
		/* Ignore an unsolicited cookie */
		cookie->len = -1;
	} else if (tp->total_retrans) {
		/* SYN timed out and the SYN-ACK neither has a cookie nor
		 * acknowledges data. Presumably the remote received only
		 * the retransmitted (regular) SYNs: either the original
		 * SYN-data or the corresponding SYN-ACK was dropped.
		 */
		syn_drop = (cookie->len < 0 && data);
	} else if (cookie->len < 0 && !tp->syn_data) {
		/* We requested a cookie but didn't get it. If we did not use
		 * the (old) exp opt format then try so next time (try_exp=1).
		 * Otherwise we go back to use the RFC7413 opt (try_exp=2).
		 */
		try_exp = tp->syn_fastopen_exp ? 2 : 1;
	}

	tcp_fastopen_cache_set(sk, mss, cookie, syn_drop, try_exp);

	/* In mptcp case, we do not rely on "retransmit", but instead on
	 * "transmit", because if fastopen data is not acked, the retransmission
	 * becomes the first MPTCP data (see mptcp_rcv_synsent_fastopen).
	 */
	if (data && !mptcp(tp)) { /* Retransmit unacked data in SYN */
		skb_rbtree_walk_from(data) {
			if (__tcp_retransmit_skb(sk, data, 1))
				break;
		}
		tcp_rearm_rto(sk);
		NET_INC_STATS(sock_net(sk),
				LINUX_MIB_TCPFASTOPENACTIVEFAIL);
		return true;
	}
	tp->syn_data_acked = tp->syn_data;
	if (tp->syn_data_acked) {
		NET_INC_STATS(sock_net(sk), LINUX_MIB_TCPFASTOPENACTIVE);
		/* SYN-data is counted as two separate packets in tcp_ack() */
		if (tp->delivered > 1)
			--tp->delivered;
	}

	tcp_fastopen_add_skb(sk, synack);

	return false;
}

static void smc_check_reset_syn(struct tcp_sock *tp)
{
#if IS_ENABLED(CONFIG_SMC)
	if (static_branch_unlikely(&tcp_have_smc)) {
		if (tp->syn_smc && !tp->rx_opt.smc_ok)
			tp->syn_smc = 0;
	}
#endif
}

static void tcp_try_undo_spurious_syn(struct sock *sk)
{
	struct tcp_sock *tp = tcp_sk(sk);
	u32 syn_stamp;

	/* undo_marker is set when SYN or SYNACK times out. The timeout is
	 * spurious if the ACK's timestamp option echo value matches the
	 * original SYN timestamp.
	 */
	syn_stamp = tp->retrans_stamp;
	if (tp->undo_marker && syn_stamp && tp->rx_opt.saw_tstamp &&
	    syn_stamp == tp->rx_opt.rcv_tsecr)
		tp->undo_marker = 0;
}

static int tcp_rcv_synsent_state_process(struct sock *sk, struct sk_buff *skb,
					 const struct tcphdr *th)
{
	struct inet_connection_sock *icsk = inet_csk(sk);
	struct tcp_sock *tp = tcp_sk(sk);
	struct tcp_fastopen_cookie foc = { .len = -1 };
	int saved_clamp = tp->rx_opt.mss_clamp;
	struct mptcp_options_received mopt;
	bool fastopen_fail;

	mptcp_init_mp_opt(&mopt);

	tcp_parse_options(sock_net(sk), skb, &tp->rx_opt,
			  mptcp(tp) ? &tp->mptcp->rx_opt : &mopt, 0, &foc, tp);
	if (tp->rx_opt.saw_tstamp && tp->rx_opt.rcv_tsecr)
		tp->rx_opt.rcv_tsecr -= tp->tsoffset;

	if (th->ack) {
		/* rfc793:
		 * "If the state is SYN-SENT then
		 *    first check the ACK bit
		 *      If the ACK bit is set
		 *	  If SEG.ACK =< ISS, or SEG.ACK > SND.NXT, send
		 *        a reset (unless the RST bit is set, if so drop
		 *        the segment and return)"
		 */
		if (!after(TCP_SKB_CB(skb)->ack_seq, tp->snd_una) ||
		    after(TCP_SKB_CB(skb)->ack_seq, tp->snd_nxt))
			goto reset_and_undo;

		if (tp->rx_opt.saw_tstamp && tp->rx_opt.rcv_tsecr &&
		    !between(tp->rx_opt.rcv_tsecr, tp->retrans_stamp,
			     tcp_time_stamp(tp))) {
			NET_INC_STATS(sock_net(sk),
					LINUX_MIB_PAWSACTIVEREJECTED);
			goto reset_and_undo;
		}

		/* Now ACK is acceptable.
		 *
		 * "If the RST bit is set
		 *    If the ACK was acceptable then signal the user "error:
		 *    connection reset", drop the segment, enter CLOSED state,
		 *    delete TCB, and return."
		 */

		if (th->rst) {
			tcp_reset(sk);
			goto discard;
		}

		/* rfc793:
		 *   "fifth, if neither of the SYN or RST bits is set then
		 *    drop the segment and return."
		 *
		 *    See note below!
		 *                                        --ANK(990513)
		 */
		if (!th->syn)
			goto discard_and_undo;

		/* rfc793:
		 *   "If the SYN bit is on ...
		 *    are acceptable then ...
		 *    (our SYN has been ACKed), change the connection
		 *    state to ESTABLISHED..."
		 */

		tcp_ecn_rcv_synack(tp, th);

		tcp_init_wl(tp, TCP_SKB_CB(skb)->seq);
		tcp_try_undo_spurious_syn(sk);
		tcp_ack(sk, skb, FLAG_SLOWPATH);

		if (tp->request_mptcp || mptcp(tp)) {
			int ret;

			rcu_read_lock();
			local_bh_disable();
			ret = mptcp_rcv_synsent_state_process(sk, &sk,
							      skb, &mopt);
			local_bh_enable();
			rcu_read_unlock();

			/* May have changed if we support MPTCP */
			tp = tcp_sk(sk);
			icsk = inet_csk(sk);

			if (ret == 1)
				goto reset_and_undo;
			if (ret == 2)
				goto discard;
		}

		if (mptcp(tp) && !is_master_tp(tp)) {
			/* Timer for repeating the ACK until an answer
			 * arrives. Used only when establishing an additional
			 * subflow inside of an MPTCP connection.
			 */
			sk_reset_timer(sk, &tp->mptcp->mptcp_ack_timer,
				       jiffies + icsk->icsk_rto);
		}

		/* Ok.. it's good. Set up sequence numbers and
		 * move to established.
		 */
		WRITE_ONCE(tp->rcv_nxt, TCP_SKB_CB(skb)->seq + 1);
		tp->rcv_wup = TCP_SKB_CB(skb)->seq + 1;

		/* RFC1323: The window in SYN & SYN/ACK segments is
		 * never scaled.
		 */
		tp->snd_wnd = ntohs(th->window);

		if (!tp->rx_opt.wscale_ok) {
			tp->rx_opt.snd_wscale = tp->rx_opt.rcv_wscale = 0;
			tp->window_clamp = min(tp->window_clamp, 65535U);
		}

		if (tp->rx_opt.saw_tstamp) {
			tp->rx_opt.tstamp_ok	   = 1;
			tp->tcp_header_len =
				sizeof(struct tcphdr) + TCPOLEN_TSTAMP_ALIGNED;
			tp->advmss	    -= TCPOLEN_TSTAMP_ALIGNED;
			tcp_store_ts_recent(tp);
		} else {
			tp->tcp_header_len = sizeof(struct tcphdr);
		}

		if (mptcp(tp)) {
			tp->tcp_header_len += MPTCP_SUB_LEN_DSM_ALIGN;
			tp->advmss -= MPTCP_SUB_LEN_DSM_ALIGN;
		}

		tcp_sync_mss(sk, icsk->icsk_pmtu_cookie);
		tcp_initialize_rcv_mss(sk);

		/* Remember, tcp_poll() does not lock socket!
		 * Change state from SYN-SENT only after copied_seq
		 * is initialized. */
		WRITE_ONCE(tp->copied_seq, tp->rcv_nxt);

		smc_check_reset_syn(tp);

		smp_mb();

		tcp_finish_connect(sk, skb);

		fastopen_fail = (tp->syn_fastopen || tp->syn_data) &&
				tcp_rcv_fastopen_synack(sk, skb, &foc);

		if (!sock_flag(sk, SOCK_DEAD)) {
			sk->sk_state_change(sk);
			sk_wake_async(sk, SOCK_WAKE_IO, POLL_OUT);
		}
		if (fastopen_fail)
			return -1;
		/* With MPTCP we cannot send data on the third ack due to the
		 * lack of option-space to combine with an MP_CAPABLE.
		 */
		if (!mptcp(tp) && (sk->sk_write_pending ||
		    icsk->icsk_accept_queue.rskq_defer_accept ||
		    inet_csk_in_pingpong_mode(sk))) {
			/* Save one ACK. Data will be ready after
			 * several ticks, if write_pending is set.
			 *
			 * It may be deleted, but with this feature tcpdumps
			 * look so _wonderfully_ clever, that I was not able
			 * to stand against the temptation 8)     --ANK
			 */
			inet_csk_schedule_ack(sk);
			tcp_enter_quickack_mode(sk, TCP_MAX_QUICKACKS);
			inet_csk_reset_xmit_timer(sk, ICSK_TIME_DACK,
						  TCP_DELACK_MAX, TCP_RTO_MAX);

discard:
			tcp_drop(sk, skb);
			return 0;
		} else {
			tcp_send_ack(sk);
		}
		return -1;
	}

	/* No ACK in the segment */

	if (th->rst) {
		/* rfc793:
		 * "If the RST bit is set
		 *
		 *      Otherwise (no ACK) drop the segment and return."
		 */

		goto discard_and_undo;
	}

	/* PAWS check. */
	if (tp->rx_opt.ts_recent_stamp && tp->rx_opt.saw_tstamp &&
	    tcp_paws_reject(&tp->rx_opt, 0))
		goto discard_and_undo;

	/* TODO - check this here for MPTCP */
	if (th->syn) {
		/* We see SYN without ACK. It is attempt of
		 * simultaneous connect with crossed SYNs.
		 * Particularly, it can be connect to self.
		 */
		tcp_set_state(sk, TCP_SYN_RECV);

		if (tp->rx_opt.saw_tstamp) {
			tp->rx_opt.tstamp_ok = 1;
			tcp_store_ts_recent(tp);
			tp->tcp_header_len =
				sizeof(struct tcphdr) + TCPOLEN_TSTAMP_ALIGNED;
		} else {
			tp->tcp_header_len = sizeof(struct tcphdr);
		}

		if (mptcp(tp)) {
			tp->tcp_header_len += MPTCP_SUB_LEN_DSM_ALIGN;
			tp->advmss -= MPTCP_SUB_LEN_DSM_ALIGN;
		}

		WRITE_ONCE(tp->rcv_nxt, TCP_SKB_CB(skb)->seq + 1);
		WRITE_ONCE(tp->copied_seq, tp->rcv_nxt);
		tp->rcv_wup = TCP_SKB_CB(skb)->seq + 1;

		/* RFC1323: The window in SYN & SYN/ACK segments is
		 * never scaled.
		 */
		tp->snd_wnd    = ntohs(th->window);
		tp->snd_wl1    = TCP_SKB_CB(skb)->seq;
		tp->max_window = tp->snd_wnd;

		tcp_ecn_rcv_syn(tp, th);

		tcp_mtup_init(sk);
		tcp_sync_mss(sk, icsk->icsk_pmtu_cookie);
		tcp_initialize_rcv_mss(sk);

		tcp_send_synack(sk);
#if 0
		/* Note, we could accept data and URG from this segment.
		 * There are no obstacles to make this (except that we must
		 * either change tcp_recvmsg() to prevent it from returning data
		 * before 3WHS completes per RFC793, or employ TCP Fast Open).
		 *
		 * However, if we ignore data in ACKless segments sometimes,
		 * we have no reasons to accept it sometimes.
		 * Also, seems the code doing it in step6 of tcp_rcv_state_process
		 * is not flawless. So, discard packet for sanity.
		 * Uncomment this return to process the data.
		 */
		return -1;
#else
		goto discard;
#endif
	}
	/* "fifth, if neither of the SYN or RST bits is set then
	 * drop the segment and return."
	 */

discard_and_undo:
	tcp_clear_options(&tp->rx_opt);
	tp->rx_opt.mss_clamp = saved_clamp;
	goto discard;

reset_and_undo:
	tcp_clear_options(&tp->rx_opt);
	tp->rx_opt.mss_clamp = saved_clamp;
	return 1;
}

static void tcp_rcv_synrecv_state_fastopen(struct sock *sk)
{
	struct request_sock *req;

	/* If we are still handling the SYNACK RTO, see if timestamp ECR allows
	 * undo. If peer SACKs triggered fast recovery, we can't undo here.
	 */
	if (inet_csk(sk)->icsk_ca_state == TCP_CA_Loss)
		tcp_try_undo_loss(sk, false);

	/* Reset rtx states to prevent spurious retransmits_timed_out() */
	tcp_sk(sk)->retrans_stamp = 0;
	inet_csk(sk)->icsk_retransmits = 0;

	/* Once we leave TCP_SYN_RECV or TCP_FIN_WAIT_1,
	 * we no longer need req so release it.
	 */
	req = rcu_dereference_protected(tcp_sk(sk)->fastopen_rsk,
					lockdep_sock_is_held(sk));
	reqsk_fastopen_remove(sk, req, false);

	/* Re-arm the timer because data may have been sent out.
	 * This is similar to the regular data transmission case
	 * when new data has just been ack'ed.
	 *
	 * (TFO) - we could try to be more aggressive and
	 * retransmitting any data sooner based on when they
	 * are sent out.
	 */
	tcp_rearm_rto(sk);
}

/*
 *	This function implements the receiving procedure of RFC 793 for
 *	all states except ESTABLISHED and TIME_WAIT.
 *	It's called from both tcp_v4_rcv and tcp_v6_rcv and should be
 *	address independent.
 */

int tcp_rcv_state_process(struct sock *sk, struct sk_buff *skb)
	__releases(&sk->sk_lock.slock)
{
	struct tcp_sock *tp = tcp_sk(sk);
	struct inet_connection_sock *icsk = inet_csk(sk);
	const struct tcphdr *th = tcp_hdr(skb);
	struct request_sock *req;
	int queued = 0;
	bool acceptable;

	switch (sk->sk_state) {
	case TCP_CLOSE:
		goto discard;

	case TCP_LISTEN:
		if (th->ack)
			return 1;

		if (th->rst)
			goto discard;

		if (th->syn) {
			if (th->fin)
				goto discard;
			/* It is possible that we process SYN packets from backlog,
			 * so we need to make sure to disable BH and RCU right there.
			 */
			rcu_read_lock();
			local_bh_disable();
			acceptable = icsk->icsk_af_ops->conn_request(sk, skb) >= 0;
			local_bh_enable();
			rcu_read_unlock();

			if (!acceptable)
				return 1;
			consume_skb(skb);
			return 0;
		}
		goto discard;

	case TCP_SYN_SENT:
		tp->rx_opt.saw_tstamp = 0;
		tcp_mstamp_refresh(tp);
		queued = tcp_rcv_synsent_state_process(sk, skb, th);
		if (is_meta_sk(sk)) {
			sk = tcp_sk(sk)->mpcb->master_sk;
			tp = tcp_sk(sk);

			/* Need to call it here, because it will announce new
			 * addresses, which can only be done after the third ack
			 * of the 3-way handshake.
			 */
			mptcp_update_metasocket(tp->meta_sk);
		}
		if (queued >= 0)
			return queued;

		/* Do step6 onward by hand. */
		tcp_urg(sk, skb, th);
		__kfree_skb(skb);
		tcp_data_snd_check(sk);
		return 0;
	}

	tcp_mstamp_refresh(tp);
	tp->rx_opt.saw_tstamp = 0;
	req = rcu_dereference_protected(tp->fastopen_rsk,
					lockdep_sock_is_held(sk));
	if (req) {
		bool req_stolen;

		WARN_ON_ONCE(sk->sk_state != TCP_SYN_RECV &&
		    sk->sk_state != TCP_FIN_WAIT1);

		if (!tcp_check_req(sk, skb, req, true, &req_stolen))
			goto discard;
	}

	if (!th->ack && !th->rst && !th->syn)
		goto discard;

	if (!tcp_validate_incoming(sk, skb, th, 0))
		return 0;

	/* step 5: check the ACK field */
	acceptable = tcp_ack(sk, skb, FLAG_SLOWPATH |
				      FLAG_UPDATE_TS_RECENT |
				      FLAG_NO_CHALLENGE_ACK) > 0;

	if (!acceptable) {
		if (sk->sk_state == TCP_SYN_RECV)
			return 1;	/* send one RST */
		tcp_send_challenge_ack(sk, skb);
		goto discard;
	}
	switch (sk->sk_state) {
	case TCP_SYN_RECV:
		tp->delivered++; /* SYN-ACK delivery isn't tracked in tcp_ack */
		if (!tp->srtt_us)
			tcp_synack_rtt_meas(sk, req);

		if (req) {
			tcp_rcv_synrecv_state_fastopen(sk);
		} else {
			tcp_try_undo_spurious_syn(sk);
			tp->retrans_stamp = 0;
			tcp_init_transfer(sk, BPF_SOCK_OPS_PASSIVE_ESTABLISHED_CB);
			WRITE_ONCE(tp->copied_seq, tp->rcv_nxt);
		}
		smp_mb();
		tcp_set_state(sk, TCP_ESTABLISHED);
		sk->sk_state_change(sk);

		/* Note, that this wakeup is only for marginal crossed SYN case.
		 * Passively open sockets are not waked up, because
		 * sk->sk_sleep == NULL and sk->sk_socket == NULL.
		 */
		if (sk->sk_socket)
			sk_wake_async(sk, SOCK_WAKE_IO, POLL_OUT);

		tp->snd_una = TCP_SKB_CB(skb)->ack_seq;
		tp->snd_wnd = ntohs(th->window) << tp->rx_opt.snd_wscale;
		tcp_init_wl(tp, TCP_SKB_CB(skb)->seq);

		if (tp->rx_opt.tstamp_ok)
			tp->advmss -= TCPOLEN_TSTAMP_ALIGNED;
		if (mptcp(tp))
			tp->advmss -= MPTCP_SUB_LEN_DSM_ALIGN;

		if (!inet_csk(sk)->icsk_ca_ops->cong_control)
			tcp_update_pacing_rate(sk);

		/* Prevent spurious tcp_cwnd_restart() on first data packet */
		tp->lsndtime = tcp_jiffies32;

		tcp_initialize_rcv_mss(sk);
		tcp_fast_path_on(tp);

		/* Send an ACK when establishing a new  MPTCP subflow, i.e.
		 * using an MP_JOIN subtype.
		 */
		if (mptcp(tp)) {
			if (is_master_tp(tp)) {
				mptcp_update_metasocket(mptcp_meta_sk(sk));
			} else {
				struct sock *meta_sk = mptcp_meta_sk(sk);

				tcp_send_ack(sk);

				/* Update RTO as it might be worse/better */
				mptcp_set_rto(sk);

				/* If the new RTO would fire earlier, pull it in! */
				if (tcp_sk(meta_sk)->packets_out &&
				    icsk->icsk_timeout > inet_csk(meta_sk)->icsk_rto + jiffies) {
					tcp_rearm_rto(meta_sk);
				}

				mptcp_push_pending_frames(mptcp_meta_sk(sk));
			}
		}
		break;

	case TCP_FIN_WAIT1: {
		int tmo;

		if (req)
			tcp_rcv_synrecv_state_fastopen(sk);

		if (tp->snd_una != tp->write_seq)
			break;

		tcp_set_state(sk, TCP_FIN_WAIT2);
		sk->sk_shutdown |= SEND_SHUTDOWN;

		sk_dst_confirm(sk);

		if (!sock_flag(sk, SOCK_DEAD)) {
			/* Wake up lingering close() */
			sk->sk_state_change(sk);
			break;
		}

		if (tp->linger2 < 0) {
			tcp_done(sk);
			NET_INC_STATS(sock_net(sk), LINUX_MIB_TCPABORTONDATA);
			return 1;
		}
		if (TCP_SKB_CB(skb)->end_seq != TCP_SKB_CB(skb)->seq &&
		    after(TCP_SKB_CB(skb)->end_seq - th->fin, tp->rcv_nxt)) {
			/* Receive out of order FIN after close() */
			if (tp->syn_fastopen && th->fin)
				tcp_fastopen_active_disable(sk);
			tcp_done(sk);
			NET_INC_STATS(sock_net(sk), LINUX_MIB_TCPABORTONDATA);
			return 1;
		}

		tmo = tcp_fin_time(sk);
		if (tmo > TCP_TIMEWAIT_LEN) {
			inet_csk_reset_keepalive_timer(sk, tmo - TCP_TIMEWAIT_LEN);
		} else if (th->fin || mptcp_is_data_fin(skb) ||
			   sock_owned_by_user(sk)) {
			/* Bad case. We could lose such FIN otherwise.
			 * It is not a big problem, but it looks confusing
			 * and not so rare event. We still can lose it now,
			 * if it spins in bh_lock_sock(), but it is really
			 * marginal case.
			 */
			inet_csk_reset_keepalive_timer(sk, tmo);
		} else {
			tp->ops->time_wait(sk, TCP_FIN_WAIT2, tmo);
			goto discard;
		}
		break;
	}

	case TCP_CLOSING:
		if (tp->snd_una == tp->write_seq) {
			tp->ops->time_wait(sk, TCP_TIME_WAIT, 0);
			goto discard;
		}
		break;

	case TCP_LAST_ACK:
		if (tp->snd_una == tp->write_seq) {
			tcp_update_metrics(sk);
			tcp_done(sk);
			goto discard;
		}
		break;
	case TCP_CLOSE:
		if (tp->mp_killed)
			goto discard;
	}

	/* step 6: check the URG bit */
	tcp_urg(sk, skb, th);

	/* step 7: process the segment text */
	switch (sk->sk_state) {
	case TCP_CLOSE_WAIT:
	case TCP_CLOSING:
	case TCP_LAST_ACK:
		if (!before(TCP_SKB_CB(skb)->seq, tp->rcv_nxt))
			break;
		/* fall through */
	case TCP_FIN_WAIT1:
	case TCP_FIN_WAIT2:
		/* RFC 793 says to queue data in these states,
		 * RFC 1122 says we MUST send a reset.
		 * BSD 4.4 also does reset.
		 */
		if (sk->sk_shutdown & RCV_SHUTDOWN) {
			if (TCP_SKB_CB(skb)->end_seq != TCP_SKB_CB(skb)->seq &&
			    after(TCP_SKB_CB(skb)->end_seq - th->fin, tp->rcv_nxt) &&
			    !mptcp(tp)) {
				NET_INC_STATS(sock_net(sk), LINUX_MIB_TCPABORTONDATA);
				tcp_reset(sk);
				return 1;
			}
		}
		/* Fall through */
	case TCP_ESTABLISHED:
		tcp_data_queue(sk, skb);
		queued = 1;
		break;
	}

	/* tcp_data could move socket to TIME-WAIT */
	if (sk->sk_state != TCP_CLOSE) {
		tcp_data_snd_check(sk);
		tcp_ack_snd_check(sk);
	}

	if (!queued) {
discard:
		tcp_drop(sk, skb);
	}
	return 0;
}
EXPORT_SYMBOL(tcp_rcv_state_process);

static inline void pr_drop_req(struct request_sock *req, __u16 port, int family)
{
	struct inet_request_sock *ireq = inet_rsk(req);

	if (family == AF_INET)
		net_dbg_ratelimited("drop open request from %pI4/%u\n",
				    &ireq->ir_rmt_addr, port);
#if IS_ENABLED(CONFIG_IPV6)
	else if (family == AF_INET6)
		net_dbg_ratelimited("drop open request from %pI6/%u\n",
				    &ireq->ir_v6_rmt_addr, port);
#endif
}

/* RFC3168 : 6.1.1 SYN packets must not have ECT/ECN bits set
 *
 * If we receive a SYN packet with these bits set, it means a
 * network is playing bad games with TOS bits. In order to
 * avoid possible false congestion notifications, we disable
 * TCP ECN negotiation.
 *
 * Exception: tcp_ca wants ECN. This is required for DCTCP
 * congestion control: Linux DCTCP asserts ECT on all packets,
 * including SYN, which is most optimal solution; however,
 * others, such as FreeBSD do not.
 *
 * Exception: At least one of the reserved bits of the TCP header (th->res1) is
 * set, indicating the use of a future TCP extension (such as AccECN). See
 * RFC8311 §4.3 which updates RFC3168 to allow the development of such
 * extensions.
 */
static void tcp_ecn_create_request(struct request_sock *req,
				   const struct sk_buff *skb,
				   const struct sock *listen_sk,
				   const struct dst_entry *dst)
{
	const struct tcphdr *th = tcp_hdr(skb);
	const struct net *net = sock_net(listen_sk);
	bool th_ecn = th->ece && th->cwr;
	bool ect, ecn_ok;
	u32 ecn_ok_dst;

	if (!th_ecn)
		return;

	ect = !INET_ECN_is_not_ect(TCP_SKB_CB(skb)->ip_dsfield);
	ecn_ok_dst = dst_feature(dst, DST_FEATURE_ECN_MASK);
	ecn_ok = net->ipv4.sysctl_tcp_ecn || ecn_ok_dst;

	if (((!ect || th->res1) && ecn_ok) || tcp_ca_needs_ecn(listen_sk) ||
	    (ecn_ok_dst & DST_FEATURE_ECN_CA) ||
	    tcp_bpf_ca_needs_ecn((struct sock *)req))
		inet_rsk(req)->ecn_ok = 1;
}

static void tcp_openreq_init(struct request_sock *req,
			     const struct tcp_options_received *rx_opt,
			     struct sk_buff *skb, const struct sock *sk)
{
	struct inet_request_sock *ireq = inet_rsk(req);

	req->rsk_rcv_wnd = 0;		/* So that tcp_send_synack() knows! */
	req->cookie_ts = 0;
	tcp_rsk(req)->rcv_isn = TCP_SKB_CB(skb)->seq;
	tcp_rsk(req)->rcv_nxt = TCP_SKB_CB(skb)->seq + 1;
	tcp_rsk(req)->snt_synack = 0;
	tcp_rsk(req)->last_oow_ack_time = 0;
	req->mss = rx_opt->mss_clamp;
	req->ts_recent = rx_opt->saw_tstamp ? rx_opt->rcv_tsval : 0;
	ireq->tstamp_ok = rx_opt->tstamp_ok;
	ireq->sack_ok = rx_opt->sack_ok;
	ireq->snd_wscale = rx_opt->snd_wscale;
	ireq->wscale_ok = rx_opt->wscale_ok;
	ireq->acked = 0;
	ireq->ecn_ok = 0;
	ireq->mptcp_rqsk = 0;
	ireq->saw_mpc = 0;
	ireq->ir_rmt_port = tcp_hdr(skb)->source;
	ireq->ir_num = ntohs(tcp_hdr(skb)->dest);
	ireq->ir_mark = inet_request_mark(sk, skb);
#if IS_ENABLED(CONFIG_SMC)
	ireq->smc_ok = rx_opt->smc_ok;
#endif
}

struct request_sock *inet_reqsk_alloc(const struct request_sock_ops *ops,
				      struct sock *sk_listener,
				      bool attach_listener)
{
	struct request_sock *req = reqsk_alloc(ops, sk_listener,
					       attach_listener);

	if (req) {
		struct inet_request_sock *ireq = inet_rsk(req);

		ireq->ireq_opt = NULL;
#if IS_ENABLED(CONFIG_IPV6)
		ireq->pktopts = NULL;
#endif
		atomic64_set(&ireq->ir_cookie, 0);
		ireq->ireq_state = TCP_NEW_SYN_RECV;
		write_pnet(&ireq->ireq_net, sock_net(sk_listener));
		ireq->ireq_family = sk_listener->sk_family;
	}

	return req;
}
EXPORT_SYMBOL(inet_reqsk_alloc);

/*
 * Return true if a syncookie should be sent
 */
static bool tcp_syn_flood_action(const struct sock *sk, const char *proto)
{
	struct request_sock_queue *queue = &inet_csk(sk)->icsk_accept_queue;
	const char *msg = "Dropping request";
	bool want_cookie = false;
	struct net *net = sock_net(sk);

#ifdef CONFIG_SYN_COOKIES
	if (net->ipv4.sysctl_tcp_syncookies) {
		msg = "Sending cookies";
		want_cookie = true;
		__NET_INC_STATS(sock_net(sk), LINUX_MIB_TCPREQQFULLDOCOOKIES);
	} else
#endif
		__NET_INC_STATS(sock_net(sk), LINUX_MIB_TCPREQQFULLDROP);

	if (!queue->synflood_warned &&
	    net->ipv4.sysctl_tcp_syncookies != 2 &&
	    xchg(&queue->synflood_warned, 1) == 0)
		net_info_ratelimited("%s: Possible SYN flooding on port %d. %s.  Check SNMP counters.\n",
				     proto, sk->sk_num, msg);

	return want_cookie;
}

static void tcp_reqsk_record_syn(const struct sock *sk,
				 struct request_sock *req,
				 const struct sk_buff *skb)
{
	if (tcp_sk(sk)->save_syn) {
		u32 len = skb_network_header_len(skb) + tcp_hdrlen(skb);
		u32 *copy;

		copy = kmalloc(len + sizeof(u32), GFP_ATOMIC);
		if (copy) {
			copy[0] = len;
			memcpy(&copy[1], skb_network_header(skb), len);
			req->saved_syn = copy;
		}
	}
}

/* If a SYN cookie is required and supported, returns a clamped MSS value to be
 * used for SYN cookie generation.
 */
u16 tcp_get_syncookie_mss(struct request_sock_ops *rsk_ops,
			  const struct tcp_request_sock_ops *af_ops,
			  struct sock *sk, struct tcphdr *th)
{
	struct tcp_sock *tp = tcp_sk(sk);
	u16 mss;

	if (sock_net(sk)->ipv4.sysctl_tcp_syncookies != 2 &&
	    !inet_csk_reqsk_queue_is_full(sk))
		return 0;

	if (!tcp_syn_flood_action(sk, rsk_ops->slab_name))
		return 0;

	if (sk_acceptq_is_full(sk)) {
		NET_INC_STATS(sock_net(sk), LINUX_MIB_LISTENOVERFLOWS);
		return 0;
	}

	mss = tcp_parse_mss_option(th, tp->rx_opt.user_mss);
	if (!mss)
		mss = af_ops->mss_clamp;

	return mss;
}
EXPORT_SYMBOL_GPL(tcp_get_syncookie_mss);

int tcp_conn_request(struct request_sock_ops *rsk_ops,
		     const struct tcp_request_sock_ops *af_ops,
		     struct sock *sk, struct sk_buff *skb)
{
	struct tcp_fastopen_cookie foc = { .len = -1 };
	__u32 isn = TCP_SKB_CB(skb)->tcp_tw_isn;
	struct tcp_options_received tmp_opt;
	struct tcp_sock *tp = tcp_sk(sk);
	struct net *net = sock_net(sk);
	struct sock *fastopen_sk = NULL;
	struct request_sock *req;
	bool want_cookie = false;
	struct dst_entry *dst;
	struct flowi fl;

	/* TW buckets are converted to open requests without
	 * limitations, they conserve resources and peer is
	 * evidently real one.
	 *
	 * MPTCP: new subflows cannot be established in a stateless manner.
	 */
	if (((!is_meta_sk(sk) && net->ipv4.sysctl_tcp_syncookies == 2) ||
	     inet_csk_reqsk_queue_is_full(sk)) && !isn) {
		want_cookie = tcp_syn_flood_action(sk, rsk_ops->slab_name);
		if (!want_cookie)
			goto drop;

		if (is_meta_sk(sk))
			goto drop;
	}

	if (sk_acceptq_is_full(sk)) {
		NET_INC_STATS(sock_net(sk), LINUX_MIB_LISTENOVERFLOWS);
		goto drop;
	}

	req = inet_reqsk_alloc(rsk_ops, sk, !want_cookie);
	if (!req)
		goto drop;

	tcp_rsk(req)->af_specific = af_ops;
	tcp_rsk(req)->ts_off = 0;

	tcp_clear_options(&tmp_opt);
	tmp_opt.mss_clamp = af_ops->mss_clamp;
	tmp_opt.user_mss  = tp->rx_opt.user_mss;
	tcp_parse_options(sock_net(sk), skb, &tmp_opt, NULL, 0,
			  want_cookie ? NULL : &foc, NULL);

	if (want_cookie && !tmp_opt.saw_tstamp)
		tcp_clear_options(&tmp_opt);

	if (IS_ENABLED(CONFIG_SMC) && want_cookie)
		tmp_opt.smc_ok = 0;

	tmp_opt.tstamp_ok = tmp_opt.saw_tstamp;
	tcp_openreq_init(req, &tmp_opt, skb, sk);
	inet_rsk(req)->no_srccheck = inet_sk(sk)->transparent;

	/* Note: tcp_v6_init_req() might override ir_iif for link locals */
	inet_rsk(req)->ir_iif = inet_request_bound_dev_if(sk, skb);

	if (af_ops->init_req(req, sk, skb, want_cookie))
		goto drop_and_free;

	if (security_inet_conn_request(sk, skb, req))
		goto drop_and_free;

	if (tmp_opt.tstamp_ok)
		tcp_rsk(req)->ts_off = af_ops->init_ts_off(net, skb);

	dst = af_ops->route_req(sk, &fl, req);
	if (!dst)
		goto drop_and_free;

	if (!want_cookie && !isn) {
		/* Kill the following clause, if you dislike this way. */
		if (!net->ipv4.sysctl_tcp_syncookies &&
		    (net->ipv4.sysctl_max_syn_backlog - inet_csk_reqsk_queue_len(sk) <
		     (net->ipv4.sysctl_max_syn_backlog >> 2)) &&
		    !tcp_peer_is_proven(req, dst)) {
			/* Without syncookies last quarter of
			 * backlog is filled with destinations,
			 * proven to be alive.
			 * It means that we continue to communicate
			 * to destinations, already remembered
			 * to the moment of synflood.
			 */
			pr_drop_req(req, ntohs(tcp_hdr(skb)->source),
				    rsk_ops->family);
			goto drop_and_release;
		}

		isn = af_ops->init_seq(skb);
	}

	tcp_ecn_create_request(req, skb, sk, dst);

	if (want_cookie) {
		isn = cookie_init_sequence(af_ops, req, sk, skb, &req->mss);
		req->cookie_ts = tmp_opt.tstamp_ok;
		if (!tmp_opt.tstamp_ok)
			inet_rsk(req)->ecn_ok = 0;
	}

	tcp_rsk(req)->snt_isn = isn;
	tcp_rsk(req)->txhash = net_tx_rndhash();
	tcp_openreq_init_rwin(req, sk, dst);
	sk_rx_queue_set(req_to_sk(req), skb);
	if (!want_cookie) {
		tcp_reqsk_record_syn(sk, req, skb);
		fastopen_sk = tcp_try_fastopen(sk, skb, req, &foc, dst);
	}
	if (fastopen_sk) {
		struct sock *meta_sk = fastopen_sk;

		if (mptcp(tcp_sk(fastopen_sk)))
			meta_sk = mptcp_meta_sk(fastopen_sk);
		af_ops->send_synack(fastopen_sk, dst, &fl, req,
				    &foc, TCP_SYNACK_FASTOPEN);
		/* Add the child socket directly into the accept queue */
		if (!inet_csk_reqsk_queue_add(sk, req, meta_sk)) {
			reqsk_fastopen_remove(fastopen_sk, req, false);
			bh_unlock_sock(fastopen_sk);
			if (meta_sk != fastopen_sk)
				bh_unlock_sock(meta_sk);
			sock_put(fastopen_sk);
			goto drop_and_free;
		}
		sk->sk_data_ready(sk);
		bh_unlock_sock(fastopen_sk);
		if (meta_sk != fastopen_sk)
			bh_unlock_sock(meta_sk);
		sock_put(fastopen_sk);
	} else {
		tcp_rsk(req)->tfo_listener = false;
		if (!want_cookie)
			inet_csk_reqsk_queue_hash_add(sk, req,
				tcp_timeout_init((struct sock *)req));
		af_ops->send_synack(sk, dst, &fl, req, &foc,
				    !want_cookie ? TCP_SYNACK_NORMAL :
						   TCP_SYNACK_COOKIE);
		if (want_cookie) {
			reqsk_free(req);
			return 0;
		}
	}
	reqsk_put(req);
	return 0;

drop_and_release:
	dst_release(dst);
drop_and_free:
	__reqsk_free(req);
drop:
	tcp_listendrop(sk);
	return 0;
}
EXPORT_SYMBOL(tcp_conn_request);<|MERGE_RESOLUTION|>--- conflicted
+++ resolved
@@ -4842,13 +4842,10 @@
 	const struct tcp_sock *tp = tcp_sk(sk);
 	int avail = tp->rcv_nxt - tp->copied_seq;
 
-<<<<<<< HEAD
-	if (avail < sk->sk_rcvlowat && !sock_flag(sk, SOCK_DONE) && !mptcp(tp))
-=======
 	if (avail < sk->sk_rcvlowat && !tcp_rmem_pressure(sk) &&
 	    !sock_flag(sk, SOCK_DONE) &&
-	    tcp_receive_window(tp) > inet_csk(sk)->icsk_ack.rcv_mss)
->>>>>>> d4716ee8
+	    tcp_receive_window(tp) > inet_csk(sk)->icsk_ack.rcv_mss &&
+	    !mptcp(tp))
 		return;
 
 	sk->sk_data_ready(sk);
