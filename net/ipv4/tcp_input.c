// SPDX-License-Identifier: GPL-2.0
/*
 * INET		An implementation of the TCP/IP protocol suite for the LINUX
 *		operating system.  INET is implemented using the  BSD Socket
 *		interface as the means of communication with the user level.
 *
 *		Implementation of the Transmission Control Protocol(TCP).
 *
 * Authors:	Ross Biro
 *		Fred N. van Kempen, <waltje@uWalt.NL.Mugnet.ORG>
 *		Mark Evans, <evansmp@uhura.aston.ac.uk>
 *		Corey Minyard <wf-rch!minyard@relay.EU.net>
 *		Florian La Roche, <flla@stud.uni-sb.de>
 *		Charles Hedrick, <hedrick@klinzhai.rutgers.edu>
 *		Linus Torvalds, <torvalds@cs.helsinki.fi>
 *		Alan Cox, <gw4pts@gw4pts.ampr.org>
 *		Matthew Dillon, <dillon@apollo.west.oic.com>
 *		Arnt Gulbrandsen, <agulbra@nvg.unit.no>
 *		Jorge Cwik, <jorge@laser.satlink.net>
 */

/*
 * Changes:
 *		Pedro Roque	:	Fast Retransmit/Recovery.
 *					Two receive queues.
 *					Retransmit queue handled by TCP.
 *					Better retransmit timer handling.
 *					New congestion avoidance.
 *					Header prediction.
 *					Variable renaming.
 *
 *		Eric		:	Fast Retransmit.
 *		Randy Scott	:	MSS option defines.
 *		Eric Schenk	:	Fixes to slow start algorithm.
 *		Eric Schenk	:	Yet another double ACK bug.
 *		Eric Schenk	:	Delayed ACK bug fixes.
 *		Eric Schenk	:	Floyd style fast retrans war avoidance.
 *		David S. Miller	:	Don't allow zero congestion window.
 *		Eric Schenk	:	Fix retransmitter so that it sends
 *					next packet on ack of previous packet.
 *		Andi Kleen	:	Moved open_request checking here
 *					and process RSTs for open_requests.
 *		Andi Kleen	:	Better prune_queue, and other fixes.
 *		Andrey Savochkin:	Fix RTT measurements in the presence of
 *					timestamps.
 *		Andrey Savochkin:	Check sequence numbers correctly when
 *					removing SACKs due to in sequence incoming
 *					data segments.
 *		Andi Kleen:		Make sure we never ack data there is not
 *					enough room for. Also make this condition
 *					a fatal error if it might still happen.
 *		Andi Kleen:		Add tcp_measure_rcv_mss to make
 *					connections with MSS<min(MTU,ann. MSS)
 *					work without delayed acks.
 *		Andi Kleen:		Process packets with PSH set in the
 *					fast path.
 *		J Hadi Salim:		ECN support
 *	 	Andrei Gurtov,
 *		Pasi Sarolahti,
 *		Panu Kuhlberg:		Experimental audit of TCP (re)transmission
 *					engine. Lots of bugs are found.
 *		Pasi Sarolahti:		F-RTO for dealing with spurious RTOs
 */

#define pr_fmt(fmt) "TCP: " fmt

#include <linux/mm.h>
#include <linux/slab.h>
#include <linux/module.h>
#include <linux/sysctl.h>
#include <linux/kernel.h>
#include <linux/prefetch.h>
#include <net/dst.h>
#include <net/tcp.h>
#include <net/inet_common.h>
#include <linux/ipsec.h>
#include <asm/unaligned.h>
#include <linux/errqueue.h>
#include <net/mptcp.h>
#include <net/mptcp_v4.h>
#include <net/mptcp_v6.h>

int sysctl_tcp_fack __read_mostly;
int sysctl_tcp_max_reordering __read_mostly = 300;
int sysctl_tcp_dsack __read_mostly = 1;
int sysctl_tcp_app_win __read_mostly = 31;
int sysctl_tcp_adv_win_scale __read_mostly = 1;
EXPORT_SYMBOL(sysctl_tcp_adv_win_scale);

/* rfc5961 challenge ack rate limiting */
int sysctl_tcp_challenge_ack_limit = 1000;

int sysctl_tcp_stdurg __read_mostly;
int sysctl_tcp_rfc1337 __read_mostly;
int sysctl_tcp_max_orphans __read_mostly = NR_FILE;
int sysctl_tcp_frto __read_mostly = 2;
int sysctl_tcp_min_rtt_wlen __read_mostly = 300;
int sysctl_tcp_moderate_rcvbuf __read_mostly = 1;
int sysctl_tcp_early_retrans __read_mostly = 3;
int sysctl_tcp_invalid_ratelimit __read_mostly = HZ/2;

<<<<<<< HEAD
=======
#define FLAG_DATA		0x01 /* Incoming frame contained data.		*/
#define FLAG_WIN_UPDATE		0x02 /* Incoming ACK was a window update.	*/
#define FLAG_DATA_ACKED		0x04 /* This ACK acknowledged new data.		*/
#define FLAG_RETRANS_DATA_ACKED	0x08 /* "" "" some of which was retransmitted.	*/
#define FLAG_SYN_ACKED		0x10 /* This ACK acknowledged SYN.		*/
#define FLAG_DATA_SACKED	0x20 /* New SACK.				*/
#define FLAG_ECE		0x40 /* ECE in this ACK				*/
#define FLAG_LOST_RETRANS	0x80 /* This ACK marks some retransmission lost */
#define FLAG_SLOWPATH		0x100 /* Do not skip RFC checks for window update.*/
#define FLAG_ORIG_SACK_ACKED	0x200 /* Never retransmitted data are (s)acked	*/
#define FLAG_SND_UNA_ADVANCED	0x400 /* Snd_una was changed (!= FLAG_DATA_ACKED) */
#define FLAG_DSACKING_ACK	0x800 /* SACK blocks contained D-SACK info */
#define FLAG_SET_XMIT_TIMER	0x1000 /* Set TLP or RTO timer */
#define FLAG_SACK_RENEGING	0x2000 /* snd_una advanced to a sacked seq */
#define FLAG_UPDATE_TS_RECENT	0x4000 /* tcp_replace_ts_recent() */
#define FLAG_NO_CHALLENGE_ACK	0x8000 /* do not call tcp_send_challenge_ack()	*/

#define FLAG_ACKED		(FLAG_DATA_ACKED|FLAG_SYN_ACKED)
#define FLAG_NOT_DUP		(FLAG_DATA|FLAG_WIN_UPDATE|FLAG_ACKED)
#define FLAG_CA_ALERT		(FLAG_DATA_SACKED|FLAG_ECE|FLAG_DSACKING_ACK)
#define FLAG_FORWARD_PROGRESS	(FLAG_ACKED|FLAG_DATA_SACKED)

>>>>>>> bebc6082
#define TCP_REMNANT (TCP_FLAG_FIN|TCP_FLAG_URG|TCP_FLAG_SYN|TCP_FLAG_PSH)
#define TCP_HP_BITS (~(TCP_RESERVED_BITS|TCP_FLAG_PSH))

#define REXMIT_NONE	0 /* no loss recovery to do */
#define REXMIT_LOST	1 /* retransmit packets marked lost */
#define REXMIT_NEW	2 /* FRTO-style transmit of unsent/new packets */

static void tcp_gro_dev_warn(struct sock *sk, const struct sk_buff *skb,
			     unsigned int len)
{
	static bool __once __read_mostly;

	if (!__once) {
		struct net_device *dev;

		__once = true;

		rcu_read_lock();
		dev = dev_get_by_index_rcu(sock_net(sk), skb->skb_iif);
		if (!dev || len >= dev->mtu)
			pr_warn("%s: Driver has suspect GRO implementation, TCP performance may be compromised.\n",
				dev ? dev->name : "Unknown driver");
		rcu_read_unlock();
	}
}

/* Adapt the MSS value used to make delayed ack decision to the
 * real world.
 */
static void tcp_measure_rcv_mss(struct sock *sk, const struct sk_buff *skb)
{
	struct inet_connection_sock *icsk = inet_csk(sk);
	const unsigned int lss = icsk->icsk_ack.last_seg_size;
	unsigned int len;

	icsk->icsk_ack.last_seg_size = 0;

	/* skb->len may jitter because of SACKs, even if peer
	 * sends good full-sized frames.
	 */
	len = skb_shinfo(skb)->gso_size ? : skb->len;
	if (len >= icsk->icsk_ack.rcv_mss) {
		icsk->icsk_ack.rcv_mss = min_t(unsigned int, len,
					       tcp_sk(sk)->advmss);
		/* Account for possibly-removed options */
		if (unlikely(len > icsk->icsk_ack.rcv_mss +
				   MAX_TCP_OPTION_SPACE))
			tcp_gro_dev_warn(sk, skb, len);
	} else {
		/* Otherwise, we make more careful check taking into account,
		 * that SACKs block is variable.
		 *
		 * "len" is invariant segment length, including TCP header.
		 */
		len += skb->data - skb_transport_header(skb);
		if (len >= TCP_MSS_DEFAULT + sizeof(struct tcphdr) ||
		    /* If PSH is not set, packet should be
		     * full sized, provided peer TCP is not badly broken.
		     * This observation (if it is correct 8)) allows
		     * to handle super-low mtu links fairly.
		     */
		    (len >= TCP_MIN_MSS + sizeof(struct tcphdr) &&
		     !(tcp_flag_word(tcp_hdr(skb)) & TCP_REMNANT))) {
			/* Subtract also invariant (if peer is RFC compliant),
			 * tcp header plus fixed timestamp option length.
			 * Resulting "len" is MSS free of SACK jitter.
			 */
			len -= tcp_sk(sk)->tcp_header_len;
			icsk->icsk_ack.last_seg_size = len;
			if (len == lss) {
				icsk->icsk_ack.rcv_mss = len;
				return;
			}
		}
		if (icsk->icsk_ack.pending & ICSK_ACK_PUSHED)
			icsk->icsk_ack.pending |= ICSK_ACK_PUSHED2;
		icsk->icsk_ack.pending |= ICSK_ACK_PUSHED;
	}
}

static void tcp_incr_quickack(struct sock *sk)
{
	struct inet_connection_sock *icsk = inet_csk(sk);
	unsigned int quickacks = tcp_sk(sk)->rcv_wnd / (2 * icsk->icsk_ack.rcv_mss);

	if (quickacks == 0)
		quickacks = 2;
	if (quickacks > icsk->icsk_ack.quick)
		icsk->icsk_ack.quick = min(quickacks, TCP_MAX_QUICKACKS);
}

void tcp_enter_quickack_mode(struct sock *sk)
{
	struct inet_connection_sock *icsk = inet_csk(sk);
	tcp_incr_quickack(sk);
	icsk->icsk_ack.pingpong = 0;
	icsk->icsk_ack.ato = TCP_ATO_MIN;
}

/* Send ACKs quickly, if "quick" count is not exhausted
 * and the session is not interactive.
 */

static bool tcp_in_quickack_mode(struct sock *sk)
{
	const struct inet_connection_sock *icsk = inet_csk(sk);
	const struct dst_entry *dst = __sk_dst_get(sk);

	return (dst && dst_metric(dst, RTAX_QUICKACK)) ||
		(icsk->icsk_ack.quick && !icsk->icsk_ack.pingpong);
}

static void tcp_ecn_queue_cwr(struct tcp_sock *tp)
{
	if (tp->ecn_flags & TCP_ECN_OK)
		tp->ecn_flags |= TCP_ECN_QUEUE_CWR;
}

static void tcp_ecn_accept_cwr(struct tcp_sock *tp, const struct sk_buff *skb)
{
	if (tcp_hdr(skb)->cwr)
		tp->ecn_flags &= ~TCP_ECN_DEMAND_CWR;
}

static void tcp_ecn_withdraw_cwr(struct tcp_sock *tp)
{
	tp->ecn_flags &= ~TCP_ECN_DEMAND_CWR;
}

static void __tcp_ecn_check_ce(struct tcp_sock *tp, const struct sk_buff *skb)
{
	switch (TCP_SKB_CB(skb)->ip_dsfield & INET_ECN_MASK) {
	case INET_ECN_NOT_ECT:
		/* Funny extension: if ECT is not set on a segment,
		 * and we already seen ECT on a previous segment,
		 * it is probably a retransmit.
		 */
		if (tp->ecn_flags & TCP_ECN_SEEN)
			tcp_enter_quickack_mode((struct sock *)tp);
		break;
	case INET_ECN_CE:
		if (tcp_ca_needs_ecn((struct sock *)tp))
			tcp_ca_event((struct sock *)tp, CA_EVENT_ECN_IS_CE);

		if (!(tp->ecn_flags & TCP_ECN_DEMAND_CWR)) {
			/* Better not delay acks, sender can have a very low cwnd */
			tcp_enter_quickack_mode((struct sock *)tp);
			tp->ecn_flags |= TCP_ECN_DEMAND_CWR;
		}
		tp->ecn_flags |= TCP_ECN_SEEN;
		break;
	default:
		if (tcp_ca_needs_ecn((struct sock *)tp))
			tcp_ca_event((struct sock *)tp, CA_EVENT_ECN_NO_CE);
		tp->ecn_flags |= TCP_ECN_SEEN;
		break;
	}
}

static void tcp_ecn_check_ce(struct tcp_sock *tp, const struct sk_buff *skb)
{
	if (tp->ecn_flags & TCP_ECN_OK)
		__tcp_ecn_check_ce(tp, skb);
}

static void tcp_ecn_rcv_synack(struct tcp_sock *tp, const struct tcphdr *th)
{
	if ((tp->ecn_flags & TCP_ECN_OK) && (!th->ece || th->cwr))
		tp->ecn_flags &= ~TCP_ECN_OK;
}

static void tcp_ecn_rcv_syn(struct tcp_sock *tp, const struct tcphdr *th)
{
	if ((tp->ecn_flags & TCP_ECN_OK) && (!th->ece || !th->cwr))
		tp->ecn_flags &= ~TCP_ECN_OK;
}

static bool tcp_ecn_rcv_ecn_echo(const struct tcp_sock *tp, const struct tcphdr *th)
{
	if (th->ece && !th->syn && (tp->ecn_flags & TCP_ECN_OK))
		return true;
	return false;
}

/* Buffer size and advertised window tuning.
 *
 * 1. Tuning sk->sk_sndbuf, when connection enters established state.
 */

static void tcp_sndbuf_expand(struct sock *sk)
{
	const struct tcp_sock *tp = tcp_sk(sk);
	const struct tcp_congestion_ops *ca_ops = inet_csk(sk)->icsk_ca_ops;
	int sndmem, per_mss;
	u32 nr_segs;

	/* Worst case is non GSO/TSO : each frame consumes one skb
	 * and skb->head is kmalloced using power of two area of memory
	 */
	per_mss = max_t(u32, tp->rx_opt.mss_clamp, tp->mss_cache) +
		  MAX_TCP_HEADER +
		  SKB_DATA_ALIGN(sizeof(struct skb_shared_info));

	per_mss = roundup_pow_of_two(per_mss) +
		  SKB_DATA_ALIGN(sizeof(struct sk_buff));

	if (mptcp(tp)) {
		nr_segs = mptcp_check_snd_buf(tp);
	} else {
		nr_segs = max_t(u32, TCP_INIT_CWND, tp->snd_cwnd);
		nr_segs = max_t(u32, nr_segs, tp->reordering + 1);
	}

	/* Fast Recovery (RFC 5681 3.2) :
	 * Cubic needs 1.7 factor, rounded to 2 to include
	 * extra cushion (application might react slowly to POLLOUT)
	 */
	sndmem = ca_ops->sndbuf_expand ? ca_ops->sndbuf_expand(sk) : 2;
	sndmem *= nr_segs * per_mss;

	/* MPTCP: after this sndmem is the new contribution of the
	 * current subflow to the aggregated sndbuf */
	if (sk->sk_sndbuf < sndmem) {
		int old_sndbuf = sk->sk_sndbuf;
		sk->sk_sndbuf = min(sndmem, sysctl_tcp_wmem[2]);
		/* MPTCP: ok, the subflow sndbuf has grown, reflect
		 * this in the aggregate buffer.*/
		if (mptcp(tp) && old_sndbuf != sk->sk_sndbuf)
			mptcp_update_sndbuf(tp);
	}
}

/* 2. Tuning advertised window (window_clamp, rcv_ssthresh)
 *
 * All tcp_full_space() is split to two parts: "network" buffer, allocated
 * forward and advertised in receiver window (tp->rcv_wnd) and
 * "application buffer", required to isolate scheduling/application
 * latencies from network.
 * window_clamp is maximal advertised window. It can be less than
 * tcp_full_space(), in this case tcp_full_space() - window_clamp
 * is reserved for "application" buffer. The less window_clamp is
 * the smoother our behaviour from viewpoint of network, but the lower
 * throughput and the higher sensitivity of the connection to losses. 8)
 *
 * rcv_ssthresh is more strict window_clamp used at "slow start"
 * phase to predict further behaviour of this connection.
 * It is used for two goals:
 * - to enforce header prediction at sender, even when application
 *   requires some significant "application buffer". It is check #1.
 * - to prevent pruning of receive queue because of misprediction
 *   of receiver window. Check #2.
 *
 * The scheme does not work when sender sends good segments opening
 * window and then starts to feed us spaghetti. But it should work
 * in common situations. Otherwise, we have to rely on queue collapsing.
 */

/* Slow part of check#2. */
static int __tcp_grow_window(const struct sock *sk, const struct sk_buff *skb)
{
	struct tcp_sock *tp = tcp_sk(sk);
	/* Optimize this! */
	int truesize = tcp_win_from_space(skb->truesize) >> 1;
	int window = tcp_win_from_space(sysctl_tcp_rmem[2]) >> 1;

	while (tp->rcv_ssthresh <= window) {
		if (truesize <= skb->len)
			return 2 * inet_csk(sk)->icsk_ack.rcv_mss;

		truesize >>= 1;
		window >>= 1;
	}
	return 0;
}

static void tcp_grow_window(struct sock *sk, const struct sk_buff *skb)
{
	struct tcp_sock *tp = tcp_sk(sk);
	struct sock *meta_sk = mptcp(tp) ? mptcp_meta_sk(sk) : sk;
	struct tcp_sock *meta_tp = tcp_sk(meta_sk);

	if (is_meta_sk(sk))
		return;

	/* Check #1 */
	if (meta_tp->rcv_ssthresh < meta_tp->window_clamp &&
	    (int)meta_tp->rcv_ssthresh < tcp_space(meta_sk) &&
	    !tcp_under_memory_pressure(sk)) {
		int incr;

		/* Check #2. Increase window, if skb with such overhead
		 * will fit to rcvbuf in future.
		 */
		if (tcp_win_from_space(skb->truesize) <= skb->len)
			incr = 2 * meta_tp->advmss;
		else
			incr = __tcp_grow_window(meta_sk, skb);

		if (incr) {
			incr = max_t(int, incr, 2 * skb->len);
			meta_tp->rcv_ssthresh = min(meta_tp->rcv_ssthresh + incr,
					            meta_tp->window_clamp);
			inet_csk(sk)->icsk_ack.quick |= 1;
		}
	}
}

/* 3. Tuning rcvbuf, when connection enters established state. */
static void tcp_fixup_rcvbuf(struct sock *sk)
{
	u32 mss = tcp_sk(sk)->advmss;
	int rcvmem;

	rcvmem = 2 * SKB_TRUESIZE(mss + MAX_TCP_HEADER) *
		 tcp_default_init_rwnd(mss);

	/* Dynamic Right Sizing (DRS) has 2 to 3 RTT latency
	 * Allow enough cushion so that sender is not limited by our window
	 */
	if (sysctl_tcp_moderate_rcvbuf)
		rcvmem <<= 2;

	if (sk->sk_rcvbuf < rcvmem)
		sk->sk_rcvbuf = min(rcvmem, sysctl_tcp_rmem[2]);
}

/* 4. Try to fixup all. It is made immediately after connection enters
 *    established state.
 */
void tcp_init_buffer_space(struct sock *sk)
{
	struct tcp_sock *tp = tcp_sk(sk);
	int maxwin;

	if (!(sk->sk_userlocks & SOCK_RCVBUF_LOCK))
		tcp_fixup_rcvbuf(sk);
	if (!(sk->sk_userlocks & SOCK_SNDBUF_LOCK))
		tcp_sndbuf_expand(sk);

	tp->rcvq_space.space = tp->rcv_wnd;
	tcp_mstamp_refresh(tp);
	tp->rcvq_space.time = tp->tcp_mstamp;
	tp->rcvq_space.seq = tp->copied_seq;

	maxwin = tcp_full_space(sk);

	if (tp->window_clamp >= maxwin) {
		tp->window_clamp = maxwin;

		if (sysctl_tcp_app_win && maxwin > 4 * tp->advmss)
			tp->window_clamp = max(maxwin -
					       (maxwin >> sysctl_tcp_app_win),
					       4 * tp->advmss);
	}

	/* Force reservation of one segment. */
	if (sysctl_tcp_app_win &&
	    tp->window_clamp > 2 * tp->advmss &&
	    tp->window_clamp + tp->advmss > maxwin)
		tp->window_clamp = max(2 * tp->advmss, maxwin - tp->advmss);

	tp->rcv_ssthresh = min(tp->rcv_ssthresh, tp->window_clamp);
	tp->snd_cwnd_stamp = tcp_jiffies32;
}

/* 5. Recalculate window clamp after socket hit its memory bounds. */
static void tcp_clamp_window(struct sock *sk)
{
	struct tcp_sock *tp = tcp_sk(sk);
	struct inet_connection_sock *icsk = inet_csk(sk);

	icsk->icsk_ack.quick = 0;

	if (sk->sk_rcvbuf < sysctl_tcp_rmem[2] &&
	    !(sk->sk_userlocks & SOCK_RCVBUF_LOCK) &&
	    !tcp_under_memory_pressure(sk) &&
	    sk_memory_allocated(sk) < sk_prot_mem_limits(sk, 0)) {
		sk->sk_rcvbuf = min(atomic_read(&sk->sk_rmem_alloc),
				    sysctl_tcp_rmem[2]);
	}
	if (atomic_read(&sk->sk_rmem_alloc) > sk->sk_rcvbuf)
		tp->rcv_ssthresh = min(tp->window_clamp, 2U * tp->advmss);
}

/* Initialize RCV_MSS value.
 * RCV_MSS is an our guess about MSS used by the peer.
 * We haven't any direct information about the MSS.
 * It's better to underestimate the RCV_MSS rather than overestimate.
 * Overestimations make us ACKing less frequently than needed.
 * Underestimations are more easy to detect and fix by tcp_measure_rcv_mss().
 */
void tcp_initialize_rcv_mss(struct sock *sk)
{
	const struct tcp_sock *tp = tcp_sk(sk);
	unsigned int hint = min_t(unsigned int, tp->advmss, tp->mss_cache);

	hint = min(hint, tp->rcv_wnd / 2);
	hint = min(hint, TCP_MSS_DEFAULT);
	hint = max(hint, TCP_MIN_MSS);

	inet_csk(sk)->icsk_ack.rcv_mss = hint;
}
EXPORT_SYMBOL(tcp_initialize_rcv_mss);

/* Receiver "autotuning" code.
 *
 * The algorithm for RTT estimation w/o timestamps is based on
 * Dynamic Right-Sizing (DRS) by Wu Feng and Mike Fisk of LANL.
 * <http://public.lanl.gov/radiant/pubs.html#DRS>
 *
 * More detail on this code can be found at
 * <http://staff.psc.edu/jheffner/>,
 * though this reference is out of date.  A new paper
 * is pending.
 */
static void tcp_rcv_rtt_update(struct tcp_sock *tp, u32 sample, int win_dep)
{
	u32 new_sample = tp->rcv_rtt_est.rtt_us;
	long m = sample;

	if (m == 0)
		m = 1;

	if (new_sample != 0) {
		/* If we sample in larger samples in the non-timestamp
		 * case, we could grossly overestimate the RTT especially
		 * with chatty applications or bulk transfer apps which
		 * are stalled on filesystem I/O.
		 *
		 * Also, since we are only going for a minimum in the
		 * non-timestamp case, we do not smooth things out
		 * else with timestamps disabled convergence takes too
		 * long.
		 */
		if (!win_dep) {
			m -= (new_sample >> 3);
			new_sample += m;
		} else {
			m <<= 3;
			if (m < new_sample)
				new_sample = m;
		}
	} else {
		/* No previous measure. */
		new_sample = m << 3;
	}

	tp->rcv_rtt_est.rtt_us = new_sample;
}

static inline void tcp_rcv_rtt_measure(struct tcp_sock *tp)
{
	u32 delta_us;

	if (tp->rcv_rtt_est.time == 0)
		goto new_measure;
	if (before(tp->rcv_nxt, tp->rcv_rtt_est.seq))
		return;
	delta_us = tcp_stamp_us_delta(tp->tcp_mstamp, tp->rcv_rtt_est.time);
	tcp_rcv_rtt_update(tp, delta_us, 1);

new_measure:
	tp->rcv_rtt_est.seq = tp->rcv_nxt + tp->rcv_wnd;
	tp->rcv_rtt_est.time = tp->tcp_mstamp;
}

static inline void tcp_rcv_rtt_measure_ts(struct sock *sk,
					  const struct sk_buff *skb)
{
	struct tcp_sock *tp = tcp_sk(sk);

	if (tp->rx_opt.rcv_tsecr &&
	    (TCP_SKB_CB(skb)->end_seq -
	     TCP_SKB_CB(skb)->seq >= inet_csk(sk)->icsk_ack.rcv_mss)) {
		u32 delta = tcp_time_stamp(tp) - tp->rx_opt.rcv_tsecr;
		u32 delta_us = delta * (USEC_PER_SEC / TCP_TS_HZ);

		tcp_rcv_rtt_update(tp, delta_us, 0);
	}
}

/*
 * This function should be called every time data is copied to user space.
 * It calculates the appropriate TCP receive buffer space.
 */
void tcp_rcv_space_adjust(struct sock *sk)
{
	struct tcp_sock *tp = tcp_sk(sk);
	int time;
	int copied;

	time = tcp_stamp_us_delta(tp->tcp_mstamp, tp->rcvq_space.time);
	if (mptcp(tp)) {
		if (mptcp_check_rtt(tp, time))
			return;
	} else if (time < (tp->rcv_rtt_est.rtt_us >> 3) || tp->rcv_rtt_est.rtt_us == 0)
		return;

	/* Number of bytes copied to user in last RTT */
	copied = tp->copied_seq - tp->rcvq_space.seq;
	if (copied <= tp->rcvq_space.space)
		goto new_measure;

	/* A bit of theory :
	 * copied = bytes received in previous RTT, our base window
	 * To cope with packet losses, we need a 2x factor
	 * To cope with slow start, and sender growing its cwin by 100 %
	 * every RTT, we need a 4x factor, because the ACK we are sending
	 * now is for the next RTT, not the current one :
	 * <prev RTT . ><current RTT .. ><next RTT .... >
	 */

	if (sysctl_tcp_moderate_rcvbuf &&
	    !(sk->sk_userlocks & SOCK_RCVBUF_LOCK)) {
		int rcvwin, rcvmem, rcvbuf;

		/* minimal window to cope with packet losses, assuming
		 * steady state. Add some cushion because of small variations.
		 */
		rcvwin = (copied << 1) + 16 * tp->advmss;

		/* If rate increased by 25%,
		 *	assume slow start, rcvwin = 3 * copied
		 * If rate increased by 50%,
		 *	assume sender can use 2x growth, rcvwin = 4 * copied
		 */
		if (copied >=
		    tp->rcvq_space.space + (tp->rcvq_space.space >> 2)) {
			if (copied >=
			    tp->rcvq_space.space + (tp->rcvq_space.space >> 1))
				rcvwin <<= 1;
			else
				rcvwin += (rcvwin >> 1);
		}

		rcvmem = SKB_TRUESIZE(tp->advmss + MAX_TCP_HEADER);
		while (tcp_win_from_space(rcvmem) < tp->advmss)
			rcvmem += 128;

		rcvbuf = min(rcvwin / tp->advmss * rcvmem, sysctl_tcp_rmem[2]);
		if (rcvbuf > sk->sk_rcvbuf) {
			sk->sk_rcvbuf = rcvbuf;

			/* Make the window clamp follow along.  */
			tp->window_clamp = rcvwin;
		}
	}
	tp->rcvq_space.space = copied;

new_measure:
	tp->rcvq_space.seq = tp->copied_seq;
	tp->rcvq_space.time = tp->tcp_mstamp;
}

/* There is something which you must keep in mind when you analyze the
 * behavior of the tp->ato delayed ack timeout interval.  When a
 * connection starts up, we want to ack as quickly as possible.  The
 * problem is that "good" TCP's do slow start at the beginning of data
 * transmission.  The means that until we send the first few ACK's the
 * sender will sit on his end and only queue most of his data, because
 * he can only send snd_cwnd unacked packets at any given time.  For
 * each ACK we send, he increments snd_cwnd and transmits more of his
 * queue.  -DaveM
 */
static void tcp_event_data_recv(struct sock *sk, struct sk_buff *skb)
{
	struct tcp_sock *tp = tcp_sk(sk);
	struct inet_connection_sock *icsk = inet_csk(sk);
	u32 now;

	inet_csk_schedule_ack(sk);

	tcp_measure_rcv_mss(sk, skb);

	tcp_rcv_rtt_measure(tp);

	now = tcp_jiffies32;

	if (!icsk->icsk_ack.ato) {
		/* The _first_ data packet received, initialize
		 * delayed ACK engine.
		 */
		tcp_incr_quickack(sk);
		icsk->icsk_ack.ato = TCP_ATO_MIN;
	} else {
		int m = now - icsk->icsk_ack.lrcvtime;

		if (m <= TCP_ATO_MIN / 2) {
			/* The fastest case is the first. */
			icsk->icsk_ack.ato = (icsk->icsk_ack.ato >> 1) + TCP_ATO_MIN / 2;
		} else if (m < icsk->icsk_ack.ato) {
			icsk->icsk_ack.ato = (icsk->icsk_ack.ato >> 1) + m;
			if (icsk->icsk_ack.ato > icsk->icsk_rto)
				icsk->icsk_ack.ato = icsk->icsk_rto;
		} else if (m > icsk->icsk_rto) {
			/* Too long gap. Apparently sender failed to
			 * restart window, so that we send ACKs quickly.
			 */
			tcp_incr_quickack(sk);
			sk_mem_reclaim(sk);
		}
	}
	icsk->icsk_ack.lrcvtime = now;

	tcp_ecn_check_ce(tp, skb);

	if (skb->len >= 128)
		tcp_grow_window(sk, skb);
}

/* Called to compute a smoothed rtt estimate. The data fed to this
 * routine either comes from timestamps, or from segments that were
 * known _not_ to have been retransmitted [see Karn/Partridge
 * Proceedings SIGCOMM 87]. The algorithm is from the SIGCOMM 88
 * piece by Van Jacobson.
 * NOTE: the next three routines used to be one big routine.
 * To save cycles in the RFC 1323 implementation it was better to break
 * it up into three procedures. -- erics
 */
static void tcp_rtt_estimator(struct sock *sk, long mrtt_us)
{
	struct tcp_sock *tp = tcp_sk(sk);
	long m = mrtt_us; /* RTT */
	u32 srtt = tp->srtt_us;

	/*	The following amusing code comes from Jacobson's
	 *	article in SIGCOMM '88.  Note that rtt and mdev
	 *	are scaled versions of rtt and mean deviation.
	 *	This is designed to be as fast as possible
	 *	m stands for "measurement".
	 *
	 *	On a 1990 paper the rto value is changed to:
	 *	RTO = rtt + 4 * mdev
	 *
	 * Funny. This algorithm seems to be very broken.
	 * These formulae increase RTO, when it should be decreased, increase
	 * too slowly, when it should be increased quickly, decrease too quickly
	 * etc. I guess in BSD RTO takes ONE value, so that it is absolutely
	 * does not matter how to _calculate_ it. Seems, it was trap
	 * that VJ failed to avoid. 8)
	 */
	if (srtt != 0) {
		m -= (srtt >> 3);	/* m is now error in rtt est */
		srtt += m;		/* rtt = 7/8 rtt + 1/8 new */
		if (m < 0) {
			m = -m;		/* m is now abs(error) */
			m -= (tp->mdev_us >> 2);   /* similar update on mdev */
			/* This is similar to one of Eifel findings.
			 * Eifel blocks mdev updates when rtt decreases.
			 * This solution is a bit different: we use finer gain
			 * for mdev in this case (alpha*beta).
			 * Like Eifel it also prevents growth of rto,
			 * but also it limits too fast rto decreases,
			 * happening in pure Eifel.
			 */
			if (m > 0)
				m >>= 3;
		} else {
			m -= (tp->mdev_us >> 2);   /* similar update on mdev */
		}
		tp->mdev_us += m;		/* mdev = 3/4 mdev + 1/4 new */
		if (tp->mdev_us > tp->mdev_max_us) {
			tp->mdev_max_us = tp->mdev_us;
			if (tp->mdev_max_us > tp->rttvar_us)
				tp->rttvar_us = tp->mdev_max_us;
		}
		if (after(tp->snd_una, tp->rtt_seq)) {
			if (tp->mdev_max_us < tp->rttvar_us)
				tp->rttvar_us -= (tp->rttvar_us - tp->mdev_max_us) >> 2;
			tp->rtt_seq = tp->snd_nxt;
			tp->mdev_max_us = tcp_rto_min_us(sk);
		}
	} else {
		/* no previous measure. */
		srtt = m << 3;		/* take the measured time to be rtt */
		tp->mdev_us = m << 1;	/* make sure rto = 3*rtt */
		tp->rttvar_us = max(tp->mdev_us, tcp_rto_min_us(sk));
		tp->mdev_max_us = tp->rttvar_us;
		tp->rtt_seq = tp->snd_nxt;
	}
	tp->srtt_us = max(1U, srtt);
}

/* Set the sk_pacing_rate to allow proper sizing of TSO packets.
 * Note: TCP stack does not yet implement pacing.
 * FQ packet scheduler can be used to implement cheap but effective
 * TCP pacing, to smooth the burst on large writes when packets
 * in flight is significantly lower than cwnd (or rwin)
 */
int sysctl_tcp_pacing_ss_ratio __read_mostly = 200;
int sysctl_tcp_pacing_ca_ratio __read_mostly = 120;

static void tcp_update_pacing_rate(struct sock *sk)
{
	const struct tcp_sock *tp = tcp_sk(sk);
	u64 rate;

	/* set sk_pacing_rate to 200 % of current rate (mss * cwnd / srtt) */
	rate = (u64)tp->mss_cache * ((USEC_PER_SEC / 100) << 3);

	/* current rate is (cwnd * mss) / srtt
	 * In Slow Start [1], set sk_pacing_rate to 200 % the current rate.
	 * In Congestion Avoidance phase, set it to 120 % the current rate.
	 *
	 * [1] : Normal Slow Start condition is (tp->snd_cwnd < tp->snd_ssthresh)
	 *	 If snd_cwnd >= (tp->snd_ssthresh / 2), we are approaching
	 *	 end of slow start and should slow down.
	 */
	if (tp->snd_cwnd < tp->snd_ssthresh / 2)
		rate *= sysctl_tcp_pacing_ss_ratio;
	else
		rate *= sysctl_tcp_pacing_ca_ratio;

	rate *= max(tp->snd_cwnd, tp->packets_out);

	if (likely(tp->srtt_us))
		do_div(rate, tp->srtt_us);

	/* ACCESS_ONCE() is needed because sch_fq fetches sk_pacing_rate
	 * without any lock. We want to make sure compiler wont store
	 * intermediate values in this location.
	 */
	ACCESS_ONCE(sk->sk_pacing_rate) = min_t(u64, rate,
						sk->sk_max_pacing_rate);
}

/* Calculate rto without backoff.  This is the second half of Van Jacobson's
 * routine referred to above.
 */
void tcp_set_rto(struct sock *sk)
{
	const struct tcp_sock *tp = tcp_sk(sk);
	/* Old crap is replaced with new one. 8)
	 *
	 * More seriously:
	 * 1. If rtt variance happened to be less 50msec, it is hallucination.
	 *    It cannot be less due to utterly erratic ACK generation made
	 *    at least by solaris and freebsd. "Erratic ACKs" has _nothing_
	 *    to do with delayed acks, because at cwnd>2 true delack timeout
	 *    is invisible. Actually, Linux-2.4 also generates erratic
	 *    ACKs in some circumstances.
	 */
	inet_csk(sk)->icsk_rto = __tcp_set_rto(tp);

	/* 2. Fixups made earlier cannot be right.
	 *    If we do not estimate RTO correctly without them,
	 *    all the algo is pure shit and should be replaced
	 *    with correct one. It is exactly, which we pretend to do.
	 */

	/* NOTE: clamping at TCP_RTO_MIN is not required, current algo
	 * guarantees that rto is higher.
	 */
	tcp_bound_rto(sk);
}

__u32 tcp_init_cwnd(const struct tcp_sock *tp, const struct dst_entry *dst)
{
	__u32 cwnd = (dst ? dst_metric(dst, RTAX_INITCWND) : 0);

	if (!cwnd)
		cwnd = TCP_INIT_CWND;
	return min_t(__u32, cwnd, tp->snd_cwnd_clamp);
}

/*
 * Packet counting of FACK is based on in-order assumptions, therefore TCP
 * disables it when reordering is detected
 */
void tcp_disable_fack(struct tcp_sock *tp)
{
	/* RFC3517 uses different metric in lost marker => reset on change */
	if (tcp_is_fack(tp))
		tp->lost_skb_hint = NULL;
	tp->rx_opt.sack_ok &= ~TCP_FACK_ENABLED;
}

/* Take a notice that peer is sending D-SACKs */
static void tcp_dsack_seen(struct tcp_sock *tp)
{
	tp->rx_opt.sack_ok |= TCP_DSACK_SEEN;
}

static void tcp_update_reordering(struct sock *sk, const int metric,
				  const int ts)
{
	struct tcp_sock *tp = tcp_sk(sk);
	int mib_idx;

	if (WARN_ON_ONCE(metric < 0))
		return;

	if (metric > tp->reordering) {
		tp->reordering = min(sysctl_tcp_max_reordering, metric);

#if FASTRETRANS_DEBUG > 1
		pr_debug("Disorder%d %d %u f%u s%u rr%d\n",
			 tp->rx_opt.sack_ok, inet_csk(sk)->icsk_ca_state,
			 tp->reordering,
			 tp->fackets_out,
			 tp->sacked_out,
			 tp->undo_marker ? tp->undo_retrans : 0);
#endif
		tcp_disable_fack(tp);
	}

	tp->rack.reord = 1;

	/* This exciting event is worth to be remembered. 8) */
	if (ts)
		mib_idx = LINUX_MIB_TCPTSREORDER;
	else if (tcp_is_reno(tp))
		mib_idx = LINUX_MIB_TCPRENOREORDER;
	else if (tcp_is_fack(tp))
		mib_idx = LINUX_MIB_TCPFACKREORDER;
	else
		mib_idx = LINUX_MIB_TCPSACKREORDER;

	NET_INC_STATS(sock_net(sk), mib_idx);
}

/* This must be called before lost_out is incremented */
static void tcp_verify_retransmit_hint(struct tcp_sock *tp, struct sk_buff *skb)
{
	if (!tp->retransmit_skb_hint ||
	    before(TCP_SKB_CB(skb)->seq,
		   TCP_SKB_CB(tp->retransmit_skb_hint)->seq))
		tp->retransmit_skb_hint = skb;
}

/* Sum the number of packets on the wire we have marked as lost.
 * There are two cases we care about here:
 * a) Packet hasn't been marked lost (nor retransmitted),
 *    and this is the first loss.
 * b) Packet has been marked both lost and retransmitted,
 *    and this means we think it was lost again.
 */
static void tcp_sum_lost(struct tcp_sock *tp, struct sk_buff *skb)
{
	__u8 sacked = TCP_SKB_CB(skb)->sacked;

	if (!(sacked & TCPCB_LOST) ||
	    ((sacked & TCPCB_LOST) && (sacked & TCPCB_SACKED_RETRANS)))
		tp->lost += tcp_skb_pcount(skb);
}

static void tcp_skb_mark_lost(struct tcp_sock *tp, struct sk_buff *skb)
{
	if (!(TCP_SKB_CB(skb)->sacked & (TCPCB_LOST|TCPCB_SACKED_ACKED))) {
		tcp_verify_retransmit_hint(tp, skb);

		tp->lost_out += tcp_skb_pcount(skb);
		tcp_sum_lost(tp, skb);
		TCP_SKB_CB(skb)->sacked |= TCPCB_LOST;
	}
}

void tcp_skb_mark_lost_uncond_verify(struct tcp_sock *tp, struct sk_buff *skb)
{
	tcp_verify_retransmit_hint(tp, skb);

	tcp_sum_lost(tp, skb);
	if (!(TCP_SKB_CB(skb)->sacked & (TCPCB_LOST|TCPCB_SACKED_ACKED))) {
		tp->lost_out += tcp_skb_pcount(skb);
		TCP_SKB_CB(skb)->sacked |= TCPCB_LOST;
	}
}

/* This procedure tags the retransmission queue when SACKs arrive.
 *
 * We have three tag bits: SACKED(S), RETRANS(R) and LOST(L).
 * Packets in queue with these bits set are counted in variables
 * sacked_out, retrans_out and lost_out, correspondingly.
 *
 * Valid combinations are:
 * Tag  InFlight	Description
 * 0	1		- orig segment is in flight.
 * S	0		- nothing flies, orig reached receiver.
 * L	0		- nothing flies, orig lost by net.
 * R	2		- both orig and retransmit are in flight.
 * L|R	1		- orig is lost, retransmit is in flight.
 * S|R  1		- orig reached receiver, retrans is still in flight.
 * (L|S|R is logically valid, it could occur when L|R is sacked,
 *  but it is equivalent to plain S and code short-curcuits it to S.
 *  L|S is logically invalid, it would mean -1 packet in flight 8))
 *
 * These 6 states form finite state machine, controlled by the following events:
 * 1. New ACK (+SACK) arrives. (tcp_sacktag_write_queue())
 * 2. Retransmission. (tcp_retransmit_skb(), tcp_xmit_retransmit_queue())
 * 3. Loss detection event of two flavors:
 *	A. Scoreboard estimator decided the packet is lost.
 *	   A'. Reno "three dupacks" marks head of queue lost.
 *	   A''. Its FACK modification, head until snd.fack is lost.
 *	B. SACK arrives sacking SND.NXT at the moment, when the
 *	   segment was retransmitted.
 * 4. D-SACK added new rule: D-SACK changes any tag to S.
 *
 * It is pleasant to note, that state diagram turns out to be commutative,
 * so that we are allowed not to be bothered by order of our actions,
 * when multiple events arrive simultaneously. (see the function below).
 *
 * Reordering detection.
 * --------------------
 * Reordering metric is maximal distance, which a packet can be displaced
 * in packet stream. With SACKs we can estimate it:
 *
 * 1. SACK fills old hole and the corresponding segment was not
 *    ever retransmitted -> reordering. Alas, we cannot use it
 *    when segment was retransmitted.
 * 2. The last flaw is solved with D-SACK. D-SACK arrives
 *    for retransmitted and already SACKed segment -> reordering..
 * Both of these heuristics are not used in Loss state, when we cannot
 * account for retransmits accurately.
 *
 * SACK block validation.
 * ----------------------
 *
 * SACK block range validation checks that the received SACK block fits to
 * the expected sequence limits, i.e., it is between SND.UNA and SND.NXT.
 * Note that SND.UNA is not included to the range though being valid because
 * it means that the receiver is rather inconsistent with itself reporting
 * SACK reneging when it should advance SND.UNA. Such SACK block this is
 * perfectly valid, however, in light of RFC2018 which explicitly states
 * that "SACK block MUST reflect the newest segment.  Even if the newest
 * segment is going to be discarded ...", not that it looks very clever
 * in case of head skb. Due to potentional receiver driven attacks, we
 * choose to avoid immediate execution of a walk in write queue due to
 * reneging and defer head skb's loss recovery to standard loss recovery
 * procedure that will eventually trigger (nothing forbids us doing this).
 *
 * Implements also blockage to start_seq wrap-around. Problem lies in the
 * fact that though start_seq (s) is before end_seq (i.e., not reversed),
 * there's no guarantee that it will be before snd_nxt (n). The problem
 * happens when start_seq resides between end_seq wrap (e_w) and snd_nxt
 * wrap (s_w):
 *
 *         <- outs wnd ->                          <- wrapzone ->
 *         u     e      n                         u_w   e_w  s n_w
 *         |     |      |                          |     |   |  |
 * |<------------+------+----- TCP seqno space --------------+---------->|
 * ...-- <2^31 ->|                                           |<--------...
 * ...---- >2^31 ------>|                                    |<--------...
 *
 * Current code wouldn't be vulnerable but it's better still to discard such
 * crazy SACK blocks. Doing this check for start_seq alone closes somewhat
 * similar case (end_seq after snd_nxt wrap) as earlier reversed check in
 * snd_nxt wrap -> snd_una region will then become "well defined", i.e.,
 * equal to the ideal case (infinite seqno space without wrap caused issues).
 *
 * With D-SACK the lower bound is extended to cover sequence space below
 * SND.UNA down to undo_marker, which is the last point of interest. Yet
 * again, D-SACK block must not to go across snd_una (for the same reason as
 * for the normal SACK blocks, explained above). But there all simplicity
 * ends, TCP might receive valid D-SACKs below that. As long as they reside
 * fully below undo_marker they do not affect behavior in anyway and can
 * therefore be safely ignored. In rare cases (which are more or less
 * theoretical ones), the D-SACK will nicely cross that boundary due to skb
 * fragmentation and packet reordering past skb's retransmission. To consider
 * them correctly, the acceptable range must be extended even more though
 * the exact amount is rather hard to quantify. However, tp->max_window can
 * be used as an exaggerated estimate.
 */
static bool tcp_is_sackblock_valid(struct tcp_sock *tp, bool is_dsack,
				   u32 start_seq, u32 end_seq)
{
	/* Too far in future, or reversed (interpretation is ambiguous) */
	if (after(end_seq, tp->snd_nxt) || !before(start_seq, end_seq))
		return false;

	/* Nasty start_seq wrap-around check (see comments above) */
	if (!before(start_seq, tp->snd_nxt))
		return false;

	/* In outstanding window? ...This is valid exit for D-SACKs too.
	 * start_seq == snd_una is non-sensical (see comments above)
	 */
	if (after(start_seq, tp->snd_una))
		return true;

	if (!is_dsack || !tp->undo_marker)
		return false;

	/* ...Then it's D-SACK, and must reside below snd_una completely */
	if (after(end_seq, tp->snd_una))
		return false;

	if (!before(start_seq, tp->undo_marker))
		return true;

	/* Too old */
	if (!after(end_seq, tp->undo_marker))
		return false;

	/* Undo_marker boundary crossing (overestimates a lot). Known already:
	 *   start_seq < undo_marker and end_seq >= undo_marker.
	 */
	return !before(start_seq, end_seq - tp->max_window);
}

static bool tcp_check_dsack(struct sock *sk, const struct sk_buff *ack_skb,
			    struct tcp_sack_block_wire *sp, int num_sacks,
			    u32 prior_snd_una)
{
	struct tcp_sock *tp = tcp_sk(sk);
	u32 start_seq_0 = get_unaligned_be32(&sp[0].start_seq);
	u32 end_seq_0 = get_unaligned_be32(&sp[0].end_seq);
	bool dup_sack = false;

	if (before(start_seq_0, TCP_SKB_CB(ack_skb)->ack_seq)) {
		dup_sack = true;
		tcp_dsack_seen(tp);
		NET_INC_STATS(sock_net(sk), LINUX_MIB_TCPDSACKRECV);
	} else if (num_sacks > 1) {
		u32 end_seq_1 = get_unaligned_be32(&sp[1].end_seq);
		u32 start_seq_1 = get_unaligned_be32(&sp[1].start_seq);

		if (!after(end_seq_0, end_seq_1) &&
		    !before(start_seq_0, start_seq_1)) {
			dup_sack = true;
			tcp_dsack_seen(tp);
			NET_INC_STATS(sock_net(sk),
					LINUX_MIB_TCPDSACKOFORECV);
		}
	}

	/* D-SACK for already forgotten data... Do dumb counting. */
	if (dup_sack && tp->undo_marker && tp->undo_retrans > 0 &&
	    !after(end_seq_0, prior_snd_una) &&
	    after(end_seq_0, tp->undo_marker))
		tp->undo_retrans--;

	return dup_sack;
}

struct tcp_sacktag_state {
	int	reord;
	int	fack_count;
	/* Timestamps for earliest and latest never-retransmitted segment
	 * that was SACKed. RTO needs the earliest RTT to stay conservative,
	 * but congestion control should still get an accurate delay signal.
	 */
	u64	first_sackt;
	u64	last_sackt;
	struct rate_sample *rate;
	int	flag;
};

/* Check if skb is fully within the SACK block. In presence of GSO skbs,
 * the incoming SACK may not exactly match but we can find smaller MSS
 * aligned portion of it that matches. Therefore we might need to fragment
 * which may fail and creates some hassle (caller must handle error case
 * returns).
 *
 * FIXME: this could be merged to shift decision code
 */
static int tcp_match_skb_to_sack(struct sock *sk, struct sk_buff *skb,
				  u32 start_seq, u32 end_seq)
{
	int err;
	bool in_sack;
	unsigned int pkt_len;
	unsigned int mss;

	in_sack = !after(start_seq, TCP_SKB_CB(skb)->seq) &&
		  !before(end_seq, TCP_SKB_CB(skb)->end_seq);

	if (tcp_skb_pcount(skb) > 1 && !in_sack &&
	    after(TCP_SKB_CB(skb)->end_seq, start_seq)) {
		mss = tcp_skb_mss(skb);
		in_sack = !after(start_seq, TCP_SKB_CB(skb)->seq);

		if (!in_sack) {
			pkt_len = start_seq - TCP_SKB_CB(skb)->seq;
			if (pkt_len < mss)
				pkt_len = mss;
		} else {
			pkt_len = end_seq - TCP_SKB_CB(skb)->seq;
			if (pkt_len < mss)
				return -EINVAL;
		}

		/* Round if necessary so that SACKs cover only full MSSes
		 * and/or the remaining small portion (if present)
		 */
		if (pkt_len > mss) {
			unsigned int new_len = (pkt_len / mss) * mss;
			if (!in_sack && new_len < pkt_len)
				new_len += mss;
			pkt_len = new_len;
		}

		if (pkt_len >= skb->len && !in_sack)
			return 0;

		err = tcp_fragment(sk, skb, pkt_len, mss, GFP_ATOMIC);
		if (err < 0)
			return err;
	}

	return in_sack;
}

/* Mark the given newly-SACKed range as such, adjusting counters and hints. */
static u8 tcp_sacktag_one(struct sock *sk,
			  struct tcp_sacktag_state *state, u8 sacked,
			  u32 start_seq, u32 end_seq,
			  int dup_sack, int pcount,
			  u64 xmit_time)
{
	struct tcp_sock *tp = tcp_sk(sk);
	int fack_count = state->fack_count;

	/* Account D-SACK for retransmitted packet. */
	if (dup_sack && (sacked & TCPCB_RETRANS)) {
		if (tp->undo_marker && tp->undo_retrans > 0 &&
		    after(end_seq, tp->undo_marker))
			tp->undo_retrans--;
		if (sacked & TCPCB_SACKED_ACKED)
			state->reord = min(fack_count, state->reord);
	}

	/* Nothing to do; acked frame is about to be dropped (was ACKed). */
	if (!after(end_seq, tp->snd_una))
		return sacked;

	if (!(sacked & TCPCB_SACKED_ACKED)) {
		tcp_rack_advance(tp, sacked, end_seq, xmit_time);

		if (sacked & TCPCB_SACKED_RETRANS) {
			/* If the segment is not tagged as lost,
			 * we do not clear RETRANS, believing
			 * that retransmission is still in flight.
			 */
			if (sacked & TCPCB_LOST) {
				sacked &= ~(TCPCB_LOST|TCPCB_SACKED_RETRANS);
				tp->lost_out -= pcount;
				tp->retrans_out -= pcount;
			}
		} else {
			if (!(sacked & TCPCB_RETRANS)) {
				/* New sack for not retransmitted frame,
				 * which was in hole. It is reordering.
				 */
				if (before(start_seq,
					   tcp_highest_sack_seq(tp)))
					state->reord = min(fack_count,
							   state->reord);
				if (!after(end_seq, tp->high_seq))
					state->flag |= FLAG_ORIG_SACK_ACKED;
				if (state->first_sackt == 0)
					state->first_sackt = xmit_time;
				state->last_sackt = xmit_time;
			}

			if (sacked & TCPCB_LOST) {
				sacked &= ~TCPCB_LOST;
				tp->lost_out -= pcount;
			}
		}

		sacked |= TCPCB_SACKED_ACKED;
		state->flag |= FLAG_DATA_SACKED;
		tp->sacked_out += pcount;
		tp->delivered += pcount;  /* Out-of-order packets delivered */

		fack_count += pcount;

		/* Lost marker hint past SACKed? Tweak RFC3517 cnt */
		if (!tcp_is_fack(tp) && tp->lost_skb_hint &&
		    before(start_seq, TCP_SKB_CB(tp->lost_skb_hint)->seq))
			tp->lost_cnt_hint += pcount;

		if (fack_count > tp->fackets_out)
			tp->fackets_out = fack_count;
	}

	/* D-SACK. We can detect redundant retransmission in S|R and plain R
	 * frames and clear it. undo_retrans is decreased above, L|R frames
	 * are accounted above as well.
	 */
	if (dup_sack && (sacked & TCPCB_SACKED_RETRANS)) {
		sacked &= ~TCPCB_SACKED_RETRANS;
		tp->retrans_out -= pcount;
	}

	return sacked;
}

/* Shift newly-SACKed bytes from this skb to the immediately previous
 * already-SACKed sk_buff. Mark the newly-SACKed bytes as such.
 */
static bool tcp_shifted_skb(struct sock *sk, struct sk_buff *skb,
			    struct tcp_sacktag_state *state,
			    unsigned int pcount, int shifted, int mss,
			    bool dup_sack)
{
	struct tcp_sock *tp = tcp_sk(sk);
	struct sk_buff *prev = tcp_write_queue_prev(sk, skb);
	u32 start_seq = TCP_SKB_CB(skb)->seq;	/* start of newly-SACKed */
	u32 end_seq = start_seq + shifted;	/* end of newly-SACKed */

	BUG_ON(!pcount);

	/* Adjust counters and hints for the newly sacked sequence
	 * range but discard the return value since prev is already
	 * marked. We must tag the range first because the seq
	 * advancement below implicitly advances
	 * tcp_highest_sack_seq() when skb is highest_sack.
	 */
	tcp_sacktag_one(sk, state, TCP_SKB_CB(skb)->sacked,
			start_seq, end_seq, dup_sack, pcount,
			skb->skb_mstamp);
	tcp_rate_skb_delivered(sk, skb, state->rate);

	if (skb == tp->lost_skb_hint)
		tp->lost_cnt_hint += pcount;

	TCP_SKB_CB(prev)->end_seq += shifted;
	TCP_SKB_CB(skb)->seq += shifted;

	tcp_skb_pcount_add(prev, pcount);
	BUG_ON(tcp_skb_pcount(skb) < pcount);
	tcp_skb_pcount_add(skb, -pcount);

	/* When we're adding to gso_segs == 1, gso_size will be zero,
	 * in theory this shouldn't be necessary but as long as DSACK
	 * code can come after this skb later on it's better to keep
	 * setting gso_size to something.
	 */
	if (!TCP_SKB_CB(prev)->tcp_gso_size)
		TCP_SKB_CB(prev)->tcp_gso_size = mss;

	/* CHECKME: To clear or not to clear? Mimics normal skb currently */
	if (tcp_skb_pcount(skb) <= 1)
		TCP_SKB_CB(skb)->tcp_gso_size = 0;

	/* Difference in this won't matter, both ACKed by the same cumul. ACK */
	TCP_SKB_CB(prev)->sacked |= (TCP_SKB_CB(skb)->sacked & TCPCB_EVER_RETRANS);

	if (skb->len > 0) {
		BUG_ON(!tcp_skb_pcount(skb));
		NET_INC_STATS(sock_net(sk), LINUX_MIB_SACKSHIFTED);
		return false;
	}

	/* Whole SKB was eaten :-) */

	if (skb == tp->retransmit_skb_hint)
		tp->retransmit_skb_hint = prev;
	if (skb == tp->lost_skb_hint) {
		tp->lost_skb_hint = prev;
		tp->lost_cnt_hint -= tcp_skb_pcount(prev);
	}

	TCP_SKB_CB(prev)->tcp_flags |= TCP_SKB_CB(skb)->tcp_flags;
	TCP_SKB_CB(prev)->eor = TCP_SKB_CB(skb)->eor;
	if (TCP_SKB_CB(skb)->tcp_flags & TCPHDR_FIN)
		TCP_SKB_CB(prev)->end_seq++;

	if (skb == tcp_highest_sack(sk))
		tcp_advance_highest_sack(sk, skb);

	tcp_skb_collapse_tstamp(prev, skb);
	if (unlikely(TCP_SKB_CB(prev)->tx.delivered_mstamp))
		TCP_SKB_CB(prev)->tx.delivered_mstamp = 0;

	tcp_unlink_write_queue(skb, sk);
	sk_wmem_free_skb(sk, skb);

	NET_INC_STATS(sock_net(sk), LINUX_MIB_SACKMERGED);

	return true;
}

/* I wish gso_size would have a bit more sane initialization than
 * something-or-zero which complicates things
 */
static int tcp_skb_seglen(const struct sk_buff *skb)
{
	return tcp_skb_pcount(skb) == 1 ? skb->len : tcp_skb_mss(skb);
}

/* Shifting pages past head area doesn't work */
static int skb_can_shift(const struct sk_buff *skb)
{
	return !skb_headlen(skb) && skb_is_nonlinear(skb);
}

/* Try collapsing SACK blocks spanning across multiple skbs to a single
 * skb.
 */
static struct sk_buff *tcp_shift_skb_data(struct sock *sk, struct sk_buff *skb,
					  struct tcp_sacktag_state *state,
					  u32 start_seq, u32 end_seq,
					  bool dup_sack)
{
	struct tcp_sock *tp = tcp_sk(sk);
	struct sk_buff *prev;
	int mss;
	int pcount = 0;
	int len;
	int in_sack;

	/* For MPTCP we cannot shift skb-data and remove one skb from the
	 * send-queue, because this will make us loose the DSS-option (which
	 * is stored in TCP_SKB_CB(skb)->dss) of the skb we are removing.
	 */
	if (!sk_can_gso(sk) || mptcp(tp))
		goto fallback;

	/* Normally R but no L won't result in plain S */
	if (!dup_sack &&
	    (TCP_SKB_CB(skb)->sacked & (TCPCB_LOST|TCPCB_SACKED_RETRANS)) == TCPCB_SACKED_RETRANS)
		goto fallback;
	if (!skb_can_shift(skb))
		goto fallback;
	/* This frame is about to be dropped (was ACKed). */
	if (!after(TCP_SKB_CB(skb)->end_seq, tp->snd_una))
		goto fallback;

	/* Can only happen with delayed DSACK + discard craziness */
	if (unlikely(skb == tcp_write_queue_head(sk)))
		goto fallback;
	prev = tcp_write_queue_prev(sk, skb);

	if ((TCP_SKB_CB(prev)->sacked & TCPCB_TAGBITS) != TCPCB_SACKED_ACKED)
		goto fallback;

	if (!tcp_skb_can_collapse_to(prev))
		goto fallback;

	in_sack = !after(start_seq, TCP_SKB_CB(skb)->seq) &&
		  !before(end_seq, TCP_SKB_CB(skb)->end_seq);

	if (in_sack) {
		len = skb->len;
		pcount = tcp_skb_pcount(skb);
		mss = tcp_skb_seglen(skb);

		/* TODO: Fix DSACKs to not fragment already SACKed and we can
		 * drop this restriction as unnecessary
		 */
		if (mss != tcp_skb_seglen(prev))
			goto fallback;
	} else {
		if (!after(TCP_SKB_CB(skb)->end_seq, start_seq))
			goto noop;
		/* CHECKME: This is non-MSS split case only?, this will
		 * cause skipped skbs due to advancing loop btw, original
		 * has that feature too
		 */
		if (tcp_skb_pcount(skb) <= 1)
			goto noop;

		in_sack = !after(start_seq, TCP_SKB_CB(skb)->seq);
		if (!in_sack) {
			/* TODO: head merge to next could be attempted here
			 * if (!after(TCP_SKB_CB(skb)->end_seq, end_seq)),
			 * though it might not be worth of the additional hassle
			 *
			 * ...we can probably just fallback to what was done
			 * previously. We could try merging non-SACKed ones
			 * as well but it probably isn't going to buy off
			 * because later SACKs might again split them, and
			 * it would make skb timestamp tracking considerably
			 * harder problem.
			 */
			goto fallback;
		}

		len = end_seq - TCP_SKB_CB(skb)->seq;
		BUG_ON(len < 0);
		BUG_ON(len > skb->len);

		/* MSS boundaries should be honoured or else pcount will
		 * severely break even though it makes things bit trickier.
		 * Optimize common case to avoid most of the divides
		 */
		mss = tcp_skb_mss(skb);

		/* TODO: Fix DSACKs to not fragment already SACKed and we can
		 * drop this restriction as unnecessary
		 */
		if (mss != tcp_skb_seglen(prev))
			goto fallback;

		if (len == mss) {
			pcount = 1;
		} else if (len < mss) {
			goto noop;
		} else {
			pcount = len / mss;
			len = pcount * mss;
		}
	}

	/* tcp_sacktag_one() won't SACK-tag ranges below snd_una */
	if (!after(TCP_SKB_CB(skb)->seq + len, tp->snd_una))
		goto fallback;

	if (!skb_shift(prev, skb, len))
		goto fallback;
	if (!tcp_shifted_skb(sk, skb, state, pcount, len, mss, dup_sack))
		goto out;

	/* Hole filled allows collapsing with the next as well, this is very
	 * useful when hole on every nth skb pattern happens
	 */
	if (prev == tcp_write_queue_tail(sk))
		goto out;
	skb = tcp_write_queue_next(sk, prev);

	if (!skb_can_shift(skb) ||
	    (skb == tcp_send_head(sk)) ||
	    ((TCP_SKB_CB(skb)->sacked & TCPCB_TAGBITS) != TCPCB_SACKED_ACKED) ||
	    (mss != tcp_skb_seglen(skb)))
		goto out;

	len = skb->len;
	if (skb_shift(prev, skb, len)) {
		pcount += tcp_skb_pcount(skb);
		tcp_shifted_skb(sk, skb, state, tcp_skb_pcount(skb), len, mss, 0);
	}

out:
	state->fack_count += pcount;
	return prev;

noop:
	return skb;

fallback:
	NET_INC_STATS(sock_net(sk), LINUX_MIB_SACKSHIFTFALLBACK);
	return NULL;
}

static struct sk_buff *tcp_sacktag_walk(struct sk_buff *skb, struct sock *sk,
					struct tcp_sack_block *next_dup,
					struct tcp_sacktag_state *state,
					u32 start_seq, u32 end_seq,
					bool dup_sack_in)
{
	struct tcp_sock *tp = tcp_sk(sk);
	struct sk_buff *tmp;

	tcp_for_write_queue_from(skb, sk) {
		int in_sack = 0;
		bool dup_sack = dup_sack_in;

		if (skb == tcp_send_head(sk))
			break;

		/* queue is in-order => we can short-circuit the walk early */
		if (!before(TCP_SKB_CB(skb)->seq, end_seq))
			break;

		if (next_dup  &&
		    before(TCP_SKB_CB(skb)->seq, next_dup->end_seq)) {
			in_sack = tcp_match_skb_to_sack(sk, skb,
							next_dup->start_seq,
							next_dup->end_seq);
			if (in_sack > 0)
				dup_sack = true;
		}

		/* skb reference here is a bit tricky to get right, since
		 * shifting can eat and free both this skb and the next,
		 * so not even _safe variant of the loop is enough.
		 */
		if (in_sack <= 0) {
			tmp = tcp_shift_skb_data(sk, skb, state,
						 start_seq, end_seq, dup_sack);
			if (tmp) {
				if (tmp != skb) {
					skb = tmp;
					continue;
				}

				in_sack = 0;
			} else {
				in_sack = tcp_match_skb_to_sack(sk, skb,
								start_seq,
								end_seq);
			}
		}

		if (unlikely(in_sack < 0))
			break;

		if (in_sack) {
			TCP_SKB_CB(skb)->sacked =
				tcp_sacktag_one(sk,
						state,
						TCP_SKB_CB(skb)->sacked,
						TCP_SKB_CB(skb)->seq,
						TCP_SKB_CB(skb)->end_seq,
						dup_sack,
						tcp_skb_pcount(skb),
						skb->skb_mstamp);
			tcp_rate_skb_delivered(sk, skb, state->rate);

			if (!before(TCP_SKB_CB(skb)->seq,
				    tcp_highest_sack_seq(tp)))
				tcp_advance_highest_sack(sk, skb);
		}

		state->fack_count += tcp_skb_pcount(skb);
	}
	return skb;
}

/* Avoid all extra work that is being done by sacktag while walking in
 * a normal way
 */
static struct sk_buff *tcp_sacktag_skip(struct sk_buff *skb, struct sock *sk,
					struct tcp_sacktag_state *state,
					u32 skip_to_seq)
{
	tcp_for_write_queue_from(skb, sk) {
		if (skb == tcp_send_head(sk))
			break;

		if (after(TCP_SKB_CB(skb)->end_seq, skip_to_seq))
			break;

		state->fack_count += tcp_skb_pcount(skb);
	}
	return skb;
}

static struct sk_buff *tcp_maybe_skipping_dsack(struct sk_buff *skb,
						struct sock *sk,
						struct tcp_sack_block *next_dup,
						struct tcp_sacktag_state *state,
						u32 skip_to_seq)
{
	if (!next_dup)
		return skb;

	if (before(next_dup->start_seq, skip_to_seq)) {
		skb = tcp_sacktag_skip(skb, sk, state, next_dup->start_seq);
		skb = tcp_sacktag_walk(skb, sk, NULL, state,
				       next_dup->start_seq, next_dup->end_seq,
				       1);
	}

	return skb;
}

static int tcp_sack_cache_ok(const struct tcp_sock *tp, const struct tcp_sack_block *cache)
{
	return cache < tp->recv_sack_cache + ARRAY_SIZE(tp->recv_sack_cache);
}

static int
tcp_sacktag_write_queue(struct sock *sk, const struct sk_buff *ack_skb,
			u32 prior_snd_una, struct tcp_sacktag_state *state)
{
	struct tcp_sock *tp = tcp_sk(sk);
	const unsigned char *ptr = (skb_transport_header(ack_skb) +
				    TCP_SKB_CB(ack_skb)->sacked);
	struct tcp_sack_block_wire *sp_wire = (struct tcp_sack_block_wire *)(ptr+2);
	struct tcp_sack_block sp[TCP_NUM_SACKS];
	struct tcp_sack_block *cache;
	struct sk_buff *skb;
	int num_sacks = min(TCP_NUM_SACKS, (ptr[1] - TCPOLEN_SACK_BASE) >> 3);
	int used_sacks;
	bool found_dup_sack = false;
	int i, j;
	int first_sack_index;

	state->flag = 0;
	state->reord = tp->packets_out;

	if (!tp->sacked_out) {
		if (WARN_ON(tp->fackets_out))
			tp->fackets_out = 0;
		tcp_highest_sack_reset(sk);
	}

	found_dup_sack = tcp_check_dsack(sk, ack_skb, sp_wire,
					 num_sacks, prior_snd_una);
	if (found_dup_sack) {
		state->flag |= FLAG_DSACKING_ACK;
		tp->delivered++; /* A spurious retransmission is delivered */
	}

	/* Eliminate too old ACKs, but take into
	 * account more or less fresh ones, they can
	 * contain valid SACK info.
	 */
	if (before(TCP_SKB_CB(ack_skb)->ack_seq, prior_snd_una - tp->max_window))
		return 0;

	if (!tp->packets_out)
		goto out;

	used_sacks = 0;
	first_sack_index = 0;
	for (i = 0; i < num_sacks; i++) {
		bool dup_sack = !i && found_dup_sack;

		sp[used_sacks].start_seq = get_unaligned_be32(&sp_wire[i].start_seq);
		sp[used_sacks].end_seq = get_unaligned_be32(&sp_wire[i].end_seq);

		if (!tcp_is_sackblock_valid(tp, dup_sack,
					    sp[used_sacks].start_seq,
					    sp[used_sacks].end_seq)) {
			int mib_idx;

			if (dup_sack) {
				if (!tp->undo_marker)
					mib_idx = LINUX_MIB_TCPDSACKIGNOREDNOUNDO;
				else
					mib_idx = LINUX_MIB_TCPDSACKIGNOREDOLD;
			} else {
				/* Don't count olds caused by ACK reordering */
				if ((TCP_SKB_CB(ack_skb)->ack_seq != tp->snd_una) &&
				    !after(sp[used_sacks].end_seq, tp->snd_una))
					continue;
				mib_idx = LINUX_MIB_TCPSACKDISCARD;
			}

			NET_INC_STATS(sock_net(sk), mib_idx);
			if (i == 0)
				first_sack_index = -1;
			continue;
		}

		/* Ignore very old stuff early */
		if (!after(sp[used_sacks].end_seq, prior_snd_una))
			continue;

		used_sacks++;
	}

	/* order SACK blocks to allow in order walk of the retrans queue */
	for (i = used_sacks - 1; i > 0; i--) {
		for (j = 0; j < i; j++) {
			if (after(sp[j].start_seq, sp[j + 1].start_seq)) {
				swap(sp[j], sp[j + 1]);

				/* Track where the first SACK block goes to */
				if (j == first_sack_index)
					first_sack_index = j + 1;
			}
		}
	}

	skb = tcp_write_queue_head(sk);
	state->fack_count = 0;
	i = 0;

	if (!tp->sacked_out) {
		/* It's already past, so skip checking against it */
		cache = tp->recv_sack_cache + ARRAY_SIZE(tp->recv_sack_cache);
	} else {
		cache = tp->recv_sack_cache;
		/* Skip empty blocks in at head of the cache */
		while (tcp_sack_cache_ok(tp, cache) && !cache->start_seq &&
		       !cache->end_seq)
			cache++;
	}

	while (i < used_sacks) {
		u32 start_seq = sp[i].start_seq;
		u32 end_seq = sp[i].end_seq;
		bool dup_sack = (found_dup_sack && (i == first_sack_index));
		struct tcp_sack_block *next_dup = NULL;

		if (found_dup_sack && ((i + 1) == first_sack_index))
			next_dup = &sp[i + 1];

		/* Skip too early cached blocks */
		while (tcp_sack_cache_ok(tp, cache) &&
		       !before(start_seq, cache->end_seq))
			cache++;

		/* Can skip some work by looking recv_sack_cache? */
		if (tcp_sack_cache_ok(tp, cache) && !dup_sack &&
		    after(end_seq, cache->start_seq)) {

			/* Head todo? */
			if (before(start_seq, cache->start_seq)) {
				skb = tcp_sacktag_skip(skb, sk, state,
						       start_seq);
				skb = tcp_sacktag_walk(skb, sk, next_dup,
						       state,
						       start_seq,
						       cache->start_seq,
						       dup_sack);
			}

			/* Rest of the block already fully processed? */
			if (!after(end_seq, cache->end_seq))
				goto advance_sp;

			skb = tcp_maybe_skipping_dsack(skb, sk, next_dup,
						       state,
						       cache->end_seq);

			/* ...tail remains todo... */
			if (tcp_highest_sack_seq(tp) == cache->end_seq) {
				/* ...but better entrypoint exists! */
				skb = tcp_highest_sack(sk);
				if (!skb)
					break;
				state->fack_count = tp->fackets_out;
				cache++;
				goto walk;
			}

			skb = tcp_sacktag_skip(skb, sk, state, cache->end_seq);
			/* Check overlap against next cached too (past this one already) */
			cache++;
			continue;
		}

		if (!before(start_seq, tcp_highest_sack_seq(tp))) {
			skb = tcp_highest_sack(sk);
			if (!skb)
				break;
			state->fack_count = tp->fackets_out;
		}
		skb = tcp_sacktag_skip(skb, sk, state, start_seq);

walk:
		skb = tcp_sacktag_walk(skb, sk, next_dup, state,
				       start_seq, end_seq, dup_sack);

advance_sp:
		i++;
	}

	/* Clear the head of the cache sack blocks so we can skip it next time */
	for (i = 0; i < ARRAY_SIZE(tp->recv_sack_cache) - used_sacks; i++) {
		tp->recv_sack_cache[i].start_seq = 0;
		tp->recv_sack_cache[i].end_seq = 0;
	}
	for (j = 0; j < used_sacks; j++)
		tp->recv_sack_cache[i++] = sp[j];

	if ((state->reord < tp->fackets_out) &&
	    ((inet_csk(sk)->icsk_ca_state != TCP_CA_Loss) || tp->undo_marker))
		tcp_update_reordering(sk, tp->fackets_out - state->reord, 0);

	tcp_verify_left_out(tp);
out:

#if FASTRETRANS_DEBUG > 0
	WARN_ON((int)tp->sacked_out < 0);
	WARN_ON((int)tp->lost_out < 0);
	WARN_ON((int)tp->retrans_out < 0);
	WARN_ON((int)tcp_packets_in_flight(tp) < 0);
#endif
	return state->flag;
}

/* Limits sacked_out so that sum with lost_out isn't ever larger than
 * packets_out. Returns false if sacked_out adjustement wasn't necessary.
 */
static bool tcp_limit_reno_sacked(struct tcp_sock *tp)
{
	u32 holes;

	holes = max(tp->lost_out, 1U);
	holes = min(holes, tp->packets_out);

	if ((tp->sacked_out + holes) > tp->packets_out) {
		tp->sacked_out = tp->packets_out - holes;
		return true;
	}
	return false;
}

/* If we receive more dupacks than we expected counting segments
 * in assumption of absent reordering, interpret this as reordering.
 * The only another reason could be bug in receiver TCP.
 */
static void tcp_check_reno_reordering(struct sock *sk, const int addend)
{
	struct tcp_sock *tp = tcp_sk(sk);
	if (tcp_limit_reno_sacked(tp))
		tcp_update_reordering(sk, tp->packets_out + addend, 0);
}

/* Emulate SACKs for SACKless connection: account for a new dupack. */

static void tcp_add_reno_sack(struct sock *sk)
{
	struct tcp_sock *tp = tcp_sk(sk);
	u32 prior_sacked = tp->sacked_out;

	tp->sacked_out++;
	tcp_check_reno_reordering(sk, 0);
	if (tp->sacked_out > prior_sacked)
		tp->delivered++; /* Some out-of-order packet is delivered */
	tcp_verify_left_out(tp);
}

/* Account for ACK, ACKing some data in Reno Recovery phase. */

static void tcp_remove_reno_sacks(struct sock *sk, int acked)
{
	struct tcp_sock *tp = tcp_sk(sk);

	if (acked > 0) {
		/* One ACK acked hole. The rest eat duplicate ACKs. */
		tp->delivered += max_t(int, acked - tp->sacked_out, 1);
		if (acked - 1 >= tp->sacked_out)
			tp->sacked_out = 0;
		else
			tp->sacked_out -= acked - 1;
	}
	tcp_check_reno_reordering(sk, acked);
	tcp_verify_left_out(tp);
}

static inline void tcp_reset_reno_sack(struct tcp_sock *tp)
{
	tp->sacked_out = 0;
}

void tcp_clear_retrans(struct tcp_sock *tp)
{
	tp->retrans_out = 0;
	tp->lost_out = 0;
	tp->undo_marker = 0;
	tp->undo_retrans = -1;
	tp->fackets_out = 0;
	tp->sacked_out = 0;
}

static inline void tcp_init_undo(struct tcp_sock *tp)
{
	tp->undo_marker = tp->snd_una;
	/* Retransmission still in flight may cause DSACKs later. */
	tp->undo_retrans = tp->retrans_out ? : -1;
}

/* Enter Loss state. If we detect SACK reneging, forget all SACK information
 * and reset tags completely, otherwise preserve SACKs. If receiver
 * dropped its ofo queue, we will know this due to reneging detection.
 */
void tcp_enter_loss(struct sock *sk)
{
	const struct inet_connection_sock *icsk = inet_csk(sk);
	struct tcp_sock *tp = tcp_sk(sk);
	struct net *net = sock_net(sk);
	struct sk_buff *skb;
	bool new_recovery = icsk->icsk_ca_state < TCP_CA_Recovery;
	bool is_reneg;			/* is receiver reneging on SACKs? */
	bool mark_lost;

	/* Reduce ssthresh if it has not yet been made inside this window. */
	if (icsk->icsk_ca_state <= TCP_CA_Disorder ||
	    !after(tp->high_seq, tp->snd_una) ||
	    (icsk->icsk_ca_state == TCP_CA_Loss && !icsk->icsk_retransmits)) {
		tp->prior_ssthresh = tcp_current_ssthresh(sk);
		tp->prior_cwnd = tp->snd_cwnd;
		tp->snd_ssthresh = icsk->icsk_ca_ops->ssthresh(sk);
		tcp_ca_event(sk, CA_EVENT_LOSS);
		tcp_init_undo(tp);
	}
	tp->snd_cwnd	   = 1;
	tp->snd_cwnd_cnt   = 0;
	tp->snd_cwnd_stamp = tcp_jiffies32;

	tp->retrans_out = 0;
	tp->lost_out = 0;

	if (tcp_is_reno(tp))
		tcp_reset_reno_sack(tp);

	skb = tcp_write_queue_head(sk);
	is_reneg = skb && (TCP_SKB_CB(skb)->sacked & TCPCB_SACKED_ACKED);
	if (is_reneg) {
		NET_INC_STATS(sock_net(sk), LINUX_MIB_TCPSACKRENEGING);
		tp->sacked_out = 0;
		tp->fackets_out = 0;
	}
	tcp_clear_all_retrans_hints(tp);

	tcp_for_write_queue(skb, sk) {
		if (skb == tcp_send_head(sk))
			break;

		mark_lost = (!(TCP_SKB_CB(skb)->sacked & TCPCB_SACKED_ACKED) ||
			     is_reneg);
		if (mark_lost)
			tcp_sum_lost(tp, skb);
		TCP_SKB_CB(skb)->sacked &= (~TCPCB_TAGBITS)|TCPCB_SACKED_ACKED;
		if (mark_lost) {
			TCP_SKB_CB(skb)->sacked &= ~TCPCB_SACKED_ACKED;
			TCP_SKB_CB(skb)->sacked |= TCPCB_LOST;
			tp->lost_out += tcp_skb_pcount(skb);
		}
	}
	tcp_verify_left_out(tp);

	/* Timeout in disordered state after receiving substantial DUPACKs
	 * suggests that the degree of reordering is over-estimated.
	 */
	if (icsk->icsk_ca_state <= TCP_CA_Disorder &&
	    tp->sacked_out >= net->ipv4.sysctl_tcp_reordering)
		tp->reordering = min_t(unsigned int, tp->reordering,
				       net->ipv4.sysctl_tcp_reordering);
	tcp_set_ca_state(sk, TCP_CA_Loss);
	tp->high_seq = tp->snd_nxt;
	tcp_ecn_queue_cwr(tp);

	/* F-RTO RFC5682 sec 3.1 step 1: retransmit SND.UNA if no previous
	 * loss recovery is underway except recurring timeout(s) on
	 * the same SND.UNA (sec 3.2). Disable F-RTO on path MTU probing
	 *
	 * In theory F-RTO can be used repeatedly during loss recovery.
	 * In practice this interacts badly with broken middle-boxes that
	 * falsely raise the receive window, which results in repeated
	 * timeouts and stop-and-go behavior.
	 */
	tp->frto = sysctl_tcp_frto &&
		   (new_recovery || icsk->icsk_retransmits) &&
		   !inet_csk(sk)->icsk_mtup.probe_size;
}

/* If ACK arrived pointing to a remembered SACK, it means that our
 * remembered SACKs do not reflect real state of receiver i.e.
 * receiver _host_ is heavily congested (or buggy).
 *
 * To avoid big spurious retransmission bursts due to transient SACK
 * scoreboard oddities that look like reneging, we give the receiver a
 * little time (max(RTT/2, 10ms)) to send us some more ACKs that will
 * restore sanity to the SACK scoreboard. If the apparent reneging
 * persists until this RTO then we'll clear the SACK scoreboard.
 */
static bool tcp_check_sack_reneging(struct sock *sk, int flag)
{
	if (flag & FLAG_SACK_RENEGING) {
		struct tcp_sock *tp = tcp_sk(sk);
		unsigned long delay = max(usecs_to_jiffies(tp->srtt_us >> 4),
					  msecs_to_jiffies(10));

		inet_csk_reset_xmit_timer(sk, ICSK_TIME_RETRANS,
					  delay, TCP_RTO_MAX);
		return true;
	}
	return false;
}

static inline int tcp_fackets_out(const struct tcp_sock *tp)
{
	return tcp_is_reno(tp) ? tp->sacked_out + 1 : tp->fackets_out;
}

/* Heurestics to calculate number of duplicate ACKs. There's no dupACKs
 * counter when SACK is enabled (without SACK, sacked_out is used for
 * that purpose).
 *
 * Instead, with FACK TCP uses fackets_out that includes both SACKed
 * segments up to the highest received SACK block so far and holes in
 * between them.
 *
 * With reordering, holes may still be in flight, so RFC3517 recovery
 * uses pure sacked_out (total number of SACKed segments) even though
 * it violates the RFC that uses duplicate ACKs, often these are equal
 * but when e.g. out-of-window ACKs or packet duplication occurs,
 * they differ. Since neither occurs due to loss, TCP should really
 * ignore them.
 */
static inline int tcp_dupack_heuristics(const struct tcp_sock *tp)
{
	return tcp_is_fack(tp) ? tp->fackets_out : tp->sacked_out + 1;
}

/* Linux NewReno/SACK/FACK/ECN state machine.
 * --------------------------------------
 *
 * "Open"	Normal state, no dubious events, fast path.
 * "Disorder"   In all the respects it is "Open",
 *		but requires a bit more attention. It is entered when
 *		we see some SACKs or dupacks. It is split of "Open"
 *		mainly to move some processing from fast path to slow one.
 * "CWR"	CWND was reduced due to some Congestion Notification event.
 *		It can be ECN, ICMP source quench, local device congestion.
 * "Recovery"	CWND was reduced, we are fast-retransmitting.
 * "Loss"	CWND was reduced due to RTO timeout or SACK reneging.
 *
 * tcp_fastretrans_alert() is entered:
 * - each incoming ACK, if state is not "Open"
 * - when arrived ACK is unusual, namely:
 *	* SACK
 *	* Duplicate ACK.
 *	* ECN ECE.
 *
 * Counting packets in flight is pretty simple.
 *
 *	in_flight = packets_out - left_out + retrans_out
 *
 *	packets_out is SND.NXT-SND.UNA counted in packets.
 *
 *	retrans_out is number of retransmitted segments.
 *
 *	left_out is number of segments left network, but not ACKed yet.
 *
 *		left_out = sacked_out + lost_out
 *
 *     sacked_out: Packets, which arrived to receiver out of order
 *		   and hence not ACKed. With SACKs this number is simply
 *		   amount of SACKed data. Even without SACKs
 *		   it is easy to give pretty reliable estimate of this number,
 *		   counting duplicate ACKs.
 *
 *       lost_out: Packets lost by network. TCP has no explicit
 *		   "loss notification" feedback from network (for now).
 *		   It means that this number can be only _guessed_.
 *		   Actually, it is the heuristics to predict lossage that
 *		   distinguishes different algorithms.
 *
 *	F.e. after RTO, when all the queue is considered as lost,
 *	lost_out = packets_out and in_flight = retrans_out.
 *
 *		Essentially, we have now a few algorithms detecting
 *		lost packets.
 *
 *		If the receiver supports SACK:
 *
 *		RFC6675/3517: It is the conventional algorithm. A packet is
 *		considered lost if the number of higher sequence packets
 *		SACKed is greater than or equal the DUPACK thoreshold
 *		(reordering). This is implemented in tcp_mark_head_lost and
 *		tcp_update_scoreboard.
 *
 *		RACK (draft-ietf-tcpm-rack-01): it is a newer algorithm
 *		(2017-) that checks timing instead of counting DUPACKs.
 *		Essentially a packet is considered lost if it's not S/ACKed
 *		after RTT + reordering_window, where both metrics are
 *		dynamically measured and adjusted. This is implemented in
 *		tcp_rack_mark_lost.
 *
 *		FACK (Disabled by default. Subsumbed by RACK):
 *		It is the simplest heuristics. As soon as we decided
 *		that something is lost, we decide that _all_ not SACKed
 *		packets until the most forward SACK are lost. I.e.
 *		lost_out = fackets_out - sacked_out and left_out = fackets_out.
 *		It is absolutely correct estimate, if network does not reorder
 *		packets. And it loses any connection to reality when reordering
 *		takes place. We use FACK by default until reordering
 *		is suspected on the path to this destination.
 *
 *		If the receiver does not support SACK:
 *
 *		NewReno (RFC6582): in Recovery we assume that one segment
 *		is lost (classic Reno). While we are in Recovery and
 *		a partial ACK arrives, we assume that one more packet
 *		is lost (NewReno). This heuristics are the same in NewReno
 *		and SACK.
 *
 * Really tricky (and requiring careful tuning) part of algorithm
 * is hidden in functions tcp_time_to_recover() and tcp_xmit_retransmit_queue().
 * The first determines the moment _when_ we should reduce CWND and,
 * hence, slow down forward transmission. In fact, it determines the moment
 * when we decide that hole is caused by loss, rather than by a reorder.
 *
 * tcp_xmit_retransmit_queue() decides, _what_ we should retransmit to fill
 * holes, caused by lost packets.
 *
 * And the most logically complicated part of algorithm is undo
 * heuristics. We detect false retransmits due to both too early
 * fast retransmit (reordering) and underestimated RTO, analyzing
 * timestamps and D-SACKs. When we detect that some segments were
 * retransmitted by mistake and CWND reduction was wrong, we undo
 * window reduction and abort recovery phase. This logic is hidden
 * inside several functions named tcp_try_undo_<something>.
 */

/* This function decides, when we should leave Disordered state
 * and enter Recovery phase, reducing congestion window.
 *
 * Main question: may we further continue forward transmission
 * with the same cwnd?
 */
static bool tcp_time_to_recover(struct sock *sk, int flag)
{
	struct tcp_sock *tp = tcp_sk(sk);

	/* Trick#1: The loss is proven. */
	if (tp->lost_out)
		return true;

	/* Not-A-Trick#2 : Classic rule... */
	if (tcp_dupack_heuristics(tp) > tp->reordering)
		return true;

	return false;
}

/* Detect loss in event "A" above by marking head of queue up as lost.
 * For FACK or non-SACK(Reno) senders, the first "packets" number of segments
 * are considered lost. For RFC3517 SACK, a segment is considered lost if it
 * has at least tp->reordering SACKed seqments above it; "packets" refers to
 * the maximum SACKed segments to pass before reaching this limit.
 */
static void tcp_mark_head_lost(struct sock *sk, int packets, int mark_head)
{
	struct tcp_sock *tp = tcp_sk(sk);
	struct sk_buff *skb;
	int cnt, oldcnt, lost;
	unsigned int mss;
	/* Use SACK to deduce losses of new sequences sent during recovery */
	const u32 loss_high = tcp_is_sack(tp) ?  tp->snd_nxt : tp->high_seq;

	WARN_ON(packets > tp->packets_out);
	if (tp->lost_skb_hint) {
		skb = tp->lost_skb_hint;
		cnt = tp->lost_cnt_hint;
		/* Head already handled? */
		if (mark_head && skb != tcp_write_queue_head(sk))
			return;
	} else {
		skb = tcp_write_queue_head(sk);
		cnt = 0;
	}

	tcp_for_write_queue_from(skb, sk) {
		if (skb == tcp_send_head(sk))
			break;
		/* TODO: do this better */
		/* this is not the most efficient way to do this... */
		tp->lost_skb_hint = skb;
		tp->lost_cnt_hint = cnt;

		if (after(TCP_SKB_CB(skb)->end_seq, loss_high))
			break;

		oldcnt = cnt;
		if (tcp_is_fack(tp) || tcp_is_reno(tp) ||
		    (TCP_SKB_CB(skb)->sacked & TCPCB_SACKED_ACKED))
			cnt += tcp_skb_pcount(skb);

		if (cnt > packets) {
			if ((tcp_is_sack(tp) && !tcp_is_fack(tp)) ||
			    (TCP_SKB_CB(skb)->sacked & TCPCB_SACKED_ACKED) ||
			    (oldcnt >= packets))
				break;

			mss = tcp_skb_mss(skb);
			/* If needed, chop off the prefix to mark as lost. */
			lost = (packets - oldcnt) * mss;
			if (lost < skb->len &&
			    tcp_fragment(sk, skb, lost, mss, GFP_ATOMIC) < 0)
				break;
			cnt = packets;
		}

		tcp_skb_mark_lost(tp, skb);

		if (mark_head)
			break;
	}
	tcp_verify_left_out(tp);
}

/* Account newly detected lost packet(s) */

static void tcp_update_scoreboard(struct sock *sk, int fast_rexmit)
{
	struct tcp_sock *tp = tcp_sk(sk);

	if (tcp_is_reno(tp)) {
		tcp_mark_head_lost(sk, 1, 1);
	} else if (tcp_is_fack(tp)) {
		int lost = tp->fackets_out - tp->reordering;
		if (lost <= 0)
			lost = 1;
		tcp_mark_head_lost(sk, lost, 0);
	} else {
		int sacked_upto = tp->sacked_out - tp->reordering;
		if (sacked_upto >= 0)
			tcp_mark_head_lost(sk, sacked_upto, 0);
		else if (fast_rexmit)
			tcp_mark_head_lost(sk, 1, 1);
	}
}

static bool tcp_tsopt_ecr_before(const struct tcp_sock *tp, u32 when)
{
	return tp->rx_opt.saw_tstamp && tp->rx_opt.rcv_tsecr &&
	       before(tp->rx_opt.rcv_tsecr, when);
}

/* skb is spurious retransmitted if the returned timestamp echo
 * reply is prior to the skb transmission time
 */
static bool tcp_skb_spurious_retrans(const struct tcp_sock *tp,
				     const struct sk_buff *skb)
{
	return (TCP_SKB_CB(skb)->sacked & TCPCB_RETRANS) &&
	       tcp_tsopt_ecr_before(tp, tcp_skb_timestamp(skb));
}

/* Nothing was retransmitted or returned timestamp is less
 * than timestamp of the first retransmission.
 */
static inline bool tcp_packet_delayed(const struct tcp_sock *tp)
{
	return !tp->retrans_stamp ||
	       tcp_tsopt_ecr_before(tp, tp->retrans_stamp);
}

/* Undo procedures. */

/* We can clear retrans_stamp when there are no retransmissions in the
 * window. It would seem that it is trivially available for us in
 * tp->retrans_out, however, that kind of assumptions doesn't consider
 * what will happen if errors occur when sending retransmission for the
 * second time. ...It could the that such segment has only
 * TCPCB_EVER_RETRANS set at the present time. It seems that checking
 * the head skb is enough except for some reneging corner cases that
 * are not worth the effort.
 *
 * Main reason for all this complexity is the fact that connection dying
 * time now depends on the validity of the retrans_stamp, in particular,
 * that successive retransmissions of a segment must not advance
 * retrans_stamp under any conditions.
 */
static bool tcp_any_retrans_done(const struct sock *sk)
{
	const struct tcp_sock *tp = tcp_sk(sk);
	struct sk_buff *skb;

	if (tp->retrans_out)
		return true;

	skb = tcp_write_queue_head(sk);
	if (unlikely(skb && TCP_SKB_CB(skb)->sacked & TCPCB_EVER_RETRANS))
		return true;

	return false;
}

#if FASTRETRANS_DEBUG > 1
static void DBGUNDO(struct sock *sk, const char *msg)
{
	struct tcp_sock *tp = tcp_sk(sk);
	struct inet_sock *inet = inet_sk(sk);

	if (sk->sk_family == AF_INET) {
		pr_debug("Undo %s %pI4/%u c%u l%u ss%u/%u p%u\n",
			 msg,
			 &inet->inet_daddr, ntohs(inet->inet_dport),
			 tp->snd_cwnd, tcp_left_out(tp),
			 tp->snd_ssthresh, tp->prior_ssthresh,
			 tp->packets_out);
	}
#if IS_ENABLED(CONFIG_IPV6)
	else if (sk->sk_family == AF_INET6) {
		pr_debug("Undo %s %pI6/%u c%u l%u ss%u/%u p%u\n",
			 msg,
			 &sk->sk_v6_daddr, ntohs(inet->inet_dport),
			 tp->snd_cwnd, tcp_left_out(tp),
			 tp->snd_ssthresh, tp->prior_ssthresh,
			 tp->packets_out);
	}
#endif
}
#else
#define DBGUNDO(x...) do { } while (0)
#endif

static void tcp_undo_cwnd_reduction(struct sock *sk, bool unmark_loss)
{
	struct tcp_sock *tp = tcp_sk(sk);

	if (unmark_loss) {
		struct sk_buff *skb;

		tcp_for_write_queue(skb, sk) {
			if (skb == tcp_send_head(sk))
				break;
			TCP_SKB_CB(skb)->sacked &= ~TCPCB_LOST;
		}
		tp->lost_out = 0;
		tcp_clear_all_retrans_hints(tp);
	}

	if (tp->prior_ssthresh) {
		const struct inet_connection_sock *icsk = inet_csk(sk);

		tp->snd_cwnd = icsk->icsk_ca_ops->undo_cwnd(sk);

		if (tp->prior_ssthresh > tp->snd_ssthresh) {
			tp->snd_ssthresh = tp->prior_ssthresh;
			tcp_ecn_withdraw_cwr(tp);
		}
	}
	tp->snd_cwnd_stamp = tcp_jiffies32;
	tp->undo_marker = 0;
}

static inline bool tcp_may_undo(const struct tcp_sock *tp)
{
	return tp->undo_marker && (!tp->undo_retrans || tcp_packet_delayed(tp));
}

/* People celebrate: "We love our President!" */
static bool tcp_try_undo_recovery(struct sock *sk)
{
	struct tcp_sock *tp = tcp_sk(sk);

	if (tcp_may_undo(tp)) {
		int mib_idx;

		/* Happy end! We did not retransmit anything
		 * or our original transmission succeeded.
		 */
		DBGUNDO(sk, inet_csk(sk)->icsk_ca_state == TCP_CA_Loss ? "loss" : "retrans");
		tcp_undo_cwnd_reduction(sk, false);
		if (inet_csk(sk)->icsk_ca_state == TCP_CA_Loss)
			mib_idx = LINUX_MIB_TCPLOSSUNDO;
		else
			mib_idx = LINUX_MIB_TCPFULLUNDO;

		NET_INC_STATS(sock_net(sk), mib_idx);
	}
	if (tp->snd_una == tp->high_seq && tcp_is_reno(tp)) {
		/* Hold old state until something *above* high_seq
		 * is ACKed. For Reno it is MUST to prevent false
		 * fast retransmits (RFC2582). SACK TCP is safe. */
		if (!tcp_any_retrans_done(sk))
			tp->retrans_stamp = 0;
		return true;
	}
	tcp_set_ca_state(sk, TCP_CA_Open);
	return false;
}

/* Try to undo cwnd reduction, because D-SACKs acked all retransmitted data */
static bool tcp_try_undo_dsack(struct sock *sk)
{
	struct tcp_sock *tp = tcp_sk(sk);

	if (tp->undo_marker && !tp->undo_retrans) {
		DBGUNDO(sk, "D-SACK");
		tcp_undo_cwnd_reduction(sk, false);
		NET_INC_STATS(sock_net(sk), LINUX_MIB_TCPDSACKUNDO);
		return true;
	}
	return false;
}

/* Undo during loss recovery after partial ACK or using F-RTO. */
static bool tcp_try_undo_loss(struct sock *sk, bool frto_undo)
{
	struct tcp_sock *tp = tcp_sk(sk);

	if (frto_undo || tcp_may_undo(tp)) {
		tcp_undo_cwnd_reduction(sk, true);

		DBGUNDO(sk, "partial loss");
		NET_INC_STATS(sock_net(sk), LINUX_MIB_TCPLOSSUNDO);
		if (frto_undo)
			NET_INC_STATS(sock_net(sk),
					LINUX_MIB_TCPSPURIOUSRTOS);
		inet_csk(sk)->icsk_retransmits = 0;
		if (frto_undo || tcp_is_sack(tp))
			tcp_set_ca_state(sk, TCP_CA_Open);
		return true;
	}
	return false;
}

/* The cwnd reduction in CWR and Recovery uses the PRR algorithm in RFC 6937.
 * It computes the number of packets to send (sndcnt) based on packets newly
 * delivered:
 *   1) If the packets in flight is larger than ssthresh, PRR spreads the
 *	cwnd reductions across a full RTT.
 *   2) Otherwise PRR uses packet conservation to send as much as delivered.
 *      But when the retransmits are acked without further losses, PRR
 *      slow starts cwnd up to ssthresh to speed up the recovery.
 */
static void tcp_init_cwnd_reduction(struct sock *sk)
{
	struct tcp_sock *tp = tcp_sk(sk);

	tp->high_seq = tp->snd_nxt;
	tp->tlp_high_seq = 0;
	tp->snd_cwnd_cnt = 0;
	tp->prior_cwnd = tp->snd_cwnd;
	tp->prr_delivered = 0;
	tp->prr_out = 0;
	tp->snd_ssthresh = inet_csk(sk)->icsk_ca_ops->ssthresh(sk);
	tcp_ecn_queue_cwr(tp);
}

void tcp_cwnd_reduction(struct sock *sk, int newly_acked_sacked, int flag)
{
	struct tcp_sock *tp = tcp_sk(sk);
	int sndcnt = 0;
	int delta = tp->snd_ssthresh - tcp_packets_in_flight(tp);

	if (newly_acked_sacked <= 0 || WARN_ON_ONCE(!tp->prior_cwnd))
		return;

	tp->prr_delivered += newly_acked_sacked;
	if (delta < 0) {
		u64 dividend = (u64)tp->snd_ssthresh * tp->prr_delivered +
			       tp->prior_cwnd - 1;
		sndcnt = div_u64(dividend, tp->prior_cwnd) - tp->prr_out;
	} else if ((flag & FLAG_RETRANS_DATA_ACKED) &&
		   !(flag & FLAG_LOST_RETRANS)) {
		sndcnt = min_t(int, delta,
			       max_t(int, tp->prr_delivered - tp->prr_out,
				     newly_acked_sacked) + 1);
	} else {
		sndcnt = min(delta, newly_acked_sacked);
	}
	/* Force a fast retransmit upon entering fast recovery */
	sndcnt = max(sndcnt, (tp->prr_out ? 0 : 1));
	tp->snd_cwnd = tcp_packets_in_flight(tp) + sndcnt;
}

static inline void tcp_end_cwnd_reduction(struct sock *sk)
{
	struct tcp_sock *tp = tcp_sk(sk);

	if (inet_csk(sk)->icsk_ca_ops->cong_control)
		return;

	/* Reset cwnd to ssthresh in CWR or Recovery (unless it's undone) */
	if (tp->snd_ssthresh < TCP_INFINITE_SSTHRESH &&
	    (inet_csk(sk)->icsk_ca_state == TCP_CA_CWR || tp->undo_marker)) {
		tp->snd_cwnd = tp->snd_ssthresh;
		tp->snd_cwnd_stamp = tcp_jiffies32;
	}
	tcp_ca_event(sk, CA_EVENT_COMPLETE_CWR);
}

/* Enter CWR state. Disable cwnd undo since congestion is proven with ECN */
void tcp_enter_cwr(struct sock *sk)
{
	struct tcp_sock *tp = tcp_sk(sk);

	tp->prior_ssthresh = 0;
	if (inet_csk(sk)->icsk_ca_state < TCP_CA_CWR) {
		tp->undo_marker = 0;
		tcp_init_cwnd_reduction(sk);
		tcp_set_ca_state(sk, TCP_CA_CWR);
	}
}
EXPORT_SYMBOL(tcp_enter_cwr);

static void tcp_try_keep_open(struct sock *sk)
{
	struct tcp_sock *tp = tcp_sk(sk);
	int state = TCP_CA_Open;

	if (tcp_left_out(tp) || tcp_any_retrans_done(sk))
		state = TCP_CA_Disorder;

	if (inet_csk(sk)->icsk_ca_state != state) {
		tcp_set_ca_state(sk, state);
		tp->high_seq = tp->snd_nxt;
	}
}

static void tcp_try_to_open(struct sock *sk, int flag)
{
	struct tcp_sock *tp = tcp_sk(sk);

	tcp_verify_left_out(tp);

	if (!tcp_any_retrans_done(sk))
		tp->retrans_stamp = 0;

	if (flag & FLAG_ECE)
		tcp_enter_cwr(sk);

	if (inet_csk(sk)->icsk_ca_state != TCP_CA_CWR) {
		tcp_try_keep_open(sk);
	}
}

static void tcp_mtup_probe_failed(struct sock *sk)
{
	struct inet_connection_sock *icsk = inet_csk(sk);

	icsk->icsk_mtup.search_high = icsk->icsk_mtup.probe_size - 1;
	icsk->icsk_mtup.probe_size = 0;
	NET_INC_STATS(sock_net(sk), LINUX_MIB_TCPMTUPFAIL);
}

static void tcp_mtup_probe_success(struct sock *sk)
{
	struct tcp_sock *tp = tcp_sk(sk);
	struct inet_connection_sock *icsk = inet_csk(sk);

	/* FIXME: breaks with very large cwnd */
	tp->prior_ssthresh = tcp_current_ssthresh(sk);
	tp->snd_cwnd = tp->snd_cwnd *
		       tcp_mss_to_mtu(sk, tp->mss_cache) /
		       icsk->icsk_mtup.probe_size;
	tp->snd_cwnd_cnt = 0;
	tp->snd_cwnd_stamp = tcp_jiffies32;
	tp->snd_ssthresh = tcp_current_ssthresh(sk);

	icsk->icsk_mtup.search_low = icsk->icsk_mtup.probe_size;
	icsk->icsk_mtup.probe_size = 0;
	tcp_sync_mss(sk, icsk->icsk_pmtu_cookie);
	NET_INC_STATS(sock_net(sk), LINUX_MIB_TCPMTUPSUCCESS);
}

/* Do a simple retransmit without using the backoff mechanisms in
 * tcp_timer. This is used for path mtu discovery.
 * The socket is already locked here.
 */
void tcp_simple_retransmit(struct sock *sk)
{
	const struct inet_connection_sock *icsk = inet_csk(sk);
	struct tcp_sock *tp = tcp_sk(sk);
	struct sk_buff *skb;
	unsigned int mss = tcp_current_mss(sk);

	tcp_for_write_queue(skb, sk) {
		if (skb == tcp_send_head(sk))
			break;
		if (tcp_skb_seglen(skb) > mss &&
		    !(TCP_SKB_CB(skb)->sacked & TCPCB_SACKED_ACKED)) {
			if (TCP_SKB_CB(skb)->sacked & TCPCB_SACKED_RETRANS) {
				TCP_SKB_CB(skb)->sacked &= ~TCPCB_SACKED_RETRANS;
				tp->retrans_out -= tcp_skb_pcount(skb);
			}
			tcp_skb_mark_lost_uncond_verify(tp, skb);
		}
	}

	tcp_clear_retrans_hints_partial(tp);

	if (!tp->lost_out)
		return;

	if (tcp_is_reno(tp))
		tcp_limit_reno_sacked(tp);

	tcp_verify_left_out(tp);

	/* Don't muck with the congestion window here.
	 * Reason is that we do not increase amount of _data_
	 * in network, but units changed and effective
	 * cwnd/ssthresh really reduced now.
	 */
	if (icsk->icsk_ca_state != TCP_CA_Loss) {
		tp->high_seq = tp->snd_nxt;
		tp->snd_ssthresh = tcp_current_ssthresh(sk);
		tp->prior_ssthresh = 0;
		tp->undo_marker = 0;
		tcp_set_ca_state(sk, TCP_CA_Loss);
	}
	tcp_xmit_retransmit_queue(sk);
}
EXPORT_SYMBOL(tcp_simple_retransmit);

void tcp_enter_recovery(struct sock *sk, bool ece_ack)
{
	struct tcp_sock *tp = tcp_sk(sk);
	int mib_idx;

	if (tcp_is_reno(tp))
		mib_idx = LINUX_MIB_TCPRENORECOVERY;
	else
		mib_idx = LINUX_MIB_TCPSACKRECOVERY;

	NET_INC_STATS(sock_net(sk), mib_idx);

	tp->prior_ssthresh = 0;
	tcp_init_undo(tp);

	if (!tcp_in_cwnd_reduction(sk)) {
		if (!ece_ack)
			tp->prior_ssthresh = tcp_current_ssthresh(sk);
		tcp_init_cwnd_reduction(sk);
	}
	tcp_set_ca_state(sk, TCP_CA_Recovery);
}

/* Process an ACK in CA_Loss state. Move to CA_Open if lost data are
 * recovered or spurious. Otherwise retransmits more on partial ACKs.
 */
static void tcp_process_loss(struct sock *sk, int flag, bool is_dupack,
			     int *rexmit)
{
	struct tcp_sock *tp = tcp_sk(sk);
	bool recovered = !before(tp->snd_una, tp->high_seq);

	if ((flag & FLAG_SND_UNA_ADVANCED) &&
	    tcp_try_undo_loss(sk, false))
		return;

	/* The ACK (s)acks some never-retransmitted data meaning not all
	 * the data packets before the timeout were lost. Therefore we
	 * undo the congestion window and state. This is essentially
	 * the operation in F-RTO (RFC5682 section 3.1 step 3.b). Since
	 * a retransmitted skb is permantly marked, we can apply such an
	 * operation even if F-RTO was not used.
	 */
	if ((flag & FLAG_ORIG_SACK_ACKED) &&
	    tcp_try_undo_loss(sk, tp->undo_marker))
		return;

	if (tp->frto) { /* F-RTO RFC5682 sec 3.1 (sack enhanced version). */
		if (after(tp->snd_nxt, tp->high_seq)) {
			if (flag & FLAG_DATA_SACKED || is_dupack)
				tp->frto = 0; /* Step 3.a. loss was real */
		} else if (flag & FLAG_SND_UNA_ADVANCED && !recovered) {
			tp->high_seq = tp->snd_nxt;
			/* Step 2.b. Try send new data (but deferred until cwnd
			 * is updated in tcp_ack()). Otherwise fall back to
			 * the conventional recovery.
			 */
			if (tcp_send_head(sk) &&
			    after(tcp_wnd_end(tp), tp->snd_nxt)) {
				*rexmit = REXMIT_NEW;
				return;
			}
			tp->frto = 0;
		}
	}

	if (recovered) {
		/* F-RTO RFC5682 sec 3.1 step 2.a and 1st part of step 3.a */
		tcp_try_undo_recovery(sk);
		return;
	}
	if (tcp_is_reno(tp)) {
		/* A Reno DUPACK means new data in F-RTO step 2.b above are
		 * delivered. Lower inflight to clock out (re)tranmissions.
		 */
		if (after(tp->snd_nxt, tp->high_seq) && is_dupack)
			tcp_add_reno_sack(sk);
		else if (flag & FLAG_SND_UNA_ADVANCED)
			tcp_reset_reno_sack(tp);
	}
	*rexmit = REXMIT_LOST;
}

/* Undo during fast recovery after partial ACK. */
static bool tcp_try_undo_partial(struct sock *sk, const int acked)
{
	struct tcp_sock *tp = tcp_sk(sk);

	if (tp->undo_marker && tcp_packet_delayed(tp)) {
		/* Plain luck! Hole if filled with delayed
		 * packet, rather than with a retransmit.
		 */
		tcp_update_reordering(sk, tcp_fackets_out(tp) + acked, 1);

		/* We are getting evidence that the reordering degree is higher
		 * than we realized. If there are no retransmits out then we
		 * can undo. Otherwise we clock out new packets but do not
		 * mark more packets lost or retransmit more.
		 */
		if (tp->retrans_out)
			return true;

		if (!tcp_any_retrans_done(sk))
			tp->retrans_stamp = 0;

		DBGUNDO(sk, "partial recovery");
		tcp_undo_cwnd_reduction(sk, true);
		NET_INC_STATS(sock_net(sk), LINUX_MIB_TCPPARTIALUNDO);
		tcp_try_keep_open(sk);
		return true;
	}
	return false;
}

static void tcp_rack_identify_loss(struct sock *sk, int *ack_flag)
{
	struct tcp_sock *tp = tcp_sk(sk);

	/* Use RACK to detect loss */
	if (sysctl_tcp_recovery & TCP_RACK_LOSS_DETECTION) {
		u32 prior_retrans = tp->retrans_out;

		tcp_rack_mark_lost(sk);
		if (prior_retrans > tp->retrans_out)
			*ack_flag |= FLAG_LOST_RETRANS;
	}
}

/* Process an event, which can update packets-in-flight not trivially.
 * Main goal of this function is to calculate new estimate for left_out,
 * taking into account both packets sitting in receiver's buffer and
 * packets lost by network.
 *
 * Besides that it updates the congestion state when packet loss or ECN
 * is detected. But it does not reduce the cwnd, it is done by the
 * congestion control later.
 *
 * It does _not_ decide what to send, it is made in function
 * tcp_xmit_retransmit_queue().
 */
static void tcp_fastretrans_alert(struct sock *sk, const int acked,
				  bool is_dupack, int *ack_flag, int *rexmit)
{
	struct inet_connection_sock *icsk = inet_csk(sk);
	struct tcp_sock *tp = tcp_sk(sk);
	int fast_rexmit = 0, flag = *ack_flag;
	bool do_lost = is_dupack || ((flag & FLAG_DATA_SACKED) &&
				    (tcp_fackets_out(tp) > tp->reordering));

	if (WARN_ON(!tp->packets_out && tp->sacked_out))
		tp->sacked_out = 0;
	if (WARN_ON(!tp->sacked_out && tp->fackets_out))
		tp->fackets_out = 0;

	/* Now state machine starts.
	 * A. ECE, hence prohibit cwnd undoing, the reduction is required. */
	if (flag & FLAG_ECE)
		tp->prior_ssthresh = 0;

	/* B. In all the states check for reneging SACKs. */
	if (tcp_check_sack_reneging(sk, flag))
		return;

	/* C. Check consistency of the current state. */
	tcp_verify_left_out(tp);

	/* D. Check state exit conditions. State can be terminated
	 *    when high_seq is ACKed. */
	if (icsk->icsk_ca_state == TCP_CA_Open) {
		WARN_ON(tp->retrans_out != 0);
		tp->retrans_stamp = 0;
	} else if (!before(tp->snd_una, tp->high_seq)) {
		switch (icsk->icsk_ca_state) {
		case TCP_CA_CWR:
			/* CWR is to be held something *above* high_seq
			 * is ACKed for CWR bit to reach receiver. */
			if (tp->snd_una != tp->high_seq) {
				tcp_end_cwnd_reduction(sk);
				tcp_set_ca_state(sk, TCP_CA_Open);
			}
			break;

		case TCP_CA_Recovery:
			if (tcp_is_reno(tp))
				tcp_reset_reno_sack(tp);
			if (tcp_try_undo_recovery(sk))
				return;
			tcp_end_cwnd_reduction(sk);
			break;
		}
	}

	/* E. Process state. */
	switch (icsk->icsk_ca_state) {
	case TCP_CA_Recovery:
		if (!(flag & FLAG_SND_UNA_ADVANCED)) {
			if (tcp_is_reno(tp) && is_dupack)
				tcp_add_reno_sack(sk);
		} else {
			if (tcp_try_undo_partial(sk, acked))
				return;
			/* Partial ACK arrived. Force fast retransmit. */
			do_lost = tcp_is_reno(tp) ||
				  tcp_fackets_out(tp) > tp->reordering;
		}
		if (tcp_try_undo_dsack(sk)) {
			tcp_try_keep_open(sk);
			return;
		}
		tcp_rack_identify_loss(sk, ack_flag);
		break;
	case TCP_CA_Loss:
		tcp_process_loss(sk, flag, is_dupack, rexmit);
		tcp_rack_identify_loss(sk, ack_flag);
		if (!(icsk->icsk_ca_state == TCP_CA_Open ||
		      (*ack_flag & FLAG_LOST_RETRANS)))
			return;
		/* Change state if cwnd is undone or retransmits are lost */
	default:
		if (tcp_is_reno(tp)) {
			if (flag & FLAG_SND_UNA_ADVANCED)
				tcp_reset_reno_sack(tp);
			if (is_dupack)
				tcp_add_reno_sack(sk);
		}

		if (icsk->icsk_ca_state <= TCP_CA_Disorder)
			tcp_try_undo_dsack(sk);

		tcp_rack_identify_loss(sk, ack_flag);
		if (!tcp_time_to_recover(sk, flag)) {
			tcp_try_to_open(sk, flag);
			return;
		}

		/* MTU probe failure: don't reduce cwnd */
		if (icsk->icsk_ca_state < TCP_CA_CWR &&
		    icsk->icsk_mtup.probe_size &&
		    tp->snd_una == tp->mtu_probe.probe_seq_start) {
			tcp_mtup_probe_failed(sk);
			/* Restores the reduction we did in tcp_mtup_probe() */
			tp->snd_cwnd++;
			tcp_simple_retransmit(sk);
			return;
		}

		/* Otherwise enter Recovery state */
		tcp_enter_recovery(sk, (flag & FLAG_ECE));
		fast_rexmit = 1;
	}

	if (do_lost)
		tcp_update_scoreboard(sk, fast_rexmit);
	*rexmit = REXMIT_LOST;
}

static void tcp_update_rtt_min(struct sock *sk, u32 rtt_us)
{
	struct tcp_sock *tp = tcp_sk(sk);
	u32 wlen = sysctl_tcp_min_rtt_wlen * HZ;

	minmax_running_min(&tp->rtt_min, wlen, tcp_jiffies32,
			   rtt_us ? : jiffies_to_usecs(1));
}

static bool tcp_ack_update_rtt(struct sock *sk, const int flag,
			       long seq_rtt_us, long sack_rtt_us,
			       long ca_rtt_us, struct rate_sample *rs)
{
	const struct tcp_sock *tp = tcp_sk(sk);

	/* Prefer RTT measured from ACK's timing to TS-ECR. This is because
	 * broken middle-boxes or peers may corrupt TS-ECR fields. But
	 * Karn's algorithm forbids taking RTT if some retransmitted data
	 * is acked (RFC6298).
	 */
	if (seq_rtt_us < 0)
		seq_rtt_us = sack_rtt_us;

	/* RTTM Rule: A TSecr value received in a segment is used to
	 * update the averaged RTT measurement only if the segment
	 * acknowledges some new data, i.e., only if it advances the
	 * left edge of the send window.
	 * See draft-ietf-tcplw-high-performance-00, section 3.3.
	 */
	if (seq_rtt_us < 0 && tp->rx_opt.saw_tstamp && tp->rx_opt.rcv_tsecr &&
	    flag & FLAG_ACKED) {
		u32 delta = tcp_time_stamp(tp) - tp->rx_opt.rcv_tsecr;
		u32 delta_us = delta * (USEC_PER_SEC / TCP_TS_HZ);

		seq_rtt_us = ca_rtt_us = delta_us;
	}
	rs->rtt_us = ca_rtt_us; /* RTT of last (S)ACKed packet (or -1) */
	if (seq_rtt_us < 0)
		return false;

	/* ca_rtt_us >= 0 is counting on the invariant that ca_rtt_us is
	 * always taken together with ACK, SACK, or TS-opts. Any negative
	 * values will be skipped with the seq_rtt_us < 0 check above.
	 */
	tcp_update_rtt_min(sk, ca_rtt_us);
	tcp_rtt_estimator(sk, seq_rtt_us);
	tp->ops->set_rto(sk);

	/* RFC6298: only reset backoff on valid RTT measurement. */
	inet_csk(sk)->icsk_backoff = 0;
	return true;
}

/* Compute time elapsed between (last) SYNACK and the ACK completing 3WHS. */
void tcp_synack_rtt_meas(struct sock *sk, struct request_sock *req)
{
	struct rate_sample rs;
	long rtt_us = -1L;

	if (req && !req->num_retrans && tcp_rsk(req)->snt_synack)
		rtt_us = tcp_stamp_us_delta(tcp_clock_us(), tcp_rsk(req)->snt_synack);

	tcp_ack_update_rtt(sk, FLAG_SYN_ACKED, rtt_us, -1L, rtt_us, &rs);
}


static void tcp_cong_avoid(struct sock *sk, u32 ack, u32 acked)
{
	const struct inet_connection_sock *icsk = inet_csk(sk);

	icsk->icsk_ca_ops->cong_avoid(sk, ack, acked);
	tcp_sk(sk)->snd_cwnd_stamp = tcp_jiffies32;
}

/* Restart timer after forward progress on connection.
 * RFC2988 recommends to restart timer to now+rto.
 */
void tcp_rearm_rto(struct sock *sk)
{
	const struct inet_connection_sock *icsk = inet_csk(sk);
	struct tcp_sock *tp = tcp_sk(sk);

	/* If the retrans timer is currently being used by Fast Open
	 * for SYN-ACK retrans purpose, stay put.
	 */
	if (tp->fastopen_rsk)
		return;

	if (!tp->packets_out) {
		inet_csk_clear_xmit_timer(sk, ICSK_TIME_RETRANS);
	} else {
		u32 rto = inet_csk(sk)->icsk_rto;
		/* Offset the time elapsed after installing regular RTO */
		if (icsk->icsk_pending == ICSK_TIME_REO_TIMEOUT ||
		    icsk->icsk_pending == ICSK_TIME_LOSS_PROBE) {
			s64 delta_us = tcp_rto_delta_us(sk);
			/* delta_us may not be positive if the socket is locked
			 * when the retrans timer fires and is rescheduled.
			 */
			rto = usecs_to_jiffies(max_t(int, delta_us, 1));
		}
		inet_csk_reset_xmit_timer(sk, ICSK_TIME_RETRANS, rto,
					  TCP_RTO_MAX);
	}
}

/* Try to schedule a loss probe; if that doesn't work, then schedule an RTO. */
static void tcp_set_xmit_timer(struct sock *sk)
{
	if (!tcp_schedule_loss_probe(sk))
		tcp_rearm_rto(sk);
}

/* If we get here, the whole TSO packet has not been acked. */
u32 tcp_tso_acked(struct sock *sk, struct sk_buff *skb)
{
	struct tcp_sock *tp = tcp_sk(sk);
	u32 packets_acked;

	BUG_ON(!after(TCP_SKB_CB(skb)->end_seq, tp->snd_una));

	packets_acked = tcp_skb_pcount(skb);
	if (tcp_trim_head(sk, skb, tp->snd_una - TCP_SKB_CB(skb)->seq))
		return 0;
	packets_acked -= tcp_skb_pcount(skb);

	if (packets_acked) {
		BUG_ON(tcp_skb_pcount(skb) == 0);
		BUG_ON(!before(TCP_SKB_CB(skb)->seq, TCP_SKB_CB(skb)->end_seq));
	}

	return packets_acked;
}

static void tcp_ack_tstamp(struct sock *sk, struct sk_buff *skb,
			   u32 prior_snd_una)
{
	const struct skb_shared_info *shinfo;

	/* Avoid cache line misses to get skb_shinfo() and shinfo->tx_flags */
	if (likely(!TCP_SKB_CB(skb)->txstamp_ack))
		return;

	shinfo = skb_shinfo(skb);
	if (!before(shinfo->tskey, prior_snd_una) &&
	    before(shinfo->tskey, tcp_sk(sk)->snd_una))
		__skb_tstamp_tx(skb, NULL, sk, SCM_TSTAMP_ACK);
}

/* Remove acknowledged frames from the retransmission queue. If our packet
 * is before the ack sequence we can discard it as it's confirmed to have
 * arrived at the other end.
 */
static int tcp_clean_rtx_queue(struct sock *sk, int prior_fackets,
			       u32 prior_snd_una, int *acked,
			       struct tcp_sacktag_state *sack)
{
	const struct inet_connection_sock *icsk = inet_csk(sk);
	u64 first_ackt, last_ackt;
	struct tcp_sock *tp = tcp_sk(sk);
	u32 prior_sacked = tp->sacked_out;
	u32 reord = tp->packets_out;
	bool fully_acked = true;
	long sack_rtt_us = -1L;
	long seq_rtt_us = -1L;
	long ca_rtt_us = -1L;
	struct sk_buff *skb;
	u32 pkts_acked = 0;
	u32 last_in_flight = 0;
	bool rtt_update;
	int flag = 0;

	first_ackt = 0;

	while ((skb = tcp_write_queue_head(sk)) && skb != tcp_send_head(sk)) {
		struct tcp_skb_cb *scb = TCP_SKB_CB(skb);
		u8 sacked = scb->sacked;
		u32 acked_pcount;

		tcp_ack_tstamp(sk, skb, prior_snd_una);

		/* Determine how many packets and what bytes were acked, tso and else */
		if (after(scb->end_seq, tp->snd_una)) {
			if (tcp_skb_pcount(skb) == 1 ||
			    !after(tp->snd_una, scb->seq))
				break;

			acked_pcount = tcp_tso_acked(sk, skb);
			if (!acked_pcount)
				break;
			fully_acked = false;
		} else {
			/* Speedup tcp_unlink_write_queue() and next loop */
			prefetchw(skb->next);
			acked_pcount = tcp_skb_pcount(skb);
		}

		if (unlikely(sacked & TCPCB_RETRANS)) {
			if (sacked & TCPCB_SACKED_RETRANS)
				tp->retrans_out -= acked_pcount;
			flag |= FLAG_RETRANS_DATA_ACKED;
		} else if (!(sacked & TCPCB_SACKED_ACKED)) {
			last_ackt = skb->skb_mstamp;
			WARN_ON_ONCE(last_ackt == 0);
			if (!first_ackt)
				first_ackt = last_ackt;

			last_in_flight = TCP_SKB_CB(skb)->tx.in_flight;
			reord = min(pkts_acked, reord);
			if (!after(scb->end_seq, tp->high_seq))
				flag |= FLAG_ORIG_SACK_ACKED;
		}

		if (sacked & TCPCB_SACKED_ACKED) {
			tp->sacked_out -= acked_pcount;
		} else if (tcp_is_sack(tp)) {
			tp->delivered += acked_pcount;
			if (!tcp_skb_spurious_retrans(tp, skb))
				tcp_rack_advance(tp, sacked, scb->end_seq,
						 skb->skb_mstamp);
		}
		if (sacked & TCPCB_LOST)
			tp->lost_out -= acked_pcount;

		tp->packets_out -= acked_pcount;
		pkts_acked += acked_pcount;
		tcp_rate_skb_delivered(sk, skb, sack->rate);

		/* Initial outgoing SYN's get put onto the write_queue
		 * just like anything else we transmit.  It is not
		 * true data, and if we misinform our callers that
		 * this ACK acks real data, we will erroneously exit
		 * connection startup slow start one packet too
		 * quickly.  This is severely frowned upon behavior.
		 */
		if (likely(!(scb->tcp_flags & TCPHDR_SYN))) {
			flag |= FLAG_DATA_ACKED;
			if (mptcp(tp) && mptcp_is_data_seq(skb))
				flag |= MPTCP_FLAG_DATA_ACKED;
		} else {
			flag |= FLAG_SYN_ACKED;
			tp->retrans_stamp = 0;
		}

		if (!fully_acked)
			break;

		tcp_unlink_write_queue(skb, sk);
		sk_wmem_free_skb(sk, skb);
		if (unlikely(skb == tp->retransmit_skb_hint))
			tp->retransmit_skb_hint = NULL;
		if (unlikely(skb == tp->lost_skb_hint))
			tp->lost_skb_hint = NULL;
	}

	if (!skb)
		tcp_chrono_stop(sk, TCP_CHRONO_BUSY);

	if (likely(between(tp->snd_up, prior_snd_una, tp->snd_una)))
		tp->snd_up = tp->snd_una;

	if (skb && (TCP_SKB_CB(skb)->sacked & TCPCB_SACKED_ACKED))
		flag |= FLAG_SACK_RENEGING;

	if (likely(first_ackt) && !(flag & FLAG_RETRANS_DATA_ACKED)) {
		seq_rtt_us = tcp_stamp_us_delta(tp->tcp_mstamp, first_ackt);
		ca_rtt_us = tcp_stamp_us_delta(tp->tcp_mstamp, last_ackt);
	}
	if (sack->first_sackt) {
		sack_rtt_us = tcp_stamp_us_delta(tp->tcp_mstamp, sack->first_sackt);
		ca_rtt_us = tcp_stamp_us_delta(tp->tcp_mstamp, sack->last_sackt);
	}
	rtt_update = tcp_ack_update_rtt(sk, flag, seq_rtt_us, sack_rtt_us,
					ca_rtt_us, sack->rate);

	if (flag & FLAG_ACKED) {
		flag |= FLAG_SET_XMIT_TIMER;  /* set TLP or RTO timer */
		if (unlikely(icsk->icsk_mtup.probe_size &&
			     !after(tp->mtu_probe.probe_seq_end, tp->snd_una))) {
			tcp_mtup_probe_success(sk);
		}

		if (tcp_is_reno(tp)) {
			tcp_remove_reno_sacks(sk, pkts_acked);
		} else {
			int delta;

			/* Non-retransmitted hole got filled? That's reordering */
			if (reord < prior_fackets && reord <= tp->fackets_out)
				tcp_update_reordering(sk, tp->fackets_out - reord, 0);

			delta = tcp_is_fack(tp) ? pkts_acked :
						  prior_sacked - tp->sacked_out;
			tp->lost_cnt_hint -= min(tp->lost_cnt_hint, delta);
		}

		tp->fackets_out -= min(pkts_acked, tp->fackets_out);

	} else if (skb && rtt_update && sack_rtt_us >= 0 &&
		   sack_rtt_us > tcp_stamp_us_delta(tp->tcp_mstamp, skb->skb_mstamp)) {
		/* Do not re-arm RTO if the sack RTT is measured from data sent
		 * after when the head was last (re)transmitted. Otherwise the
		 * timeout may continue to extend in loss recovery.
		 */
		flag |= FLAG_SET_XMIT_TIMER;  /* set TLP or RTO timer */
	}

	if (icsk->icsk_ca_ops->pkts_acked) {
		struct ack_sample sample = { .pkts_acked = pkts_acked,
					     .rtt_us = sack->rate->rtt_us,
					     .in_flight = last_in_flight };

		icsk->icsk_ca_ops->pkts_acked(sk, &sample);
	}

#if FASTRETRANS_DEBUG > 0
	WARN_ON((int)tp->sacked_out < 0);
	WARN_ON((int)tp->lost_out < 0);
	WARN_ON((int)tp->retrans_out < 0);
	if (!tp->packets_out && tcp_is_sack(tp)) {
		icsk = inet_csk(sk);
		if (tp->lost_out) {
			pr_debug("Leak l=%u %d\n",
				 tp->lost_out, icsk->icsk_ca_state);
			tp->lost_out = 0;
		}
		if (tp->sacked_out) {
			pr_debug("Leak s=%u %d\n",
				 tp->sacked_out, icsk->icsk_ca_state);
			tp->sacked_out = 0;
		}
		if (tp->retrans_out) {
			pr_debug("Leak r=%u %d\n",
				 tp->retrans_out, icsk->icsk_ca_state);
			tp->retrans_out = 0;
		}
	}
#endif
	*acked = pkts_acked;
	return flag;
}

void tcp_ack_probe(struct sock *sk)
{
	const struct tcp_sock *tp = tcp_sk(sk);
	struct inet_connection_sock *icsk = inet_csk(sk);

	/* Was it a usable window open? */

	if (!after(TCP_SKB_CB(tcp_send_head(sk))->end_seq, tcp_wnd_end(tp))) {
		icsk->icsk_backoff = 0;
		inet_csk_clear_xmit_timer(sk, ICSK_TIME_PROBE0);
		/* Socket must be waked up by subsequent tcp_data_snd_check().
		 * This function is not for random using!
		 */
	} else {
		unsigned long when = tcp_probe0_when(sk, TCP_RTO_MAX);

		inet_csk_reset_xmit_timer(sk, ICSK_TIME_PROBE0,
					  when, TCP_RTO_MAX);
	}
}

static inline bool tcp_ack_is_dubious(const struct sock *sk, const int flag)
{
	return !(flag & FLAG_NOT_DUP) || (flag & FLAG_CA_ALERT) ||
		inet_csk(sk)->icsk_ca_state != TCP_CA_Open;
}

/* Decide wheather to run the increase function of congestion control. */
static inline bool tcp_may_raise_cwnd(const struct sock *sk, const int flag)
{
	/* If reordering is high then always grow cwnd whenever data is
	 * delivered regardless of its ordering. Otherwise stay conservative
	 * and only grow cwnd on in-order delivery (RFC5681). A stretched ACK w/
	 * new SACK or ECE mark may first advance cwnd here and later reduce
	 * cwnd in tcp_fastretrans_alert() based on more states.
	 */
	if (tcp_sk(sk)->reordering > sock_net(sk)->ipv4.sysctl_tcp_reordering)
		return flag & FLAG_FORWARD_PROGRESS;

	return flag & FLAG_DATA_ACKED;
}

/* The "ultimate" congestion control function that aims to replace the rigid
 * cwnd increase and decrease control (tcp_cong_avoid,tcp_*cwnd_reduction).
 * It's called toward the end of processing an ACK with precise rate
 * information. All transmission or retransmission are delayed afterwards.
 */
static void tcp_cong_control(struct sock *sk, u32 ack, u32 acked_sacked,
			     int flag, const struct rate_sample *rs)
{
	const struct inet_connection_sock *icsk = inet_csk(sk);

	if (icsk->icsk_ca_ops->cong_control) {
		icsk->icsk_ca_ops->cong_control(sk, rs);
		return;
	}

	if (tcp_in_cwnd_reduction(sk)) {
		/* Reduce cwnd if state mandates */
		tcp_cwnd_reduction(sk, acked_sacked, flag);
	} else if (tcp_may_raise_cwnd(sk, flag)) {
		/* Advance cwnd if state allows */
		tcp_cong_avoid(sk, ack, acked_sacked);
	}
	tcp_update_pacing_rate(sk);
}

/* Check that window update is acceptable.
 * The function assumes that snd_una<=ack<=snd_next.
 */
bool tcp_may_update_window(const struct tcp_sock *tp, const u32 ack,
			   const u32 ack_seq, const u32 nwin)
{
	return	after(ack, tp->snd_una) ||
		after(ack_seq, tp->snd_wl1) ||
		(ack_seq == tp->snd_wl1 && nwin > tp->snd_wnd);
}

/* If we update tp->snd_una, also update tp->bytes_acked */
static void tcp_snd_una_update(struct tcp_sock *tp, u32 ack)
{
	u32 delta = ack - tp->snd_una;

	sock_owned_by_me((struct sock *)tp);
	tp->bytes_acked += delta;
	tp->snd_una = ack;
}

/* If we update tp->rcv_nxt, also update tp->bytes_received */
static void tcp_rcv_nxt_update(struct tcp_sock *tp, u32 seq)
{
	u32 delta = seq - tp->rcv_nxt;

	sock_owned_by_me((struct sock *)tp);
	tp->bytes_received += delta;
	tp->rcv_nxt = seq;
}

/* Update our send window.
 *
 * Window update algorithm, described in RFC793/RFC1122 (used in linux-2.2
 * and in FreeBSD. NetBSD's one is even worse.) is wrong.
 */
static int tcp_ack_update_window(struct sock *sk, const struct sk_buff *skb, u32 ack,
				 u32 ack_seq)
{
	struct tcp_sock *tp = tcp_sk(sk);
	int flag = 0;
	u32 nwin = ntohs(tcp_hdr(skb)->window);

	if (likely(!tcp_hdr(skb)->syn))
		nwin <<= tp->rx_opt.snd_wscale;

	if (tcp_may_update_window(tp, ack, ack_seq, nwin)) {
		flag |= FLAG_WIN_UPDATE;
		tcp_update_wl(tp, ack_seq);

		if (tp->snd_wnd != nwin) {
			tp->snd_wnd = nwin;

			/* Note, it is the only place, where
			 * fast path is recovered for sending TCP.
			 */
			tp->pred_flags = 0;
			tcp_fast_path_check(sk);

			if (tcp_send_head(sk))
				tcp_slow_start_after_idle_check(sk);

			if (nwin > tp->max_window) {
				tp->max_window = nwin;
				tcp_sync_mss(sk, inet_csk(sk)->icsk_pmtu_cookie);
			}
		}
	}

	tcp_snd_una_update(tp, ack);

	return flag;
}

static bool __tcp_oow_rate_limited(struct net *net, int mib_idx,
				   u32 *last_oow_ack_time)
{
	if (*last_oow_ack_time) {
		s32 elapsed = (s32)(tcp_jiffies32 - *last_oow_ack_time);

		if (0 <= elapsed && elapsed < sysctl_tcp_invalid_ratelimit) {
			NET_INC_STATS(net, mib_idx);
			return true;	/* rate-limited: don't send yet! */
		}
	}

	*last_oow_ack_time = tcp_jiffies32;

	return false;	/* not rate-limited: go ahead, send dupack now! */
}

/* Return true if we're currently rate-limiting out-of-window ACKs and
 * thus shouldn't send a dupack right now. We rate-limit dupacks in
 * response to out-of-window SYNs or ACKs to mitigate ACK loops or DoS
 * attacks that send repeated SYNs or ACKs for the same connection. To
 * do this, we do not send a duplicate SYNACK or ACK if the remote
 * endpoint is sending out-of-window SYNs or pure ACKs at a high rate.
 */
bool tcp_oow_rate_limited(struct net *net, const struct sk_buff *skb,
			  int mib_idx, u32 *last_oow_ack_time)
{
	/* Data packets without SYNs are not likely part of an ACK loop. */
	if ((TCP_SKB_CB(skb)->seq != TCP_SKB_CB(skb)->end_seq) &&
	    !tcp_hdr(skb)->syn)
		return false;

	return __tcp_oow_rate_limited(net, mib_idx, last_oow_ack_time);
}

/* RFC 5961 7 [ACK Throttling] */
static void tcp_send_challenge_ack(struct sock *sk, const struct sk_buff *skb)
{
	/* unprotected vars, we dont care of overwrites */
	static u32 challenge_timestamp;
	static unsigned int challenge_count;
	struct tcp_sock *tp = tcp_sk(sk);
	u32 count, now;

	/* First check our per-socket dupack rate limit. */
	if (__tcp_oow_rate_limited(sock_net(sk),
				   LINUX_MIB_TCPACKSKIPPEDCHALLENGE,
				   &tp->last_oow_ack_time))
		return;

	/* Then check host-wide RFC 5961 rate limit. */
	now = jiffies / HZ;
	if (now != challenge_timestamp) {
		u32 half = (sysctl_tcp_challenge_ack_limit + 1) >> 1;

		challenge_timestamp = now;
		WRITE_ONCE(challenge_count, half +
			   prandom_u32_max(sysctl_tcp_challenge_ack_limit));
	}
	count = READ_ONCE(challenge_count);
	if (count > 0) {
		WRITE_ONCE(challenge_count, count - 1);
		NET_INC_STATS(sock_net(sk), LINUX_MIB_TCPCHALLENGEACK);
		tcp_send_ack(sk);
	}
}

static void tcp_store_ts_recent(struct tcp_sock *tp)
{
	tp->rx_opt.ts_recent = tp->rx_opt.rcv_tsval;
	tp->rx_opt.ts_recent_stamp = get_seconds();
}

static void tcp_replace_ts_recent(struct tcp_sock *tp, u32 seq)
{
	if (tp->rx_opt.saw_tstamp && !after(seq, tp->rcv_wup)) {
		/* PAWS bug workaround wrt. ACK frames, the PAWS discard
		 * extra check below makes sure this can only happen
		 * for pure ACK frames.  -DaveM
		 *
		 * Not only, also it occurs for expired timestamps.
		 */

		if (tcp_paws_check(&tp->rx_opt, 0))
			tcp_store_ts_recent(tp);
	}
}

/* This routine deals with acks during a TLP episode.
 * We mark the end of a TLP episode on receiving TLP dupack or when
 * ack is after tlp_high_seq.
 * Ref: loss detection algorithm in draft-dukkipati-tcpm-tcp-loss-probe.
 */
static void tcp_process_tlp_ack(struct sock *sk, u32 ack, int flag)
{
	struct tcp_sock *tp = tcp_sk(sk);

	if (before(ack, tp->tlp_high_seq))
		return;

	if (flag & FLAG_DSACKING_ACK) {
		/* This DSACK means original and TLP probe arrived; no loss */
		tp->tlp_high_seq = 0;
	} else if (after(ack, tp->tlp_high_seq)) {
		/* ACK advances: there was a loss, so reduce cwnd. Reset
		 * tlp_high_seq in tcp_init_cwnd_reduction()
		 */
		tcp_init_cwnd_reduction(sk);
		tcp_set_ca_state(sk, TCP_CA_CWR);
		tcp_end_cwnd_reduction(sk);
		tcp_try_keep_open(sk);
		NET_INC_STATS(sock_net(sk),
				LINUX_MIB_TCPLOSSPROBERECOVERY);
	} else if (!(flag & (FLAG_SND_UNA_ADVANCED |
			     FLAG_NOT_DUP | FLAG_DATA_SACKED))) {
		/* Pure dupack: original and TLP probe arrived; no loss */
		tp->tlp_high_seq = 0;
	}
}

static inline void tcp_in_ack_event(struct sock *sk, u32 flags)
{
	const struct inet_connection_sock *icsk = inet_csk(sk);

	if (icsk->icsk_ca_ops->in_ack_event)
		icsk->icsk_ca_ops->in_ack_event(sk, flags);
}

/* Congestion control has updated the cwnd already. So if we're in
 * loss recovery then now we do any new sends (for FRTO) or
 * retransmits (for CA_Loss or CA_recovery) that make sense.
 */
static void tcp_xmit_recovery(struct sock *sk, int rexmit)
{
	struct tcp_sock *tp = tcp_sk(sk);

	if (rexmit == REXMIT_NONE)
		return;

	if (unlikely(rexmit == 2)) {
		__tcp_push_pending_frames(sk, tcp_current_mss(sk),
					  TCP_NAGLE_OFF);
		if (after(tp->snd_nxt, tp->high_seq))
			return;
		tp->frto = 0;
	}
	tcp_xmit_retransmit_queue(sk);
}

/* This routine deals with incoming acks, but not outgoing ones. */
static int tcp_ack(struct sock *sk, struct sk_buff *skb, int flag)
{
	struct inet_connection_sock *icsk = inet_csk(sk);
	struct tcp_sock *tp = tcp_sk(sk);
	struct tcp_sacktag_state sack_state;
	struct rate_sample rs = { .prior_delivered = 0 };
	u32 prior_snd_una = tp->snd_una;
	u32 ack_seq = TCP_SKB_CB(skb)->seq;
	u32 ack = TCP_SKB_CB(skb)->ack_seq;
	bool is_dupack = false;
	u32 prior_fackets;
	int prior_packets = tp->packets_out;
	u32 delivered = tp->delivered;
	u32 lost = tp->lost;
	int acked = 0; /* Number of packets newly acked */
	int rexmit = REXMIT_NONE; /* Flag to (re)transmit to recover losses */

	sack_state.first_sackt = 0;
	sack_state.rate = &rs;

	/* We very likely will need to access write queue head. */
	prefetchw(sk->sk_write_queue.next);

	/* If the ack is older than previous acks
	 * then we can probably ignore it.
	 */
	if (before(ack, prior_snd_una)) {
		/* RFC 5961 5.2 [Blind Data Injection Attack].[Mitigation] */
		if (before(ack, prior_snd_una - tp->max_window)) {
			if (!(flag & FLAG_NO_CHALLENGE_ACK))
				tcp_send_challenge_ack(sk, skb);
			return -1;
		}
		goto old_ack;
	}

	/* If the ack includes data we haven't sent yet, discard
	 * this segment (RFC793 Section 3.9).
	 */
	if (after(ack, tp->snd_nxt))
		goto invalid_ack;

	if (after(ack, prior_snd_una)) {
		flag |= FLAG_SND_UNA_ADVANCED;
		icsk->icsk_retransmits = 0;
	}

	prior_fackets = tp->fackets_out;
	rs.prior_in_flight = tcp_packets_in_flight(tp);

	/* ts_recent update must be made after we are sure that the packet
	 * is in window.
	 */
	if (flag & FLAG_UPDATE_TS_RECENT)
		tcp_replace_ts_recent(tp, TCP_SKB_CB(skb)->seq);

	if (!(flag & FLAG_SLOWPATH) && after(ack, prior_snd_una)) {
		/* Window is constant, pure forward advance.
		 * No more checks are required.
		 * Note, we use the fact that SND.UNA>=SND.WL2.
		 */
		tcp_update_wl(tp, ack_seq);
		tcp_snd_una_update(tp, ack);
		flag |= FLAG_WIN_UPDATE;

		tcp_in_ack_event(sk, CA_ACK_WIN_UPDATE);

		NET_INC_STATS(sock_net(sk), LINUX_MIB_TCPHPACKS);
	} else {
		u32 ack_ev_flags = CA_ACK_SLOWPATH;

		if (ack_seq != TCP_SKB_CB(skb)->end_seq)
			flag |= FLAG_DATA;
		else
			NET_INC_STATS(sock_net(sk), LINUX_MIB_TCPPUREACKS);

		flag |= tcp_ack_update_window(sk, skb, ack, ack_seq);

		if (TCP_SKB_CB(skb)->sacked)
			flag |= tcp_sacktag_write_queue(sk, skb, prior_snd_una,
							&sack_state);

		if (tcp_ecn_rcv_ecn_echo(tp, tcp_hdr(skb))) {
			flag |= FLAG_ECE;
			ack_ev_flags |= CA_ACK_ECE;
		}

		if (flag & FLAG_WIN_UPDATE)
			ack_ev_flags |= CA_ACK_WIN_UPDATE;

		tcp_in_ack_event(sk, ack_ev_flags);
	}

	/* We passed data and got it acked, remove any soft error
	 * log. Something worked...
	 */
	sk->sk_err_soft = 0;
	icsk->icsk_probes_out = 0;
	tp->rcv_tstamp = tcp_jiffies32;
	if (!prior_packets)
		goto no_queue;

	/* See if we can take anything off of the retransmit queue. */
	flag |= tcp_clean_rtx_queue(sk, prior_fackets, prior_snd_una, &acked,
				    &sack_state);

	if (mptcp(tp)) {
		if (mptcp_fallback_infinite(sk, flag)) {
			pr_err("%s resetting flow\n", __func__);
			mptcp_send_reset(sk);
			goto invalid_ack;
		}

		mptcp_clean_rtx_infinite(skb, sk);
	}

	if (tp->tlp_high_seq)
		tcp_process_tlp_ack(sk, ack, flag);
	/* If needed, reset TLP/RTO timer; RACK may later override this. */
	if (flag & FLAG_SET_XMIT_TIMER)
		tcp_set_xmit_timer(sk);

	if (tcp_ack_is_dubious(sk, flag)) {
		is_dupack = !(flag & (FLAG_SND_UNA_ADVANCED | FLAG_NOT_DUP));
		tcp_fastretrans_alert(sk, acked, is_dupack, &flag, &rexmit);
	}

	if ((flag & FLAG_FORWARD_PROGRESS) || !(flag & FLAG_NOT_DUP))
		sk_dst_confirm(sk);

	delivered = tp->delivered - delivered;	/* freshly ACKed or SACKed */
	lost = tp->lost - lost;			/* freshly marked lost */
	tcp_rate_gen(sk, delivered, lost, sack_state.rate);
	tcp_cong_control(sk, ack, delivered, flag, sack_state.rate);
	tcp_xmit_recovery(sk, rexmit);
	return 1;

no_queue:
	/* If data was DSACKed, see if we can undo a cwnd reduction. */
	if (flag & FLAG_DSACKING_ACK)
		tcp_fastretrans_alert(sk, acked, is_dupack, &flag, &rexmit);
	/* If this ack opens up a zero window, clear backoff.  It was
	 * being used to time the probes, and is probably far higher than
	 * it needs to be for normal retransmission.
	 */
	if (tcp_send_head(sk))
		tcp_ack_probe(sk);

	if (tp->tlp_high_seq)
		tcp_process_tlp_ack(sk, ack, flag);
	return 1;

invalid_ack:
	SOCK_DEBUG(sk, "Ack %u after %u:%u\n", ack, tp->snd_una, tp->snd_nxt);
	return -1;

old_ack:
	/* If data was SACKed, tag it and see if we should send more data.
	 * If data was DSACKed, see if we can undo a cwnd reduction.
	 */
	if (TCP_SKB_CB(skb)->sacked) {
		flag |= tcp_sacktag_write_queue(sk, skb, prior_snd_una,
						&sack_state);
		tcp_fastretrans_alert(sk, acked, is_dupack, &flag, &rexmit);
		tcp_xmit_recovery(sk, rexmit);
	}

	SOCK_DEBUG(sk, "Ack %u before %u:%u\n", ack, tp->snd_una, tp->snd_nxt);
	return 0;
}

static void tcp_parse_fastopen_option(int len, const unsigned char *cookie,
				      bool syn, struct tcp_fastopen_cookie *foc,
				      bool exp_opt)
{
	/* Valid only in SYN or SYN-ACK with an even length.  */
	if (!foc || !syn || len < 0 || (len & 1))
		return;

	if (len >= TCP_FASTOPEN_COOKIE_MIN &&
	    len <= TCP_FASTOPEN_COOKIE_MAX)
		memcpy(foc->val, cookie, len);
	else if (len != 0)
		len = -1;
	foc->len = len;
	foc->exp = exp_opt;
}

/* Look for tcp options. Normally only called on SYN and SYNACK packets.
 * But, this can also be called on packets in the established flow when
 * the fast version below fails.
 */
void tcp_parse_options(const struct net *net,
		       const struct sk_buff *skb,
		       struct tcp_options_received *opt_rx,
		       struct mptcp_options_received *mopt,
		       int estab, struct tcp_fastopen_cookie *foc,
		       struct tcp_sock *tp)
{
	const unsigned char *ptr;
	const struct tcphdr *th = tcp_hdr(skb);
	int length = (th->doff * 4) - sizeof(struct tcphdr);

	ptr = (const unsigned char *)(th + 1);
	opt_rx->saw_tstamp = 0;

	while (length > 0) {
		int opcode = *ptr++;
		int opsize;

		switch (opcode) {
		case TCPOPT_EOL:
			return;
		case TCPOPT_NOP:	/* Ref: RFC 793 section 3.1 */
			length--;
			continue;
		default:
			opsize = *ptr++;
			if (opsize < 2) /* "silly options" */
				return;
			if (opsize > length)
				return;	/* don't parse partial options */
			switch (opcode) {
			case TCPOPT_MSS:
				if (opsize == TCPOLEN_MSS && th->syn && !estab) {
					u16 in_mss = get_unaligned_be16(ptr);
					if (in_mss) {
						if (opt_rx->user_mss &&
						    opt_rx->user_mss < in_mss)
							in_mss = opt_rx->user_mss;
						opt_rx->mss_clamp = in_mss;
					}
				}
				break;
			case TCPOPT_WINDOW:
				if (opsize == TCPOLEN_WINDOW && th->syn &&
				    !estab && net->ipv4.sysctl_tcp_window_scaling) {
					__u8 snd_wscale = *(__u8 *)ptr;
					opt_rx->wscale_ok = 1;
					if (snd_wscale > TCP_MAX_WSCALE) {
						net_info_ratelimited("%s: Illegal window scaling value %d > %u received\n",
								     __func__,
								     snd_wscale,
								     TCP_MAX_WSCALE);
						snd_wscale = TCP_MAX_WSCALE;
					}
					opt_rx->snd_wscale = snd_wscale;
				}
				break;
			case TCPOPT_TIMESTAMP:
				if ((opsize == TCPOLEN_TIMESTAMP) &&
				    ((estab && opt_rx->tstamp_ok) ||
				     (!estab && net->ipv4.sysctl_tcp_timestamps))) {
					opt_rx->saw_tstamp = 1;
					opt_rx->rcv_tsval = get_unaligned_be32(ptr);
					opt_rx->rcv_tsecr = get_unaligned_be32(ptr + 4);
				}
				break;
			case TCPOPT_SACK_PERM:
				if (opsize == TCPOLEN_SACK_PERM && th->syn &&
				    !estab && net->ipv4.sysctl_tcp_sack) {
					opt_rx->sack_ok = TCP_SACK_SEEN;
					tcp_sack_reset(opt_rx);
				}
				break;

			case TCPOPT_SACK:
				if ((opsize >= (TCPOLEN_SACK_BASE + TCPOLEN_SACK_PERBLOCK)) &&
				   !((opsize - TCPOLEN_SACK_BASE) % TCPOLEN_SACK_PERBLOCK) &&
				   opt_rx->sack_ok) {
					TCP_SKB_CB(skb)->sacked = (ptr - 2) - (unsigned char *)th;
				}
				break;
#ifdef CONFIG_TCP_MD5SIG
			case TCPOPT_MD5SIG:
				/*
				 * The MD5 Hash has already been
				 * checked (see tcp_v{4,6}_do_rcv()).
				 */
				break;
#endif
			case TCPOPT_MPTCP:
				mptcp_parse_options(ptr - 2, opsize, mopt, skb, tp);
				break;

			case TCPOPT_FASTOPEN:
				tcp_parse_fastopen_option(
					opsize - TCPOLEN_FASTOPEN_BASE,
					ptr, th->syn, foc, false);
				break;

			case TCPOPT_EXP:
				/* Fast Open option shares code 254 using a
				 * 16 bits magic number.
				 */
				if (opsize >= TCPOLEN_EXP_FASTOPEN_BASE &&
				    get_unaligned_be16(ptr) ==
				    TCPOPT_FASTOPEN_MAGIC)
					tcp_parse_fastopen_option(opsize -
						TCPOLEN_EXP_FASTOPEN_BASE,
						ptr + 2, th->syn, foc, true);
				break;

			}
			ptr += opsize-2;
			length -= opsize;
		}
	}
}
EXPORT_SYMBOL(tcp_parse_options);

static bool tcp_parse_aligned_timestamp(struct tcp_sock *tp, const struct tcphdr *th)
{
	const __be32 *ptr = (const __be32 *)(th + 1);

	if (*ptr == htonl((TCPOPT_NOP << 24) | (TCPOPT_NOP << 16)
			  | (TCPOPT_TIMESTAMP << 8) | TCPOLEN_TIMESTAMP)) {
		tp->rx_opt.saw_tstamp = 1;
		++ptr;
		tp->rx_opt.rcv_tsval = ntohl(*ptr);
		++ptr;
		if (*ptr)
			tp->rx_opt.rcv_tsecr = ntohl(*ptr) - tp->tsoffset;
		else
			tp->rx_opt.rcv_tsecr = 0;
		return true;
	}
	return false;
}

/* Fast parse options. This hopes to only see timestamps.
 * If it is wrong it falls back on tcp_parse_options().
 */
static bool tcp_fast_parse_options(const struct net *net,
				   const struct sk_buff *skb,
				   const struct tcphdr *th, struct tcp_sock *tp)
{
	/* In the spirit of fast parsing, compare doff directly to constant
	 * values.  Because equality is used, short doff can be ignored here.
	 */
	if (th->doff == (sizeof(*th) / 4)) {
		tp->rx_opt.saw_tstamp = 0;
		return false;
	} else if (tp->rx_opt.tstamp_ok &&
		   th->doff == ((sizeof(*th) + TCPOLEN_TSTAMP_ALIGNED) / 4)) {
		if (tcp_parse_aligned_timestamp(tp, th))
			return true;
	}

	tcp_parse_options(net, skb, &tp->rx_opt,
			  mptcp(tp) ? &tp->mptcp->rx_opt : NULL, 1, NULL, tp);

	if (tp->rx_opt.saw_tstamp && tp->rx_opt.rcv_tsecr)
		tp->rx_opt.rcv_tsecr -= tp->tsoffset;

	return true;
}

#ifdef CONFIG_TCP_MD5SIG
/*
 * Parse MD5 Signature option
 */
const u8 *tcp_parse_md5sig_option(const struct tcphdr *th)
{
	int length = (th->doff << 2) - sizeof(*th);
	const u8 *ptr = (const u8 *)(th + 1);

	/* If the TCP option is too short, we can short cut */
	if (length < TCPOLEN_MD5SIG)
		return NULL;

	while (length > 0) {
		int opcode = *ptr++;
		int opsize;

		switch (opcode) {
		case TCPOPT_EOL:
			return NULL;
		case TCPOPT_NOP:
			length--;
			continue;
		default:
			opsize = *ptr++;
			if (opsize < 2 || opsize > length)
				return NULL;
			if (opcode == TCPOPT_MD5SIG)
				return opsize == TCPOLEN_MD5SIG ? ptr : NULL;
		}
		ptr += opsize - 2;
		length -= opsize;
	}
	return NULL;
}
EXPORT_SYMBOL(tcp_parse_md5sig_option);
#endif

/* Sorry, PAWS as specified is broken wrt. pure-ACKs -DaveM
 *
 * It is not fatal. If this ACK does _not_ change critical state (seqs, window)
 * it can pass through stack. So, the following predicate verifies that
 * this segment is not used for anything but congestion avoidance or
 * fast retransmit. Moreover, we even are able to eliminate most of such
 * second order effects, if we apply some small "replay" window (~RTO)
 * to timestamp space.
 *
 * All these measures still do not guarantee that we reject wrapped ACKs
 * on networks with high bandwidth, when sequence space is recycled fastly,
 * but it guarantees that such events will be very rare and do not affect
 * connection seriously. This doesn't look nice, but alas, PAWS is really
 * buggy extension.
 *
 * [ Later note. Even worse! It is buggy for segments _with_ data. RFC
 * states that events when retransmit arrives after original data are rare.
 * It is a blatant lie. VJ forgot about fast retransmit! 8)8) It is
 * the biggest problem on large power networks even with minor reordering.
 * OK, let's give it small replay window. If peer clock is even 1hz, it is safe
 * up to bandwidth of 18Gigabit/sec. 8) ]
 */

static int tcp_disordered_ack(const struct sock *sk, const struct sk_buff *skb)
{
	const struct tcp_sock *tp = tcp_sk(sk);
	const struct tcphdr *th = tcp_hdr(skb);
	u32 seq = TCP_SKB_CB(skb)->seq;
	u32 ack = TCP_SKB_CB(skb)->ack_seq;

	return (/* 1. Pure ACK with correct sequence number. */
		(th->ack && seq == TCP_SKB_CB(skb)->end_seq && seq == tp->rcv_nxt) &&

		/* 2. ... and duplicate ACK. */
		ack == tp->snd_una &&

		/* 3. ... and does not update window. */
		!tcp_may_update_window(tp, ack, seq, ntohs(th->window) << tp->rx_opt.snd_wscale) &&

		/* 4. ... and sits in replay window. */
		(s32)(tp->rx_opt.ts_recent - tp->rx_opt.rcv_tsval) <= (inet_csk(sk)->icsk_rto * 1024) / HZ);
}

static inline bool tcp_paws_discard(const struct sock *sk,
				   const struct sk_buff *skb)
{
	const struct tcp_sock *tp = tcp_sk(sk);

	return !tcp_paws_check(&tp->rx_opt, TCP_PAWS_WINDOW) &&
	       !tcp_disordered_ack(sk, skb);
}

/* Check segment sequence number for validity.
 *
 * Segment controls are considered valid, if the segment
 * fits to the window after truncation to the window. Acceptability
 * of data (and SYN, FIN, of course) is checked separately.
 * See tcp_data_queue(), for example.
 *
 * Also, controls (RST is main one) are accepted using RCV.WUP instead
 * of RCV.NXT. Peer still did not advance his SND.UNA when we
 * delayed ACK, so that hisSND.UNA<=ourRCV.WUP.
 * (borrowed from freebsd)
 */

static inline bool tcp_sequence(const struct tcp_sock *tp, u32 seq, u32 end_seq)
{
	return	!before(end_seq, tp->rcv_wup) &&
		!after(seq, tp->rcv_nxt + tcp_receive_window(tp));
}

/* When we get a reset we do this. */
void tcp_reset(struct sock *sk)
{
	/* We want the right error as BSD sees it (and indeed as we do). */
	switch (sk->sk_state) {
	case TCP_SYN_SENT:
		sk->sk_err = ECONNREFUSED;
		break;
	case TCP_CLOSE_WAIT:
		sk->sk_err = EPIPE;
		break;
	case TCP_CLOSE:
		return;
	default:
		sk->sk_err = ECONNRESET;
	}
	/* This barrier is coupled with smp_rmb() in tcp_poll() */
	smp_wmb();

	tcp_done(sk);

	if (!sock_flag(sk, SOCK_DEAD))
		sk->sk_error_report(sk);
}

/*
 * 	Process the FIN bit. This now behaves as it is supposed to work
 *	and the FIN takes effect when it is validly part of sequence
 *	space. Not before when we get holes.
 *
 *	If we are ESTABLISHED, a received fin moves us to CLOSE-WAIT
 *	(and thence onto LAST-ACK and finally, CLOSE, we never enter
 *	TIME-WAIT)
 *
 *	If we are in FINWAIT-1, a received FIN indicates simultaneous
 *	close and we go into CLOSING (and later onto TIME-WAIT)
 *
 *	If we are in FINWAIT-2, a received FIN moves us to TIME-WAIT.
 */
void tcp_fin(struct sock *sk)
{
	struct tcp_sock *tp = tcp_sk(sk);

	if (is_meta_sk(sk)) {
		mptcp_fin(sk);
		return;
	}

	inet_csk_schedule_ack(sk);

	sk->sk_shutdown |= RCV_SHUTDOWN;
	sock_set_flag(sk, SOCK_DONE);

	switch (sk->sk_state) {
	case TCP_SYN_RECV:
	case TCP_ESTABLISHED:
		/* Move to CLOSE_WAIT */
		tcp_set_state(sk, TCP_CLOSE_WAIT);

		if (mptcp(tp))
			mptcp_sub_close_passive(sk);

		inet_csk(sk)->icsk_ack.pingpong = 1;
		break;

	case TCP_CLOSE_WAIT:
	case TCP_CLOSING:
		/* Received a retransmission of the FIN, do
		 * nothing.
		 */
		break;
	case TCP_LAST_ACK:
		/* RFC793: Remain in the LAST-ACK state. */
		break;

	case TCP_FIN_WAIT1:
		/* This case occurs when a simultaneous close
		 * happens, we must ack the received FIN and
		 * enter the CLOSING state.
		 */
		tcp_send_ack(sk);
		tcp_set_state(sk, TCP_CLOSING);
		break;
	case TCP_FIN_WAIT2:
		if (mptcp(tp)) {
			/* The socket will get closed by mptcp_data_ready.
			 * We first have to process all data-sequences.
			 */
			tp->close_it = 1;
			break;
		}
		/* Received a FIN -- send ACK and enter TIME_WAIT. */
		tcp_send_ack(sk);
		tp->ops->time_wait(sk, TCP_TIME_WAIT, 0);
		break;
	default:
		/* Only TCP_LISTEN and TCP_CLOSE are left, in these
		 * cases we should never reach this piece of code.
		 */
		pr_err("%s: Impossible, sk->sk_state=%d\n",
		       __func__, sk->sk_state);
		break;
	}

	/* It _is_ possible, that we have something out-of-order _after_ FIN.
	 * Probably, we should reset in this case. For now drop them.
	 */
	skb_rbtree_purge(&tp->out_of_order_queue);
	if (tcp_is_sack(tp))
		tcp_sack_reset(&tp->rx_opt);
	sk_mem_reclaim(sk);

	if (!sock_flag(sk, SOCK_DEAD)) {
		sk->sk_state_change(sk);

		/* Don't wake up MPTCP-subflows */
		if (mptcp(tp))
			return;

		/* Do not send POLL_HUP for half duplex close. */
		if (sk->sk_shutdown == SHUTDOWN_MASK ||
		    sk->sk_state == TCP_CLOSE)
			sk_wake_async(sk, SOCK_WAKE_WAITD, POLL_HUP);
		else
			sk_wake_async(sk, SOCK_WAKE_WAITD, POLL_IN);
	}
}

static inline bool tcp_sack_extend(struct tcp_sack_block *sp, u32 seq,
				  u32 end_seq)
{
	if (!after(seq, sp->end_seq) && !after(sp->start_seq, end_seq)) {
		if (before(seq, sp->start_seq))
			sp->start_seq = seq;
		if (after(end_seq, sp->end_seq))
			sp->end_seq = end_seq;
		return true;
	}
	return false;
}

static void tcp_dsack_set(struct sock *sk, u32 seq, u32 end_seq)
{
	struct tcp_sock *tp = tcp_sk(sk);

	if (tcp_is_sack(tp) && sysctl_tcp_dsack) {
		int mib_idx;

		if (before(seq, tp->rcv_nxt))
			mib_idx = LINUX_MIB_TCPDSACKOLDSENT;
		else
			mib_idx = LINUX_MIB_TCPDSACKOFOSENT;

		NET_INC_STATS(sock_net(sk), mib_idx);

		tp->rx_opt.dsack = 1;
		tp->duplicate_sack[0].start_seq = seq;
		tp->duplicate_sack[0].end_seq = end_seq;
	}
}

static void tcp_dsack_extend(struct sock *sk, u32 seq, u32 end_seq)
{
	struct tcp_sock *tp = tcp_sk(sk);

	if (!tp->rx_opt.dsack)
		tcp_dsack_set(sk, seq, end_seq);
	else
		tcp_sack_extend(tp->duplicate_sack, seq, end_seq);
}

static void tcp_send_dupack(struct sock *sk, const struct sk_buff *skb)
{
	struct tcp_sock *tp = tcp_sk(sk);

	if (TCP_SKB_CB(skb)->end_seq != TCP_SKB_CB(skb)->seq &&
	    before(TCP_SKB_CB(skb)->seq, tp->rcv_nxt)) {
		NET_INC_STATS(sock_net(sk), LINUX_MIB_DELAYEDACKLOST);
		tcp_enter_quickack_mode(sk);

		if (tcp_is_sack(tp) && sysctl_tcp_dsack) {
			u32 end_seq = TCP_SKB_CB(skb)->end_seq;

			if (after(TCP_SKB_CB(skb)->end_seq, tp->rcv_nxt))
				end_seq = tp->rcv_nxt;
			tcp_dsack_set(sk, TCP_SKB_CB(skb)->seq, end_seq);
		}
	}

	tcp_send_ack(sk);
}

/* These routines update the SACK block as out-of-order packets arrive or
 * in-order packets close up the sequence space.
 */
static void tcp_sack_maybe_coalesce(struct tcp_sock *tp)
{
	int this_sack;
	struct tcp_sack_block *sp = &tp->selective_acks[0];
	struct tcp_sack_block *swalk = sp + 1;

	/* See if the recent change to the first SACK eats into
	 * or hits the sequence space of other SACK blocks, if so coalesce.
	 */
	for (this_sack = 1; this_sack < tp->rx_opt.num_sacks;) {
		if (tcp_sack_extend(sp, swalk->start_seq, swalk->end_seq)) {
			int i;

			/* Zap SWALK, by moving every further SACK up by one slot.
			 * Decrease num_sacks.
			 */
			tp->rx_opt.num_sacks--;
			for (i = this_sack; i < tp->rx_opt.num_sacks; i++)
				sp[i] = sp[i + 1];
			continue;
		}
		this_sack++, swalk++;
	}
}

static void tcp_sack_new_ofo_skb(struct sock *sk, u32 seq, u32 end_seq)
{
	struct tcp_sock *tp = tcp_sk(sk);
	struct tcp_sack_block *sp = &tp->selective_acks[0];
	int cur_sacks = tp->rx_opt.num_sacks;
	int this_sack;

	if (!cur_sacks)
		goto new_sack;

	for (this_sack = 0; this_sack < cur_sacks; this_sack++, sp++) {
		if (tcp_sack_extend(sp, seq, end_seq)) {
			/* Rotate this_sack to the first one. */
			for (; this_sack > 0; this_sack--, sp--)
				swap(*sp, *(sp - 1));
			if (cur_sacks > 1)
				tcp_sack_maybe_coalesce(tp);
			return;
		}
	}

	/* Could not find an adjacent existing SACK, build a new one,
	 * put it at the front, and shift everyone else down.  We
	 * always know there is at least one SACK present already here.
	 *
	 * If the sack array is full, forget about the last one.
	 */
	if (this_sack >= TCP_NUM_SACKS) {
		this_sack--;
		tp->rx_opt.num_sacks--;
		sp--;
	}
	for (; this_sack > 0; this_sack--, sp--)
		*sp = *(sp - 1);

new_sack:
	/* Build the new head SACK, and we're done. */
	sp->start_seq = seq;
	sp->end_seq = end_seq;
	tp->rx_opt.num_sacks++;
}

/* RCV.NXT advances, some SACKs should be eaten. */

static void tcp_sack_remove(struct tcp_sock *tp)
{
	struct tcp_sack_block *sp = &tp->selective_acks[0];
	int num_sacks = tp->rx_opt.num_sacks;
	int this_sack;

	/* Empty ofo queue, hence, all the SACKs are eaten. Clear. */
	if (RB_EMPTY_ROOT(&tp->out_of_order_queue)) {
		tp->rx_opt.num_sacks = 0;
		return;
	}

	for (this_sack = 0; this_sack < num_sacks;) {
		/* Check if the start of the sack is covered by RCV.NXT. */
		if (!before(tp->rcv_nxt, sp->start_seq)) {
			int i;

			/* RCV.NXT must cover all the block! */
			WARN_ON(before(tp->rcv_nxt, sp->end_seq));

			/* Zap this SACK, by moving forward any other SACKS. */
			for (i = this_sack+1; i < num_sacks; i++)
				tp->selective_acks[i-1] = tp->selective_acks[i];
			num_sacks--;
			continue;
		}
		this_sack++;
		sp++;
	}
	tp->rx_opt.num_sacks = num_sacks;
}

enum tcp_queue {
	OOO_QUEUE,
	RCV_QUEUE,
};

/**
 * tcp_try_coalesce - try to merge skb to prior one
 * @sk: socket
 * @dest: destination queue
 * @to: prior buffer
 * @from: buffer to add in queue
 * @fragstolen: pointer to boolean
 *
 * Before queueing skb @from after @to, try to merge them
 * to reduce overall memory use and queue lengths, if cost is small.
 * Packets in ofo or receive queues can stay a long time.
 * Better try to coalesce them right now to avoid future collapses.
 * Returns true if caller should free @from instead of queueing it
 */
static bool tcp_try_coalesce(struct sock *sk,
			     enum tcp_queue dest,
			     struct sk_buff *to,
			     struct sk_buff *from,
			     bool *fragstolen)
{
	int delta;

	*fragstolen = false;

	if (mptcp(tcp_sk(sk)) && !is_meta_sk(sk))
		return false;

	/* Its possible this segment overlaps with prior segment in queue */
	if (TCP_SKB_CB(from)->seq != TCP_SKB_CB(to)->end_seq)
		return false;

	if (!skb_try_coalesce(to, from, fragstolen, &delta))
		return false;

	atomic_add(delta, &sk->sk_rmem_alloc);
	sk_mem_charge(sk, delta);
	NET_INC_STATS(sock_net(sk), LINUX_MIB_TCPRCVCOALESCE);
	TCP_SKB_CB(to)->end_seq = TCP_SKB_CB(from)->end_seq;
	TCP_SKB_CB(to)->ack_seq = TCP_SKB_CB(from)->ack_seq;
	TCP_SKB_CB(to)->tcp_flags |= TCP_SKB_CB(from)->tcp_flags;

	if (TCP_SKB_CB(from)->has_rxtstamp) {
		TCP_SKB_CB(to)->has_rxtstamp = true;
		if (dest == OOO_QUEUE)
			TCP_SKB_CB(to)->swtstamp = TCP_SKB_CB(from)->swtstamp;
		else
			to->tstamp = from->tstamp;
	}

	return true;
}

static void tcp_drop(struct sock *sk, struct sk_buff *skb)
{
	sk_drops_add(sk, skb);
	__kfree_skb(skb);
}

/* This one checks to see if we can put data from the
 * out_of_order queue into the receive_queue.
 */
void tcp_ofo_queue(struct sock *sk)
{
	struct tcp_sock *tp = tcp_sk(sk);
	__u32 dsack_high = tp->rcv_nxt;
	bool fin, fragstolen, eaten;
	struct sk_buff *skb, *tail;
	struct rb_node *p;

	p = rb_first(&tp->out_of_order_queue);
	while (p) {
		skb = rb_entry(p, struct sk_buff, rbnode);
		if (after(TCP_SKB_CB(skb)->seq, tp->rcv_nxt))
			break;

		if (before(TCP_SKB_CB(skb)->seq, dsack_high)) {
			__u32 dsack = dsack_high;
			if (before(TCP_SKB_CB(skb)->end_seq, dsack_high))
				dsack_high = TCP_SKB_CB(skb)->end_seq;
			tcp_dsack_extend(sk, TCP_SKB_CB(skb)->seq, dsack);
		}
		p = rb_next(p);
		rb_erase(&skb->rbnode, &tp->out_of_order_queue);
		/* Replace tstamp which was stomped by rbnode */
		if (TCP_SKB_CB(skb)->has_rxtstamp)
			skb->tstamp = TCP_SKB_CB(skb)->swtstamp;

		/* In case of MPTCP, the segment may be empty if it's a
		 * non-data DATA_FIN. (see beginning of tcp_data_queue)
		 *
		 * But this only holds true for subflows, not for the
		 * meta-socket.
		 */
		if (unlikely(!after(TCP_SKB_CB(skb)->end_seq, tp->rcv_nxt) &&
			     (is_meta_sk(sk) || !mptcp(tp) || TCP_SKB_CB(skb)->end_seq != TCP_SKB_CB(skb)->seq))) {
			SOCK_DEBUG(sk, "ofo packet was already received\n");
			tcp_drop(sk, skb);
			continue;
		}
		SOCK_DEBUG(sk, "ofo requeuing : rcv_next %X seq %X - %X\n",
			   tp->rcv_nxt, TCP_SKB_CB(skb)->seq,
			   TCP_SKB_CB(skb)->end_seq);

		tail = skb_peek_tail(&sk->sk_receive_queue);
		eaten = tail && tcp_try_coalesce(sk, RCV_QUEUE,
						 tail, skb, &fragstolen);
		tcp_rcv_nxt_update(tp, TCP_SKB_CB(skb)->end_seq);
		fin = TCP_SKB_CB(skb)->tcp_flags & TCPHDR_FIN;
		if (!eaten)
			__skb_queue_tail(&sk->sk_receive_queue, skb);
		else
			kfree_skb_partial(skb, fragstolen);

		if (unlikely(fin)) {
			tcp_fin(sk);
			/* tcp_fin() purges tp->out_of_order_queue,
			 * so we must end this loop right now.
			 */
			break;
		}
	}
}

static bool tcp_prune_ofo_queue(struct sock *sk);
static int tcp_prune_queue(struct sock *sk);

static int tcp_try_rmem_schedule(struct sock *sk, struct sk_buff *skb,
				 unsigned int size)
{
	if (mptcp(tcp_sk(sk)))
		sk = mptcp_meta_sk(sk);

	if (atomic_read(&sk->sk_rmem_alloc) > sk->sk_rcvbuf ||
	    !sk_rmem_schedule(sk, skb, size)) {

		if (tcp_prune_queue(sk) < 0)
			return -1;

		while (!sk_rmem_schedule(sk, skb, size)) {
			if (!tcp_prune_ofo_queue(sk))
				return -1;
		}
	}
	return 0;
}

void tcp_data_queue_ofo(struct sock *sk, struct sk_buff *skb)
{
	struct tcp_sock *tp = tcp_sk(sk);
	struct rb_node **p, *q, *parent;
	struct sk_buff *skb1;
	u32 seq, end_seq;
	bool fragstolen;

	tcp_ecn_check_ce(tp, skb);

	if (unlikely(tcp_try_rmem_schedule(sk, skb, skb->truesize))) {
		NET_INC_STATS(sock_net(sk), LINUX_MIB_TCPOFODROP);
		tcp_drop(sk, skb);
		return;
	}

	/* Stash tstamp to avoid being stomped on by rbnode */
	if (TCP_SKB_CB(skb)->has_rxtstamp)
		TCP_SKB_CB(skb)->swtstamp = skb->tstamp;

	/* Disable header prediction. */
	tp->pred_flags = 0;
	inet_csk_schedule_ack(sk);

	NET_INC_STATS(sock_net(sk), LINUX_MIB_TCPOFOQUEUE);
	seq = TCP_SKB_CB(skb)->seq;
	end_seq = TCP_SKB_CB(skb)->end_seq;
	SOCK_DEBUG(sk, "out of order segment: rcv_next %X seq %X - %X\n",
		   tp->rcv_nxt, seq, end_seq);

	p = &tp->out_of_order_queue.rb_node;
	if (RB_EMPTY_ROOT(&tp->out_of_order_queue)) {
		/* Initial out of order segment, build 1 SACK. */
		if (tcp_is_sack(tp)) {
			tp->rx_opt.num_sacks = 1;
			tp->selective_acks[0].start_seq = seq;
			tp->selective_acks[0].end_seq = end_seq;
		}
		rb_link_node(&skb->rbnode, NULL, p);
		rb_insert_color(&skb->rbnode, &tp->out_of_order_queue);
		tp->ooo_last_skb = skb;
		goto end;
	}

	/* In the typical case, we are adding an skb to the end of the list.
	 * Use of ooo_last_skb avoids the O(Log(N)) rbtree lookup.
	 */
	if (tcp_try_coalesce(sk, OOO_QUEUE, tp->ooo_last_skb,
			     skb, &fragstolen)) {
coalesce_done:
		tcp_grow_window(sk, skb);
		kfree_skb_partial(skb, fragstolen);
		skb = NULL;
		goto add_sack;
	}
	/* Can avoid an rbtree lookup if we are adding skb after ooo_last_skb */
	if (!before(seq, TCP_SKB_CB(tp->ooo_last_skb)->end_seq)) {
		parent = &tp->ooo_last_skb->rbnode;
		p = &parent->rb_right;
		goto insert;
	}

	/* Find place to insert this segment. Handle overlaps on the way. */
	parent = NULL;
	while (*p) {
		parent = *p;
		skb1 = rb_entry(parent, struct sk_buff, rbnode);
		if (before(seq, TCP_SKB_CB(skb1)->seq)) {
			p = &parent->rb_left;
			continue;
		}
		if (before(seq, TCP_SKB_CB(skb1)->end_seq)) {
			if (!after(end_seq, TCP_SKB_CB(skb1)->end_seq) &&
			    (is_meta_sk(sk) || !mptcp(tp) || end_seq != seq)) {
				/* All the bits are present. Drop. */
				NET_INC_STATS(sock_net(sk),
					      LINUX_MIB_TCPOFOMERGE);
				__kfree_skb(skb);
				skb = NULL;
				tcp_dsack_set(sk, seq, end_seq);
				goto add_sack;
			}
			if (after(seq, TCP_SKB_CB(skb1)->seq)) {
				/* Partial overlap. */
				tcp_dsack_set(sk, seq, TCP_SKB_CB(skb1)->end_seq);
			} else {
				/* skb's seq == skb1's seq and skb covers skb1.
				 * Replace skb1 with skb.
				 */
				rb_replace_node(&skb1->rbnode, &skb->rbnode,
						&tp->out_of_order_queue);
				tcp_dsack_extend(sk,
						 TCP_SKB_CB(skb1)->seq,
						 TCP_SKB_CB(skb1)->end_seq);
				NET_INC_STATS(sock_net(sk),
					      LINUX_MIB_TCPOFOMERGE);
				__kfree_skb(skb1);
				goto merge_right;
			}
		} else if (tcp_try_coalesce(sk, OOO_QUEUE, skb1,
					    skb, &fragstolen)) {
			goto coalesce_done;
		}
		p = &parent->rb_right;
	}
insert:
	/* Insert segment into RB tree. */
	rb_link_node(&skb->rbnode, parent, p);
	rb_insert_color(&skb->rbnode, &tp->out_of_order_queue);

merge_right:
	/* Remove other segments covered by skb. */
	while ((q = rb_next(&skb->rbnode)) != NULL) {
		skb1 = rb_entry(q, struct sk_buff, rbnode);

		if (!after(end_seq, TCP_SKB_CB(skb1)->seq))
			break;
		if (before(end_seq, TCP_SKB_CB(skb1)->end_seq)) {
			tcp_dsack_extend(sk, TCP_SKB_CB(skb1)->seq,
					 end_seq);
			break;
		}
		/* MPTCP allows non-data data-fin to be in the ofo-queue */
		if (mptcp(tp) && !is_meta_sk(sk) && TCP_SKB_CB(skb1)->seq == TCP_SKB_CB(skb1)->end_seq) {
			skb = skb1;
			continue;
		}
		rb_erase(&skb1->rbnode, &tp->out_of_order_queue);
		tcp_dsack_extend(sk, TCP_SKB_CB(skb1)->seq,
				 TCP_SKB_CB(skb1)->end_seq);
		NET_INC_STATS(sock_net(sk), LINUX_MIB_TCPOFOMERGE);
		tcp_drop(sk, skb1);
	}
	/* If there is no skb after us, we are the last_skb ! */
	if (!q)
		tp->ooo_last_skb = skb;

add_sack:
	if (tcp_is_sack(tp) && seq != end_seq)
		tcp_sack_new_ofo_skb(sk, seq, end_seq);
end:
	if (skb) {
		tcp_grow_window(sk, skb);
		skb_condense(skb);
		skb_set_owner_r(skb, sk);
	}
}

int __must_check tcp_queue_rcv(struct sock *sk, struct sk_buff *skb, int hdrlen,
			       bool *fragstolen)
{
	int eaten;
	struct sk_buff *tail = skb_peek_tail(&sk->sk_receive_queue);

	__skb_pull(skb, hdrlen);
	eaten = (tail &&
		 tcp_try_coalesce(sk, RCV_QUEUE, tail,
				  skb, fragstolen)) ? 1 : 0;
	tcp_rcv_nxt_update(tcp_sk(sk), TCP_SKB_CB(skb)->end_seq);
	if (!eaten) {
		__skb_queue_tail(&sk->sk_receive_queue, skb);
		skb_set_owner_r(skb, sk);
	}
	return eaten;
}

int tcp_send_rcvq(struct sock *sk, struct msghdr *msg, size_t size)
{
	struct sk_buff *skb;
	int err = -ENOMEM;
	int data_len = 0;
	bool fragstolen;

	if (size == 0)
		return 0;

	if (size > PAGE_SIZE) {
		int npages = min_t(size_t, size >> PAGE_SHIFT, MAX_SKB_FRAGS);

		data_len = npages << PAGE_SHIFT;
		size = data_len + (size & ~PAGE_MASK);
	}
	skb = alloc_skb_with_frags(size - data_len, data_len,
				   PAGE_ALLOC_COSTLY_ORDER,
				   &err, sk->sk_allocation);
	if (!skb)
		goto err;

	skb_put(skb, size - data_len);
	skb->data_len = data_len;
	skb->len = size;

	if (tcp_try_rmem_schedule(sk, skb, skb->truesize))
		goto err_free;

	err = skb_copy_datagram_from_iter(skb, 0, &msg->msg_iter, size);
	if (err)
		goto err_free;

	TCP_SKB_CB(skb)->seq = tcp_sk(sk)->rcv_nxt;
	TCP_SKB_CB(skb)->end_seq = TCP_SKB_CB(skb)->seq + size;
	TCP_SKB_CB(skb)->ack_seq = tcp_sk(sk)->snd_una - 1;

	if (tcp_queue_rcv(sk, skb, 0, &fragstolen)) {
		WARN_ON_ONCE(fragstolen); /* should not happen */
		__kfree_skb(skb);
	}
	return size;

err_free:
	kfree_skb(skb);
err:
	return err;

}

static void tcp_data_queue(struct sock *sk, struct sk_buff *skb)
{
	struct tcp_sock *tp = tcp_sk(sk);
	bool fragstolen;
	int eaten;

	/* If no data is present, but a data_fin is in the options, we still
	 * have to call mptcp_queue_skb later on. */
	if (TCP_SKB_CB(skb)->seq == TCP_SKB_CB(skb)->end_seq &&
	    !(mptcp(tp) && mptcp_is_data_fin(skb))) {
		__kfree_skb(skb);
		return;
	}

	skb_dst_drop(skb);
	__skb_pull(skb, tcp_hdr(skb)->doff * 4);

	tcp_ecn_accept_cwr(tp, skb);

	tp->rx_opt.dsack = 0;

	/*  Queue data for delivery to the user.
	 *  Packets in sequence go to the receive queue.
	 *  Out of sequence packets to the out_of_order_queue.
	 */
	if (TCP_SKB_CB(skb)->seq == tp->rcv_nxt) {
		if (tcp_receive_window(tp) == 0)
			goto out_of_window;

		/* Ok. In sequence. In window. */
queue_and_out:
		if (skb_queue_len(&sk->sk_receive_queue) == 0)
			sk_forced_mem_schedule(sk, skb->truesize);
		else if (tcp_try_rmem_schedule(sk, skb, skb->truesize))
			goto drop;

		eaten = tcp_queue_rcv(sk, skb, 0, &fragstolen);
		tcp_rcv_nxt_update(tp, TCP_SKB_CB(skb)->end_seq);
		if (skb->len || mptcp_is_data_fin(skb))
			tcp_event_data_recv(sk, skb);
		if (TCP_SKB_CB(skb)->tcp_flags & TCPHDR_FIN)
			tcp_fin(sk);

		if (!RB_EMPTY_ROOT(&tp->out_of_order_queue)) {
			tcp_ofo_queue(sk);

			/* RFC2581. 4.2. SHOULD send immediate ACK, when
			 * gap in queue is filled.
			 */
			if (RB_EMPTY_ROOT(&tp->out_of_order_queue))
				inet_csk(sk)->icsk_ack.pingpong = 0;
		}

		if (tp->rx_opt.num_sacks)
			tcp_sack_remove(tp);

		tcp_fast_path_check(sk);

		if (eaten > 0)
			kfree_skb_partial(skb, fragstolen);
		if (!sock_flag(sk, SOCK_DEAD) || mptcp(tp))
			/* MPTCP: we always have to call data_ready, because
			 * we may be about to receive a data-fin, which still
			 * must get queued.
			 */
			sk->sk_data_ready(sk);
		return;
	}

	if (!after(TCP_SKB_CB(skb)->end_seq, tp->rcv_nxt)) {
		/* A retransmit, 2nd most common case.  Force an immediate ack. */
		NET_INC_STATS(sock_net(sk), LINUX_MIB_DELAYEDACKLOST);
		tcp_dsack_set(sk, TCP_SKB_CB(skb)->seq, TCP_SKB_CB(skb)->end_seq);

out_of_window:
		tcp_enter_quickack_mode(sk);
		inet_csk_schedule_ack(sk);
drop:
		tcp_drop(sk, skb);
		return;
	}

	/* Out of window. F.e. zero window probe. */
	if (!before(TCP_SKB_CB(skb)->seq, tp->rcv_nxt + tcp_receive_window(tp)))
		goto out_of_window;

	tcp_enter_quickack_mode(sk);

	if (before(TCP_SKB_CB(skb)->seq, tp->rcv_nxt)) {
		/* Partial packet, seq < rcv_next < end_seq */
		SOCK_DEBUG(sk, "partial packet: rcv_next %X seq %X - %X\n",
			   tp->rcv_nxt, TCP_SKB_CB(skb)->seq,
			   TCP_SKB_CB(skb)->end_seq);

		tcp_dsack_set(sk, TCP_SKB_CB(skb)->seq, tp->rcv_nxt);

		/* If window is closed, drop tail of packet. But after
		 * remembering D-SACK for its head made in previous line.
		 */
		if (!tcp_receive_window(tp))
			goto out_of_window;
		goto queue_and_out;
	}

	tcp_data_queue_ofo(sk, skb);
}

static struct sk_buff *tcp_skb_next(struct sk_buff *skb, struct sk_buff_head *list)
{
	if (list)
		return !skb_queue_is_last(list, skb) ? skb->next : NULL;

	return rb_entry_safe(rb_next(&skb->rbnode), struct sk_buff, rbnode);
}

static struct sk_buff *tcp_collapse_one(struct sock *sk, struct sk_buff *skb,
					struct sk_buff_head *list,
					struct rb_root *root)
{
	struct sk_buff *next = tcp_skb_next(skb, list);

	if (list)
		__skb_unlink(skb, list);
	else
		rb_erase(&skb->rbnode, root);

	__kfree_skb(skb);
	NET_INC_STATS(sock_net(sk), LINUX_MIB_TCPRCVCOLLAPSED);

	return next;
}

/* Insert skb into rb tree, ordered by TCP_SKB_CB(skb)->seq */
static void tcp_rbtree_insert(struct rb_root *root, struct sk_buff *skb)
{
	struct rb_node **p = &root->rb_node;
	struct rb_node *parent = NULL;
	struct sk_buff *skb1;

	while (*p) {
		parent = *p;
		skb1 = rb_entry(parent, struct sk_buff, rbnode);
		if (before(TCP_SKB_CB(skb)->seq, TCP_SKB_CB(skb1)->seq))
			p = &parent->rb_left;
		else
			p = &parent->rb_right;
	}
	rb_link_node(&skb->rbnode, parent, p);
	rb_insert_color(&skb->rbnode, root);
}

/* Collapse contiguous sequence of skbs head..tail with
 * sequence numbers start..end.
 *
 * If tail is NULL, this means until the end of the queue.
 *
 * Segments with FIN/SYN are not collapsed (only because this
 * simplifies code)
 */
static void
tcp_collapse(struct sock *sk, struct sk_buff_head *list, struct rb_root *root,
	     struct sk_buff *head, struct sk_buff *tail, u32 start, u32 end)
{
	struct sk_buff *skb = head, *n;
	struct sk_buff_head tmp;
	bool end_of_skbs;

	/* First, check that queue is collapsible and find
	 * the point where collapsing can be useful.
	 */
restart:
	for (end_of_skbs = true; skb != NULL && skb != tail; skb = n) {
		n = tcp_skb_next(skb, list);

		/* No new bits? It is possible on ofo queue. */
		if (!before(start, TCP_SKB_CB(skb)->end_seq)) {
			skb = tcp_collapse_one(sk, skb, list, root);
			if (!skb)
				break;
			goto restart;
		}

		/* The first skb to collapse is:
		 * - not SYN/FIN and
		 * - bloated or contains data before "start" or
		 *   overlaps to the next one.
		 */
		if (!(TCP_SKB_CB(skb)->tcp_flags & (TCPHDR_SYN | TCPHDR_FIN)) &&
		    (tcp_win_from_space(skb->truesize) > skb->len ||
		     before(TCP_SKB_CB(skb)->seq, start))) {
			end_of_skbs = false;
			break;
		}

		if (n && n != tail &&
		    TCP_SKB_CB(skb)->end_seq != TCP_SKB_CB(n)->seq) {
			end_of_skbs = false;
			break;
		}

		/* Decided to skip this, advance start seq. */
		start = TCP_SKB_CB(skb)->end_seq;
	}
	if (end_of_skbs ||
	    (TCP_SKB_CB(skb)->tcp_flags & (TCPHDR_SYN | TCPHDR_FIN)))
		return;

	__skb_queue_head_init(&tmp);

	while (before(start, end)) {
		int copy = min_t(int, SKB_MAX_ORDER(0, 0), end - start);
		struct sk_buff *nskb;

		nskb = alloc_skb(copy, GFP_ATOMIC);
		if (!nskb)
			break;

		memcpy(nskb->cb, skb->cb, sizeof(skb->cb));
		TCP_SKB_CB(nskb)->seq = TCP_SKB_CB(nskb)->end_seq = start;
		if (list)
			__skb_queue_before(list, skb, nskb);
		else
			__skb_queue_tail(&tmp, nskb); /* defer rbtree insertion */
		skb_set_owner_r(nskb, sk);

		/* Copy data, releasing collapsed skbs. */
		while (copy > 0) {
			int offset = start - TCP_SKB_CB(skb)->seq;
			int size = TCP_SKB_CB(skb)->end_seq - start;

			BUG_ON(offset < 0);
			if (size > 0) {
				size = min(copy, size);
				if (skb_copy_bits(skb, offset, skb_put(nskb, size), size))
					BUG();
				TCP_SKB_CB(nskb)->end_seq += size;
				copy -= size;
				start += size;
			}
			if (!before(start, TCP_SKB_CB(skb)->end_seq)) {
				skb = tcp_collapse_one(sk, skb, list, root);
				if (!skb ||
				    skb == tail ||
				    (TCP_SKB_CB(skb)->tcp_flags & (TCPHDR_SYN | TCPHDR_FIN)))
					goto end;
			}
		}
	}
end:
	skb_queue_walk_safe(&tmp, skb, n)
		tcp_rbtree_insert(root, skb);
}

/* Collapse ofo queue. Algorithm: select contiguous sequence of skbs
 * and tcp_collapse() them until all the queue is collapsed.
 */
static void tcp_collapse_ofo_queue(struct sock *sk)
{
	struct tcp_sock *tp = tcp_sk(sk);
	struct sk_buff *skb, *head;
	struct rb_node *p;
	u32 start, end;

	p = rb_first(&tp->out_of_order_queue);
	skb = rb_entry_safe(p, struct sk_buff, rbnode);
new_range:
	if (!skb) {
		p = rb_last(&tp->out_of_order_queue);
		/* Note: This is possible p is NULL here. We do not
		 * use rb_entry_safe(), as ooo_last_skb is valid only
		 * if rbtree is not empty.
		 */
		tp->ooo_last_skb = rb_entry(p, struct sk_buff, rbnode);
		return;
	}
	start = TCP_SKB_CB(skb)->seq;
	end = TCP_SKB_CB(skb)->end_seq;

	for (head = skb;;) {
		skb = tcp_skb_next(skb, NULL);

		/* Range is terminated when we see a gap or when
		 * we are at the queue end.
		 */
		if (!skb ||
		    after(TCP_SKB_CB(skb)->seq, end) ||
		    before(TCP_SKB_CB(skb)->end_seq, start)) {
			tcp_collapse(sk, NULL, &tp->out_of_order_queue,
				     head, skb, start, end);
			goto new_range;
		}

		if (unlikely(before(TCP_SKB_CB(skb)->seq, start)))
			start = TCP_SKB_CB(skb)->seq;
		if (after(TCP_SKB_CB(skb)->end_seq, end))
			end = TCP_SKB_CB(skb)->end_seq;
	}
}

/*
 * Clean the out-of-order queue to make room.
 * We drop high sequences packets to :
 * 1) Let a chance for holes to be filled.
 * 2) not add too big latencies if thousands of packets sit there.
 *    (But if application shrinks SO_RCVBUF, we could still end up
 *     freeing whole queue here)
 *
 * Return true if queue has shrunk.
 */
static bool tcp_prune_ofo_queue(struct sock *sk)
{
	struct tcp_sock *tp = tcp_sk(sk);
	struct rb_node *node, *prev;

	if (RB_EMPTY_ROOT(&tp->out_of_order_queue))
		return false;

	NET_INC_STATS(sock_net(sk), LINUX_MIB_OFOPRUNED);
	node = &tp->ooo_last_skb->rbnode;
	do {
		prev = rb_prev(node);
		rb_erase(node, &tp->out_of_order_queue);
		tcp_drop(sk, rb_entry(node, struct sk_buff, rbnode));
		sk_mem_reclaim(sk);
		if (atomic_read(&sk->sk_rmem_alloc) <= sk->sk_rcvbuf &&
		    !tcp_under_memory_pressure(sk))
			break;
		node = prev;
	} while (node);
	tp->ooo_last_skb = rb_entry(prev, struct sk_buff, rbnode);

	/* Reset SACK state.  A conforming SACK implementation will
	 * do the same at a timeout based retransmit.  When a connection
	 * is in a sad state like this, we care only about integrity
	 * of the connection not performance.
	 */
	if (tp->rx_opt.sack_ok)
		tcp_sack_reset(&tp->rx_opt);
	return true;
}

/* Reduce allocated memory if we can, trying to get
 * the socket within its memory limits again.
 *
 * Return less than zero if we should start dropping frames
 * until the socket owning process reads some of the data
 * to stabilize the situation.
 */
static int tcp_prune_queue(struct sock *sk)
{
	struct tcp_sock *tp = tcp_sk(sk);

	SOCK_DEBUG(sk, "prune_queue: c=%x\n", tp->copied_seq);

	NET_INC_STATS(sock_net(sk), LINUX_MIB_PRUNECALLED);

	if (atomic_read(&sk->sk_rmem_alloc) >= sk->sk_rcvbuf)
		tcp_clamp_window(sk);
	else if (tcp_under_memory_pressure(sk))
		tp->rcv_ssthresh = min(tp->rcv_ssthresh, 4U * tp->advmss);

	tcp_collapse_ofo_queue(sk);
	if (!skb_queue_empty(&sk->sk_receive_queue))
		tcp_collapse(sk, &sk->sk_receive_queue, NULL,
			     skb_peek(&sk->sk_receive_queue),
			     NULL,
			     tp->copied_seq, tp->rcv_nxt);
	sk_mem_reclaim(sk);

	if (atomic_read(&sk->sk_rmem_alloc) <= sk->sk_rcvbuf)
		return 0;

	/* Collapsing did not help, destructive actions follow.
	 * This must not ever occur. */

	tcp_prune_ofo_queue(sk);

	if (atomic_read(&sk->sk_rmem_alloc) <= sk->sk_rcvbuf)
		return 0;

	/* If we are really being abused, tell the caller to silently
	 * drop receive data on the floor.  It will get retransmitted
	 * and hopefully then we'll have sufficient space.
	 */
	NET_INC_STATS(sock_net(sk), LINUX_MIB_RCVPRUNED);

	/* Massive buffer overcommit. */
	tp->pred_flags = 0;
	return -1;
}

bool tcp_should_expand_sndbuf(const struct sock *sk)
{
	const struct tcp_sock *tp = tcp_sk(sk);

	/* If the user specified a specific send buffer setting, do
	 * not modify it.
	 */
	if (sk->sk_userlocks & SOCK_SNDBUF_LOCK)
		return false;

	/* If we are under global TCP memory pressure, do not expand.  */
	if (tcp_under_memory_pressure(sk))
		return false;

	/* If we are under soft global TCP memory pressure, do not expand.  */
	if (sk_memory_allocated(sk) >= sk_prot_mem_limits(sk, 0))
		return false;

	/* If we filled the congestion window, do not expand.  */
	if (tcp_packets_in_flight(tp) >= tp->snd_cwnd)
		return false;

	return true;
}

/* When incoming ACK allowed to free some skb from write_queue,
 * we remember this event in flag SOCK_QUEUE_SHRUNK and wake up socket
 * on the exit from tcp input handler.
 *
 * PROBLEM: sndbuf expansion does not work well with largesend.
 */
static void tcp_new_space(struct sock *sk)
{
	struct tcp_sock *tp = tcp_sk(sk);

	if (tp->ops->should_expand_sndbuf(sk)) {
		tcp_sndbuf_expand(sk);
		tp->snd_cwnd_stamp = tcp_jiffies32;
	}

	sk->sk_write_space(sk);
}

static void tcp_check_space(struct sock *sk)
{
	if (sock_flag(sk, SOCK_QUEUE_SHRUNK)) {
		sock_reset_flag(sk, SOCK_QUEUE_SHRUNK);
		/* pairs with tcp_poll() */
		smp_mb();
		if (mptcp(tcp_sk(sk)) ||
		    (sk->sk_socket &&
		     test_bit(SOCK_NOSPACE, &sk->sk_socket->flags))) {
			tcp_new_space(sk);
			if (sk->sk_socket && !test_bit(SOCK_NOSPACE, &sk->sk_socket->flags))
				tcp_chrono_stop(sk, TCP_CHRONO_SNDBUF_LIMITED);
		}
	}
}

static inline void tcp_data_snd_check(struct sock *sk)
{
	tcp_push_pending_frames(sk);
	tcp_check_space(sk);
}

/*
 * Check if sending an ack is needed.
 */
static void __tcp_ack_snd_check(struct sock *sk, int ofo_possible)
{
	struct tcp_sock *tp = tcp_sk(sk);

	    /* More than one full frame received... */
	if (((tp->rcv_nxt - tp->rcv_wup) > inet_csk(sk)->icsk_ack.rcv_mss &&
	     /* ... and right edge of window advances far enough.
	      * (tcp_recvmsg() will send ACK otherwise). Or...
	      */
	     tp->ops->__select_window(sk) >= tp->rcv_wnd) ||
	    /* We ACK each frame or... */
	    tcp_in_quickack_mode(sk) ||
	    /* We have out of order data. */
	    (ofo_possible && !RB_EMPTY_ROOT(&tp->out_of_order_queue))) {
		/* Then ack it now */
		tcp_send_ack(sk);
	} else {
		/* Else, send delayed ack. */
		tcp_send_delayed_ack(sk);
	}
}

static inline void tcp_ack_snd_check(struct sock *sk)
{
	if (!inet_csk_ack_scheduled(sk)) {
		/* We sent a data segment already. */
		return;
	}
	__tcp_ack_snd_check(sk, 1);
}

/*
 *	This routine is only called when we have urgent data
 *	signaled. Its the 'slow' part of tcp_urg. It could be
 *	moved inline now as tcp_urg is only called from one
 *	place. We handle URGent data wrong. We have to - as
 *	BSD still doesn't use the correction from RFC961.
 *	For 1003.1g we should support a new option TCP_STDURG to permit
 *	either form (or just set the sysctl tcp_stdurg).
 */

static void tcp_check_urg(struct sock *sk, const struct tcphdr *th)
{
	struct tcp_sock *tp = tcp_sk(sk);
	u32 ptr = ntohs(th->urg_ptr);

	if (ptr && !sysctl_tcp_stdurg)
		ptr--;
	ptr += ntohl(th->seq);

	/* Ignore urgent data that we've already seen and read. */
	if (after(tp->copied_seq, ptr))
		return;

	/* Do not replay urg ptr.
	 *
	 * NOTE: interesting situation not covered by specs.
	 * Misbehaving sender may send urg ptr, pointing to segment,
	 * which we already have in ofo queue. We are not able to fetch
	 * such data and will stay in TCP_URG_NOTYET until will be eaten
	 * by recvmsg(). Seems, we are not obliged to handle such wicked
	 * situations. But it is worth to think about possibility of some
	 * DoSes using some hypothetical application level deadlock.
	 */
	if (before(ptr, tp->rcv_nxt))
		return;

	/* Do we already have a newer (or duplicate) urgent pointer? */
	if (tp->urg_data && !after(ptr, tp->urg_seq))
		return;

	/* Tell the world about our new urgent pointer. */
	sk_send_sigurg(sk);

	/* We may be adding urgent data when the last byte read was
	 * urgent. To do this requires some care. We cannot just ignore
	 * tp->copied_seq since we would read the last urgent byte again
	 * as data, nor can we alter copied_seq until this data arrives
	 * or we break the semantics of SIOCATMARK (and thus sockatmark())
	 *
	 * NOTE. Double Dutch. Rendering to plain English: author of comment
	 * above did something sort of 	send("A", MSG_OOB); send("B", MSG_OOB);
	 * and expect that both A and B disappear from stream. This is _wrong_.
	 * Though this happens in BSD with high probability, this is occasional.
	 * Any application relying on this is buggy. Note also, that fix "works"
	 * only in this artificial test. Insert some normal data between A and B and we will
	 * decline of BSD again. Verdict: it is better to remove to trap
	 * buggy users.
	 */
	if (tp->urg_seq == tp->copied_seq && tp->urg_data &&
	    !sock_flag(sk, SOCK_URGINLINE) && tp->copied_seq != tp->rcv_nxt) {
		struct sk_buff *skb = skb_peek(&sk->sk_receive_queue);
		tp->copied_seq++;
		if (skb && !before(tp->copied_seq, TCP_SKB_CB(skb)->end_seq)) {
			__skb_unlink(skb, &sk->sk_receive_queue);
			__kfree_skb(skb);
		}
	}

	tp->urg_data = TCP_URG_NOTYET;
	tp->urg_seq = ptr;

	/* Disable header prediction. */
	tp->pred_flags = 0;
}

/* This is the 'fast' part of urgent handling. */
static void tcp_urg(struct sock *sk, struct sk_buff *skb, const struct tcphdr *th)
{
	struct tcp_sock *tp = tcp_sk(sk);

	/* MPTCP urgent data is not yet supported */
	if (mptcp(tp))
		return;

	/* Check if we get a new urgent pointer - normally not. */
	if (th->urg)
		tcp_check_urg(sk, th);

	/* Do we wait for any urgent data? - normally not... */
	if (tp->urg_data == TCP_URG_NOTYET) {
		u32 ptr = tp->urg_seq - ntohl(th->seq) + (th->doff * 4) -
			  th->syn;

		/* Is the urgent pointer pointing into this packet? */
		if (ptr < skb->len) {
			u8 tmp;
			if (skb_copy_bits(skb, ptr, &tmp, 1))
				BUG();
			tp->urg_data = TCP_URG_VALID | tmp;
			if (!sock_flag(sk, SOCK_DEAD))
				sk->sk_data_ready(sk);
		}
	}
}

/* Accept RST for rcv_nxt - 1 after a FIN.
 * When tcp connections are abruptly terminated from Mac OSX (via ^C), a
 * FIN is sent followed by a RST packet. The RST is sent with the same
 * sequence number as the FIN, and thus according to RFC 5961 a challenge
 * ACK should be sent. However, Mac OSX rate limits replies to challenge
 * ACKs on the closed socket. In addition middleboxes can drop either the
 * challenge ACK or a subsequent RST.
 */
static bool tcp_reset_check(const struct sock *sk, const struct sk_buff *skb)
{
	struct tcp_sock *tp = tcp_sk(sk);

	return unlikely(TCP_SKB_CB(skb)->seq == (tp->rcv_nxt - 1) &&
			(1 << sk->sk_state) & (TCPF_CLOSE_WAIT | TCPF_LAST_ACK |
					       TCPF_CLOSING));
}

/* Does PAWS and seqno based validation of an incoming segment, flags will
 * play significant role here.
 */
static bool tcp_validate_incoming(struct sock *sk, struct sk_buff *skb,
				  const struct tcphdr *th, int syn_inerr)
{
	struct tcp_sock *tp = tcp_sk(sk);
	bool rst_seq_match = false;

	/* RFC1323: H1. Apply PAWS check first. */
	if (tcp_fast_parse_options(sock_net(sk), skb, th, tp) &&
	    tp->rx_opt.saw_tstamp &&
	    tcp_paws_discard(sk, skb)) {
		if (!th->rst) {
			NET_INC_STATS(sock_net(sk), LINUX_MIB_PAWSESTABREJECTED);
			if (!tcp_oow_rate_limited(sock_net(sk), skb,
						  LINUX_MIB_TCPACKSKIPPEDPAWS,
						  &tp->last_oow_ack_time))
				tcp_send_dupack(sk, skb);
			goto discard;
		}
		/* Reset is accepted even if it did not pass PAWS. */
	}

	/* Step 1: check sequence number */
	if (!tcp_sequence(tp, TCP_SKB_CB(skb)->seq, TCP_SKB_CB(skb)->end_seq)) {
		/* RFC793, page 37: "In all states except SYN-SENT, all reset
		 * (RST) segments are validated by checking their SEQ-fields."
		 * And page 69: "If an incoming segment is not acceptable,
		 * an acknowledgment should be sent in reply (unless the RST
		 * bit is set, if so drop the segment and return)".
		 */
		if (!th->rst) {
			if (th->syn)
				goto syn_challenge;
			if (!tcp_oow_rate_limited(sock_net(sk), skb,
						  LINUX_MIB_TCPACKSKIPPEDSEQ,
						  &tp->last_oow_ack_time))
				tcp_send_dupack(sk, skb);
		} else if (tcp_reset_check(sk, skb)) {
			tcp_reset(sk);
		}
		goto discard;
	}

	/* Step 2: check RST bit */
	if (th->rst) {
		/* RFC 5961 3.2 (extend to match against (RCV.NXT - 1) after a
		 * FIN and SACK too if available):
		 * If seq num matches RCV.NXT or (RCV.NXT - 1) after a FIN, or
		 * the right-most SACK block,
		 * then
		 *     RESET the connection
		 * else
		 *     Send a challenge ACK
		 */
		if (TCP_SKB_CB(skb)->seq == tp->rcv_nxt ||
		    tcp_reset_check(sk, skb)) {
			rst_seq_match = true;
		} else if (tcp_is_sack(tp) && tp->rx_opt.num_sacks > 0) {
			struct tcp_sack_block *sp = &tp->selective_acks[0];
			int max_sack = sp[0].end_seq;
			int this_sack;

			for (this_sack = 1; this_sack < tp->rx_opt.num_sacks;
			     ++this_sack) {
				max_sack = after(sp[this_sack].end_seq,
						 max_sack) ?
					sp[this_sack].end_seq : max_sack;
			}

			if (TCP_SKB_CB(skb)->seq == max_sack)
				rst_seq_match = true;
		}

		if (rst_seq_match)
			tcp_reset(sk);
		else {
			/* Disable TFO if RST is out-of-order
			 * and no data has been received
			 * for current active TFO socket
			 */
			if (tp->syn_fastopen && !tp->data_segs_in &&
			    sk->sk_state == TCP_ESTABLISHED)
				tcp_fastopen_active_disable(sk);
			tcp_send_challenge_ack(sk, skb);
		}
		goto discard;
	}

	/* step 3: check security and precedence [ignored] */

	/* step 4: Check for a SYN
	 * RFC 5961 4.2 : Send a challenge ack
	 */
	if (th->syn) {
syn_challenge:
		if (syn_inerr)
			TCP_INC_STATS(sock_net(sk), TCP_MIB_INERRS);
		NET_INC_STATS(sock_net(sk), LINUX_MIB_TCPSYNCHALLENGE);
		tcp_send_challenge_ack(sk, skb);
		goto discard;
	}

	/* If valid: post process the received MPTCP options. */
	if (mptcp(tp) && mptcp_handle_options(sk, th, skb))
		goto discard;

	return true;

discard:
	if (mptcp(tp))
		mptcp_reset_mopt(tp);
	tcp_drop(sk, skb);
	return false;
}

/*
 *	TCP receive function for the ESTABLISHED state.
 *
 *	It is split into a fast path and a slow path. The fast path is
 * 	disabled when:
 *	- A zero window was announced from us - zero window probing
 *        is only handled properly in the slow path.
 *	- Out of order segments arrived.
 *	- Urgent data is expected.
 *	- There is no buffer space left
 *	- Unexpected TCP flags/window values/header lengths are received
 *	  (detected by checking the TCP header against pred_flags)
 *	- Data is sent in both directions. Fast path only supports pure senders
 *	  or pure receivers (this means either the sequence number or the ack
 *	  value must stay constant)
 *	- Unexpected TCP option.
 *
 *	When these conditions are not satisfied it drops into a standard
 *	receive procedure patterned after RFC793 to handle all cases.
 *	The first three cases are guaranteed by proper pred_flags setting,
 *	the rest is checked inline. Fast processing is turned on in
 *	tcp_data_queue when everything is OK.
 */
void tcp_rcv_established(struct sock *sk, struct sk_buff *skb,
			 const struct tcphdr *th)
{
	unsigned int len = skb->len;
	struct tcp_sock *tp = tcp_sk(sk);

	tcp_mstamp_refresh(tp);
	if (unlikely(!sk->sk_rx_dst))
		inet_csk(sk)->icsk_af_ops->sk_rx_dst_set(sk, skb);
	/*
	 *	Header prediction.
	 *	The code loosely follows the one in the famous
	 *	"30 instruction TCP receive" Van Jacobson mail.
	 *
	 *	Van's trick is to deposit buffers into socket queue
	 *	on a device interrupt, to call tcp_recv function
	 *	on the receive process context and checksum and copy
	 *	the buffer to user space. smart...
	 *
	 *	Our current scheme is not silly either but we take the
	 *	extra cost of the net_bh soft interrupt processing...
	 *	We do checksum and copy also but from device to kernel.
	 */

	tp->rx_opt.saw_tstamp = 0;

	/* MPTCP: force slowpath. */
	if (mptcp(tp))
		goto slow_path;

	/*	pred_flags is 0xS?10 << 16 + snd_wnd
	 *	if header_prediction is to be made
	 *	'S' will always be tp->tcp_header_len >> 2
	 *	'?' will be 0 for the fast path, otherwise pred_flags is 0 to
	 *  turn it off	(when there are holes in the receive
	 *	 space for instance)
	 *	PSH flag is ignored.
	 */

	if ((tcp_flag_word(th) & TCP_HP_BITS) == tp->pred_flags &&
	    TCP_SKB_CB(skb)->seq == tp->rcv_nxt &&
	    !after(TCP_SKB_CB(skb)->ack_seq, tp->snd_nxt)) {
		int tcp_header_len = tp->tcp_header_len;

		/* Timestamp header prediction: tcp_header_len
		 * is automatically equal to th->doff*4 due to pred_flags
		 * match.
		 */

		/* Check timestamp */
		if (tcp_header_len == sizeof(struct tcphdr) + TCPOLEN_TSTAMP_ALIGNED) {
			/* No? Slow path! */
			if (!tcp_parse_aligned_timestamp(tp, th))
				goto slow_path;

			/* If PAWS failed, check it more carefully in slow path */
			if ((s32)(tp->rx_opt.rcv_tsval - tp->rx_opt.ts_recent) < 0)
				goto slow_path;

			/* DO NOT update ts_recent here, if checksum fails
			 * and timestamp was corrupted part, it will result
			 * in a hung connection since we will drop all
			 * future packets due to the PAWS test.
			 */
		}

		if (len <= tcp_header_len) {
			/* Bulk data transfer: sender */
			if (len == tcp_header_len) {
				/* Predicted packet is in window by definition.
				 * seq == rcv_nxt and rcv_wup <= rcv_nxt.
				 * Hence, check seq<=rcv_wup reduces to:
				 */
				if (tcp_header_len ==
				    (sizeof(struct tcphdr) + TCPOLEN_TSTAMP_ALIGNED) &&
				    tp->rcv_nxt == tp->rcv_wup)
					tcp_store_ts_recent(tp);

				/* We know that such packets are checksummed
				 * on entry.
				 */
				tcp_ack(sk, skb, 0);
				__kfree_skb(skb);
				tcp_data_snd_check(sk);
				return;
			} else { /* Header too small */
				TCP_INC_STATS(sock_net(sk), TCP_MIB_INERRS);
				goto discard;
			}
		} else {
			int eaten = 0;
			bool fragstolen = false;

			if (tcp_checksum_complete(skb))
				goto csum_error;

			if ((int)skb->truesize > sk->sk_forward_alloc)
				goto step5;

			/* Predicted packet is in window by definition.
			 * seq == rcv_nxt and rcv_wup <= rcv_nxt.
			 * Hence, check seq<=rcv_wup reduces to:
			 */
			if (tcp_header_len ==
			    (sizeof(struct tcphdr) + TCPOLEN_TSTAMP_ALIGNED) &&
			    tp->rcv_nxt == tp->rcv_wup)
				tcp_store_ts_recent(tp);

			tcp_rcv_rtt_measure_ts(sk, skb);

			NET_INC_STATS(sock_net(sk), LINUX_MIB_TCPHPHITS);

			/* Bulk data transfer: receiver */
			eaten = tcp_queue_rcv(sk, skb, tcp_header_len,
					      &fragstolen);

			tcp_event_data_recv(sk, skb);

			if (TCP_SKB_CB(skb)->ack_seq != tp->snd_una) {
				/* Well, only one small jumplet in fast path... */
				tcp_ack(sk, skb, FLAG_DATA);
				tcp_data_snd_check(sk);
				if (!inet_csk_ack_scheduled(sk))
					goto no_ack;
			}

			__tcp_ack_snd_check(sk, 0);
no_ack:
			if (eaten)
				kfree_skb_partial(skb, fragstolen);
			sk->sk_data_ready(sk);
			return;
		}
	}

slow_path:
	if (len < (th->doff << 2) || tcp_checksum_complete(skb))
		goto csum_error;

	if (!th->ack && !th->rst && !th->syn)
		goto discard;

	/*
	 *	Standard slow path.
	 */

	if (!tcp_validate_incoming(sk, skb, th, 1))
		return;

step5:
	if (tcp_ack(sk, skb, FLAG_SLOWPATH | FLAG_UPDATE_TS_RECENT) < 0)
		goto discard;

	tcp_rcv_rtt_measure_ts(sk, skb);

	/* Process urgent data. */
	tcp_urg(sk, skb, th);

	/* step 7: process the segment text */
	tcp_data_queue(sk, skb);

	tcp_data_snd_check(sk);
	tcp_ack_snd_check(sk);
	return;

csum_error:
	TCP_INC_STATS(sock_net(sk), TCP_MIB_CSUMERRORS);
	TCP_INC_STATS(sock_net(sk), TCP_MIB_INERRS);

discard:
	tcp_drop(sk, skb);
}
EXPORT_SYMBOL(tcp_rcv_established);

void tcp_finish_connect(struct sock *sk, struct sk_buff *skb)
{
	struct tcp_sock *tp = tcp_sk(sk);
	struct inet_connection_sock *icsk = inet_csk(sk);

	tcp_set_state(sk, TCP_ESTABLISHED);
	icsk->icsk_ack.lrcvtime = tcp_jiffies32;

	if (skb) {
		icsk->icsk_af_ops->sk_rx_dst_set(sk, skb);
		security_inet_conn_established(sk, skb);
	}

	/* Make sure socket is routed, for correct metrics.  */
	icsk->icsk_af_ops->rebuild_header(sk);

	tcp_init_metrics(sk);
	tcp_call_bpf(sk, BPF_SOCK_OPS_ACTIVE_ESTABLISHED_CB);
	tcp_init_congestion_control(sk);

	/* Prevent spurious tcp_cwnd_restart() on first data
	 * packet.
	 */
	tp->lsndtime = tcp_jiffies32;

	tp->ops->init_buffer_space(sk);

	if (sock_flag(sk, SOCK_KEEPOPEN))
		inet_csk_reset_keepalive_timer(sk, keepalive_time_when(tp));

	if (!tp->rx_opt.snd_wscale)
		__tcp_fast_path_on(tp, tp->snd_wnd);
	else
		tp->pred_flags = 0;
}

static bool tcp_rcv_fastopen_synack(struct sock *sk, struct sk_buff *synack,
				    struct tcp_fastopen_cookie *cookie)
{
	struct tcp_sock *tp = tcp_sk(sk);
	struct sock *meta_sk = mptcp(tp) ? mptcp_meta_sk(sk) : sk;
	struct sk_buff *data = tp->syn_data ? tcp_write_queue_head(meta_sk) : NULL;
	u16 mss = tp->rx_opt.mss_clamp, try_exp = 0;
	bool syn_drop = false;

	if (mss == tp->rx_opt.user_mss) {
		struct tcp_options_received opt;

		/* Get original SYNACK MSS value if user MSS sets mss_clamp */
		tcp_clear_options(&opt);
		opt.user_mss = opt.mss_clamp = 0;
		tcp_parse_options(sock_net(sk), synack, &opt, NULL, 0, NULL, NULL);
		mss = opt.mss_clamp;
	}

	if (!tp->syn_fastopen) {
		/* Ignore an unsolicited cookie */
		cookie->len = -1;
	} else if (tp->total_retrans) {
		/* SYN timed out and the SYN-ACK neither has a cookie nor
		 * acknowledges data. Presumably the remote received only
		 * the retransmitted (regular) SYNs: either the original
		 * SYN-data or the corresponding SYN-ACK was dropped.
		 */
		syn_drop = (cookie->len < 0 && data);
	} else if (cookie->len < 0 && !tp->syn_data) {
		/* We requested a cookie but didn't get it. If we did not use
		 * the (old) exp opt format then try so next time (try_exp=1).
		 * Otherwise we go back to use the RFC7413 opt (try_exp=2).
		 */
		try_exp = tp->syn_fastopen_exp ? 2 : 1;
	}

	tcp_fastopen_cache_set(sk, mss, cookie, syn_drop, try_exp);

	/* In mptcp case, we do not rely on "retransmit", but instead on
	 * "transmit", because if fastopen data is not acked, the retransmission
	 * becomes the first MPTCP data (see mptcp_rcv_synsent_fastopen).
	 */
	if (data && !mptcp(tp)) { /* Retransmit unacked data in SYN */
		tcp_for_write_queue_from(data, sk) {
			if (data == tcp_send_head(sk) ||
			    __tcp_retransmit_skb(sk, data, 1))
				break;
		}
		tcp_rearm_rto(sk);
		NET_INC_STATS(sock_net(sk),
				LINUX_MIB_TCPFASTOPENACTIVEFAIL);
		return true;
	}
	tp->syn_data_acked = tp->syn_data;
	if (tp->syn_data_acked)
		NET_INC_STATS(sock_net(sk),
				LINUX_MIB_TCPFASTOPENACTIVE);

	tcp_fastopen_add_skb(sk, synack);

	return false;
}

static int tcp_rcv_synsent_state_process(struct sock *sk, struct sk_buff *skb,
					 const struct tcphdr *th)
{
	struct inet_connection_sock *icsk = inet_csk(sk);
	struct tcp_sock *tp = tcp_sk(sk);
	struct tcp_fastopen_cookie foc = { .len = -1 };
	int saved_clamp = tp->rx_opt.mss_clamp;
	struct mptcp_options_received mopt;
	bool fastopen_fail;

	mptcp_init_mp_opt(&mopt);

	tcp_parse_options(sock_net(sk), skb, &tp->rx_opt,
			  mptcp(tp) ? &tp->mptcp->rx_opt : &mopt, 0, &foc, tp);
	if (tp->rx_opt.saw_tstamp && tp->rx_opt.rcv_tsecr)
		tp->rx_opt.rcv_tsecr -= tp->tsoffset;

	if (th->ack) {
		/* rfc793:
		 * "If the state is SYN-SENT then
		 *    first check the ACK bit
		 *      If the ACK bit is set
		 *	  If SEG.ACK =< ISS, or SEG.ACK > SND.NXT, send
		 *        a reset (unless the RST bit is set, if so drop
		 *        the segment and return)"
		 */
		if (!after(TCP_SKB_CB(skb)->ack_seq, tp->snd_una) ||
		    after(TCP_SKB_CB(skb)->ack_seq, tp->snd_nxt))
			goto reset_and_undo;

		if (tp->rx_opt.saw_tstamp && tp->rx_opt.rcv_tsecr &&
		    !between(tp->rx_opt.rcv_tsecr, tp->retrans_stamp,
			     tcp_time_stamp(tp))) {
			NET_INC_STATS(sock_net(sk),
					LINUX_MIB_PAWSACTIVEREJECTED);
			goto reset_and_undo;
		}

		/* Now ACK is acceptable.
		 *
		 * "If the RST bit is set
		 *    If the ACK was acceptable then signal the user "error:
		 *    connection reset", drop the segment, enter CLOSED state,
		 *    delete TCB, and return."
		 */

		if (th->rst) {
			tcp_reset(sk);
			goto discard;
		}

		/* rfc793:
		 *   "fifth, if neither of the SYN or RST bits is set then
		 *    drop the segment and return."
		 *
		 *    See note below!
		 *                                        --ANK(990513)
		 */
		if (!th->syn)
			goto discard_and_undo;

		/* rfc793:
		 *   "If the SYN bit is on ...
		 *    are acceptable then ...
		 *    (our SYN has been ACKed), change the connection
		 *    state to ESTABLISHED..."
		 */

		tcp_ecn_rcv_synack(tp, th);

		tcp_init_wl(tp, TCP_SKB_CB(skb)->seq);
		tcp_ack(sk, skb, FLAG_SLOWPATH);

		if (tp->request_mptcp || mptcp(tp)) {
			int ret;
			ret = mptcp_rcv_synsent_state_process(sk, &sk,
							      skb, &mopt);

			/* May have changed if we support MPTCP */
			tp = tcp_sk(sk);
			icsk = inet_csk(sk);

			if (ret == 1)
				goto reset_and_undo;
			if (ret == 2)
				goto discard;
		}

		if (mptcp(tp) && !is_master_tp(tp)) {
			/* Timer for repeating the ACK until an answer
			 * arrives. Used only when establishing an additional
			 * subflow inside of an MPTCP connection.
			 */
			sk_reset_timer(sk, &tp->mptcp->mptcp_ack_timer,
				       jiffies + icsk->icsk_rto);
		}

		/* Ok.. it's good. Set up sequence numbers and
		 * move to established.
		 */
		tp->rcv_nxt = TCP_SKB_CB(skb)->seq + 1;
		tp->rcv_wup = TCP_SKB_CB(skb)->seq + 1;

		/* RFC1323: The window in SYN & SYN/ACK segments is
		 * never scaled.
		 */
		tp->snd_wnd = ntohs(th->window);

		if (!tp->rx_opt.wscale_ok) {
			tp->rx_opt.snd_wscale = tp->rx_opt.rcv_wscale = 0;
			tp->window_clamp = min(tp->window_clamp, 65535U);
		}

		if (tp->rx_opt.saw_tstamp) {
			tp->rx_opt.tstamp_ok	   = 1;
			tp->tcp_header_len =
				sizeof(struct tcphdr) + TCPOLEN_TSTAMP_ALIGNED;
			tp->advmss	    -= TCPOLEN_TSTAMP_ALIGNED;
			tcp_store_ts_recent(tp);
		} else {
			tp->tcp_header_len = sizeof(struct tcphdr);
		}

		if (mptcp(tp)) {
			tp->tcp_header_len += MPTCP_SUB_LEN_DSM_ALIGN;
			tp->advmss -= MPTCP_SUB_LEN_DSM_ALIGN;
		}

		if (tcp_is_sack(tp) && sysctl_tcp_fack)
			tcp_enable_fack(tp);

		tcp_mtup_init(sk);
		tcp_sync_mss(sk, icsk->icsk_pmtu_cookie);
		tcp_initialize_rcv_mss(sk);

		/* Remember, tcp_poll() does not lock socket!
		 * Change state from SYN-SENT only after copied_seq
		 * is initialized. */
		tp->copied_seq = tp->rcv_nxt;

		smp_mb();

		tcp_finish_connect(sk, skb);

		fastopen_fail = (tp->syn_fastopen || tp->syn_data) &&
				tcp_rcv_fastopen_synack(sk, skb, &foc);

		if (!sock_flag(sk, SOCK_DEAD)) {
			sk->sk_state_change(sk);
			sk_wake_async(sk, SOCK_WAKE_IO, POLL_OUT);
		}
		if (fastopen_fail)
			return -1;
		/* With MPTCP we cannot send data on the third ack due to the
		 * lack of option-space to combine with an MP_CAPABLE.
		 */
		if (!mptcp(tp) && (sk->sk_write_pending ||
		    icsk->icsk_accept_queue.rskq_defer_accept ||
		    icsk->icsk_ack.pingpong)) {
			/* Save one ACK. Data will be ready after
			 * several ticks, if write_pending is set.
			 *
			 * It may be deleted, but with this feature tcpdumps
			 * look so _wonderfully_ clever, that I was not able
			 * to stand against the temptation 8)     --ANK
			 */
			inet_csk_schedule_ack(sk);
			tcp_enter_quickack_mode(sk);
			inet_csk_reset_xmit_timer(sk, ICSK_TIME_DACK,
						  TCP_DELACK_MAX, TCP_RTO_MAX);

discard:
			tcp_drop(sk, skb);
			return 0;
		} else {
			tcp_send_ack(sk);
		}
		return -1;
	}

	/* No ACK in the segment */

	if (th->rst) {
		/* rfc793:
		 * "If the RST bit is set
		 *
		 *      Otherwise (no ACK) drop the segment and return."
		 */

		goto discard_and_undo;
	}

	/* PAWS check. */
	if (tp->rx_opt.ts_recent_stamp && tp->rx_opt.saw_tstamp &&
	    tcp_paws_reject(&tp->rx_opt, 0))
		goto discard_and_undo;

	/* TODO - check this here for MPTCP */
	if (th->syn) {
		/* We see SYN without ACK. It is attempt of
		 * simultaneous connect with crossed SYNs.
		 * Particularly, it can be connect to self.
		 */
		tcp_set_state(sk, TCP_SYN_RECV);

		if (tp->rx_opt.saw_tstamp) {
			tp->rx_opt.tstamp_ok = 1;
			tcp_store_ts_recent(tp);
			tp->tcp_header_len =
				sizeof(struct tcphdr) + TCPOLEN_TSTAMP_ALIGNED;
		} else {
			tp->tcp_header_len = sizeof(struct tcphdr);
		}

		if (mptcp(tp)) {
			tp->tcp_header_len += MPTCP_SUB_LEN_DSM_ALIGN;
			tp->advmss -= MPTCP_SUB_LEN_DSM_ALIGN;
		}

		tp->rcv_nxt = TCP_SKB_CB(skb)->seq + 1;
		tp->copied_seq = tp->rcv_nxt;
		tp->rcv_wup = TCP_SKB_CB(skb)->seq + 1;

		/* RFC1323: The window in SYN & SYN/ACK segments is
		 * never scaled.
		 */
		tp->snd_wnd    = ntohs(th->window);
		tp->snd_wl1    = TCP_SKB_CB(skb)->seq;
		tp->max_window = tp->snd_wnd;

		tcp_ecn_rcv_syn(tp, th);

		tcp_mtup_init(sk);
		tcp_sync_mss(sk, icsk->icsk_pmtu_cookie);
		tcp_initialize_rcv_mss(sk);

		tcp_send_synack(sk);
#if 0
		/* Note, we could accept data and URG from this segment.
		 * There are no obstacles to make this (except that we must
		 * either change tcp_recvmsg() to prevent it from returning data
		 * before 3WHS completes per RFC793, or employ TCP Fast Open).
		 *
		 * However, if we ignore data in ACKless segments sometimes,
		 * we have no reasons to accept it sometimes.
		 * Also, seems the code doing it in step6 of tcp_rcv_state_process
		 * is not flawless. So, discard packet for sanity.
		 * Uncomment this return to process the data.
		 */
		return -1;
#else
		goto discard;
#endif
	}
	/* "fifth, if neither of the SYN or RST bits is set then
	 * drop the segment and return."
	 */

discard_and_undo:
	tcp_clear_options(&tp->rx_opt);
	tp->rx_opt.mss_clamp = saved_clamp;
	goto discard;

reset_and_undo:
	tcp_clear_options(&tp->rx_opt);
	tp->rx_opt.mss_clamp = saved_clamp;
	return 1;
}

/*
 *	This function implements the receiving procedure of RFC 793 for
 *	all states except ESTABLISHED and TIME_WAIT.
 *	It's called from both tcp_v4_rcv and tcp_v6_rcv and should be
 *	address independent.
 */

int tcp_rcv_state_process(struct sock *sk, struct sk_buff *skb)
	__releases(&sk->sk_lock.slock)
{
	struct tcp_sock *tp = tcp_sk(sk);
	struct inet_connection_sock *icsk = inet_csk(sk);
	const struct tcphdr *th = tcp_hdr(skb);
	struct request_sock *req;
	int queued = 0;
	bool acceptable;

	switch (sk->sk_state) {
	case TCP_CLOSE:
		goto discard;

	case TCP_LISTEN:
		if (th->ack)
			return 1;

		if (th->rst)
			goto discard;

		if (th->syn) {
			if (th->fin)
				goto discard;
			/* It is possible that we process SYN packets from backlog,
			 * so we need to make sure to disable BH right there.
			 */
			local_bh_disable();
			acceptable = icsk->icsk_af_ops->conn_request(sk, skb) >= 0;
			local_bh_enable();

			if (!acceptable)
				return 1;
			consume_skb(skb);
			return 0;
		}
		goto discard;

	case TCP_SYN_SENT:
		tp->rx_opt.saw_tstamp = 0;
		tcp_mstamp_refresh(tp);
		queued = tcp_rcv_synsent_state_process(sk, skb, th);
		if (is_meta_sk(sk)) {
			sk = tcp_sk(sk)->mpcb->master_sk;
			tp = tcp_sk(sk);

			/* Need to call it here, because it will announce new
			 * addresses, which can only be done after the third ack
			 * of the 3-way handshake.
			 */
			mptcp_update_metasocket(tp->meta_sk);
		}
		if (queued >= 0)
			return queued;

		/* Do step6 onward by hand. */
		tcp_urg(sk, skb, th);
		__kfree_skb(skb);
		tcp_data_snd_check(sk);
		if (mptcp(tp) && is_master_tp(tp))
			bh_unlock_sock(sk);
		return 0;
	}

	tcp_mstamp_refresh(tp);
	tp->rx_opt.saw_tstamp = 0;
	req = tp->fastopen_rsk;
	if (req) {
		WARN_ON_ONCE(sk->sk_state != TCP_SYN_RECV &&
		    sk->sk_state != TCP_FIN_WAIT1);

		if (!tcp_check_req(sk, skb, req, true))
			goto discard;
	}

	if (!th->ack && !th->rst && !th->syn)
		goto discard;

	if (!tcp_validate_incoming(sk, skb, th, 0))
		return 0;

	/* step 5: check the ACK field */
	acceptable = tcp_ack(sk, skb, FLAG_SLOWPATH |
				      FLAG_UPDATE_TS_RECENT |
				      FLAG_NO_CHALLENGE_ACK) > 0;

	if (!acceptable) {
		if (sk->sk_state == TCP_SYN_RECV)
			return 1;	/* send one RST */
		tcp_send_challenge_ack(sk, skb);
		goto discard;
	}
	switch (sk->sk_state) {
	case TCP_SYN_RECV:
		if (!tp->srtt_us)
			tcp_synack_rtt_meas(sk, req);

		/* Once we leave TCP_SYN_RECV, we no longer need req
		 * so release it.
		 */
		if (req) {
			inet_csk(sk)->icsk_retransmits = 0;
			reqsk_fastopen_remove(sk, req, false);
		} else {
			/* Make sure socket is routed, for correct metrics. */
			icsk->icsk_af_ops->rebuild_header(sk);
			tcp_call_bpf(sk, BPF_SOCK_OPS_PASSIVE_ESTABLISHED_CB);
			tcp_init_congestion_control(sk);

			tcp_mtup_init(sk);
			tp->copied_seq = tp->rcv_nxt;
			tp->ops->init_buffer_space(sk);
		}
		smp_mb();
		tcp_set_state(sk, TCP_ESTABLISHED);
		sk->sk_state_change(sk);

		/* Note, that this wakeup is only for marginal crossed SYN case.
		 * Passively open sockets are not waked up, because
		 * sk->sk_sleep == NULL and sk->sk_socket == NULL.
		 */
		if (sk->sk_socket)
			sk_wake_async(sk, SOCK_WAKE_IO, POLL_OUT);

		tp->snd_una = TCP_SKB_CB(skb)->ack_seq;
		tp->snd_wnd = ntohs(th->window) << tp->rx_opt.snd_wscale;
		tcp_init_wl(tp, TCP_SKB_CB(skb)->seq);

		if (tp->rx_opt.tstamp_ok)
			tp->advmss -= TCPOLEN_TSTAMP_ALIGNED;
		if (mptcp(tp))
			tp->advmss -= MPTCP_SUB_LEN_DSM_ALIGN;

		if (req) {
			/* Re-arm the timer because data may have been sent out.
			 * This is similar to the regular data transmission case
			 * when new data has just been ack'ed.
			 *
			 * (TFO) - we could try to be more aggressive and
			 * retransmitting any data sooner based on when they
			 * are sent out.
			 */
			tcp_rearm_rto(sk);
		} else
			tcp_init_metrics(sk);

		if (!inet_csk(sk)->icsk_ca_ops->cong_control)
			tcp_update_pacing_rate(sk);

		/* Prevent spurious tcp_cwnd_restart() on first data packet */
		tp->lsndtime = tcp_jiffies32;

		tcp_initialize_rcv_mss(sk);
		tcp_fast_path_on(tp);

		/* Send an ACK when establishing a new  MPTCP subflow, i.e.
		 * using an MP_JOIN subtype.
		 */
		if (mptcp(tp)) {
			if (is_master_tp(tp))
				mptcp_update_metasocket(mptcp_meta_sk(sk));
			else
				tcp_send_ack(sk);
		}
		break;

	case TCP_FIN_WAIT1: {
		int tmo;

		/* If we enter the TCP_FIN_WAIT1 state and we are a
		 * Fast Open socket and this is the first acceptable
		 * ACK we have received, this would have acknowledged
		 * our SYNACK so stop the SYNACK timer.
		 */
		if (req) {
			/* We no longer need the request sock. */
			reqsk_fastopen_remove(sk, req, false);
			tcp_rearm_rto(sk);
		}
		if (tp->snd_una != tp->write_seq)
			break;

		tcp_set_state(sk, TCP_FIN_WAIT2);
		sk->sk_shutdown |= SEND_SHUTDOWN;

		sk_dst_confirm(sk);

		if (!sock_flag(sk, SOCK_DEAD)) {
			/* Wake up lingering close() */
			sk->sk_state_change(sk);
			break;
		}

		if (tp->linger2 < 0) {
			tcp_done(sk);
			NET_INC_STATS(sock_net(sk), LINUX_MIB_TCPABORTONDATA);
			return 1;
		}
		if (TCP_SKB_CB(skb)->end_seq != TCP_SKB_CB(skb)->seq &&
		    after(TCP_SKB_CB(skb)->end_seq - th->fin, tp->rcv_nxt)) {
			/* Receive out of order FIN after close() */
			if (tp->syn_fastopen && th->fin)
				tcp_fastopen_active_disable(sk);
			tcp_done(sk);
			NET_INC_STATS(sock_net(sk), LINUX_MIB_TCPABORTONDATA);
			return 1;
		}

		tmo = tcp_fin_time(sk);
		if (tmo > TCP_TIMEWAIT_LEN) {
			inet_csk_reset_keepalive_timer(sk, tmo - TCP_TIMEWAIT_LEN);
		} else if (th->fin || mptcp_is_data_fin(skb) ||
			   sock_owned_by_user(sk)) {
			/* Bad case. We could lose such FIN otherwise.
			 * It is not a big problem, but it looks confusing
			 * and not so rare event. We still can lose it now,
			 * if it spins in bh_lock_sock(), but it is really
			 * marginal case.
			 */
			inet_csk_reset_keepalive_timer(sk, tmo);
		} else {
			tp->ops->time_wait(sk, TCP_FIN_WAIT2, tmo);
			goto discard;
		}
		break;
	}

	case TCP_CLOSING:
		if (tp->snd_una == tp->write_seq) {
			tp->ops->time_wait(sk, TCP_TIME_WAIT, 0);
			goto discard;
		}
		break;

	case TCP_LAST_ACK:
		if (tp->snd_una == tp->write_seq) {
			tcp_update_metrics(sk);
			tcp_done(sk);
			goto discard;
		}
		break;
	case TCP_CLOSE:
		if (tp->mp_killed)
			goto discard;
	}

	/* step 6: check the URG bit */
	tcp_urg(sk, skb, th);

	/* step 7: process the segment text */
	switch (sk->sk_state) {
	case TCP_CLOSE_WAIT:
	case TCP_CLOSING:
	case TCP_LAST_ACK:
		if (!before(TCP_SKB_CB(skb)->seq, tp->rcv_nxt))
			break;
	case TCP_FIN_WAIT1:
	case TCP_FIN_WAIT2:
		/* RFC 793 says to queue data in these states,
		 * RFC 1122 says we MUST send a reset.
		 * BSD 4.4 also does reset.
		 */
		if (sk->sk_shutdown & RCV_SHUTDOWN) {
			if (TCP_SKB_CB(skb)->end_seq != TCP_SKB_CB(skb)->seq &&
			    after(TCP_SKB_CB(skb)->end_seq - th->fin, tp->rcv_nxt) &&
			    !mptcp(tp)) {
				NET_INC_STATS(sock_net(sk), LINUX_MIB_TCPABORTONDATA);
				tcp_reset(sk);
				return 1;
			}
		}
		/* Fall through */
	case TCP_ESTABLISHED:
		tcp_data_queue(sk, skb);
		queued = 1;
		break;
	}

	/* tcp_data could move socket to TIME-WAIT */
	if (sk->sk_state != TCP_CLOSE) {
		tcp_data_snd_check(sk);
		tcp_ack_snd_check(sk);
	}

	if (!queued) {
discard:
		tcp_drop(sk, skb);
	}
	return 0;
}
EXPORT_SYMBOL(tcp_rcv_state_process);

static inline void pr_drop_req(struct request_sock *req, __u16 port, int family)
{
	struct inet_request_sock *ireq = inet_rsk(req);

	if (family == AF_INET)
		net_dbg_ratelimited("drop open request from %pI4/%u\n",
				    &ireq->ir_rmt_addr, port);
#if IS_ENABLED(CONFIG_IPV6)
	else if (family == AF_INET6)
		net_dbg_ratelimited("drop open request from %pI6/%u\n",
				    &ireq->ir_v6_rmt_addr, port);
#endif
}

/* RFC3168 : 6.1.1 SYN packets must not have ECT/ECN bits set
 *
 * If we receive a SYN packet with these bits set, it means a
 * network is playing bad games with TOS bits. In order to
 * avoid possible false congestion notifications, we disable
 * TCP ECN negotiation.
 *
 * Exception: tcp_ca wants ECN. This is required for DCTCP
 * congestion control: Linux DCTCP asserts ECT on all packets,
 * including SYN, which is most optimal solution; however,
 * others, such as FreeBSD do not.
 */
static void tcp_ecn_create_request(struct request_sock *req,
				   const struct sk_buff *skb,
				   const struct sock *listen_sk,
				   const struct dst_entry *dst)
{
	const struct tcphdr *th = tcp_hdr(skb);
	const struct net *net = sock_net(listen_sk);
	bool th_ecn = th->ece && th->cwr;
	bool ect, ecn_ok;
	u32 ecn_ok_dst;

	if (!th_ecn)
		return;

	ect = !INET_ECN_is_not_ect(TCP_SKB_CB(skb)->ip_dsfield);
	ecn_ok_dst = dst_feature(dst, DST_FEATURE_ECN_MASK);
	ecn_ok = net->ipv4.sysctl_tcp_ecn || ecn_ok_dst;

	if ((!ect && ecn_ok) || tcp_ca_needs_ecn(listen_sk) ||
	    (ecn_ok_dst & DST_FEATURE_ECN_CA) ||
	    tcp_bpf_ca_needs_ecn((struct sock *)req))
		inet_rsk(req)->ecn_ok = 1;
}

static void tcp_openreq_init(struct request_sock *req,
			     const struct tcp_options_received *rx_opt,
			     struct sk_buff *skb, const struct sock *sk)
{
	struct inet_request_sock *ireq = inet_rsk(req);

	req->rsk_rcv_wnd = 0;		/* So that tcp_send_synack() knows! */
	req->cookie_ts = 0;
	tcp_rsk(req)->rcv_isn = TCP_SKB_CB(skb)->seq;
	tcp_rsk(req)->rcv_nxt = TCP_SKB_CB(skb)->seq + 1;
	tcp_rsk(req)->snt_synack = tcp_clock_us();
	tcp_rsk(req)->last_oow_ack_time = 0;
	req->mss = rx_opt->mss_clamp;
	req->ts_recent = rx_opt->saw_tstamp ? rx_opt->rcv_tsval : 0;
	ireq->tstamp_ok = rx_opt->tstamp_ok;
	ireq->sack_ok = rx_opt->sack_ok;
	ireq->snd_wscale = rx_opt->snd_wscale;
	ireq->wscale_ok = rx_opt->wscale_ok;
	ireq->acked = 0;
	ireq->ecn_ok = 0;
	ireq->mptcp_rqsk = 0;
	ireq->saw_mpc = 0;
	ireq->ir_rmt_port = tcp_hdr(skb)->source;
	ireq->ir_num = ntohs(tcp_hdr(skb)->dest);
	ireq->ir_mark = inet_request_mark(sk, skb);
}

struct request_sock *inet_reqsk_alloc(const struct request_sock_ops *ops,
				      struct sock *sk_listener,
				      bool attach_listener)
{
	struct request_sock *req = reqsk_alloc(ops, sk_listener,
					       attach_listener);

	if (req) {
		struct inet_request_sock *ireq = inet_rsk(req);

		kmemcheck_annotate_bitfield(ireq, flags);
		ireq->ireq_opt = NULL;
#if IS_ENABLED(CONFIG_IPV6)
		ireq->pktopts = NULL;
#endif
		atomic64_set(&ireq->ir_cookie, 0);
		ireq->ireq_state = TCP_NEW_SYN_RECV;
		write_pnet(&ireq->ireq_net, sock_net(sk_listener));
		ireq->ireq_family = sk_listener->sk_family;
	}

	return req;
}
EXPORT_SYMBOL(inet_reqsk_alloc);

/*
 * Return true if a syncookie should be sent
 */
static bool tcp_syn_flood_action(const struct sock *sk,
				 const struct sk_buff *skb,
				 const char *proto)
{
	struct request_sock_queue *queue = &inet_csk(sk)->icsk_accept_queue;
	const char *msg = "Dropping request";
	bool want_cookie = false;
	struct net *net = sock_net(sk);

#ifdef CONFIG_SYN_COOKIES
	if (net->ipv4.sysctl_tcp_syncookies) {
		msg = "Sending cookies";
		want_cookie = true;
		__NET_INC_STATS(sock_net(sk), LINUX_MIB_TCPREQQFULLDOCOOKIES);
	} else
#endif
		__NET_INC_STATS(sock_net(sk), LINUX_MIB_TCPREQQFULLDROP);

	if (!queue->synflood_warned &&
	    net->ipv4.sysctl_tcp_syncookies != 2 &&
	    xchg(&queue->synflood_warned, 1) == 0)
		pr_info("%s: Possible SYN flooding on port %d. %s.  Check SNMP counters.\n",
			proto, ntohs(tcp_hdr(skb)->dest), msg);

	return want_cookie;
}

static void tcp_reqsk_record_syn(const struct sock *sk,
				 struct request_sock *req,
				 const struct sk_buff *skb)
{
	if (tcp_sk(sk)->save_syn) {
		u32 len = skb_network_header_len(skb) + tcp_hdrlen(skb);
		u32 *copy;

		copy = kmalloc(len + sizeof(u32), GFP_ATOMIC);
		if (copy) {
			copy[0] = len;
			memcpy(&copy[1], skb_network_header(skb), len);
			req->saved_syn = copy;
		}
	}
}

int tcp_conn_request(struct request_sock_ops *rsk_ops,
		     const struct tcp_request_sock_ops *af_ops,
		     struct sock *sk, struct sk_buff *skb)
{
	struct tcp_fastopen_cookie foc = { .len = -1 };
	__u32 isn = TCP_SKB_CB(skb)->tcp_tw_isn;
	struct tcp_options_received tmp_opt;
	struct tcp_sock *tp = tcp_sk(sk);
	struct net *net = sock_net(sk);
	struct sock *fastopen_sk = NULL;
	struct request_sock *req;
	bool want_cookie = false;
	struct dst_entry *dst;
	struct flowi fl;

	/* TW buckets are converted to open requests without
	 * limitations, they conserve resources and peer is
	 * evidently real one.
	 *
	 * MPTCP: new subflows cannot be established in a stateless manner.
	 */
	if (((!is_meta_sk(sk) && net->ipv4.sysctl_tcp_syncookies == 2) ||
	     inet_csk_reqsk_queue_is_full(sk)) && !isn) {
		want_cookie = tcp_syn_flood_action(sk, skb, rsk_ops->slab_name);
		if (!want_cookie)
			goto drop;

		if (is_meta_sk(sk))
			goto drop;
	}

	if (sk_acceptq_is_full(sk)) {
		NET_INC_STATS(sock_net(sk), LINUX_MIB_LISTENOVERFLOWS);
		goto drop;
	}

	req = inet_reqsk_alloc(rsk_ops, sk, !want_cookie);
	if (!req)
		goto drop;

	tcp_rsk(req)->af_specific = af_ops;
	tcp_rsk(req)->ts_off = 0;

	tcp_clear_options(&tmp_opt);
	tmp_opt.mss_clamp = af_ops->mss_clamp;
	tmp_opt.user_mss  = tp->rx_opt.user_mss;
	tcp_parse_options(sock_net(sk), skb, &tmp_opt, NULL, 0,
			  want_cookie ? NULL : &foc, NULL);

	if (want_cookie && !tmp_opt.saw_tstamp)
		tcp_clear_options(&tmp_opt);

	tmp_opt.tstamp_ok = tmp_opt.saw_tstamp;
	tcp_openreq_init(req, &tmp_opt, skb, sk);
	inet_rsk(req)->no_srccheck = inet_sk(sk)->transparent;

	/* Note: tcp_v6_init_req() might override ir_iif for link locals */
	inet_rsk(req)->ir_iif = inet_request_bound_dev_if(sk, skb);

	if (af_ops->init_req(req, sk, skb, want_cookie))
		goto drop_and_free;

	if (security_inet_conn_request(sk, skb, req))
		goto drop_and_free;

	if (tmp_opt.tstamp_ok)
		tcp_rsk(req)->ts_off = af_ops->init_ts_off(net, skb);

	dst = af_ops->route_req(sk, &fl, req);
	if (!dst)
		goto drop_and_free;

	if (!want_cookie && !isn) {
		/* Kill the following clause, if you dislike this way. */
		if (!net->ipv4.sysctl_tcp_syncookies &&
		    (net->ipv4.sysctl_max_syn_backlog - inet_csk_reqsk_queue_len(sk) <
		     (net->ipv4.sysctl_max_syn_backlog >> 2)) &&
		    !tcp_peer_is_proven(req, dst)) {
			/* Without syncookies last quarter of
			 * backlog is filled with destinations,
			 * proven to be alive.
			 * It means that we continue to communicate
			 * to destinations, already remembered
			 * to the moment of synflood.
			 */
			pr_drop_req(req, ntohs(tcp_hdr(skb)->source),
				    rsk_ops->family);
			goto drop_and_release;
		}

		isn = af_ops->init_seq(skb);
	}

	tcp_ecn_create_request(req, skb, sk, dst);

	if (want_cookie) {
		isn = cookie_init_sequence(af_ops, req, sk, skb, &req->mss);
		req->cookie_ts = tmp_opt.tstamp_ok;
		if (!tmp_opt.tstamp_ok)
			inet_rsk(req)->ecn_ok = 0;
	}

	tcp_rsk(req)->snt_isn = isn;
	tcp_rsk(req)->txhash = net_tx_rndhash();
	tcp_openreq_init_rwin(req, sk, dst);
	if (!want_cookie) {
		tcp_reqsk_record_syn(sk, req, skb);
		fastopen_sk = tcp_try_fastopen(sk, skb, req, &foc);
	}
	if (fastopen_sk) {
		struct sock *meta_sk = fastopen_sk;

		if (mptcp(tcp_sk(fastopen_sk)))
			meta_sk = mptcp_meta_sk(fastopen_sk);
		af_ops->send_synack(fastopen_sk, dst, &fl, req,
				    &foc, TCP_SYNACK_FASTOPEN);
		/* Add the child socket directly into the accept queue */
		inet_csk_reqsk_queue_add(sk, req, meta_sk);
		sk->sk_data_ready(sk);
		bh_unlock_sock(fastopen_sk);
		if (meta_sk != fastopen_sk)
			bh_unlock_sock(meta_sk);
		sock_put(fastopen_sk);
	} else {
		tcp_rsk(req)->tfo_listener = false;
		if (!want_cookie)
			inet_csk_reqsk_queue_hash_add(sk, req,
				tcp_timeout_init((struct sock *)req));
		af_ops->send_synack(sk, dst, &fl, req, &foc,
				    !want_cookie ? TCP_SYNACK_NORMAL :
						   TCP_SYNACK_COOKIE);
		if (want_cookie) {
			reqsk_free(req);
			return 0;
		}
	}
	reqsk_put(req);
	return 0;

drop_and_release:
	dst_release(dst);
drop_and_free:
	reqsk_free(req);
drop:
	tcp_listendrop(sk);
	return 0;
}
EXPORT_SYMBOL(tcp_conn_request);<|MERGE_RESOLUTION|>--- conflicted
+++ resolved
@@ -99,31 +99,6 @@
 int sysctl_tcp_early_retrans __read_mostly = 3;
 int sysctl_tcp_invalid_ratelimit __read_mostly = HZ/2;
 
-<<<<<<< HEAD
-=======
-#define FLAG_DATA		0x01 /* Incoming frame contained data.		*/
-#define FLAG_WIN_UPDATE		0x02 /* Incoming ACK was a window update.	*/
-#define FLAG_DATA_ACKED		0x04 /* This ACK acknowledged new data.		*/
-#define FLAG_RETRANS_DATA_ACKED	0x08 /* "" "" some of which was retransmitted.	*/
-#define FLAG_SYN_ACKED		0x10 /* This ACK acknowledged SYN.		*/
-#define FLAG_DATA_SACKED	0x20 /* New SACK.				*/
-#define FLAG_ECE		0x40 /* ECE in this ACK				*/
-#define FLAG_LOST_RETRANS	0x80 /* This ACK marks some retransmission lost */
-#define FLAG_SLOWPATH		0x100 /* Do not skip RFC checks for window update.*/
-#define FLAG_ORIG_SACK_ACKED	0x200 /* Never retransmitted data are (s)acked	*/
-#define FLAG_SND_UNA_ADVANCED	0x400 /* Snd_una was changed (!= FLAG_DATA_ACKED) */
-#define FLAG_DSACKING_ACK	0x800 /* SACK blocks contained D-SACK info */
-#define FLAG_SET_XMIT_TIMER	0x1000 /* Set TLP or RTO timer */
-#define FLAG_SACK_RENEGING	0x2000 /* snd_una advanced to a sacked seq */
-#define FLAG_UPDATE_TS_RECENT	0x4000 /* tcp_replace_ts_recent() */
-#define FLAG_NO_CHALLENGE_ACK	0x8000 /* do not call tcp_send_challenge_ack()	*/
-
-#define FLAG_ACKED		(FLAG_DATA_ACKED|FLAG_SYN_ACKED)
-#define FLAG_NOT_DUP		(FLAG_DATA|FLAG_WIN_UPDATE|FLAG_ACKED)
-#define FLAG_CA_ALERT		(FLAG_DATA_SACKED|FLAG_ECE|FLAG_DSACKING_ACK)
-#define FLAG_FORWARD_PROGRESS	(FLAG_ACKED|FLAG_DATA_SACKED)
-
->>>>>>> bebc6082
 #define TCP_REMNANT (TCP_FLAG_FIN|TCP_FLAG_URG|TCP_FLAG_SYN|TCP_FLAG_PSH)
 #define TCP_HP_BITS (~(TCP_RESERVED_BITS|TCP_FLAG_PSH))
 
