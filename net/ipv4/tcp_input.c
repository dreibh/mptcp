/*
 * INET		An implementation of the TCP/IP protocol suite for the LINUX
 *		operating system.  INET is implemented using the  BSD Socket
 *		interface as the means of communication with the user level.
 *
 *		Implementation of the Transmission Control Protocol(TCP).
 *
 * Authors:	Ross Biro
 *		Fred N. van Kempen, <waltje@uWalt.NL.Mugnet.ORG>
 *		Mark Evans, <evansmp@uhura.aston.ac.uk>
 *		Corey Minyard <wf-rch!minyard@relay.EU.net>
 *		Florian La Roche, <flla@stud.uni-sb.de>
 *		Charles Hedrick, <hedrick@klinzhai.rutgers.edu>
 *		Linus Torvalds, <torvalds@cs.helsinki.fi>
 *		Alan Cox, <gw4pts@gw4pts.ampr.org>
 *		Matthew Dillon, <dillon@apollo.west.oic.com>
 *		Arnt Gulbrandsen, <agulbra@nvg.unit.no>
 *		Jorge Cwik, <jorge@laser.satlink.net>
 */

/*
 * Changes:
 *		Pedro Roque	:	Fast Retransmit/Recovery.
 *					Two receive queues.
 *					Retransmit queue handled by TCP.
 *					Better retransmit timer handling.
 *					New congestion avoidance.
 *					Header prediction.
 *					Variable renaming.
 *
 *		Eric		:	Fast Retransmit.
 *		Randy Scott	:	MSS option defines.
 *		Eric Schenk	:	Fixes to slow start algorithm.
 *		Eric Schenk	:	Yet another double ACK bug.
 *		Eric Schenk	:	Delayed ACK bug fixes.
 *		Eric Schenk	:	Floyd style fast retrans war avoidance.
 *		David S. Miller	:	Don't allow zero congestion window.
 *		Eric Schenk	:	Fix retransmitter so that it sends
 *					next packet on ack of previous packet.
 *		Andi Kleen	:	Moved open_request checking here
 *					and process RSTs for open_requests.
 *		Andi Kleen	:	Better prune_queue, and other fixes.
 *		Andrey Savochkin:	Fix RTT measurements in the presence of
 *					timestamps.
 *		Andrey Savochkin:	Check sequence numbers correctly when
 *					removing SACKs due to in sequence incoming
 *					data segments.
 *		Andi Kleen:		Make sure we never ack data there is not
 *					enough room for. Also make this condition
 *					a fatal error if it might still happen.
 *		Andi Kleen:		Add tcp_measure_rcv_mss to make
 *					connections with MSS<min(MTU,ann. MSS)
 *					work without delayed acks.
 *		Andi Kleen:		Process packets with PSH set in the
 *					fast path.
 *		J Hadi Salim:		ECN support
 *	 	Andrei Gurtov,
 *		Pasi Sarolahti,
 *		Panu Kuhlberg:		Experimental audit of TCP (re)transmission
 *					engine. Lots of bugs are found.
 *		Pasi Sarolahti:		F-RTO for dealing with spurious RTOs
 */

#define pr_fmt(fmt) "TCP: " fmt

#include <linux/mm.h>
#include <linux/slab.h>
#include <linux/module.h>
#include <linux/sysctl.h>
#include <linux/kernel.h>
#include <linux/prefetch.h>
#include <net/dst.h>
#include <net/tcp.h>
#include <net/inet_common.h>
#include <linux/ipsec.h>
#include <asm/unaligned.h>
#include <linux/errqueue.h>
#include <net/mptcp.h>
#include <net/mptcp_v4.h>
#include <net/mptcp_v6.h>

int sysctl_tcp_timestamps __read_mostly = 1;
int sysctl_tcp_window_scaling __read_mostly = 1;
int sysctl_tcp_sack __read_mostly = 1;
int sysctl_tcp_fack __read_mostly = 1;
int sysctl_tcp_reordering __read_mostly = TCP_FASTRETRANS_THRESH;
int sysctl_tcp_max_reordering __read_mostly = 300;
EXPORT_SYMBOL(sysctl_tcp_reordering);
int sysctl_tcp_dsack __read_mostly = 1;
int sysctl_tcp_app_win __read_mostly = 31;
int sysctl_tcp_adv_win_scale __read_mostly = 1;
EXPORT_SYMBOL(sysctl_tcp_adv_win_scale);

/* rfc5961 challenge ack rate limiting */
int sysctl_tcp_challenge_ack_limit = 1000;

int sysctl_tcp_stdurg __read_mostly;
int sysctl_tcp_rfc1337 __read_mostly;
int sysctl_tcp_max_orphans __read_mostly = NR_FILE;
int sysctl_tcp_frto __read_mostly = 2;

int sysctl_tcp_thin_dupack __read_mostly;

int sysctl_tcp_moderate_rcvbuf __read_mostly = 1;
int sysctl_tcp_early_retrans __read_mostly = 3;
int sysctl_tcp_invalid_ratelimit __read_mostly = HZ/2;

#define TCP_REMNANT (TCP_FLAG_FIN|TCP_FLAG_URG|TCP_FLAG_SYN|TCP_FLAG_PSH)
#define TCP_HP_BITS (~(TCP_RESERVED_BITS|TCP_FLAG_PSH))

/* Adapt the MSS value used to make delayed ack decision to the
 * real world.
 */
static void tcp_measure_rcv_mss(struct sock *sk, const struct sk_buff *skb)
{
	struct inet_connection_sock *icsk = inet_csk(sk);
	const unsigned int lss = icsk->icsk_ack.last_seg_size;
	unsigned int len;

	icsk->icsk_ack.last_seg_size = 0;

	/* skb->len may jitter because of SACKs, even if peer
	 * sends good full-sized frames.
	 */
	len = skb_shinfo(skb)->gso_size ? : skb->len;
	if (len >= icsk->icsk_ack.rcv_mss) {
		icsk->icsk_ack.rcv_mss = len;
	} else {
		/* Otherwise, we make more careful check taking into account,
		 * that SACKs block is variable.
		 *
		 * "len" is invariant segment length, including TCP header.
		 */
		len += skb->data - skb_transport_header(skb);
		if (len >= TCP_MSS_DEFAULT + sizeof(struct tcphdr) ||
		    /* If PSH is not set, packet should be
		     * full sized, provided peer TCP is not badly broken.
		     * This observation (if it is correct 8)) allows
		     * to handle super-low mtu links fairly.
		     */
		    (len >= TCP_MIN_MSS + sizeof(struct tcphdr) &&
		     !(tcp_flag_word(tcp_hdr(skb)) & TCP_REMNANT))) {
			/* Subtract also invariant (if peer is RFC compliant),
			 * tcp header plus fixed timestamp option length.
			 * Resulting "len" is MSS free of SACK jitter.
			 */
			len -= tcp_sk(sk)->tcp_header_len;
			icsk->icsk_ack.last_seg_size = len;
			if (len == lss) {
				icsk->icsk_ack.rcv_mss = len;
				return;
			}
		}
		if (icsk->icsk_ack.pending & ICSK_ACK_PUSHED)
			icsk->icsk_ack.pending |= ICSK_ACK_PUSHED2;
		icsk->icsk_ack.pending |= ICSK_ACK_PUSHED;
	}
}

static void tcp_incr_quickack(struct sock *sk)
{
	struct inet_connection_sock *icsk = inet_csk(sk);
	unsigned int quickacks = tcp_sk(sk)->rcv_wnd / (2 * icsk->icsk_ack.rcv_mss);

	if (quickacks == 0)
		quickacks = 2;
	if (quickacks > icsk->icsk_ack.quick)
		icsk->icsk_ack.quick = min(quickacks, TCP_MAX_QUICKACKS);
}

void tcp_enter_quickack_mode(struct sock *sk)
{
	struct inet_connection_sock *icsk = inet_csk(sk);
	tcp_incr_quickack(sk);
	icsk->icsk_ack.pingpong = 0;
	icsk->icsk_ack.ato = TCP_ATO_MIN;
}

/* Send ACKs quickly, if "quick" count is not exhausted
 * and the session is not interactive.
 */

static inline bool tcp_in_quickack_mode(const struct sock *sk)
{
	const struct inet_connection_sock *icsk = inet_csk(sk);

	return icsk->icsk_ack.quick && !icsk->icsk_ack.pingpong;
}

static void tcp_ecn_queue_cwr(struct tcp_sock *tp)
{
	if (tp->ecn_flags & TCP_ECN_OK)
		tp->ecn_flags |= TCP_ECN_QUEUE_CWR;
}

static void tcp_ecn_accept_cwr(struct tcp_sock *tp, const struct sk_buff *skb)
{
	if (tcp_hdr(skb)->cwr)
		tp->ecn_flags &= ~TCP_ECN_DEMAND_CWR;
}

static void tcp_ecn_withdraw_cwr(struct tcp_sock *tp)
{
	tp->ecn_flags &= ~TCP_ECN_DEMAND_CWR;
}

static void __tcp_ecn_check_ce(struct tcp_sock *tp, const struct sk_buff *skb)
{
	switch (TCP_SKB_CB(skb)->ip_dsfield & INET_ECN_MASK) {
	case INET_ECN_NOT_ECT:
		/* Funny extension: if ECT is not set on a segment,
		 * and we already seen ECT on a previous segment,
		 * it is probably a retransmit.
		 */
		if (tp->ecn_flags & TCP_ECN_SEEN)
			tcp_enter_quickack_mode((struct sock *)tp);
		break;
	case INET_ECN_CE:
		if (tcp_ca_needs_ecn((struct sock *)tp))
			tcp_ca_event((struct sock *)tp, CA_EVENT_ECN_IS_CE);

		if (!(tp->ecn_flags & TCP_ECN_DEMAND_CWR)) {
			/* Better not delay acks, sender can have a very low cwnd */
			tcp_enter_quickack_mode((struct sock *)tp);
			tp->ecn_flags |= TCP_ECN_DEMAND_CWR;
		}
		tp->ecn_flags |= TCP_ECN_SEEN;
		break;
	default:
		if (tcp_ca_needs_ecn((struct sock *)tp))
			tcp_ca_event((struct sock *)tp, CA_EVENT_ECN_NO_CE);
		tp->ecn_flags |= TCP_ECN_SEEN;
		break;
	}
}

static void tcp_ecn_check_ce(struct tcp_sock *tp, const struct sk_buff *skb)
{
	if (tp->ecn_flags & TCP_ECN_OK)
		__tcp_ecn_check_ce(tp, skb);
}

static void tcp_ecn_rcv_synack(struct tcp_sock *tp, const struct tcphdr *th)
{
	if ((tp->ecn_flags & TCP_ECN_OK) && (!th->ece || th->cwr))
		tp->ecn_flags &= ~TCP_ECN_OK;
}

static void tcp_ecn_rcv_syn(struct tcp_sock *tp, const struct tcphdr *th)
{
	if ((tp->ecn_flags & TCP_ECN_OK) && (!th->ece || !th->cwr))
		tp->ecn_flags &= ~TCP_ECN_OK;
}

static bool tcp_ecn_rcv_ecn_echo(const struct tcp_sock *tp, const struct tcphdr *th)
{
	if (th->ece && !th->syn && (tp->ecn_flags & TCP_ECN_OK))
		return true;
	return false;
}

/* Buffer size and advertised window tuning.
 *
 * 1. Tuning sk->sk_sndbuf, when connection enters established state.
 */

static void tcp_sndbuf_expand(struct sock *sk)
{
	const struct tcp_sock *tp = tcp_sk(sk);
	int sndmem, per_mss;
	u32 nr_segs;

	/* Worst case is non GSO/TSO : each frame consumes one skb
	 * and skb->head is kmalloced using power of two area of memory
	 */
	per_mss = max_t(u32, tp->rx_opt.mss_clamp, tp->mss_cache) +
		  MAX_TCP_HEADER +
		  SKB_DATA_ALIGN(sizeof(struct skb_shared_info));

	per_mss = roundup_pow_of_two(per_mss) +
		  SKB_DATA_ALIGN(sizeof(struct sk_buff));

	if (mptcp(tp)) {
		nr_segs = mptcp_check_snd_buf(tp);
	} else {
		nr_segs = max_t(u32, TCP_INIT_CWND, tp->snd_cwnd);
		nr_segs = max_t(u32, nr_segs, tp->reordering + 1);
	}

	/* Fast Recovery (RFC 5681 3.2) :
	 * Cubic needs 1.7 factor, rounded to 2 to include
	 * extra cushion (application might react slowly to POLLOUT)
	 */
	sndmem = 2 * nr_segs * per_mss;

	/* MPTCP: after this sndmem is the new contribution of the
	 * current subflow to the aggregated sndbuf */
	if (sk->sk_sndbuf < sndmem) {
		int old_sndbuf = sk->sk_sndbuf;
		sk->sk_sndbuf = min(sndmem, sysctl_tcp_wmem[2]);
		/* MPTCP: ok, the subflow sndbuf has grown, reflect
		 * this in the aggregate buffer.*/
		if (mptcp(tp) && old_sndbuf != sk->sk_sndbuf)
			mptcp_update_sndbuf(tp);
	}
}

/* 2. Tuning advertised window (window_clamp, rcv_ssthresh)
 *
 * All tcp_full_space() is split to two parts: "network" buffer, allocated
 * forward and advertised in receiver window (tp->rcv_wnd) and
 * "application buffer", required to isolate scheduling/application
 * latencies from network.
 * window_clamp is maximal advertised window. It can be less than
 * tcp_full_space(), in this case tcp_full_space() - window_clamp
 * is reserved for "application" buffer. The less window_clamp is
 * the smoother our behaviour from viewpoint of network, but the lower
 * throughput and the higher sensitivity of the connection to losses. 8)
 *
 * rcv_ssthresh is more strict window_clamp used at "slow start"
 * phase to predict further behaviour of this connection.
 * It is used for two goals:
 * - to enforce header prediction at sender, even when application
 *   requires some significant "application buffer". It is check #1.
 * - to prevent pruning of receive queue because of misprediction
 *   of receiver window. Check #2.
 *
 * The scheme does not work when sender sends good segments opening
 * window and then starts to feed us spaghetti. But it should work
 * in common situations. Otherwise, we have to rely on queue collapsing.
 */

/* Slow part of check#2. */
static int __tcp_grow_window(const struct sock *sk, const struct sk_buff *skb)
{
	struct tcp_sock *tp = tcp_sk(sk);
	/* Optimize this! */
	int truesize = tcp_win_from_space(skb->truesize) >> 1;
	int window = tcp_win_from_space(sysctl_tcp_rmem[2]) >> 1;

	while (tp->rcv_ssthresh <= window) {
		if (truesize <= skb->len)
			return 2 * inet_csk(sk)->icsk_ack.rcv_mss;

		truesize >>= 1;
		window >>= 1;
	}
	return 0;
}

static void tcp_grow_window(struct sock *sk, const struct sk_buff *skb)
{
	struct tcp_sock *tp = tcp_sk(sk);
	struct sock *meta_sk = mptcp(tp) ? mptcp_meta_sk(sk) : sk;
	struct tcp_sock *meta_tp = tcp_sk(meta_sk);

	/* Check #1 */
	if (meta_tp->rcv_ssthresh < meta_tp->window_clamp &&
	    (int)meta_tp->rcv_ssthresh < tcp_space(meta_sk) &&
	    !sk_under_memory_pressure(sk)) {
		int incr;

		/* Check #2. Increase window, if skb with such overhead
		 * will fit to rcvbuf in future.
		 */
		if (tcp_win_from_space(skb->truesize) <= skb->len)
			incr = 2 * meta_tp->advmss;
		else
			incr = __tcp_grow_window(meta_sk, skb);

		if (incr) {
			incr = max_t(int, incr, 2 * skb->len);
			meta_tp->rcv_ssthresh = min(meta_tp->rcv_ssthresh + incr,
					            meta_tp->window_clamp);
			inet_csk(sk)->icsk_ack.quick |= 1;
		}
	}
}

/* 3. Tuning rcvbuf, when connection enters established state. */
static void tcp_fixup_rcvbuf(struct sock *sk)
{
	u32 mss = tcp_sk(sk)->advmss;
	int rcvmem;

	rcvmem = 2 * SKB_TRUESIZE(mss + MAX_TCP_HEADER) *
		 tcp_default_init_rwnd(mss);

	/* Dynamic Right Sizing (DRS) has 2 to 3 RTT latency
	 * Allow enough cushion so that sender is not limited by our window
	 */
	if (sysctl_tcp_moderate_rcvbuf)
		rcvmem <<= 2;

	if (sk->sk_rcvbuf < rcvmem)
		sk->sk_rcvbuf = min(rcvmem, sysctl_tcp_rmem[2]);
}

/* 4. Try to fixup all. It is made immediately after connection enters
 *    established state.
 */
void tcp_init_buffer_space(struct sock *sk)
{
	struct tcp_sock *tp = tcp_sk(sk);
	int maxwin;

	if (!(sk->sk_userlocks & SOCK_RCVBUF_LOCK))
		tcp_fixup_rcvbuf(sk);
	if (!(sk->sk_userlocks & SOCK_SNDBUF_LOCK))
		tcp_sndbuf_expand(sk);

	tp->rcvq_space.space = tp->rcv_wnd;
	tp->rcvq_space.time = tcp_time_stamp;
	tp->rcvq_space.seq = tp->copied_seq;

	maxwin = tcp_full_space(sk);

	if (tp->window_clamp >= maxwin) {
		tp->window_clamp = maxwin;

		if (sysctl_tcp_app_win && maxwin > 4 * tp->advmss)
			tp->window_clamp = max(maxwin -
					       (maxwin >> sysctl_tcp_app_win),
					       4 * tp->advmss);
	}

	/* Force reservation of one segment. */
	if (sysctl_tcp_app_win &&
	    tp->window_clamp > 2 * tp->advmss &&
	    tp->window_clamp + tp->advmss > maxwin)
		tp->window_clamp = max(2 * tp->advmss, maxwin - tp->advmss);

	tp->rcv_ssthresh = min(tp->rcv_ssthresh, tp->window_clamp);
	tp->snd_cwnd_stamp = tcp_time_stamp;
}

/* 5. Recalculate window clamp after socket hit its memory bounds. */
static void tcp_clamp_window(struct sock *sk)
{
	struct tcp_sock *tp = tcp_sk(sk);
	struct inet_connection_sock *icsk = inet_csk(sk);

	icsk->icsk_ack.quick = 0;

	if (sk->sk_rcvbuf < sysctl_tcp_rmem[2] &&
	    !(sk->sk_userlocks & SOCK_RCVBUF_LOCK) &&
	    !sk_under_memory_pressure(sk) &&
	    sk_memory_allocated(sk) < sk_prot_mem_limits(sk, 0)) {
		sk->sk_rcvbuf = min(atomic_read(&sk->sk_rmem_alloc),
				    sysctl_tcp_rmem[2]);
	}
	if (atomic_read(&sk->sk_rmem_alloc) > sk->sk_rcvbuf)
		tp->rcv_ssthresh = min(tp->window_clamp, 2U * tp->advmss);
}

/* Initialize RCV_MSS value.
 * RCV_MSS is an our guess about MSS used by the peer.
 * We haven't any direct information about the MSS.
 * It's better to underestimate the RCV_MSS rather than overestimate.
 * Overestimations make us ACKing less frequently than needed.
 * Underestimations are more easy to detect and fix by tcp_measure_rcv_mss().
 */
void tcp_initialize_rcv_mss(struct sock *sk)
{
	const struct tcp_sock *tp = tcp_sk(sk);
	unsigned int hint = min_t(unsigned int, tp->advmss, tp->mss_cache);

	hint = min(hint, tp->rcv_wnd / 2);
	hint = min(hint, TCP_MSS_DEFAULT);
	hint = max(hint, TCP_MIN_MSS);

	inet_csk(sk)->icsk_ack.rcv_mss = hint;
}
EXPORT_SYMBOL(tcp_initialize_rcv_mss);

/* Receiver "autotuning" code.
 *
 * The algorithm for RTT estimation w/o timestamps is based on
 * Dynamic Right-Sizing (DRS) by Wu Feng and Mike Fisk of LANL.
 * <http://public.lanl.gov/radiant/pubs.html#DRS>
 *
 * More detail on this code can be found at
 * <http://staff.psc.edu/jheffner/>,
 * though this reference is out of date.  A new paper
 * is pending.
 */
static void tcp_rcv_rtt_update(struct tcp_sock *tp, u32 sample, int win_dep)
{
	u32 new_sample = tp->rcv_rtt_est.rtt;
	long m = sample;

	if (m == 0)
		m = 1;

	if (new_sample != 0) {
		/* If we sample in larger samples in the non-timestamp
		 * case, we could grossly overestimate the RTT especially
		 * with chatty applications or bulk transfer apps which
		 * are stalled on filesystem I/O.
		 *
		 * Also, since we are only going for a minimum in the
		 * non-timestamp case, we do not smooth things out
		 * else with timestamps disabled convergence takes too
		 * long.
		 */
		if (!win_dep) {
			m -= (new_sample >> 3);
			new_sample += m;
		} else {
			m <<= 3;
			if (m < new_sample)
				new_sample = m;
		}
	} else {
		/* No previous measure. */
		new_sample = m << 3;
	}

	if (tp->rcv_rtt_est.rtt != new_sample)
		tp->rcv_rtt_est.rtt = new_sample;
}

static inline void tcp_rcv_rtt_measure(struct tcp_sock *tp)
{
	if (tp->rcv_rtt_est.time == 0)
		goto new_measure;
	if (before(tp->rcv_nxt, tp->rcv_rtt_est.seq))
		return;
	tcp_rcv_rtt_update(tp, tcp_time_stamp - tp->rcv_rtt_est.time, 1);

new_measure:
	tp->rcv_rtt_est.seq = tp->rcv_nxt + tp->rcv_wnd;
	tp->rcv_rtt_est.time = tcp_time_stamp;
}

static inline void tcp_rcv_rtt_measure_ts(struct sock *sk,
					  const struct sk_buff *skb)
{
	struct tcp_sock *tp = tcp_sk(sk);
	if (tp->rx_opt.rcv_tsecr &&
	    (TCP_SKB_CB(skb)->end_seq -
	     TCP_SKB_CB(skb)->seq >= inet_csk(sk)->icsk_ack.rcv_mss))
		tcp_rcv_rtt_update(tp, tcp_time_stamp - tp->rx_opt.rcv_tsecr, 0);
}

/*
 * This function should be called every time data is copied to user space.
 * It calculates the appropriate TCP receive buffer space.
 */
void tcp_rcv_space_adjust(struct sock *sk)
{
	struct tcp_sock *tp = tcp_sk(sk);
	int time;
	int copied;

	time = tcp_time_stamp - tp->rcvq_space.time;
	if (mptcp(tp)) {
		if (mptcp_check_rtt(tp, time))
			return;
	} else if (time < (tp->rcv_rtt_est.rtt >> 3) || tp->rcv_rtt_est.rtt == 0)
		return;

	/* Number of bytes copied to user in last RTT */
	copied = tp->copied_seq - tp->rcvq_space.seq;
	if (copied <= tp->rcvq_space.space)
		goto new_measure;

	/* A bit of theory :
	 * copied = bytes received in previous RTT, our base window
	 * To cope with packet losses, we need a 2x factor
	 * To cope with slow start, and sender growing its cwin by 100 %
	 * every RTT, we need a 4x factor, because the ACK we are sending
	 * now is for the next RTT, not the current one :
	 * <prev RTT . ><current RTT .. ><next RTT .... >
	 */

	if (sysctl_tcp_moderate_rcvbuf &&
	    !(sk->sk_userlocks & SOCK_RCVBUF_LOCK)) {
		int rcvwin, rcvmem, rcvbuf;

		/* minimal window to cope with packet losses, assuming
		 * steady state. Add some cushion because of small variations.
		 */
		rcvwin = (copied << 1) + 16 * tp->advmss;

		/* If rate increased by 25%,
		 *	assume slow start, rcvwin = 3 * copied
		 * If rate increased by 50%,
		 *	assume sender can use 2x growth, rcvwin = 4 * copied
		 */
		if (copied >=
		    tp->rcvq_space.space + (tp->rcvq_space.space >> 2)) {
			if (copied >=
			    tp->rcvq_space.space + (tp->rcvq_space.space >> 1))
				rcvwin <<= 1;
			else
				rcvwin += (rcvwin >> 1);
		}

		rcvmem = SKB_TRUESIZE(tp->advmss + MAX_TCP_HEADER);
		while (tcp_win_from_space(rcvmem) < tp->advmss)
			rcvmem += 128;

		rcvbuf = min(rcvwin / tp->advmss * rcvmem, sysctl_tcp_rmem[2]);
		if (rcvbuf > sk->sk_rcvbuf) {
			sk->sk_rcvbuf = rcvbuf;

			/* Make the window clamp follow along.  */
			tp->window_clamp = rcvwin;
		}
	}
	tp->rcvq_space.space = copied;

new_measure:
	tp->rcvq_space.seq = tp->copied_seq;
	tp->rcvq_space.time = tcp_time_stamp;
}

/* There is something which you must keep in mind when you analyze the
 * behavior of the tp->ato delayed ack timeout interval.  When a
 * connection starts up, we want to ack as quickly as possible.  The
 * problem is that "good" TCP's do slow start at the beginning of data
 * transmission.  The means that until we send the first few ACK's the
 * sender will sit on his end and only queue most of his data, because
 * he can only send snd_cwnd unacked packets at any given time.  For
 * each ACK we send, he increments snd_cwnd and transmits more of his
 * queue.  -DaveM
 */
static void tcp_event_data_recv(struct sock *sk, struct sk_buff *skb)
{
	struct tcp_sock *tp = tcp_sk(sk);
	struct inet_connection_sock *icsk = inet_csk(sk);
	u32 now;

	inet_csk_schedule_ack(sk);

	tcp_measure_rcv_mss(sk, skb);

	tcp_rcv_rtt_measure(tp);

	now = tcp_time_stamp;

	if (!icsk->icsk_ack.ato) {
		/* The _first_ data packet received, initialize
		 * delayed ACK engine.
		 */
		tcp_incr_quickack(sk);
		icsk->icsk_ack.ato = TCP_ATO_MIN;
	} else {
		int m = now - icsk->icsk_ack.lrcvtime;

		if (m <= TCP_ATO_MIN / 2) {
			/* The fastest case is the first. */
			icsk->icsk_ack.ato = (icsk->icsk_ack.ato >> 1) + TCP_ATO_MIN / 2;
		} else if (m < icsk->icsk_ack.ato) {
			icsk->icsk_ack.ato = (icsk->icsk_ack.ato >> 1) + m;
			if (icsk->icsk_ack.ato > icsk->icsk_rto)
				icsk->icsk_ack.ato = icsk->icsk_rto;
		} else if (m > icsk->icsk_rto) {
			/* Too long gap. Apparently sender failed to
			 * restart window, so that we send ACKs quickly.
			 */
			tcp_incr_quickack(sk);
			sk_mem_reclaim(sk);
		}
	}
	icsk->icsk_ack.lrcvtime = now;

	tcp_ecn_check_ce(tp, skb);

	if (skb->len >= 128)
		tcp_grow_window(sk, skb);
}

/* Called to compute a smoothed rtt estimate. The data fed to this
 * routine either comes from timestamps, or from segments that were
 * known _not_ to have been retransmitted [see Karn/Partridge
 * Proceedings SIGCOMM 87]. The algorithm is from the SIGCOMM 88
 * piece by Van Jacobson.
 * NOTE: the next three routines used to be one big routine.
 * To save cycles in the RFC 1323 implementation it was better to break
 * it up into three procedures. -- erics
 */
static void tcp_rtt_estimator(struct sock *sk, long mrtt_us)
{
	struct tcp_sock *tp = tcp_sk(sk);
	long m = mrtt_us; /* RTT */
	u32 srtt = tp->srtt_us;

	/*	The following amusing code comes from Jacobson's
	 *	article in SIGCOMM '88.  Note that rtt and mdev
	 *	are scaled versions of rtt and mean deviation.
	 *	This is designed to be as fast as possible
	 *	m stands for "measurement".
	 *
	 *	On a 1990 paper the rto value is changed to:
	 *	RTO = rtt + 4 * mdev
	 *
	 * Funny. This algorithm seems to be very broken.
	 * These formulae increase RTO, when it should be decreased, increase
	 * too slowly, when it should be increased quickly, decrease too quickly
	 * etc. I guess in BSD RTO takes ONE value, so that it is absolutely
	 * does not matter how to _calculate_ it. Seems, it was trap
	 * that VJ failed to avoid. 8)
	 */
	if (srtt != 0) {
		m -= (srtt >> 3);	/* m is now error in rtt est */
		srtt += m;		/* rtt = 7/8 rtt + 1/8 new */
		if (m < 0) {
			m = -m;		/* m is now abs(error) */
			m -= (tp->mdev_us >> 2);   /* similar update on mdev */
			/* This is similar to one of Eifel findings.
			 * Eifel blocks mdev updates when rtt decreases.
			 * This solution is a bit different: we use finer gain
			 * for mdev in this case (alpha*beta).
			 * Like Eifel it also prevents growth of rto,
			 * but also it limits too fast rto decreases,
			 * happening in pure Eifel.
			 */
			if (m > 0)
				m >>= 3;
		} else {
			m -= (tp->mdev_us >> 2);   /* similar update on mdev */
		}
		tp->mdev_us += m;		/* mdev = 3/4 mdev + 1/4 new */
		if (tp->mdev_us > tp->mdev_max_us) {
			tp->mdev_max_us = tp->mdev_us;
			if (tp->mdev_max_us > tp->rttvar_us)
				tp->rttvar_us = tp->mdev_max_us;
		}
		if (after(tp->snd_una, tp->rtt_seq)) {
			if (tp->mdev_max_us < tp->rttvar_us)
				tp->rttvar_us -= (tp->rttvar_us - tp->mdev_max_us) >> 2;
			tp->rtt_seq = tp->snd_nxt;
			tp->mdev_max_us = tcp_rto_min_us(sk);
		}
	} else {
		/* no previous measure. */
		srtt = m << 3;		/* take the measured time to be rtt */
		tp->mdev_us = m << 1;	/* make sure rto = 3*rtt */
		tp->rttvar_us = max(tp->mdev_us, tcp_rto_min_us(sk));
		tp->mdev_max_us = tp->rttvar_us;
		tp->rtt_seq = tp->snd_nxt;
	}
	tp->srtt_us = max(1U, srtt);
}

/* Set the sk_pacing_rate to allow proper sizing of TSO packets.
 * Note: TCP stack does not yet implement pacing.
 * FQ packet scheduler can be used to implement cheap but effective
 * TCP pacing, to smooth the burst on large writes when packets
 * in flight is significantly lower than cwnd (or rwin)
 */
static void tcp_update_pacing_rate(struct sock *sk)
{
	const struct tcp_sock *tp = tcp_sk(sk);
	u64 rate;

	/* set sk_pacing_rate to 200 % of current rate (mss * cwnd / srtt) */
	rate = (u64)tp->mss_cache * 2 * (USEC_PER_SEC << 3);

	rate *= max(tp->snd_cwnd, tp->packets_out);

	if (likely(tp->srtt_us))
		do_div(rate, tp->srtt_us);

	/* ACCESS_ONCE() is needed because sch_fq fetches sk_pacing_rate
	 * without any lock. We want to make sure compiler wont store
	 * intermediate values in this location.
	 */
	ACCESS_ONCE(sk->sk_pacing_rate) = min_t(u64, rate,
						sk->sk_max_pacing_rate);
}

/* Calculate rto without backoff.  This is the second half of Van Jacobson's
 * routine referred to above.
 */
void tcp_set_rto(struct sock *sk)
{
	const struct tcp_sock *tp = tcp_sk(sk);
	/* Old crap is replaced with new one. 8)
	 *
	 * More seriously:
	 * 1. If rtt variance happened to be less 50msec, it is hallucination.
	 *    It cannot be less due to utterly erratic ACK generation made
	 *    at least by solaris and freebsd. "Erratic ACKs" has _nothing_
	 *    to do with delayed acks, because at cwnd>2 true delack timeout
	 *    is invisible. Actually, Linux-2.4 also generates erratic
	 *    ACKs in some circumstances.
	 */
	inet_csk(sk)->icsk_rto = __tcp_set_rto(tp);

	/* 2. Fixups made earlier cannot be right.
	 *    If we do not estimate RTO correctly without them,
	 *    all the algo is pure shit and should be replaced
	 *    with correct one. It is exactly, which we pretend to do.
	 */

	/* NOTE: clamping at TCP_RTO_MIN is not required, current algo
	 * guarantees that rto is higher.
	 */
	tcp_bound_rto(sk);
}

__u32 tcp_init_cwnd(const struct tcp_sock *tp, const struct dst_entry *dst)
{
	__u32 cwnd = (dst ? dst_metric(dst, RTAX_INITCWND) : 0);

	if (!cwnd)
		cwnd = TCP_INIT_CWND;
	return min_t(__u32, cwnd, tp->snd_cwnd_clamp);
}

/*
 * Packet counting of FACK is based on in-order assumptions, therefore TCP
 * disables it when reordering is detected
 */
void tcp_disable_fack(struct tcp_sock *tp)
{
	/* RFC3517 uses different metric in lost marker => reset on change */
	if (tcp_is_fack(tp))
		tp->lost_skb_hint = NULL;
	tp->rx_opt.sack_ok &= ~TCP_FACK_ENABLED;
}

/* Take a notice that peer is sending D-SACKs */
static void tcp_dsack_seen(struct tcp_sock *tp)
{
	tp->rx_opt.sack_ok |= TCP_DSACK_SEEN;
}

static void tcp_update_reordering(struct sock *sk, const int metric,
				  const int ts)
{
	struct tcp_sock *tp = tcp_sk(sk);
	if (metric > tp->reordering) {
		int mib_idx;

		tp->reordering = min(sysctl_tcp_max_reordering, metric);

		/* This exciting event is worth to be remembered. 8) */
		if (ts)
			mib_idx = LINUX_MIB_TCPTSREORDER;
		else if (tcp_is_reno(tp))
			mib_idx = LINUX_MIB_TCPRENOREORDER;
		else if (tcp_is_fack(tp))
			mib_idx = LINUX_MIB_TCPFACKREORDER;
		else
			mib_idx = LINUX_MIB_TCPSACKREORDER;

		NET_INC_STATS_BH(sock_net(sk), mib_idx);
#if FASTRETRANS_DEBUG > 1
		pr_debug("Disorder%d %d %u f%u s%u rr%d\n",
			 tp->rx_opt.sack_ok, inet_csk(sk)->icsk_ca_state,
			 tp->reordering,
			 tp->fackets_out,
			 tp->sacked_out,
			 tp->undo_marker ? tp->undo_retrans : 0);
#endif
		tcp_disable_fack(tp);
	}

	if (metric > 0)
		tcp_disable_early_retrans(tp);
}

/* This must be called before lost_out is incremented */
static void tcp_verify_retransmit_hint(struct tcp_sock *tp, struct sk_buff *skb)
{
	if (!tp->retransmit_skb_hint ||
	    before(TCP_SKB_CB(skb)->seq,
		   TCP_SKB_CB(tp->retransmit_skb_hint)->seq))
		tp->retransmit_skb_hint = skb;

	if (!tp->lost_out ||
	    after(TCP_SKB_CB(skb)->end_seq, tp->retransmit_high))
		tp->retransmit_high = TCP_SKB_CB(skb)->end_seq;
}

static void tcp_skb_mark_lost(struct tcp_sock *tp, struct sk_buff *skb)
{
	if (!(TCP_SKB_CB(skb)->sacked & (TCPCB_LOST|TCPCB_SACKED_ACKED))) {
		tcp_verify_retransmit_hint(tp, skb);

		tp->lost_out += tcp_skb_pcount(skb);
		TCP_SKB_CB(skb)->sacked |= TCPCB_LOST;
	}
}

static void tcp_skb_mark_lost_uncond_verify(struct tcp_sock *tp,
					    struct sk_buff *skb)
{
	tcp_verify_retransmit_hint(tp, skb);

	if (!(TCP_SKB_CB(skb)->sacked & (TCPCB_LOST|TCPCB_SACKED_ACKED))) {
		tp->lost_out += tcp_skb_pcount(skb);
		TCP_SKB_CB(skb)->sacked |= TCPCB_LOST;
	}
}

/* This procedure tags the retransmission queue when SACKs arrive.
 *
 * We have three tag bits: SACKED(S), RETRANS(R) and LOST(L).
 * Packets in queue with these bits set are counted in variables
 * sacked_out, retrans_out and lost_out, correspondingly.
 *
 * Valid combinations are:
 * Tag  InFlight	Description
 * 0	1		- orig segment is in flight.
 * S	0		- nothing flies, orig reached receiver.
 * L	0		- nothing flies, orig lost by net.
 * R	2		- both orig and retransmit are in flight.
 * L|R	1		- orig is lost, retransmit is in flight.
 * S|R  1		- orig reached receiver, retrans is still in flight.
 * (L|S|R is logically valid, it could occur when L|R is sacked,
 *  but it is equivalent to plain S and code short-curcuits it to S.
 *  L|S is logically invalid, it would mean -1 packet in flight 8))
 *
 * These 6 states form finite state machine, controlled by the following events:
 * 1. New ACK (+SACK) arrives. (tcp_sacktag_write_queue())
 * 2. Retransmission. (tcp_retransmit_skb(), tcp_xmit_retransmit_queue())
 * 3. Loss detection event of two flavors:
 *	A. Scoreboard estimator decided the packet is lost.
 *	   A'. Reno "three dupacks" marks head of queue lost.
 *	   A''. Its FACK modification, head until snd.fack is lost.
 *	B. SACK arrives sacking SND.NXT at the moment, when the
 *	   segment was retransmitted.
 * 4. D-SACK added new rule: D-SACK changes any tag to S.
 *
 * It is pleasant to note, that state diagram turns out to be commutative,
 * so that we are allowed not to be bothered by order of our actions,
 * when multiple events arrive simultaneously. (see the function below).
 *
 * Reordering detection.
 * --------------------
 * Reordering metric is maximal distance, which a packet can be displaced
 * in packet stream. With SACKs we can estimate it:
 *
 * 1. SACK fills old hole and the corresponding segment was not
 *    ever retransmitted -> reordering. Alas, we cannot use it
 *    when segment was retransmitted.
 * 2. The last flaw is solved with D-SACK. D-SACK arrives
 *    for retransmitted and already SACKed segment -> reordering..
 * Both of these heuristics are not used in Loss state, when we cannot
 * account for retransmits accurately.
 *
 * SACK block validation.
 * ----------------------
 *
 * SACK block range validation checks that the received SACK block fits to
 * the expected sequence limits, i.e., it is between SND.UNA and SND.NXT.
 * Note that SND.UNA is not included to the range though being valid because
 * it means that the receiver is rather inconsistent with itself reporting
 * SACK reneging when it should advance SND.UNA. Such SACK block this is
 * perfectly valid, however, in light of RFC2018 which explicitly states
 * that "SACK block MUST reflect the newest segment.  Even if the newest
 * segment is going to be discarded ...", not that it looks very clever
 * in case of head skb. Due to potentional receiver driven attacks, we
 * choose to avoid immediate execution of a walk in write queue due to
 * reneging and defer head skb's loss recovery to standard loss recovery
 * procedure that will eventually trigger (nothing forbids us doing this).
 *
 * Implements also blockage to start_seq wrap-around. Problem lies in the
 * fact that though start_seq (s) is before end_seq (i.e., not reversed),
 * there's no guarantee that it will be before snd_nxt (n). The problem
 * happens when start_seq resides between end_seq wrap (e_w) and snd_nxt
 * wrap (s_w):
 *
 *         <- outs wnd ->                          <- wrapzone ->
 *         u     e      n                         u_w   e_w  s n_w
 *         |     |      |                          |     |   |  |
 * |<------------+------+----- TCP seqno space --------------+---------->|
 * ...-- <2^31 ->|                                           |<--------...
 * ...---- >2^31 ------>|                                    |<--------...
 *
 * Current code wouldn't be vulnerable but it's better still to discard such
 * crazy SACK blocks. Doing this check for start_seq alone closes somewhat
 * similar case (end_seq after snd_nxt wrap) as earlier reversed check in
 * snd_nxt wrap -> snd_una region will then become "well defined", i.e.,
 * equal to the ideal case (infinite seqno space without wrap caused issues).
 *
 * With D-SACK the lower bound is extended to cover sequence space below
 * SND.UNA down to undo_marker, which is the last point of interest. Yet
 * again, D-SACK block must not to go across snd_una (for the same reason as
 * for the normal SACK blocks, explained above). But there all simplicity
 * ends, TCP might receive valid D-SACKs below that. As long as they reside
 * fully below undo_marker they do not affect behavior in anyway and can
 * therefore be safely ignored. In rare cases (which are more or less
 * theoretical ones), the D-SACK will nicely cross that boundary due to skb
 * fragmentation and packet reordering past skb's retransmission. To consider
 * them correctly, the acceptable range must be extended even more though
 * the exact amount is rather hard to quantify. However, tp->max_window can
 * be used as an exaggerated estimate.
 */
static bool tcp_is_sackblock_valid(struct tcp_sock *tp, bool is_dsack,
				   u32 start_seq, u32 end_seq)
{
	/* Too far in future, or reversed (interpretation is ambiguous) */
	if (after(end_seq, tp->snd_nxt) || !before(start_seq, end_seq))
		return false;

	/* Nasty start_seq wrap-around check (see comments above) */
	if (!before(start_seq, tp->snd_nxt))
		return false;

	/* In outstanding window? ...This is valid exit for D-SACKs too.
	 * start_seq == snd_una is non-sensical (see comments above)
	 */
	if (after(start_seq, tp->snd_una))
		return true;

	if (!is_dsack || !tp->undo_marker)
		return false;

	/* ...Then it's D-SACK, and must reside below snd_una completely */
	if (after(end_seq, tp->snd_una))
		return false;

	if (!before(start_seq, tp->undo_marker))
		return true;

	/* Too old */
	if (!after(end_seq, tp->undo_marker))
		return false;

	/* Undo_marker boundary crossing (overestimates a lot). Known already:
	 *   start_seq < undo_marker and end_seq >= undo_marker.
	 */
	return !before(start_seq, end_seq - tp->max_window);
}

/* Check for lost retransmit. This superb idea is borrowed from "ratehalving".
 * Event "B". Later note: FACK people cheated me again 8), we have to account
 * for reordering! Ugly, but should help.
 *
 * Search retransmitted skbs from write_queue that were sent when snd_nxt was
 * less than what is now known to be received by the other end (derived from
 * highest SACK block). Also calculate the lowest snd_nxt among the remaining
 * retransmitted skbs to avoid some costly processing per ACKs.
 */
static void tcp_mark_lost_retrans(struct sock *sk)
{
	const struct inet_connection_sock *icsk = inet_csk(sk);
	struct tcp_sock *tp = tcp_sk(sk);
	struct sk_buff *skb;
	int cnt = 0;
	u32 new_low_seq = tp->snd_nxt;
	u32 received_upto = tcp_highest_sack_seq(tp);

	if (!tcp_is_fack(tp) || !tp->retrans_out ||
	    !after(received_upto, tp->lost_retrans_low) ||
	    icsk->icsk_ca_state != TCP_CA_Recovery)
		return;

	tcp_for_write_queue(skb, sk) {
		u32 ack_seq = TCP_SKB_CB(skb)->ack_seq;

		if (skb == tcp_send_head(sk))
			break;
		if (cnt == tp->retrans_out)
			break;
		if (!after(TCP_SKB_CB(skb)->end_seq, tp->snd_una))
			continue;

		if (!(TCP_SKB_CB(skb)->sacked & TCPCB_SACKED_RETRANS))
			continue;

		/* TODO: We would like to get rid of tcp_is_fack(tp) only
		 * constraint here (see above) but figuring out that at
		 * least tp->reordering SACK blocks reside between ack_seq
		 * and received_upto is not easy task to do cheaply with
		 * the available datastructures.
		 *
		 * Whether FACK should check here for tp->reordering segs
		 * in-between one could argue for either way (it would be
		 * rather simple to implement as we could count fack_count
		 * during the walk and do tp->fackets_out - fack_count).
		 */
		if (after(received_upto, ack_seq)) {
			TCP_SKB_CB(skb)->sacked &= ~TCPCB_SACKED_RETRANS;
			tp->retrans_out -= tcp_skb_pcount(skb);

			tcp_skb_mark_lost_uncond_verify(tp, skb);
			NET_INC_STATS_BH(sock_net(sk), LINUX_MIB_TCPLOSTRETRANSMIT);
		} else {
			if (before(ack_seq, new_low_seq))
				new_low_seq = ack_seq;
			cnt += tcp_skb_pcount(skb);
		}
	}

	if (tp->retrans_out)
		tp->lost_retrans_low = new_low_seq;
}

static bool tcp_check_dsack(struct sock *sk, const struct sk_buff *ack_skb,
			    struct tcp_sack_block_wire *sp, int num_sacks,
			    u32 prior_snd_una)
{
	struct tcp_sock *tp = tcp_sk(sk);
	u32 start_seq_0 = get_unaligned_be32(&sp[0].start_seq);
	u32 end_seq_0 = get_unaligned_be32(&sp[0].end_seq);
	bool dup_sack = false;

	if (before(start_seq_0, TCP_SKB_CB(ack_skb)->ack_seq)) {
		dup_sack = true;
		tcp_dsack_seen(tp);
		NET_INC_STATS_BH(sock_net(sk), LINUX_MIB_TCPDSACKRECV);
	} else if (num_sacks > 1) {
		u32 end_seq_1 = get_unaligned_be32(&sp[1].end_seq);
		u32 start_seq_1 = get_unaligned_be32(&sp[1].start_seq);

		if (!after(end_seq_0, end_seq_1) &&
		    !before(start_seq_0, start_seq_1)) {
			dup_sack = true;
			tcp_dsack_seen(tp);
			NET_INC_STATS_BH(sock_net(sk),
					LINUX_MIB_TCPDSACKOFORECV);
		}
	}

	/* D-SACK for already forgotten data... Do dumb counting. */
	if (dup_sack && tp->undo_marker && tp->undo_retrans > 0 &&
	    !after(end_seq_0, prior_snd_una) &&
	    after(end_seq_0, tp->undo_marker))
		tp->undo_retrans--;

	return dup_sack;
}

struct tcp_sacktag_state {
	int	reord;
	int	fack_count;
	long	rtt_us; /* RTT measured by SACKing never-retransmitted data */
	int	flag;
};

/* Check if skb is fully within the SACK block. In presence of GSO skbs,
 * the incoming SACK may not exactly match but we can find smaller MSS
 * aligned portion of it that matches. Therefore we might need to fragment
 * which may fail and creates some hassle (caller must handle error case
 * returns).
 *
 * FIXME: this could be merged to shift decision code
 */
static int tcp_match_skb_to_sack(struct sock *sk, struct sk_buff *skb,
				  u32 start_seq, u32 end_seq)
{
	int err;
	bool in_sack;
	unsigned int pkt_len;
	unsigned int mss;

	in_sack = !after(start_seq, TCP_SKB_CB(skb)->seq) &&
		  !before(end_seq, TCP_SKB_CB(skb)->end_seq);

	if (tcp_skb_pcount(skb) > 1 && !in_sack &&
	    after(TCP_SKB_CB(skb)->end_seq, start_seq)) {
		mss = tcp_skb_mss(skb);
		in_sack = !after(start_seq, TCP_SKB_CB(skb)->seq);

		if (!in_sack) {
			pkt_len = start_seq - TCP_SKB_CB(skb)->seq;
			if (pkt_len < mss)
				pkt_len = mss;
		} else {
			pkt_len = end_seq - TCP_SKB_CB(skb)->seq;
			if (pkt_len < mss)
				return -EINVAL;
		}

		/* Round if necessary so that SACKs cover only full MSSes
		 * and/or the remaining small portion (if present)
		 */
		if (pkt_len > mss) {
			unsigned int new_len = (pkt_len / mss) * mss;
			if (!in_sack && new_len < pkt_len) {
				new_len += mss;
				if (new_len >= skb->len)
					return 0;
			}
			pkt_len = new_len;
		}
		err = tcp_fragment(sk, skb, pkt_len, mss, GFP_ATOMIC);
		if (err < 0)
			return err;
	}

	return in_sack;
}

/* Mark the given newly-SACKed range as such, adjusting counters and hints. */
static u8 tcp_sacktag_one(struct sock *sk,
			  struct tcp_sacktag_state *state, u8 sacked,
			  u32 start_seq, u32 end_seq,
			  int dup_sack, int pcount,
			  const struct skb_mstamp *xmit_time)
{
	struct tcp_sock *tp = tcp_sk(sk);
	int fack_count = state->fack_count;

	/* Account D-SACK for retransmitted packet. */
	if (dup_sack && (sacked & TCPCB_RETRANS)) {
		if (tp->undo_marker && tp->undo_retrans > 0 &&
		    after(end_seq, tp->undo_marker))
			tp->undo_retrans--;
		if (sacked & TCPCB_SACKED_ACKED)
			state->reord = min(fack_count, state->reord);
	}

	/* Nothing to do; acked frame is about to be dropped (was ACKed). */
	if (!after(end_seq, tp->snd_una))
		return sacked;

	if (!(sacked & TCPCB_SACKED_ACKED)) {
		if (sacked & TCPCB_SACKED_RETRANS) {
			/* If the segment is not tagged as lost,
			 * we do not clear RETRANS, believing
			 * that retransmission is still in flight.
			 */
			if (sacked & TCPCB_LOST) {
				sacked &= ~(TCPCB_LOST|TCPCB_SACKED_RETRANS);
				tp->lost_out -= pcount;
				tp->retrans_out -= pcount;
			}
		} else {
			if (!(sacked & TCPCB_RETRANS)) {
				/* New sack for not retransmitted frame,
				 * which was in hole. It is reordering.
				 */
				if (before(start_seq,
					   tcp_highest_sack_seq(tp)))
					state->reord = min(fack_count,
							   state->reord);
				if (!after(end_seq, tp->high_seq))
					state->flag |= FLAG_ORIG_SACK_ACKED;
				/* Pick the earliest sequence sacked for RTT */
				if (state->rtt_us < 0) {
					struct skb_mstamp now;

					skb_mstamp_get(&now);
					state->rtt_us = skb_mstamp_us_delta(&now,
								xmit_time);
				}
			}

			if (sacked & TCPCB_LOST) {
				sacked &= ~TCPCB_LOST;
				tp->lost_out -= pcount;
			}
		}

		sacked |= TCPCB_SACKED_ACKED;
		state->flag |= FLAG_DATA_SACKED;
		tp->sacked_out += pcount;

		fack_count += pcount;

		/* Lost marker hint past SACKed? Tweak RFC3517 cnt */
		if (!tcp_is_fack(tp) && tp->lost_skb_hint &&
		    before(start_seq, TCP_SKB_CB(tp->lost_skb_hint)->seq))
			tp->lost_cnt_hint += pcount;

		if (fack_count > tp->fackets_out)
			tp->fackets_out = fack_count;
	}

	/* D-SACK. We can detect redundant retransmission in S|R and plain R
	 * frames and clear it. undo_retrans is decreased above, L|R frames
	 * are accounted above as well.
	 */
	if (dup_sack && (sacked & TCPCB_SACKED_RETRANS)) {
		sacked &= ~TCPCB_SACKED_RETRANS;
		tp->retrans_out -= pcount;
	}

	return sacked;
}

/* Shift newly-SACKed bytes from this skb to the immediately previous
 * already-SACKed sk_buff. Mark the newly-SACKed bytes as such.
 */
static bool tcp_shifted_skb(struct sock *sk, struct sk_buff *skb,
			    struct tcp_sacktag_state *state,
			    unsigned int pcount, int shifted, int mss,
			    bool dup_sack)
{
	struct tcp_sock *tp = tcp_sk(sk);
	struct sk_buff *prev = tcp_write_queue_prev(sk, skb);
	u32 start_seq = TCP_SKB_CB(skb)->seq;	/* start of newly-SACKed */
	u32 end_seq = start_seq + shifted;	/* end of newly-SACKed */

	BUG_ON(!pcount);

	/* Adjust counters and hints for the newly sacked sequence
	 * range but discard the return value since prev is already
	 * marked. We must tag the range first because the seq
	 * advancement below implicitly advances
	 * tcp_highest_sack_seq() when skb is highest_sack.
	 */
	tcp_sacktag_one(sk, state, TCP_SKB_CB(skb)->sacked,
			start_seq, end_seq, dup_sack, pcount,
			&skb->skb_mstamp);

	if (skb == tp->lost_skb_hint)
		tp->lost_cnt_hint += pcount;

	TCP_SKB_CB(prev)->end_seq += shifted;
	TCP_SKB_CB(skb)->seq += shifted;

	tcp_skb_pcount_add(prev, pcount);
	BUG_ON(tcp_skb_pcount(skb) < pcount);
	tcp_skb_pcount_add(skb, -pcount);

	/* When we're adding to gso_segs == 1, gso_size will be zero,
	 * in theory this shouldn't be necessary but as long as DSACK
	 * code can come after this skb later on it's better to keep
	 * setting gso_size to something.
	 */
	if (!skb_shinfo(prev)->gso_size) {
		skb_shinfo(prev)->gso_size = mss;
		skb_shinfo(prev)->gso_type = sk->sk_gso_type;
	}

	/* CHECKME: To clear or not to clear? Mimics normal skb currently */
	if (tcp_skb_pcount(skb) <= 1) {
		skb_shinfo(skb)->gso_size = 0;
		skb_shinfo(skb)->gso_type = 0;
	}

	/* Difference in this won't matter, both ACKed by the same cumul. ACK */
	TCP_SKB_CB(prev)->sacked |= (TCP_SKB_CB(skb)->sacked & TCPCB_EVER_RETRANS);

	if (skb->len > 0) {
		BUG_ON(!tcp_skb_pcount(skb));
		NET_INC_STATS_BH(sock_net(sk), LINUX_MIB_SACKSHIFTED);
		return false;
	}

	/* Whole SKB was eaten :-) */

	if (skb == tp->retransmit_skb_hint)
		tp->retransmit_skb_hint = prev;
	if (skb == tp->lost_skb_hint) {
		tp->lost_skb_hint = prev;
		tp->lost_cnt_hint -= tcp_skb_pcount(prev);
	}

	TCP_SKB_CB(prev)->tcp_flags |= TCP_SKB_CB(skb)->tcp_flags;
	if (TCP_SKB_CB(skb)->tcp_flags & TCPHDR_FIN)
		TCP_SKB_CB(prev)->end_seq++;

	if (skb == tcp_highest_sack(sk))
		tcp_advance_highest_sack(sk, skb);

	tcp_unlink_write_queue(skb, sk);
	sk_wmem_free_skb(sk, skb);

	NET_INC_STATS_BH(sock_net(sk), LINUX_MIB_SACKMERGED);

	return true;
}

/* I wish gso_size would have a bit more sane initialization than
 * something-or-zero which complicates things
 */
static int tcp_skb_seglen(const struct sk_buff *skb)
{
	return tcp_skb_pcount(skb) == 1 ? skb->len : tcp_skb_mss(skb);
}

/* Shifting pages past head area doesn't work */
static int skb_can_shift(const struct sk_buff *skb)
{
	return !skb_headlen(skb) && skb_is_nonlinear(skb);
}

/* Try collapsing SACK blocks spanning across multiple skbs to a single
 * skb.
 */
static struct sk_buff *tcp_shift_skb_data(struct sock *sk, struct sk_buff *skb,
					  struct tcp_sacktag_state *state,
					  u32 start_seq, u32 end_seq,
					  bool dup_sack)
{
	struct tcp_sock *tp = tcp_sk(sk);
	struct sk_buff *prev;
	int mss;
	int pcount = 0;
	int len;
	int in_sack;

	/* For MPTCP we cannot shift skb-data and remove one skb from the
	 * send-queue, because this will make us loose the DSS-option (which
	 * is stored in TCP_SKB_CB(skb)->dss) of the skb we are removing.
	 */
	if (!sk_can_gso(sk) || mptcp(tp))
		goto fallback;

	/* Normally R but no L won't result in plain S */
	if (!dup_sack &&
	    (TCP_SKB_CB(skb)->sacked & (TCPCB_LOST|TCPCB_SACKED_RETRANS)) == TCPCB_SACKED_RETRANS)
		goto fallback;
	if (!skb_can_shift(skb))
		goto fallback;
	/* This frame is about to be dropped (was ACKed). */
	if (!after(TCP_SKB_CB(skb)->end_seq, tp->snd_una))
		goto fallback;

	/* Can only happen with delayed DSACK + discard craziness */
	if (unlikely(skb == tcp_write_queue_head(sk)))
		goto fallback;
	prev = tcp_write_queue_prev(sk, skb);

	if ((TCP_SKB_CB(prev)->sacked & TCPCB_TAGBITS) != TCPCB_SACKED_ACKED)
		goto fallback;

	in_sack = !after(start_seq, TCP_SKB_CB(skb)->seq) &&
		  !before(end_seq, TCP_SKB_CB(skb)->end_seq);

	if (in_sack) {
		len = skb->len;
		pcount = tcp_skb_pcount(skb);
		mss = tcp_skb_seglen(skb);

		/* TODO: Fix DSACKs to not fragment already SACKed and we can
		 * drop this restriction as unnecessary
		 */
		if (mss != tcp_skb_seglen(prev))
			goto fallback;
	} else {
		if (!after(TCP_SKB_CB(skb)->end_seq, start_seq))
			goto noop;
		/* CHECKME: This is non-MSS split case only?, this will
		 * cause skipped skbs due to advancing loop btw, original
		 * has that feature too
		 */
		if (tcp_skb_pcount(skb) <= 1)
			goto noop;

		in_sack = !after(start_seq, TCP_SKB_CB(skb)->seq);
		if (!in_sack) {
			/* TODO: head merge to next could be attempted here
			 * if (!after(TCP_SKB_CB(skb)->end_seq, end_seq)),
			 * though it might not be worth of the additional hassle
			 *
			 * ...we can probably just fallback to what was done
			 * previously. We could try merging non-SACKed ones
			 * as well but it probably isn't going to buy off
			 * because later SACKs might again split them, and
			 * it would make skb timestamp tracking considerably
			 * harder problem.
			 */
			goto fallback;
		}

		len = end_seq - TCP_SKB_CB(skb)->seq;
		BUG_ON(len < 0);
		BUG_ON(len > skb->len);

		/* MSS boundaries should be honoured or else pcount will
		 * severely break even though it makes things bit trickier.
		 * Optimize common case to avoid most of the divides
		 */
		mss = tcp_skb_mss(skb);

		/* TODO: Fix DSACKs to not fragment already SACKed and we can
		 * drop this restriction as unnecessary
		 */
		if (mss != tcp_skb_seglen(prev))
			goto fallback;

		if (len == mss) {
			pcount = 1;
		} else if (len < mss) {
			goto noop;
		} else {
			pcount = len / mss;
			len = pcount * mss;
		}
	}

	/* tcp_sacktag_one() won't SACK-tag ranges below snd_una */
	if (!after(TCP_SKB_CB(skb)->seq + len, tp->snd_una))
		goto fallback;

	if (!skb_shift(prev, skb, len))
		goto fallback;
	if (!tcp_shifted_skb(sk, skb, state, pcount, len, mss, dup_sack))
		goto out;

	/* Hole filled allows collapsing with the next as well, this is very
	 * useful when hole on every nth skb pattern happens
	 */
	if (prev == tcp_write_queue_tail(sk))
		goto out;
	skb = tcp_write_queue_next(sk, prev);

	if (!skb_can_shift(skb) ||
	    (skb == tcp_send_head(sk)) ||
	    ((TCP_SKB_CB(skb)->sacked & TCPCB_TAGBITS) != TCPCB_SACKED_ACKED) ||
	    (mss != tcp_skb_seglen(skb)))
		goto out;

	len = skb->len;
	if (skb_shift(prev, skb, len)) {
		pcount += tcp_skb_pcount(skb);
		tcp_shifted_skb(sk, skb, state, tcp_skb_pcount(skb), len, mss, 0);
	}

out:
	state->fack_count += pcount;
	return prev;

noop:
	return skb;

fallback:
	NET_INC_STATS_BH(sock_net(sk), LINUX_MIB_SACKSHIFTFALLBACK);
	return NULL;
}

static struct sk_buff *tcp_sacktag_walk(struct sk_buff *skb, struct sock *sk,
					struct tcp_sack_block *next_dup,
					struct tcp_sacktag_state *state,
					u32 start_seq, u32 end_seq,
					bool dup_sack_in)
{
	struct tcp_sock *tp = tcp_sk(sk);
	struct sk_buff *tmp;

	tcp_for_write_queue_from(skb, sk) {
		int in_sack = 0;
		bool dup_sack = dup_sack_in;

		if (skb == tcp_send_head(sk))
			break;

		/* queue is in-order => we can short-circuit the walk early */
		if (!before(TCP_SKB_CB(skb)->seq, end_seq))
			break;

		if (next_dup  &&
		    before(TCP_SKB_CB(skb)->seq, next_dup->end_seq)) {
			in_sack = tcp_match_skb_to_sack(sk, skb,
							next_dup->start_seq,
							next_dup->end_seq);
			if (in_sack > 0)
				dup_sack = true;
		}

		/* skb reference here is a bit tricky to get right, since
		 * shifting can eat and free both this skb and the next,
		 * so not even _safe variant of the loop is enough.
		 */
		if (in_sack <= 0) {
			tmp = tcp_shift_skb_data(sk, skb, state,
						 start_seq, end_seq, dup_sack);
			if (tmp) {
				if (tmp != skb) {
					skb = tmp;
					continue;
				}

				in_sack = 0;
			} else {
				in_sack = tcp_match_skb_to_sack(sk, skb,
								start_seq,
								end_seq);
			}
		}

		if (unlikely(in_sack < 0))
			break;

		if (in_sack) {
			TCP_SKB_CB(skb)->sacked =
				tcp_sacktag_one(sk,
						state,
						TCP_SKB_CB(skb)->sacked,
						TCP_SKB_CB(skb)->seq,
						TCP_SKB_CB(skb)->end_seq,
						dup_sack,
						tcp_skb_pcount(skb),
						&skb->skb_mstamp);

			if (!before(TCP_SKB_CB(skb)->seq,
				    tcp_highest_sack_seq(tp)))
				tcp_advance_highest_sack(sk, skb);
		}

		state->fack_count += tcp_skb_pcount(skb);
	}
	return skb;
}

/* Avoid all extra work that is being done by sacktag while walking in
 * a normal way
 */
static struct sk_buff *tcp_sacktag_skip(struct sk_buff *skb, struct sock *sk,
					struct tcp_sacktag_state *state,
					u32 skip_to_seq)
{
	tcp_for_write_queue_from(skb, sk) {
		if (skb == tcp_send_head(sk))
			break;

		if (after(TCP_SKB_CB(skb)->end_seq, skip_to_seq))
			break;

		state->fack_count += tcp_skb_pcount(skb);
	}
	return skb;
}

static struct sk_buff *tcp_maybe_skipping_dsack(struct sk_buff *skb,
						struct sock *sk,
						struct tcp_sack_block *next_dup,
						struct tcp_sacktag_state *state,
						u32 skip_to_seq)
{
	if (!next_dup)
		return skb;

	if (before(next_dup->start_seq, skip_to_seq)) {
		skb = tcp_sacktag_skip(skb, sk, state, next_dup->start_seq);
		skb = tcp_sacktag_walk(skb, sk, NULL, state,
				       next_dup->start_seq, next_dup->end_seq,
				       1);
	}

	return skb;
}

static int tcp_sack_cache_ok(const struct tcp_sock *tp, const struct tcp_sack_block *cache)
{
	return cache < tp->recv_sack_cache + ARRAY_SIZE(tp->recv_sack_cache);
}

static int
tcp_sacktag_write_queue(struct sock *sk, const struct sk_buff *ack_skb,
			u32 prior_snd_una, long *sack_rtt_us)
{
	struct tcp_sock *tp = tcp_sk(sk);
	const unsigned char *ptr = (skb_transport_header(ack_skb) +
				    TCP_SKB_CB(ack_skb)->sacked);
	struct tcp_sack_block_wire *sp_wire = (struct tcp_sack_block_wire *)(ptr+2);
	struct tcp_sack_block sp[TCP_NUM_SACKS];
	struct tcp_sack_block *cache;
	struct tcp_sacktag_state state;
	struct sk_buff *skb;
	int num_sacks = min(TCP_NUM_SACKS, (ptr[1] - TCPOLEN_SACK_BASE) >> 3);
	int used_sacks;
	bool found_dup_sack = false;
	int i, j;
	int first_sack_index;

	state.flag = 0;
	state.reord = tp->packets_out;
	state.rtt_us = -1L;

	if (!tp->sacked_out) {
		if (WARN_ON(tp->fackets_out))
			tp->fackets_out = 0;
		tcp_highest_sack_reset(sk);
	}

	found_dup_sack = tcp_check_dsack(sk, ack_skb, sp_wire,
					 num_sacks, prior_snd_una);
	if (found_dup_sack)
		state.flag |= FLAG_DSACKING_ACK;

	/* Eliminate too old ACKs, but take into
	 * account more or less fresh ones, they can
	 * contain valid SACK info.
	 */
	if (before(TCP_SKB_CB(ack_skb)->ack_seq, prior_snd_una - tp->max_window))
		return 0;

	if (!tp->packets_out)
		goto out;

	used_sacks = 0;
	first_sack_index = 0;
	for (i = 0; i < num_sacks; i++) {
		bool dup_sack = !i && found_dup_sack;

		sp[used_sacks].start_seq = get_unaligned_be32(&sp_wire[i].start_seq);
		sp[used_sacks].end_seq = get_unaligned_be32(&sp_wire[i].end_seq);

		if (!tcp_is_sackblock_valid(tp, dup_sack,
					    sp[used_sacks].start_seq,
					    sp[used_sacks].end_seq)) {
			int mib_idx;

			if (dup_sack) {
				if (!tp->undo_marker)
					mib_idx = LINUX_MIB_TCPDSACKIGNOREDNOUNDO;
				else
					mib_idx = LINUX_MIB_TCPDSACKIGNOREDOLD;
			} else {
				/* Don't count olds caused by ACK reordering */
				if ((TCP_SKB_CB(ack_skb)->ack_seq != tp->snd_una) &&
				    !after(sp[used_sacks].end_seq, tp->snd_una))
					continue;
				mib_idx = LINUX_MIB_TCPSACKDISCARD;
			}

			NET_INC_STATS_BH(sock_net(sk), mib_idx);
			if (i == 0)
				first_sack_index = -1;
			continue;
		}

		/* Ignore very old stuff early */
		if (!after(sp[used_sacks].end_seq, prior_snd_una))
			continue;

		used_sacks++;
	}

	/* order SACK blocks to allow in order walk of the retrans queue */
	for (i = used_sacks - 1; i > 0; i--) {
		for (j = 0; j < i; j++) {
			if (after(sp[j].start_seq, sp[j + 1].start_seq)) {
				swap(sp[j], sp[j + 1]);

				/* Track where the first SACK block goes to */
				if (j == first_sack_index)
					first_sack_index = j + 1;
			}
		}
	}

	skb = tcp_write_queue_head(sk);
	state.fack_count = 0;
	i = 0;

	if (!tp->sacked_out) {
		/* It's already past, so skip checking against it */
		cache = tp->recv_sack_cache + ARRAY_SIZE(tp->recv_sack_cache);
	} else {
		cache = tp->recv_sack_cache;
		/* Skip empty blocks in at head of the cache */
		while (tcp_sack_cache_ok(tp, cache) && !cache->start_seq &&
		       !cache->end_seq)
			cache++;
	}

	while (i < used_sacks) {
		u32 start_seq = sp[i].start_seq;
		u32 end_seq = sp[i].end_seq;
		bool dup_sack = (found_dup_sack && (i == first_sack_index));
		struct tcp_sack_block *next_dup = NULL;

		if (found_dup_sack && ((i + 1) == first_sack_index))
			next_dup = &sp[i + 1];

		/* Skip too early cached blocks */
		while (tcp_sack_cache_ok(tp, cache) &&
		       !before(start_seq, cache->end_seq))
			cache++;

		/* Can skip some work by looking recv_sack_cache? */
		if (tcp_sack_cache_ok(tp, cache) && !dup_sack &&
		    after(end_seq, cache->start_seq)) {

			/* Head todo? */
			if (before(start_seq, cache->start_seq)) {
				skb = tcp_sacktag_skip(skb, sk, &state,
						       start_seq);
				skb = tcp_sacktag_walk(skb, sk, next_dup,
						       &state,
						       start_seq,
						       cache->start_seq,
						       dup_sack);
			}

			/* Rest of the block already fully processed? */
			if (!after(end_seq, cache->end_seq))
				goto advance_sp;

			skb = tcp_maybe_skipping_dsack(skb, sk, next_dup,
						       &state,
						       cache->end_seq);

			/* ...tail remains todo... */
			if (tcp_highest_sack_seq(tp) == cache->end_seq) {
				/* ...but better entrypoint exists! */
				skb = tcp_highest_sack(sk);
				if (!skb)
					break;
				state.fack_count = tp->fackets_out;
				cache++;
				goto walk;
			}

			skb = tcp_sacktag_skip(skb, sk, &state, cache->end_seq);
			/* Check overlap against next cached too (past this one already) */
			cache++;
			continue;
		}

		if (!before(start_seq, tcp_highest_sack_seq(tp))) {
			skb = tcp_highest_sack(sk);
			if (!skb)
				break;
			state.fack_count = tp->fackets_out;
		}
		skb = tcp_sacktag_skip(skb, sk, &state, start_seq);

walk:
		skb = tcp_sacktag_walk(skb, sk, next_dup, &state,
				       start_seq, end_seq, dup_sack);

advance_sp:
		i++;
	}

	/* Clear the head of the cache sack blocks so we can skip it next time */
	for (i = 0; i < ARRAY_SIZE(tp->recv_sack_cache) - used_sacks; i++) {
		tp->recv_sack_cache[i].start_seq = 0;
		tp->recv_sack_cache[i].end_seq = 0;
	}
	for (j = 0; j < used_sacks; j++)
		tp->recv_sack_cache[i++] = sp[j];

	if ((state.reord < tp->fackets_out) &&
	    ((inet_csk(sk)->icsk_ca_state != TCP_CA_Loss) || tp->undo_marker))
		tcp_update_reordering(sk, tp->fackets_out - state.reord, 0);

	tcp_mark_lost_retrans(sk);
	tcp_verify_left_out(tp);
out:

#if FASTRETRANS_DEBUG > 0
	WARN_ON((int)tp->sacked_out < 0);
	WARN_ON((int)tp->lost_out < 0);
	WARN_ON((int)tp->retrans_out < 0);
	WARN_ON((int)tcp_packets_in_flight(tp) < 0);
#endif
	*sack_rtt_us = state.rtt_us;
	return state.flag;
}

/* Limits sacked_out so that sum with lost_out isn't ever larger than
 * packets_out. Returns false if sacked_out adjustement wasn't necessary.
 */
static bool tcp_limit_reno_sacked(struct tcp_sock *tp)
{
	u32 holes;

	holes = max(tp->lost_out, 1U);
	holes = min(holes, tp->packets_out);

	if ((tp->sacked_out + holes) > tp->packets_out) {
		tp->sacked_out = tp->packets_out - holes;
		return true;
	}
	return false;
}

/* If we receive more dupacks than we expected counting segments
 * in assumption of absent reordering, interpret this as reordering.
 * The only another reason could be bug in receiver TCP.
 */
static void tcp_check_reno_reordering(struct sock *sk, const int addend)
{
	struct tcp_sock *tp = tcp_sk(sk);
	if (tcp_limit_reno_sacked(tp))
		tcp_update_reordering(sk, tp->packets_out + addend, 0);
}

/* Emulate SACKs for SACKless connection: account for a new dupack. */

static void tcp_add_reno_sack(struct sock *sk)
{
	struct tcp_sock *tp = tcp_sk(sk);
	tp->sacked_out++;
	tcp_check_reno_reordering(sk, 0);
	tcp_verify_left_out(tp);
}

/* Account for ACK, ACKing some data in Reno Recovery phase. */

static void tcp_remove_reno_sacks(struct sock *sk, int acked)
{
	struct tcp_sock *tp = tcp_sk(sk);

	if (acked > 0) {
		/* One ACK acked hole. The rest eat duplicate ACKs. */
		if (acked - 1 >= tp->sacked_out)
			tp->sacked_out = 0;
		else
			tp->sacked_out -= acked - 1;
	}
	tcp_check_reno_reordering(sk, acked);
	tcp_verify_left_out(tp);
}

static inline void tcp_reset_reno_sack(struct tcp_sock *tp)
{
	tp->sacked_out = 0;
}

void tcp_clear_retrans(struct tcp_sock *tp)
{
	tp->retrans_out = 0;
	tp->lost_out = 0;
	tp->undo_marker = 0;
	tp->undo_retrans = -1;
	tp->fackets_out = 0;
	tp->sacked_out = 0;
}

static inline void tcp_init_undo(struct tcp_sock *tp)
{
	tp->undo_marker = tp->snd_una;
	/* Retransmission still in flight may cause DSACKs later. */
	tp->undo_retrans = tp->retrans_out ? : -1;
}

/* Enter Loss state. If we detect SACK reneging, forget all SACK information
 * and reset tags completely, otherwise preserve SACKs. If receiver
 * dropped its ofo queue, we will know this due to reneging detection.
 */
void tcp_enter_loss(struct sock *sk)
{
	const struct inet_connection_sock *icsk = inet_csk(sk);
	struct tcp_sock *tp = tcp_sk(sk);
	struct sk_buff *skb;
	bool new_recovery = false;
	bool is_reneg;			/* is receiver reneging on SACKs? */

	/* Reduce ssthresh if it has not yet been made inside this window. */
	if (icsk->icsk_ca_state <= TCP_CA_Disorder ||
	    !after(tp->high_seq, tp->snd_una) ||
	    (icsk->icsk_ca_state == TCP_CA_Loss && !icsk->icsk_retransmits)) {
		new_recovery = true;
		tp->prior_ssthresh = tcp_current_ssthresh(sk);
		tp->snd_ssthresh = icsk->icsk_ca_ops->ssthresh(sk);
		tcp_ca_event(sk, CA_EVENT_LOSS);
		tcp_init_undo(tp);
	}
	tp->snd_cwnd	   = 1;
	tp->snd_cwnd_cnt   = 0;
	tp->snd_cwnd_stamp = tcp_time_stamp;

	tp->retrans_out = 0;
	tp->lost_out = 0;

	if (tcp_is_reno(tp))
		tcp_reset_reno_sack(tp);

	skb = tcp_write_queue_head(sk);
	is_reneg = skb && (TCP_SKB_CB(skb)->sacked & TCPCB_SACKED_ACKED);
	if (is_reneg) {
		NET_INC_STATS_BH(sock_net(sk), LINUX_MIB_TCPSACKRENEGING);
		tp->sacked_out = 0;
		tp->fackets_out = 0;
	}
	tcp_clear_all_retrans_hints(tp);

	tcp_for_write_queue(skb, sk) {
		if (skb == tcp_send_head(sk))
			break;

		TCP_SKB_CB(skb)->sacked &= (~TCPCB_TAGBITS)|TCPCB_SACKED_ACKED;
		if (!(TCP_SKB_CB(skb)->sacked&TCPCB_SACKED_ACKED) || is_reneg) {
			TCP_SKB_CB(skb)->sacked &= ~TCPCB_SACKED_ACKED;
			TCP_SKB_CB(skb)->sacked |= TCPCB_LOST;
			tp->lost_out += tcp_skb_pcount(skb);
			tp->retransmit_high = TCP_SKB_CB(skb)->end_seq;
		}
	}
	tcp_verify_left_out(tp);

	/* Timeout in disordered state after receiving substantial DUPACKs
	 * suggests that the degree of reordering is over-estimated.
	 */
	if (icsk->icsk_ca_state <= TCP_CA_Disorder &&
	    tp->sacked_out >= sysctl_tcp_reordering)
		tp->reordering = min_t(unsigned int, tp->reordering,
				       sysctl_tcp_reordering);
	tcp_set_ca_state(sk, TCP_CA_Loss);
	tp->high_seq = tp->snd_nxt;
	tcp_ecn_queue_cwr(tp);

	/* F-RTO RFC5682 sec 3.1 step 1: retransmit SND.UNA if no previous
	 * loss recovery is underway except recurring timeout(s) on
	 * the same SND.UNA (sec 3.2). Disable F-RTO on path MTU probing
	 */
	tp->frto = sysctl_tcp_frto &&
		   (new_recovery || icsk->icsk_retransmits) &&
		   !inet_csk(sk)->icsk_mtup.probe_size;
}

/* If ACK arrived pointing to a remembered SACK, it means that our
 * remembered SACKs do not reflect real state of receiver i.e.
 * receiver _host_ is heavily congested (or buggy).
 *
 * To avoid big spurious retransmission bursts due to transient SACK
 * scoreboard oddities that look like reneging, we give the receiver a
 * little time (max(RTT/2, 10ms)) to send us some more ACKs that will
 * restore sanity to the SACK scoreboard. If the apparent reneging
 * persists until this RTO then we'll clear the SACK scoreboard.
 */
static bool tcp_check_sack_reneging(struct sock *sk, int flag)
{
	if (flag & FLAG_SACK_RENEGING) {
		struct tcp_sock *tp = tcp_sk(sk);
		unsigned long delay = max(usecs_to_jiffies(tp->srtt_us >> 4),
					  msecs_to_jiffies(10));

		inet_csk_reset_xmit_timer(sk, ICSK_TIME_RETRANS,
					  delay, TCP_RTO_MAX);
		return true;
	}
	return false;
}

static inline int tcp_fackets_out(const struct tcp_sock *tp)
{
	return tcp_is_reno(tp) ? tp->sacked_out + 1 : tp->fackets_out;
}

/* Heurestics to calculate number of duplicate ACKs. There's no dupACKs
 * counter when SACK is enabled (without SACK, sacked_out is used for
 * that purpose).
 *
 * Instead, with FACK TCP uses fackets_out that includes both SACKed
 * segments up to the highest received SACK block so far and holes in
 * between them.
 *
 * With reordering, holes may still be in flight, so RFC3517 recovery
 * uses pure sacked_out (total number of SACKed segments) even though
 * it violates the RFC that uses duplicate ACKs, often these are equal
 * but when e.g. out-of-window ACKs or packet duplication occurs,
 * they differ. Since neither occurs due to loss, TCP should really
 * ignore them.
 */
static inline int tcp_dupack_heuristics(const struct tcp_sock *tp)
{
	return tcp_is_fack(tp) ? tp->fackets_out : tp->sacked_out + 1;
}

static bool tcp_pause_early_retransmit(struct sock *sk, int flag)
{
	struct tcp_sock *tp = tcp_sk(sk);
	unsigned long delay;

	/* Delay early retransmit and entering fast recovery for
	 * max(RTT/4, 2msec) unless ack has ECE mark, no RTT samples
	 * available, or RTO is scheduled to fire first.
	 */
	if (sysctl_tcp_early_retrans < 2 || sysctl_tcp_early_retrans > 3 ||
	    (flag & FLAG_ECE) || !tp->srtt_us)
		return false;

	delay = max(usecs_to_jiffies(tp->srtt_us >> 5),
		    msecs_to_jiffies(2));

	if (!time_after(inet_csk(sk)->icsk_timeout, (jiffies + delay)))
		return false;

	inet_csk_reset_xmit_timer(sk, ICSK_TIME_EARLY_RETRANS, delay,
				  TCP_RTO_MAX);
	return true;
}

/* Linux NewReno/SACK/FACK/ECN state machine.
 * --------------------------------------
 *
 * "Open"	Normal state, no dubious events, fast path.
 * "Disorder"   In all the respects it is "Open",
 *		but requires a bit more attention. It is entered when
 *		we see some SACKs or dupacks. It is split of "Open"
 *		mainly to move some processing from fast path to slow one.
 * "CWR"	CWND was reduced due to some Congestion Notification event.
 *		It can be ECN, ICMP source quench, local device congestion.
 * "Recovery"	CWND was reduced, we are fast-retransmitting.
 * "Loss"	CWND was reduced due to RTO timeout or SACK reneging.
 *
 * tcp_fastretrans_alert() is entered:
 * - each incoming ACK, if state is not "Open"
 * - when arrived ACK is unusual, namely:
 *	* SACK
 *	* Duplicate ACK.
 *	* ECN ECE.
 *
 * Counting packets in flight is pretty simple.
 *
 *	in_flight = packets_out - left_out + retrans_out
 *
 *	packets_out is SND.NXT-SND.UNA counted in packets.
 *
 *	retrans_out is number of retransmitted segments.
 *
 *	left_out is number of segments left network, but not ACKed yet.
 *
 *		left_out = sacked_out + lost_out
 *
 *     sacked_out: Packets, which arrived to receiver out of order
 *		   and hence not ACKed. With SACKs this number is simply
 *		   amount of SACKed data. Even without SACKs
 *		   it is easy to give pretty reliable estimate of this number,
 *		   counting duplicate ACKs.
 *
 *       lost_out: Packets lost by network. TCP has no explicit
 *		   "loss notification" feedback from network (for now).
 *		   It means that this number can be only _guessed_.
 *		   Actually, it is the heuristics to predict lossage that
 *		   distinguishes different algorithms.
 *
 *	F.e. after RTO, when all the queue is considered as lost,
 *	lost_out = packets_out and in_flight = retrans_out.
 *
 *		Essentially, we have now two algorithms counting
 *		lost packets.
 *
 *		FACK: It is the simplest heuristics. As soon as we decided
 *		that something is lost, we decide that _all_ not SACKed
 *		packets until the most forward SACK are lost. I.e.
 *		lost_out = fackets_out - sacked_out and left_out = fackets_out.
 *		It is absolutely correct estimate, if network does not reorder
 *		packets. And it loses any connection to reality when reordering
 *		takes place. We use FACK by default until reordering
 *		is suspected on the path to this destination.
 *
 *		NewReno: when Recovery is entered, we assume that one segment
 *		is lost (classic Reno). While we are in Recovery and
 *		a partial ACK arrives, we assume that one more packet
 *		is lost (NewReno). This heuristics are the same in NewReno
 *		and SACK.
 *
 *  Imagine, that's all! Forget about all this shamanism about CWND inflation
 *  deflation etc. CWND is real congestion window, never inflated, changes
 *  only according to classic VJ rules.
 *
 * Really tricky (and requiring careful tuning) part of algorithm
 * is hidden in functions tcp_time_to_recover() and tcp_xmit_retransmit_queue().
 * The first determines the moment _when_ we should reduce CWND and,
 * hence, slow down forward transmission. In fact, it determines the moment
 * when we decide that hole is caused by loss, rather than by a reorder.
 *
 * tcp_xmit_retransmit_queue() decides, _what_ we should retransmit to fill
 * holes, caused by lost packets.
 *
 * And the most logically complicated part of algorithm is undo
 * heuristics. We detect false retransmits due to both too early
 * fast retransmit (reordering) and underestimated RTO, analyzing
 * timestamps and D-SACKs. When we detect that some segments were
 * retransmitted by mistake and CWND reduction was wrong, we undo
 * window reduction and abort recovery phase. This logic is hidden
 * inside several functions named tcp_try_undo_<something>.
 */

/* This function decides, when we should leave Disordered state
 * and enter Recovery phase, reducing congestion window.
 *
 * Main question: may we further continue forward transmission
 * with the same cwnd?
 */
static bool tcp_time_to_recover(struct sock *sk, int flag)
{
	struct tcp_sock *tp = tcp_sk(sk);
	__u32 packets_out;

	/* Trick#1: The loss is proven. */
	if (tp->lost_out)
		return true;

	/* Not-A-Trick#2 : Classic rule... */
	if (tcp_dupack_heuristics(tp) > tp->reordering)
		return true;

	/* Trick#4: It is still not OK... But will it be useful to delay
	 * recovery more?
	 */
	packets_out = tp->packets_out;
	if (packets_out <= tp->reordering &&
	    tp->sacked_out >= max_t(__u32, packets_out/2, sysctl_tcp_reordering) &&
	    !tcp_may_send_now(sk)) {
		/* We have nothing to send. This connection is limited
		 * either by receiver window or by application.
		 */
		return true;
	}

	/* If a thin stream is detected, retransmit after first
	 * received dupack. Employ only if SACK is supported in order
	 * to avoid possible corner-case series of spurious retransmissions
	 * Use only if there are no unsent data.
	 */
	if ((tp->thin_dupack || sysctl_tcp_thin_dupack) &&
	    tcp_stream_is_thin(tp) && tcp_dupack_heuristics(tp) > 1 &&
	    tcp_is_sack(tp) && !tcp_send_head(sk))
		return true;

	/* Trick#6: TCP early retransmit, per RFC5827.  To avoid spurious
	 * retransmissions due to small network reorderings, we implement
	 * Mitigation A.3 in the RFC and delay the retransmission for a short
	 * interval if appropriate.
	 */
	if (tp->do_early_retrans && !tp->retrans_out && tp->sacked_out &&
	    (tp->packets_out >= (tp->sacked_out + 1) && tp->packets_out < 4) &&
	    !tcp_may_send_now(sk))
		return !tcp_pause_early_retransmit(sk, flag);

	return false;
}

/* Detect loss in event "A" above by marking head of queue up as lost.
 * For FACK or non-SACK(Reno) senders, the first "packets" number of segments
 * are considered lost. For RFC3517 SACK, a segment is considered lost if it
 * has at least tp->reordering SACKed seqments above it; "packets" refers to
 * the maximum SACKed segments to pass before reaching this limit.
 */
static void tcp_mark_head_lost(struct sock *sk, int packets, int mark_head)
{
	struct tcp_sock *tp = tcp_sk(sk);
	struct sk_buff *skb;
	int cnt, oldcnt;
	int err;
	unsigned int mss;
	/* Use SACK to deduce losses of new sequences sent during recovery */
	const u32 loss_high = tcp_is_sack(tp) ?  tp->snd_nxt : tp->high_seq;

	WARN_ON(packets > tp->packets_out);
	if (tp->lost_skb_hint) {
		skb = tp->lost_skb_hint;
		cnt = tp->lost_cnt_hint;
		/* Head already handled? */
		if (mark_head && skb != tcp_write_queue_head(sk))
			return;
	} else {
		skb = tcp_write_queue_head(sk);
		cnt = 0;
	}

	tcp_for_write_queue_from(skb, sk) {
		if (skb == tcp_send_head(sk))
			break;
		/* TODO: do this better */
		/* this is not the most efficient way to do this... */
		tp->lost_skb_hint = skb;
		tp->lost_cnt_hint = cnt;

		if (after(TCP_SKB_CB(skb)->end_seq, loss_high))
			break;

		oldcnt = cnt;
		if (tcp_is_fack(tp) || tcp_is_reno(tp) ||
		    (TCP_SKB_CB(skb)->sacked & TCPCB_SACKED_ACKED))
			cnt += tcp_skb_pcount(skb);

		if (cnt > packets) {
			if ((tcp_is_sack(tp) && !tcp_is_fack(tp)) ||
			    (TCP_SKB_CB(skb)->sacked & TCPCB_SACKED_ACKED) ||
			    (oldcnt >= packets))
				break;

			mss = skb_shinfo(skb)->gso_size;
			err = tcp_fragment(sk, skb, (packets - oldcnt) * mss,
					   mss, GFP_ATOMIC);
			if (err < 0)
				break;
			cnt = packets;
		}

		tcp_skb_mark_lost(tp, skb);

		if (mark_head)
			break;
	}
	tcp_verify_left_out(tp);
}

/* Account newly detected lost packet(s) */

static void tcp_update_scoreboard(struct sock *sk, int fast_rexmit)
{
	struct tcp_sock *tp = tcp_sk(sk);

	if (tcp_is_reno(tp)) {
		tcp_mark_head_lost(sk, 1, 1);
	} else if (tcp_is_fack(tp)) {
		int lost = tp->fackets_out - tp->reordering;
		if (lost <= 0)
			lost = 1;
		tcp_mark_head_lost(sk, lost, 0);
	} else {
		int sacked_upto = tp->sacked_out - tp->reordering;
		if (sacked_upto >= 0)
			tcp_mark_head_lost(sk, sacked_upto, 0);
		else if (fast_rexmit)
			tcp_mark_head_lost(sk, 1, 1);
	}
}

/* CWND moderation, preventing bursts due to too big ACKs
 * in dubious situations.
 */
static inline void tcp_moderate_cwnd(struct tcp_sock *tp)
{
	tp->snd_cwnd = min(tp->snd_cwnd,
			   tcp_packets_in_flight(tp) + tcp_max_burst(tp));
	tp->snd_cwnd_stamp = tcp_time_stamp;
}

/* Nothing was retransmitted or returned timestamp is less
 * than timestamp of the first retransmission.
 */
static inline bool tcp_packet_delayed(const struct tcp_sock *tp)
{
	return !tp->retrans_stamp ||
		(tp->rx_opt.saw_tstamp && tp->rx_opt.rcv_tsecr &&
		 before(tp->rx_opt.rcv_tsecr, tp->retrans_stamp));
}

/* Undo procedures. */

/* We can clear retrans_stamp when there are no retransmissions in the
 * window. It would seem that it is trivially available for us in
 * tp->retrans_out, however, that kind of assumptions doesn't consider
 * what will happen if errors occur when sending retransmission for the
 * second time. ...It could the that such segment has only
 * TCPCB_EVER_RETRANS set at the present time. It seems that checking
 * the head skb is enough except for some reneging corner cases that
 * are not worth the effort.
 *
 * Main reason for all this complexity is the fact that connection dying
 * time now depends on the validity of the retrans_stamp, in particular,
 * that successive retransmissions of a segment must not advance
 * retrans_stamp under any conditions.
 */
static bool tcp_any_retrans_done(const struct sock *sk)
{
	const struct tcp_sock *tp = tcp_sk(sk);
	struct sk_buff *skb;

	if (tp->retrans_out)
		return true;

	skb = tcp_write_queue_head(sk);
	if (unlikely(skb && TCP_SKB_CB(skb)->sacked & TCPCB_EVER_RETRANS))
		return true;

	return false;
}

#if FASTRETRANS_DEBUG > 1
static void DBGUNDO(struct sock *sk, const char *msg)
{
	struct tcp_sock *tp = tcp_sk(sk);
	struct inet_sock *inet = inet_sk(sk);

	if (sk->sk_family == AF_INET) {
		pr_debug("Undo %s %pI4/%u c%u l%u ss%u/%u p%u\n",
			 msg,
			 &inet->inet_daddr, ntohs(inet->inet_dport),
			 tp->snd_cwnd, tcp_left_out(tp),
			 tp->snd_ssthresh, tp->prior_ssthresh,
			 tp->packets_out);
	}
#if IS_ENABLED(CONFIG_IPV6)
	else if (sk->sk_family == AF_INET6) {
		struct ipv6_pinfo *np = inet6_sk(sk);
		pr_debug("Undo %s %pI6/%u c%u l%u ss%u/%u p%u\n",
			 msg,
			 &np->daddr, ntohs(inet->inet_dport),
			 tp->snd_cwnd, tcp_left_out(tp),
			 tp->snd_ssthresh, tp->prior_ssthresh,
			 tp->packets_out);
	}
#endif
}
#else
#define DBGUNDO(x...) do { } while (0)
#endif

static void tcp_undo_cwnd_reduction(struct sock *sk, bool unmark_loss)
{
	struct tcp_sock *tp = tcp_sk(sk);

	if (unmark_loss) {
		struct sk_buff *skb;

		tcp_for_write_queue(skb, sk) {
			if (skb == tcp_send_head(sk))
				break;
			TCP_SKB_CB(skb)->sacked &= ~TCPCB_LOST;
		}
		tp->lost_out = 0;
		tcp_clear_all_retrans_hints(tp);
	}

	if (tp->prior_ssthresh) {
		const struct inet_connection_sock *icsk = inet_csk(sk);

		if (icsk->icsk_ca_ops->undo_cwnd)
			tp->snd_cwnd = icsk->icsk_ca_ops->undo_cwnd(sk);
		else
			tp->snd_cwnd = max(tp->snd_cwnd, tp->snd_ssthresh << 1);

		if (tp->prior_ssthresh > tp->snd_ssthresh) {
			tp->snd_ssthresh = tp->prior_ssthresh;
			tcp_ecn_withdraw_cwr(tp);
		}
	} else {
		tp->snd_cwnd = max(tp->snd_cwnd, tp->snd_ssthresh);
	}
	tp->snd_cwnd_stamp = tcp_time_stamp;
	tp->undo_marker = 0;
}

static inline bool tcp_may_undo(const struct tcp_sock *tp)
{
	return tp->undo_marker && (!tp->undo_retrans || tcp_packet_delayed(tp));
}

/* People celebrate: "We love our President!" */
static bool tcp_try_undo_recovery(struct sock *sk)
{
	struct tcp_sock *tp = tcp_sk(sk);

	if (tcp_may_undo(tp)) {
		int mib_idx;

		/* Happy end! We did not retransmit anything
		 * or our original transmission succeeded.
		 */
		DBGUNDO(sk, inet_csk(sk)->icsk_ca_state == TCP_CA_Loss ? "loss" : "retrans");
		tcp_undo_cwnd_reduction(sk, false);
		if (inet_csk(sk)->icsk_ca_state == TCP_CA_Loss)
			mib_idx = LINUX_MIB_TCPLOSSUNDO;
		else
			mib_idx = LINUX_MIB_TCPFULLUNDO;

		NET_INC_STATS_BH(sock_net(sk), mib_idx);
	}
	if (tp->snd_una == tp->high_seq && tcp_is_reno(tp)) {
		/* Hold old state until something *above* high_seq
		 * is ACKed. For Reno it is MUST to prevent false
		 * fast retransmits (RFC2582). SACK TCP is safe. */
		tcp_moderate_cwnd(tp);
		if (!tcp_any_retrans_done(sk))
			tp->retrans_stamp = 0;
		return true;
	}
	tcp_set_ca_state(sk, TCP_CA_Open);
	return false;
}

/* Try to undo cwnd reduction, because D-SACKs acked all retransmitted data */
static bool tcp_try_undo_dsack(struct sock *sk)
{
	struct tcp_sock *tp = tcp_sk(sk);

	if (tp->undo_marker && !tp->undo_retrans) {
		DBGUNDO(sk, "D-SACK");
		tcp_undo_cwnd_reduction(sk, false);
		NET_INC_STATS_BH(sock_net(sk), LINUX_MIB_TCPDSACKUNDO);
		return true;
	}
	return false;
}

/* Undo during loss recovery after partial ACK or using F-RTO. */
static bool tcp_try_undo_loss(struct sock *sk, bool frto_undo)
{
	struct tcp_sock *tp = tcp_sk(sk);

	if (frto_undo || tcp_may_undo(tp)) {
		tcp_undo_cwnd_reduction(sk, true);

		DBGUNDO(sk, "partial loss");
		NET_INC_STATS_BH(sock_net(sk), LINUX_MIB_TCPLOSSUNDO);
		if (frto_undo)
			NET_INC_STATS_BH(sock_net(sk),
					 LINUX_MIB_TCPSPURIOUSRTOS);
		inet_csk(sk)->icsk_retransmits = 0;
		if (frto_undo || tcp_is_sack(tp))
			tcp_set_ca_state(sk, TCP_CA_Open);
		return true;
	}
	return false;
}

/* The cwnd reduction in CWR and Recovery use the PRR algorithm
 * https://datatracker.ietf.org/doc/draft-ietf-tcpm-proportional-rate-reduction/
 * It computes the number of packets to send (sndcnt) based on packets newly
 * delivered:
 *   1) If the packets in flight is larger than ssthresh, PRR spreads the
 *	cwnd reductions across a full RTT.
 *   2) If packets in flight is lower than ssthresh (such as due to excess
 *	losses and/or application stalls), do not perform any further cwnd
 *	reductions, but instead slow start up to ssthresh.
 */
static void tcp_init_cwnd_reduction(struct sock *sk)
{
	struct tcp_sock *tp = tcp_sk(sk);

	tp->high_seq = tp->snd_nxt;
	tp->tlp_high_seq = 0;
	tp->snd_cwnd_cnt = 0;
	tp->prior_cwnd = tp->snd_cwnd;
	tp->prr_delivered = 0;
	tp->prr_out = 0;
	tp->snd_ssthresh = inet_csk(sk)->icsk_ca_ops->ssthresh(sk);
	tcp_ecn_queue_cwr(tp);
}

static void tcp_cwnd_reduction(struct sock *sk, const int prior_unsacked,
			       int fast_rexmit)
{
	struct tcp_sock *tp = tcp_sk(sk);
	int sndcnt = 0;
	int delta = tp->snd_ssthresh - tcp_packets_in_flight(tp);
	int newly_acked_sacked = prior_unsacked -
				 (tp->packets_out - tp->sacked_out);

	tp->prr_delivered += newly_acked_sacked;
	if (tcp_packets_in_flight(tp) > tp->snd_ssthresh) {
		u64 dividend = (u64)tp->snd_ssthresh * tp->prr_delivered +
			       tp->prior_cwnd - 1;
		sndcnt = div_u64(dividend, tp->prior_cwnd) - tp->prr_out;
	} else {
		sndcnt = min_t(int, delta,
			       max_t(int, tp->prr_delivered - tp->prr_out,
				     newly_acked_sacked) + 1);
	}

	sndcnt = max(sndcnt, (fast_rexmit ? 1 : 0));
	tp->snd_cwnd = tcp_packets_in_flight(tp) + sndcnt;
}

static inline void tcp_end_cwnd_reduction(struct sock *sk)
{
	struct tcp_sock *tp = tcp_sk(sk);

	/* Reset cwnd to ssthresh in CWR or Recovery (unless it's undone) */
	if (inet_csk(sk)->icsk_ca_state == TCP_CA_CWR ||
	    (tp->undo_marker && tp->snd_ssthresh < TCP_INFINITE_SSTHRESH)) {
		tp->snd_cwnd = tp->snd_ssthresh;
		tp->snd_cwnd_stamp = tcp_time_stamp;
	}
	tcp_ca_event(sk, CA_EVENT_COMPLETE_CWR);
}

/* Enter CWR state. Disable cwnd undo since congestion is proven with ECN */
void tcp_enter_cwr(struct sock *sk)
{
	struct tcp_sock *tp = tcp_sk(sk);

	tp->prior_ssthresh = 0;
	if (inet_csk(sk)->icsk_ca_state < TCP_CA_CWR) {
		tp->undo_marker = 0;
		tcp_init_cwnd_reduction(sk);
		tcp_set_ca_state(sk, TCP_CA_CWR);
	}
}

static void tcp_try_keep_open(struct sock *sk)
{
	struct tcp_sock *tp = tcp_sk(sk);
	int state = TCP_CA_Open;

	if (tcp_left_out(tp) || tcp_any_retrans_done(sk))
		state = TCP_CA_Disorder;

	if (inet_csk(sk)->icsk_ca_state != state) {
		tcp_set_ca_state(sk, state);
		tp->high_seq = tp->snd_nxt;
	}
}

static void tcp_try_to_open(struct sock *sk, int flag, const int prior_unsacked)
{
	struct tcp_sock *tp = tcp_sk(sk);

	tcp_verify_left_out(tp);

	if (!tcp_any_retrans_done(sk))
		tp->retrans_stamp = 0;

	if (flag & FLAG_ECE)
		tcp_enter_cwr(sk);

	if (inet_csk(sk)->icsk_ca_state != TCP_CA_CWR) {
		tcp_try_keep_open(sk);
	} else {
		tcp_cwnd_reduction(sk, prior_unsacked, 0);
	}
}

static void tcp_mtup_probe_failed(struct sock *sk)
{
	struct inet_connection_sock *icsk = inet_csk(sk);

	icsk->icsk_mtup.search_high = icsk->icsk_mtup.probe_size - 1;
	icsk->icsk_mtup.probe_size = 0;
}

static void tcp_mtup_probe_success(struct sock *sk)
{
	struct tcp_sock *tp = tcp_sk(sk);
	struct inet_connection_sock *icsk = inet_csk(sk);

	/* FIXME: breaks with very large cwnd */
	tp->prior_ssthresh = tcp_current_ssthresh(sk);
	tp->snd_cwnd = tp->snd_cwnd *
		       tcp_mss_to_mtu(sk, tp->mss_cache) /
		       icsk->icsk_mtup.probe_size;
	tp->snd_cwnd_cnt = 0;
	tp->snd_cwnd_stamp = tcp_time_stamp;
	tp->snd_ssthresh = tcp_current_ssthresh(sk);

	icsk->icsk_mtup.search_low = icsk->icsk_mtup.probe_size;
	icsk->icsk_mtup.probe_size = 0;
	tcp_sync_mss(sk, icsk->icsk_pmtu_cookie);
}

/* Do a simple retransmit without using the backoff mechanisms in
 * tcp_timer. This is used for path mtu discovery.
 * The socket is already locked here.
 */
void tcp_simple_retransmit(struct sock *sk)
{
	const struct inet_connection_sock *icsk = inet_csk(sk);
	struct tcp_sock *tp = tcp_sk(sk);
	struct sk_buff *skb;
	unsigned int mss = tcp_current_mss(sk);
	u32 prior_lost = tp->lost_out;

	tcp_for_write_queue(skb, sk) {
		if (skb == tcp_send_head(sk))
			break;
		if (tcp_skb_seglen(skb) > mss &&
		    !(TCP_SKB_CB(skb)->sacked & TCPCB_SACKED_ACKED)) {
			if (TCP_SKB_CB(skb)->sacked & TCPCB_SACKED_RETRANS) {
				TCP_SKB_CB(skb)->sacked &= ~TCPCB_SACKED_RETRANS;
				tp->retrans_out -= tcp_skb_pcount(skb);
			}
			tcp_skb_mark_lost_uncond_verify(tp, skb);
		}
	}

	tcp_clear_retrans_hints_partial(tp);

	if (prior_lost == tp->lost_out)
		return;

	if (tcp_is_reno(tp))
		tcp_limit_reno_sacked(tp);

	tcp_verify_left_out(tp);

	/* Don't muck with the congestion window here.
	 * Reason is that we do not increase amount of _data_
	 * in network, but units changed and effective
	 * cwnd/ssthresh really reduced now.
	 */
	if (icsk->icsk_ca_state != TCP_CA_Loss) {
		tp->high_seq = tp->snd_nxt;
		tp->snd_ssthresh = tcp_current_ssthresh(sk);
		tp->prior_ssthresh = 0;
		tp->undo_marker = 0;
		tcp_set_ca_state(sk, TCP_CA_Loss);
	}
	tcp_xmit_retransmit_queue(sk);
}
EXPORT_SYMBOL(tcp_simple_retransmit);

static void tcp_enter_recovery(struct sock *sk, bool ece_ack)
{
	struct tcp_sock *tp = tcp_sk(sk);
	int mib_idx;

	if (tcp_is_reno(tp))
		mib_idx = LINUX_MIB_TCPRENORECOVERY;
	else
		mib_idx = LINUX_MIB_TCPSACKRECOVERY;

	NET_INC_STATS_BH(sock_net(sk), mib_idx);

	tp->prior_ssthresh = 0;
	tcp_init_undo(tp);

	if (inet_csk(sk)->icsk_ca_state < TCP_CA_CWR) {
		if (!ece_ack)
			tp->prior_ssthresh = tcp_current_ssthresh(sk);
		tcp_init_cwnd_reduction(sk);
	}
	tcp_set_ca_state(sk, TCP_CA_Recovery);
}

/* Process an ACK in CA_Loss state. Move to CA_Open if lost data are
 * recovered or spurious. Otherwise retransmits more on partial ACKs.
 */
static void tcp_process_loss(struct sock *sk, int flag, bool is_dupack)
{
	struct tcp_sock *tp = tcp_sk(sk);
	bool recovered = !before(tp->snd_una, tp->high_seq);

	if ((flag & FLAG_SND_UNA_ADVANCED) &&
	    tcp_try_undo_loss(sk, false))
		return;

	if (tp->frto) { /* F-RTO RFC5682 sec 3.1 (sack enhanced version). */
		/* Step 3.b. A timeout is spurious if not all data are
		 * lost, i.e., never-retransmitted data are (s)acked.
		 */
		if ((flag & FLAG_ORIG_SACK_ACKED) &&
		    tcp_try_undo_loss(sk, true))
			return;

		if (after(tp->snd_nxt, tp->high_seq)) {
			if (flag & FLAG_DATA_SACKED || is_dupack)
				tp->frto = 0; /* Step 3.a. loss was real */
		} else if (flag & FLAG_SND_UNA_ADVANCED && !recovered) {
			tp->high_seq = tp->snd_nxt;
			__tcp_push_pending_frames(sk, tcp_current_mss(sk),
						  TCP_NAGLE_OFF);
			if (after(tp->snd_nxt, tp->high_seq))
				return; /* Step 2.b */
			tp->frto = 0;
		}
	}

	if (recovered) {
		/* F-RTO RFC5682 sec 3.1 step 2.a and 1st part of step 3.a */
		tcp_try_undo_recovery(sk);
		return;
	}
	if (tcp_is_reno(tp)) {
		/* A Reno DUPACK means new data in F-RTO step 2.b above are
		 * delivered. Lower inflight to clock out (re)tranmissions.
		 */
		if (after(tp->snd_nxt, tp->high_seq) && is_dupack)
			tcp_add_reno_sack(sk);
		else if (flag & FLAG_SND_UNA_ADVANCED)
			tcp_reset_reno_sack(tp);
	}
	tcp_xmit_retransmit_queue(sk);
}

/* Undo during fast recovery after partial ACK. */
static bool tcp_try_undo_partial(struct sock *sk, const int acked,
				 const int prior_unsacked)
{
	struct tcp_sock *tp = tcp_sk(sk);

	if (tp->undo_marker && tcp_packet_delayed(tp)) {
		/* Plain luck! Hole if filled with delayed
		 * packet, rather than with a retransmit.
		 */
		tcp_update_reordering(sk, tcp_fackets_out(tp) + acked, 1);

		/* We are getting evidence that the reordering degree is higher
		 * than we realized. If there are no retransmits out then we
		 * can undo. Otherwise we clock out new packets but do not
		 * mark more packets lost or retransmit more.
		 */
		if (tp->retrans_out) {
			tcp_cwnd_reduction(sk, prior_unsacked, 0);
			return true;
		}

		if (!tcp_any_retrans_done(sk))
			tp->retrans_stamp = 0;

		DBGUNDO(sk, "partial recovery");
		tcp_undo_cwnd_reduction(sk, true);
		NET_INC_STATS_BH(sock_net(sk), LINUX_MIB_TCPPARTIALUNDO);
		tcp_try_keep_open(sk);
		return true;
	}
	return false;
}

/* Process an event, which can update packets-in-flight not trivially.
 * Main goal of this function is to calculate new estimate for left_out,
 * taking into account both packets sitting in receiver's buffer and
 * packets lost by network.
 *
 * Besides that it does CWND reduction, when packet loss is detected
 * and changes state of machine.
 *
 * It does _not_ decide what to send, it is made in function
 * tcp_xmit_retransmit_queue().
 */
static void tcp_fastretrans_alert(struct sock *sk, const int acked,
				  const int prior_unsacked,
				  bool is_dupack, int flag)
{
	struct inet_connection_sock *icsk = inet_csk(sk);
	struct tcp_sock *tp = tcp_sk(sk);
	bool do_lost = is_dupack || ((flag & FLAG_DATA_SACKED) &&
				    (tcp_fackets_out(tp) > tp->reordering));
	int fast_rexmit = 0;

	if (WARN_ON(!tp->packets_out && tp->sacked_out))
		tp->sacked_out = 0;
	if (WARN_ON(!tp->sacked_out && tp->fackets_out))
		tp->fackets_out = 0;

	/* Now state machine starts.
	 * A. ECE, hence prohibit cwnd undoing, the reduction is required. */
	if (flag & FLAG_ECE)
		tp->prior_ssthresh = 0;

	/* B. In all the states check for reneging SACKs. */
	if (tcp_check_sack_reneging(sk, flag))
		return;

	/* C. Check consistency of the current state. */
	tcp_verify_left_out(tp);

	/* D. Check state exit conditions. State can be terminated
	 *    when high_seq is ACKed. */
	if (icsk->icsk_ca_state == TCP_CA_Open) {
		WARN_ON(tp->retrans_out != 0);
		tp->retrans_stamp = 0;
	} else if (!before(tp->snd_una, tp->high_seq)) {
		switch (icsk->icsk_ca_state) {
		case TCP_CA_CWR:
			/* CWR is to be held something *above* high_seq
			 * is ACKed for CWR bit to reach receiver. */
			if (tp->snd_una != tp->high_seq) {
				tcp_end_cwnd_reduction(sk);
				tcp_set_ca_state(sk, TCP_CA_Open);
			}
			break;

		case TCP_CA_Recovery:
			if (tcp_is_reno(tp))
				tcp_reset_reno_sack(tp);
			if (tcp_try_undo_recovery(sk))
				return;
			tcp_end_cwnd_reduction(sk);
			break;
		}
	}

	/* E. Process state. */
	switch (icsk->icsk_ca_state) {
	case TCP_CA_Recovery:
		if (!(flag & FLAG_SND_UNA_ADVANCED)) {
			if (tcp_is_reno(tp) && is_dupack)
				tcp_add_reno_sack(sk);
		} else {
			if (tcp_try_undo_partial(sk, acked, prior_unsacked))
				return;
			/* Partial ACK arrived. Force fast retransmit. */
			do_lost = tcp_is_reno(tp) ||
				  tcp_fackets_out(tp) > tp->reordering;
		}
		if (tcp_try_undo_dsack(sk)) {
			tcp_try_keep_open(sk);
			return;
		}
		break;
	case TCP_CA_Loss:
		tcp_process_loss(sk, flag, is_dupack);
		if (icsk->icsk_ca_state != TCP_CA_Open)
			return;
		/* Fall through to processing in Open state. */
	default:
		if (tcp_is_reno(tp)) {
			if (flag & FLAG_SND_UNA_ADVANCED)
				tcp_reset_reno_sack(tp);
			if (is_dupack)
				tcp_add_reno_sack(sk);
		}

		if (icsk->icsk_ca_state <= TCP_CA_Disorder)
			tcp_try_undo_dsack(sk);

		if (!tcp_time_to_recover(sk, flag)) {
			tcp_try_to_open(sk, flag, prior_unsacked);
			return;
		}

		/* MTU probe failure: don't reduce cwnd */
		if (icsk->icsk_ca_state < TCP_CA_CWR &&
		    icsk->icsk_mtup.probe_size &&
		    tp->snd_una == tp->mtu_probe.probe_seq_start) {
			tcp_mtup_probe_failed(sk);
			/* Restores the reduction we did in tcp_mtup_probe() */
			tp->snd_cwnd++;
			tcp_simple_retransmit(sk);
			return;
		}

		/* Otherwise enter Recovery state */
		tcp_enter_recovery(sk, (flag & FLAG_ECE));
		fast_rexmit = 1;
	}

	if (do_lost)
		tcp_update_scoreboard(sk, fast_rexmit);
	tcp_cwnd_reduction(sk, prior_unsacked, fast_rexmit);
	tcp_xmit_retransmit_queue(sk);
}

static inline bool tcp_ack_update_rtt(struct sock *sk, const int flag,
				      long seq_rtt_us, long sack_rtt_us)
{
	const struct tcp_sock *tp = tcp_sk(sk);

	/* Prefer RTT measured from ACK's timing to TS-ECR. This is because
	 * broken middle-boxes or peers may corrupt TS-ECR fields. But
	 * Karn's algorithm forbids taking RTT if some retransmitted data
	 * is acked (RFC6298).
	 */
	if (flag & FLAG_RETRANS_DATA_ACKED)
		seq_rtt_us = -1L;

	if (seq_rtt_us < 0)
		seq_rtt_us = sack_rtt_us;

	/* RTTM Rule: A TSecr value received in a segment is used to
	 * update the averaged RTT measurement only if the segment
	 * acknowledges some new data, i.e., only if it advances the
	 * left edge of the send window.
	 * See draft-ietf-tcplw-high-performance-00, section 3.3.
	 */
	if (seq_rtt_us < 0 && tp->rx_opt.saw_tstamp && tp->rx_opt.rcv_tsecr &&
	    flag & FLAG_ACKED)
		seq_rtt_us = jiffies_to_usecs(tcp_time_stamp - tp->rx_opt.rcv_tsecr);

	if (seq_rtt_us < 0)
		return false;

	tcp_rtt_estimator(sk, seq_rtt_us);
	tp->ops->set_rto(sk);

	/* RFC6298: only reset backoff on valid RTT measurement. */
	inet_csk(sk)->icsk_backoff = 0;
	return true;
}

/* Compute time elapsed between (last) SYNACK and the ACK completing 3WHS. */
static void tcp_synack_rtt_meas(struct sock *sk, const u32 synack_stamp)
{
	struct tcp_sock *tp = tcp_sk(sk);
	long seq_rtt_us = -1L;

	if (synack_stamp && !tp->total_retrans)
		seq_rtt_us = jiffies_to_usecs(tcp_time_stamp - synack_stamp);

	/* If the ACK acks both the SYNACK and the (Fast Open'd) data packets
	 * sent in SYN_RECV, SYNACK RTT is the smooth RTT computed in tcp_ack()
	 */
	if (!tp->srtt_us)
		tcp_ack_update_rtt(sk, FLAG_SYN_ACKED, seq_rtt_us, -1L);
}

static void tcp_cong_avoid(struct sock *sk, u32 ack, u32 acked)
{
	const struct inet_connection_sock *icsk = inet_csk(sk);

	icsk->icsk_ca_ops->cong_avoid(sk, ack, acked);
	tcp_sk(sk)->snd_cwnd_stamp = tcp_time_stamp;
}

/* Restart timer after forward progress on connection.
 * RFC2988 recommends to restart timer to now+rto.
 */
void tcp_rearm_rto(struct sock *sk)
{
	const struct inet_connection_sock *icsk = inet_csk(sk);
	struct tcp_sock *tp = tcp_sk(sk);

	/* If the retrans timer is currently being used by Fast Open
	 * for SYN-ACK retrans purpose, stay put.
	 */
	if (tp->fastopen_rsk)
		return;

	if (!tp->packets_out) {
		inet_csk_clear_xmit_timer(sk, ICSK_TIME_RETRANS);
	} else {
		u32 rto = inet_csk(sk)->icsk_rto;
		/* Offset the time elapsed after installing regular RTO */
		if (icsk->icsk_pending == ICSK_TIME_EARLY_RETRANS ||
		    icsk->icsk_pending == ICSK_TIME_LOSS_PROBE) {
			struct sk_buff *skb = tcp_write_queue_head(sk);
			const u32 rto_time_stamp =
				tcp_skb_timestamp(skb) + rto;
			s32 delta = (s32)(rto_time_stamp - tcp_time_stamp);
			/* delta may not be positive if the socket is locked
			 * when the retrans timer fires and is rescheduled.
			 */
			if (delta > 0)
				rto = delta;
		}
		inet_csk_reset_xmit_timer(sk, ICSK_TIME_RETRANS, rto,
					  TCP_RTO_MAX);
	}
}

/* This function is called when the delayed ER timer fires. TCP enters
 * fast recovery and performs fast-retransmit.
 */
void tcp_resume_early_retransmit(struct sock *sk)
{
	struct tcp_sock *tp = tcp_sk(sk);

	tcp_rearm_rto(sk);

	/* Stop if ER is disabled after the delayed ER timer is scheduled */
	if (!tp->do_early_retrans)
		return;

	tcp_enter_recovery(sk, false);
	tcp_update_scoreboard(sk, 1);
	tcp_xmit_retransmit_queue(sk);
}

/* If we get here, the whole TSO packet has not been acked. */
u32 tcp_tso_acked(struct sock *sk, struct sk_buff *skb)
{
	struct tcp_sock *tp = tcp_sk(sk);
	u32 packets_acked;

	BUG_ON(!after(TCP_SKB_CB(skb)->end_seq, tp->snd_una));

	packets_acked = tcp_skb_pcount(skb);
	if (tcp_trim_head(sk, skb, tp->snd_una - TCP_SKB_CB(skb)->seq))
		return 0;
	packets_acked -= tcp_skb_pcount(skb);

	if (packets_acked) {
		BUG_ON(tcp_skb_pcount(skb) == 0);
		BUG_ON(!before(TCP_SKB_CB(skb)->seq, TCP_SKB_CB(skb)->end_seq));
	}

	return packets_acked;
}

static void tcp_ack_tstamp(struct sock *sk, struct sk_buff *skb,
			   u32 prior_snd_una)
{
	const struct skb_shared_info *shinfo;

	/* Avoid cache line misses to get skb_shinfo() and shinfo->tx_flags */
	if (likely(!(sk->sk_tsflags & SOF_TIMESTAMPING_TX_ACK)))
		return;

	shinfo = skb_shinfo(skb);
	if ((shinfo->tx_flags & SKBTX_ACK_TSTAMP) &&
	    between(shinfo->tskey, prior_snd_una, tcp_sk(sk)->snd_una - 1))
		__skb_tstamp_tx(skb, NULL, sk, SCM_TSTAMP_ACK);
}

/* Remove acknowledged frames from the retransmission queue. If our packet
 * is before the ack sequence we can discard it as it's confirmed to have
 * arrived at the other end.
 */
static int tcp_clean_rtx_queue(struct sock *sk, int prior_fackets,
			       u32 prior_snd_una, long sack_rtt_us)
{
	const struct inet_connection_sock *icsk = inet_csk(sk);
	struct skb_mstamp first_ackt, last_ackt, now;
	struct tcp_sock *tp = tcp_sk(sk);
	u32 prior_sacked = tp->sacked_out;
	u32 reord = tp->packets_out;
	bool fully_acked = true;
	long ca_seq_rtt_us = -1L;
	long seq_rtt_us = -1L;
	struct sk_buff *skb;
	u32 pkts_acked = 0;
	bool rtt_update;
	int flag = 0;

	first_ackt.v64 = 0;

	while ((skb = tcp_write_queue_head(sk)) && skb != tcp_send_head(sk)) {
		struct tcp_skb_cb *scb = TCP_SKB_CB(skb);
		u8 sacked = scb->sacked;
		u32 acked_pcount;

		tcp_ack_tstamp(sk, skb, prior_snd_una);

		/* Determine how many packets and what bytes were acked, tso and else */
		if (after(scb->end_seq, tp->snd_una)) {
			if (tcp_skb_pcount(skb) == 1 ||
			    !after(tp->snd_una, scb->seq))
				break;

			acked_pcount = tcp_tso_acked(sk, skb);
			if (!acked_pcount)
				break;

			fully_acked = false;
		} else {
			/* Speedup tcp_unlink_write_queue() and next loop */
			prefetchw(skb->next);
			acked_pcount = tcp_skb_pcount(skb);
		}

		if (unlikely(sacked & TCPCB_RETRANS)) {
			if (sacked & TCPCB_SACKED_RETRANS)
				tp->retrans_out -= acked_pcount;
			flag |= FLAG_RETRANS_DATA_ACKED;
		} else if (!(sacked & TCPCB_SACKED_ACKED)) {
			last_ackt = skb->skb_mstamp;
			WARN_ON_ONCE(last_ackt.v64 == 0);
			if (!first_ackt.v64)
				first_ackt = last_ackt;

			reord = min(pkts_acked, reord);
			if (!after(scb->end_seq, tp->high_seq))
				flag |= FLAG_ORIG_SACK_ACKED;
		}

		if (sacked & TCPCB_SACKED_ACKED)
			tp->sacked_out -= acked_pcount;
		if (sacked & TCPCB_LOST)
			tp->lost_out -= acked_pcount;

		tp->packets_out -= acked_pcount;
		pkts_acked += acked_pcount;

		/* Initial outgoing SYN's get put onto the write_queue
		 * just like anything else we transmit.  It is not
		 * true data, and if we misinform our callers that
		 * this ACK acks real data, we will erroneously exit
		 * connection startup slow start one packet too
		 * quickly.  This is severely frowned upon behavior.
		 */
		if (likely(!(scb->tcp_flags & TCPHDR_SYN))) {
			flag |= FLAG_DATA_ACKED;
			if (mptcp(tp) && mptcp_is_data_seq(skb))
				flag |= MPTCP_FLAG_DATA_ACKED;
		} else {
			flag |= FLAG_SYN_ACKED;
			tp->retrans_stamp = 0;
		}

		if (!fully_acked)
			break;

		tcp_unlink_write_queue(skb, sk);
		sk_wmem_free_skb(sk, skb);
		if (unlikely(skb == tp->retransmit_skb_hint))
			tp->retransmit_skb_hint = NULL;
		if (unlikely(skb == tp->lost_skb_hint))
			tp->lost_skb_hint = NULL;
	}

	if (likely(between(tp->snd_up, prior_snd_una, tp->snd_una)))
		tp->snd_up = tp->snd_una;

	if (skb && (TCP_SKB_CB(skb)->sacked & TCPCB_SACKED_ACKED))
		flag |= FLAG_SACK_RENEGING;

	skb_mstamp_get(&now);
	if (likely(first_ackt.v64)) {
		seq_rtt_us = skb_mstamp_us_delta(&now, &first_ackt);
		ca_seq_rtt_us = skb_mstamp_us_delta(&now, &last_ackt);
	}

	rtt_update = tcp_ack_update_rtt(sk, flag, seq_rtt_us, sack_rtt_us);

	if (flag & FLAG_ACKED) {
		const struct tcp_congestion_ops *ca_ops
			= inet_csk(sk)->icsk_ca_ops;

		tcp_rearm_rto(sk);
		if (unlikely(icsk->icsk_mtup.probe_size &&
			     !after(tp->mtu_probe.probe_seq_end, tp->snd_una))) {
			tcp_mtup_probe_success(sk);
		}

		if (tcp_is_reno(tp)) {
			tcp_remove_reno_sacks(sk, pkts_acked);
		} else {
			int delta;

			/* Non-retransmitted hole got filled? That's reordering */
			if (reord < prior_fackets)
				tcp_update_reordering(sk, tp->fackets_out - reord, 0);

			delta = tcp_is_fack(tp) ? pkts_acked :
						  prior_sacked - tp->sacked_out;
			tp->lost_cnt_hint -= min(tp->lost_cnt_hint, delta);
		}

		tp->fackets_out -= min(pkts_acked, tp->fackets_out);

		if (ca_ops->pkts_acked) {
			long rtt_us = min_t(ulong, ca_seq_rtt_us, sack_rtt_us);
			ca_ops->pkts_acked(sk, pkts_acked, rtt_us);
		}

	} else if (skb && rtt_update && sack_rtt_us >= 0 &&
		   sack_rtt_us > skb_mstamp_us_delta(&now, &skb->skb_mstamp)) {
		/* Do not re-arm RTO if the sack RTT is measured from data sent
		 * after when the head was last (re)transmitted. Otherwise the
		 * timeout may continue to extend in loss recovery.
		 */
		tcp_rearm_rto(sk);
	}

#if FASTRETRANS_DEBUG > 0
	WARN_ON((int)tp->sacked_out < 0);
	WARN_ON((int)tp->lost_out < 0);
	WARN_ON((int)tp->retrans_out < 0);
	if (!tp->packets_out && tcp_is_sack(tp)) {
		icsk = inet_csk(sk);
		if (tp->lost_out) {
			pr_debug("Leak l=%u %d\n",
				 tp->lost_out, icsk->icsk_ca_state);
			tp->lost_out = 0;
		}
		if (tp->sacked_out) {
			pr_debug("Leak s=%u %d\n",
				 tp->sacked_out, icsk->icsk_ca_state);
			tp->sacked_out = 0;
		}
		if (tp->retrans_out) {
			pr_debug("Leak r=%u %d\n",
				 tp->retrans_out, icsk->icsk_ca_state);
			tp->retrans_out = 0;
		}
	}
#endif
	return flag;
}

void tcp_ack_probe(struct sock *sk)
{
	const struct tcp_sock *tp = tcp_sk(sk);
	struct inet_connection_sock *icsk = inet_csk(sk);

	/* Was it a usable window open? */

	if (!after(TCP_SKB_CB(tcp_send_head(sk))->end_seq, tcp_wnd_end(tp))) {
		icsk->icsk_backoff = 0;
		inet_csk_clear_xmit_timer(sk, ICSK_TIME_PROBE0);
		/* Socket must be waked up by subsequent tcp_data_snd_check().
		 * This function is not for random using!
		 */
	} else {
		unsigned long when = inet_csk_rto_backoff(icsk, TCP_RTO_MAX);

		inet_csk_reset_xmit_timer(sk, ICSK_TIME_PROBE0,
					  when, TCP_RTO_MAX);
	}
}

static inline bool tcp_ack_is_dubious(const struct sock *sk, const int flag)
{
	return !(flag & FLAG_NOT_DUP) || (flag & FLAG_CA_ALERT) ||
		inet_csk(sk)->icsk_ca_state != TCP_CA_Open;
}

/* Decide wheather to run the increase function of congestion control. */
static inline bool tcp_may_raise_cwnd(const struct sock *sk, const int flag)
{
	if (tcp_in_cwnd_reduction(sk))
		return false;

	/* If reordering is high then always grow cwnd whenever data is
	 * delivered regardless of its ordering. Otherwise stay conservative
	 * and only grow cwnd on in-order delivery (RFC5681). A stretched ACK w/
	 * new SACK or ECE mark may first advance cwnd here and later reduce
	 * cwnd in tcp_fastretrans_alert() based on more states.
	 */
	if (tcp_sk(sk)->reordering > sysctl_tcp_reordering)
		return flag & FLAG_FORWARD_PROGRESS;

	return flag & FLAG_DATA_ACKED;
}

/* Check that window update is acceptable.
 * The function assumes that snd_una<=ack<=snd_next.
 */
bool tcp_may_update_window(const struct tcp_sock *tp, const u32 ack,
			   const u32 ack_seq, const u32 nwin)
{
	return	after(ack, tp->snd_una) ||
		after(ack_seq, tp->snd_wl1) ||
		(ack_seq == tp->snd_wl1 && nwin > tp->snd_wnd);
}

/* If we update tp->snd_una, also update tp->bytes_acked */
static void tcp_snd_una_update(struct tcp_sock *tp, u32 ack)
{
	u32 delta = ack - tp->snd_una;

	u64_stats_update_begin(&tp->syncp);
	tp->bytes_acked += delta;
	u64_stats_update_end(&tp->syncp);
	tp->snd_una = ack;
}

/* If we update tp->rcv_nxt, also update tp->bytes_received */
static void tcp_rcv_nxt_update(struct tcp_sock *tp, u32 seq)
{
	u32 delta = seq - tp->rcv_nxt;

	u64_stats_update_begin(&tp->syncp);
	tp->bytes_received += delta;
	u64_stats_update_end(&tp->syncp);
	tp->rcv_nxt = seq;
}

/* Update our send window.
 *
 * Window update algorithm, described in RFC793/RFC1122 (used in linux-2.2
 * and in FreeBSD. NetBSD's one is even worse.) is wrong.
 */
static int tcp_ack_update_window(struct sock *sk, const struct sk_buff *skb, u32 ack,
				 u32 ack_seq)
{
	struct tcp_sock *tp = tcp_sk(sk);
	int flag = 0;
	u32 nwin = ntohs(tcp_hdr(skb)->window);

	if (likely(!tcp_hdr(skb)->syn))
		nwin <<= tp->rx_opt.snd_wscale;

	if (tcp_may_update_window(tp, ack, ack_seq, nwin)) {
		flag |= FLAG_WIN_UPDATE;
		tcp_update_wl(tp, ack_seq);

		if (tp->snd_wnd != nwin) {
			tp->snd_wnd = nwin;

			/* Note, it is the only place, where
			 * fast path is recovered for sending TCP.
			 */
			tp->pred_flags = 0;
			tcp_fast_path_check(sk);

			if (nwin > tp->max_window) {
				tp->max_window = nwin;
				tcp_sync_mss(sk, inet_csk(sk)->icsk_pmtu_cookie);
			}
		}
	}

	tcp_snd_una_update(tp, ack);

	return flag;
}

static bool __tcp_oow_rate_limited(struct net *net, int mib_idx,
				   u32 *last_oow_ack_time)
{
	if (*last_oow_ack_time) {
		s32 elapsed = (s32)(tcp_time_stamp - *last_oow_ack_time);

		if (0 <= elapsed && elapsed < sysctl_tcp_invalid_ratelimit) {
			NET_INC_STATS(net, mib_idx);
			return true;	/* rate-limited: don't send yet! */
		}
	}

	*last_oow_ack_time = tcp_time_stamp;

	return false;	/* not rate-limited: go ahead, send dupack now! */
}

/* Return true if we're currently rate-limiting out-of-window ACKs and
 * thus shouldn't send a dupack right now. We rate-limit dupacks in
 * response to out-of-window SYNs or ACKs to mitigate ACK loops or DoS
 * attacks that send repeated SYNs or ACKs for the same connection. To
 * do this, we do not send a duplicate SYNACK or ACK if the remote
 * endpoint is sending out-of-window SYNs or pure ACKs at a high rate.
 */
bool tcp_oow_rate_limited(struct net *net, const struct sk_buff *skb,
			  int mib_idx, u32 *last_oow_ack_time)
{
	/* Data packets without SYNs are not likely part of an ACK loop. */
	if ((TCP_SKB_CB(skb)->seq != TCP_SKB_CB(skb)->end_seq) &&
	    !tcp_hdr(skb)->syn)
		return false;

	return __tcp_oow_rate_limited(net, mib_idx, last_oow_ack_time);
}

/* RFC 5961 7 [ACK Throttling] */
static void tcp_send_challenge_ack(struct sock *sk, const struct sk_buff *skb)
{
	/* unprotected vars, we dont care of overwrites */
	static u32 challenge_timestamp;
	static unsigned int challenge_count;
	struct tcp_sock *tp = tcp_sk(sk);
	u32 count, now;

	/* First check our per-socket dupack rate limit. */
	if (__tcp_oow_rate_limited(sock_net(sk),
				   LINUX_MIB_TCPACKSKIPPEDCHALLENGE,
				   &tp->last_oow_ack_time))
		return;

	/* Then check host-wide RFC 5961 rate limit. */
	now = jiffies / HZ;
	if (now != challenge_timestamp) {
		u32 half = (sysctl_tcp_challenge_ack_limit + 1) >> 1;

		challenge_timestamp = now;
		WRITE_ONCE(challenge_count, half +
			   prandom_u32_max(sysctl_tcp_challenge_ack_limit));
	}
	count = READ_ONCE(challenge_count);
	if (count > 0) {
		WRITE_ONCE(challenge_count, count - 1);
		NET_INC_STATS_BH(sock_net(sk), LINUX_MIB_TCPCHALLENGEACK);
		tcp_send_ack(sk);
	}
}

static void tcp_store_ts_recent(struct tcp_sock *tp)
{
	tp->rx_opt.ts_recent = tp->rx_opt.rcv_tsval;
	tp->rx_opt.ts_recent_stamp = get_seconds();
}

static void tcp_replace_ts_recent(struct tcp_sock *tp, u32 seq)
{
	if (tp->rx_opt.saw_tstamp && !after(seq, tp->rcv_wup)) {
		/* PAWS bug workaround wrt. ACK frames, the PAWS discard
		 * extra check below makes sure this can only happen
		 * for pure ACK frames.  -DaveM
		 *
		 * Not only, also it occurs for expired timestamps.
		 */

		if (tcp_paws_check(&tp->rx_opt, 0))
			tcp_store_ts_recent(tp);
	}
}

/* This routine deals with acks during a TLP episode.
 * We mark the end of a TLP episode on receiving TLP dupack or when
 * ack is after tlp_high_seq.
 * Ref: loss detection algorithm in draft-dukkipati-tcpm-tcp-loss-probe.
 */
static void tcp_process_tlp_ack(struct sock *sk, u32 ack, int flag)
{
	struct tcp_sock *tp = tcp_sk(sk);

	if (before(ack, tp->tlp_high_seq))
		return;

	if (flag & FLAG_DSACKING_ACK) {
		/* This DSACK means original and TLP probe arrived; no loss */
		tp->tlp_high_seq = 0;
	} else if (after(ack, tp->tlp_high_seq)) {
		/* ACK advances: there was a loss, so reduce cwnd. Reset
		 * tlp_high_seq in tcp_init_cwnd_reduction()
		 */
		tcp_init_cwnd_reduction(sk);
		tcp_set_ca_state(sk, TCP_CA_CWR);
		tcp_end_cwnd_reduction(sk);
		tcp_try_keep_open(sk);
		NET_INC_STATS_BH(sock_net(sk),
				 LINUX_MIB_TCPLOSSPROBERECOVERY);
	} else if (!(flag & (FLAG_SND_UNA_ADVANCED |
			     FLAG_NOT_DUP | FLAG_DATA_SACKED))) {
		/* Pure dupack: original and TLP probe arrived; no loss */
		tp->tlp_high_seq = 0;
	}
}

static inline void tcp_in_ack_event(struct sock *sk, u32 flags)
{
	const struct inet_connection_sock *icsk = inet_csk(sk);

	if (icsk->icsk_ca_ops->in_ack_event)
		icsk->icsk_ca_ops->in_ack_event(sk, flags);
}

/* This routine deals with incoming acks, but not outgoing ones. */
static int tcp_ack(struct sock *sk, struct sk_buff *skb, int flag)
{
	struct inet_connection_sock *icsk = inet_csk(sk);
	struct tcp_sock *tp = tcp_sk(sk);
	u32 prior_snd_una = tp->snd_una;
	u32 ack_seq = TCP_SKB_CB(skb)->seq;
	u32 ack = TCP_SKB_CB(skb)->ack_seq;
	bool is_dupack = false;
	u32 prior_fackets;
	int prior_packets = tp->packets_out;
	const int prior_unsacked = tp->packets_out - tp->sacked_out;
	int acked = 0; /* Number of packets newly acked */
	long sack_rtt_us = -1L;

	/* We very likely will need to access write queue head. */
	prefetchw(sk->sk_write_queue.next);

	/* If the ack is older than previous acks
	 * then we can probably ignore it.
	 */
	if (before(ack, prior_snd_una)) {
		/* RFC 5961 5.2 [Blind Data Injection Attack].[Mitigation] */
		if (before(ack, prior_snd_una - tp->max_window)) {
			tcp_send_challenge_ack(sk, skb);
			return -1;
		}
		goto old_ack;
	}

	/* If the ack includes data we haven't sent yet, discard
	 * this segment (RFC793 Section 3.9).
	 */
	if (after(ack, tp->snd_nxt))
		goto invalid_ack;

	if (icsk->icsk_pending == ICSK_TIME_EARLY_RETRANS ||
	    icsk->icsk_pending == ICSK_TIME_LOSS_PROBE)
		tcp_rearm_rto(sk);

	if (after(ack, prior_snd_una)) {
		flag |= FLAG_SND_UNA_ADVANCED;
		icsk->icsk_retransmits = 0;
	}

	prior_fackets = tp->fackets_out;

	/* ts_recent update must be made after we are sure that the packet
	 * is in window.
	 */
	if (flag & FLAG_UPDATE_TS_RECENT)
		tcp_replace_ts_recent(tp, TCP_SKB_CB(skb)->seq);

	if (!(flag & FLAG_SLOWPATH) && after(ack, prior_snd_una)) {
		/* Window is constant, pure forward advance.
		 * No more checks are required.
		 * Note, we use the fact that SND.UNA>=SND.WL2.
		 */
		tcp_update_wl(tp, ack_seq);
		tcp_snd_una_update(tp, ack);
		flag |= FLAG_WIN_UPDATE;

		tcp_in_ack_event(sk, CA_ACK_WIN_UPDATE);

		NET_INC_STATS_BH(sock_net(sk), LINUX_MIB_TCPHPACKS);
	} else {
		u32 ack_ev_flags = CA_ACK_SLOWPATH;

		if (ack_seq != TCP_SKB_CB(skb)->end_seq)
			flag |= FLAG_DATA;
		else
			NET_INC_STATS_BH(sock_net(sk), LINUX_MIB_TCPPUREACKS);

		flag |= tcp_ack_update_window(sk, skb, ack, ack_seq);

		if (TCP_SKB_CB(skb)->sacked)
			flag |= tcp_sacktag_write_queue(sk, skb, prior_snd_una,
							&sack_rtt_us);

		if (tcp_ecn_rcv_ecn_echo(tp, tcp_hdr(skb))) {
			flag |= FLAG_ECE;
			ack_ev_flags |= CA_ACK_ECE;
		}

		if (flag & FLAG_WIN_UPDATE)
			ack_ev_flags |= CA_ACK_WIN_UPDATE;

		tcp_in_ack_event(sk, ack_ev_flags);
	}

	/* We passed data and got it acked, remove any soft error
	 * log. Something worked...
	 */
	sk->sk_err_soft = 0;
	icsk->icsk_probes_out = 0;
	tp->rcv_tstamp = tcp_time_stamp;
	if (!prior_packets)
		goto no_queue;

	/* See if we can take anything off of the retransmit queue. */
	acked = tp->packets_out;
	flag |= tcp_clean_rtx_queue(sk, prior_fackets, prior_snd_una,
				    sack_rtt_us);
	acked -= tp->packets_out;

	if (mptcp(tp)) {
		if (mptcp_fallback_infinite(sk, flag)) {
			pr_err("%s resetting flow\n", __func__);
			mptcp_send_reset(sk);
			goto invalid_ack;
		}

		mptcp_clean_rtx_infinite(skb, sk);
	}

	/* Advance cwnd if state allows */
	if (tcp_may_raise_cwnd(sk, flag))
		tcp_cong_avoid(sk, ack, acked);

	if (tcp_ack_is_dubious(sk, flag)) {
		is_dupack = !(flag & (FLAG_SND_UNA_ADVANCED | FLAG_NOT_DUP));
		tcp_fastretrans_alert(sk, acked, prior_unsacked,
				      is_dupack, flag);
	}
	if (tp->tlp_high_seq)
		tcp_process_tlp_ack(sk, ack, flag);

	if ((flag & FLAG_FORWARD_PROGRESS) || !(flag & FLAG_NOT_DUP)) {
		struct dst_entry *dst = __sk_dst_get(sk);
		if (dst)
			dst_confirm(dst);
	}

	if (icsk->icsk_pending == ICSK_TIME_RETRANS)
		tcp_schedule_loss_probe(sk);
	tcp_update_pacing_rate(sk);
	return 1;

no_queue:
	/* If data was DSACKed, see if we can undo a cwnd reduction. */
	if (flag & FLAG_DSACKING_ACK)
		tcp_fastretrans_alert(sk, acked, prior_unsacked,
				      is_dupack, flag);
	/* If this ack opens up a zero window, clear backoff.  It was
	 * being used to time the probes, and is probably far higher than
	 * it needs to be for normal retransmission.
	 */
	if (tcp_send_head(sk))
		tcp_ack_probe(sk);

	if (tp->tlp_high_seq)
		tcp_process_tlp_ack(sk, ack, flag);
	return 1;

invalid_ack:
	SOCK_DEBUG(sk, "Ack %u after %u:%u\n", ack, tp->snd_una, tp->snd_nxt);
	return -1;

old_ack:
	/* If data was SACKed, tag it and see if we should send more data.
	 * If data was DSACKed, see if we can undo a cwnd reduction.
	 */
	if (TCP_SKB_CB(skb)->sacked) {
		flag |= tcp_sacktag_write_queue(sk, skb, prior_snd_una,
						&sack_rtt_us);
		tcp_fastretrans_alert(sk, acked, prior_unsacked,
				      is_dupack, flag);
	}

	SOCK_DEBUG(sk, "Ack %u before %u:%u\n", ack, tp->snd_una, tp->snd_nxt);
	return 0;
}

static void tcp_parse_fastopen_option(int len, const unsigned char *cookie,
				      bool syn, struct tcp_fastopen_cookie *foc,
				      bool exp_opt)
{
	/* Valid only in SYN or SYN-ACK with an even length.  */
	if (!foc || !syn || len < 0 || (len & 1))
		return;

	if (len >= TCP_FASTOPEN_COOKIE_MIN &&
	    len <= TCP_FASTOPEN_COOKIE_MAX)
		memcpy(foc->val, cookie, len);
	else if (len != 0)
		len = -1;
	foc->len = len;
	foc->exp = exp_opt;
}

/* Look for tcp options. Normally only called on SYN and SYNACK packets.
 * But, this can also be called on packets in the established flow when
 * the fast version below fails.
 */
void tcp_parse_options(const struct sk_buff *skb,
		       struct tcp_options_received *opt_rx,
		       struct mptcp_options_received *mopt,
		       int estab, struct tcp_fastopen_cookie *foc,
		       struct tcp_sock *tp)
{
	const unsigned char *ptr;
	const struct tcphdr *th = tcp_hdr(skb);
	int length = (th->doff * 4) - sizeof(struct tcphdr);

	ptr = (const unsigned char *)(th + 1);
	opt_rx->saw_tstamp = 0;

	while (length > 0) {
		int opcode = *ptr++;
		int opsize;

		switch (opcode) {
		case TCPOPT_EOL:
			return;
		case TCPOPT_NOP:	/* Ref: RFC 793 section 3.1 */
			length--;
			continue;
		default:
			opsize = *ptr++;
			if (opsize < 2) /* "silly options" */
				return;
			if (opsize > length)
				return;	/* don't parse partial options */
			switch (opcode) {
			case TCPOPT_MSS:
				if (opsize == TCPOLEN_MSS && th->syn && !estab) {
					u16 in_mss = get_unaligned_be16(ptr);
					if (in_mss) {
						if (opt_rx->user_mss &&
						    opt_rx->user_mss < in_mss)
							in_mss = opt_rx->user_mss;
						opt_rx->mss_clamp = in_mss;
					}
				}
				break;
			case TCPOPT_WINDOW:
				if (opsize == TCPOLEN_WINDOW && th->syn &&
				    !estab && sysctl_tcp_window_scaling) {
					__u8 snd_wscale = *(__u8 *)ptr;
					opt_rx->wscale_ok = 1;
					if (snd_wscale > 14) {
						net_info_ratelimited("%s: Illegal window scaling value %d >14 received\n",
								     __func__,
								     snd_wscale);
						snd_wscale = 14;
					}
					opt_rx->snd_wscale = snd_wscale;
				}
				break;
			case TCPOPT_TIMESTAMP:
				if ((opsize == TCPOLEN_TIMESTAMP) &&
				    ((estab && opt_rx->tstamp_ok) ||
				     (!estab && sysctl_tcp_timestamps))) {
					opt_rx->saw_tstamp = 1;
					opt_rx->rcv_tsval = get_unaligned_be32(ptr);
					opt_rx->rcv_tsecr = get_unaligned_be32(ptr + 4);
				}
				break;
			case TCPOPT_SACK_PERM:
				if (opsize == TCPOLEN_SACK_PERM && th->syn &&
				    !estab && sysctl_tcp_sack) {
					opt_rx->sack_ok = TCP_SACK_SEEN;
					tcp_sack_reset(opt_rx);
				}
				break;

			case TCPOPT_SACK:
				if ((opsize >= (TCPOLEN_SACK_BASE + TCPOLEN_SACK_PERBLOCK)) &&
				   !((opsize - TCPOLEN_SACK_BASE) % TCPOLEN_SACK_PERBLOCK) &&
				   opt_rx->sack_ok) {
					TCP_SKB_CB(skb)->sacked = (ptr - 2) - (unsigned char *)th;
				}
				break;
#ifdef CONFIG_TCP_MD5SIG
			case TCPOPT_MD5SIG:
				/*
				 * The MD5 Hash has already been
				 * checked (see tcp_v{4,6}_do_rcv()).
				 */
				break;
#endif
			case TCPOPT_MPTCP:
				mptcp_parse_options(ptr - 2, opsize, mopt, skb, tp);
				break;

			case TCPOPT_FASTOPEN:
				tcp_parse_fastopen_option(
					opsize - TCPOLEN_FASTOPEN_BASE,
					ptr, th->syn, foc, false);
				break;

			case TCPOPT_EXP:
				/* Fast Open option shares code 254 using a
				 * 16 bits magic number.
				 */
				if (opsize >= TCPOLEN_EXP_FASTOPEN_BASE &&
				    get_unaligned_be16(ptr) ==
				    TCPOPT_FASTOPEN_MAGIC)
					tcp_parse_fastopen_option(opsize -
						TCPOLEN_EXP_FASTOPEN_BASE,
						ptr + 2, th->syn, foc, true);
				break;

			}
			ptr += opsize-2;
			length -= opsize;
		}
	}
}
EXPORT_SYMBOL(tcp_parse_options);

static bool tcp_parse_aligned_timestamp(struct tcp_sock *tp, const struct tcphdr *th)
{
	const __be32 *ptr = (const __be32 *)(th + 1);

	if (*ptr == htonl((TCPOPT_NOP << 24) | (TCPOPT_NOP << 16)
			  | (TCPOPT_TIMESTAMP << 8) | TCPOLEN_TIMESTAMP)) {
		tp->rx_opt.saw_tstamp = 1;
		++ptr;
		tp->rx_opt.rcv_tsval = ntohl(*ptr);
		++ptr;
		if (*ptr)
			tp->rx_opt.rcv_tsecr = ntohl(*ptr) - tp->tsoffset;
		else
			tp->rx_opt.rcv_tsecr = 0;
		return true;
	}
	return false;
}

/* Fast parse options. This hopes to only see timestamps.
 * If it is wrong it falls back on tcp_parse_options().
 */
static bool tcp_fast_parse_options(const struct sk_buff *skb,
				   const struct tcphdr *th, struct tcp_sock *tp)
{
	/* In the spirit of fast parsing, compare doff directly to constant
	 * values.  Because equality is used, short doff can be ignored here.
	 */
	if (th->doff == (sizeof(*th) / 4)) {
		tp->rx_opt.saw_tstamp = 0;
		return false;
	} else if (tp->rx_opt.tstamp_ok &&
		   th->doff == ((sizeof(*th) + TCPOLEN_TSTAMP_ALIGNED) / 4)) {
		if (tcp_parse_aligned_timestamp(tp, th))
			return true;
	}
	tcp_parse_options(skb, &tp->rx_opt,
			  mptcp(tp) ? &tp->mptcp->rx_opt : NULL, 1, NULL, tp);
	if (tp->rx_opt.saw_tstamp && tp->rx_opt.rcv_tsecr)
		tp->rx_opt.rcv_tsecr -= tp->tsoffset;

	return true;
}

#ifdef CONFIG_TCP_MD5SIG
/*
 * Parse MD5 Signature option
 */
const u8 *tcp_parse_md5sig_option(const struct tcphdr *th)
{
	int length = (th->doff << 2) - sizeof(*th);
	const u8 *ptr = (const u8 *)(th + 1);

	/* If the TCP option is too short, we can short cut */
	if (length < TCPOLEN_MD5SIG)
		return NULL;

	while (length > 0) {
		int opcode = *ptr++;
		int opsize;

		switch (opcode) {
		case TCPOPT_EOL:
			return NULL;
		case TCPOPT_NOP:
			length--;
			continue;
		default:
			opsize = *ptr++;
			if (opsize < 2 || opsize > length)
				return NULL;
			if (opcode == TCPOPT_MD5SIG)
				return opsize == TCPOLEN_MD5SIG ? ptr : NULL;
		}
		ptr += opsize - 2;
		length -= opsize;
	}
	return NULL;
}
EXPORT_SYMBOL(tcp_parse_md5sig_option);
#endif

/* Sorry, PAWS as specified is broken wrt. pure-ACKs -DaveM
 *
 * It is not fatal. If this ACK does _not_ change critical state (seqs, window)
 * it can pass through stack. So, the following predicate verifies that
 * this segment is not used for anything but congestion avoidance or
 * fast retransmit. Moreover, we even are able to eliminate most of such
 * second order effects, if we apply some small "replay" window (~RTO)
 * to timestamp space.
 *
 * All these measures still do not guarantee that we reject wrapped ACKs
 * on networks with high bandwidth, when sequence space is recycled fastly,
 * but it guarantees that such events will be very rare and do not affect
 * connection seriously. This doesn't look nice, but alas, PAWS is really
 * buggy extension.
 *
 * [ Later note. Even worse! It is buggy for segments _with_ data. RFC
 * states that events when retransmit arrives after original data are rare.
 * It is a blatant lie. VJ forgot about fast retransmit! 8)8) It is
 * the biggest problem on large power networks even with minor reordering.
 * OK, let's give it small replay window. If peer clock is even 1hz, it is safe
 * up to bandwidth of 18Gigabit/sec. 8) ]
 */

static int tcp_disordered_ack(const struct sock *sk, const struct sk_buff *skb)
{
	const struct tcp_sock *tp = tcp_sk(sk);
	const struct tcphdr *th = tcp_hdr(skb);
	u32 seq = TCP_SKB_CB(skb)->seq;
	u32 ack = TCP_SKB_CB(skb)->ack_seq;

	return (/* 1. Pure ACK with correct sequence number. */
		(th->ack && seq == TCP_SKB_CB(skb)->end_seq && seq == tp->rcv_nxt) &&

		/* 2. ... and duplicate ACK. */
		ack == tp->snd_una &&

		/* 3. ... and does not update window. */
		!tcp_may_update_window(tp, ack, seq, ntohs(th->window) << tp->rx_opt.snd_wscale) &&

		/* 4. ... and sits in replay window. */
		(s32)(tp->rx_opt.ts_recent - tp->rx_opt.rcv_tsval) <= (inet_csk(sk)->icsk_rto * 1024) / HZ);
}

static inline bool tcp_paws_discard(const struct sock *sk,
				   const struct sk_buff *skb)
{
	const struct tcp_sock *tp = tcp_sk(sk);

	return !tcp_paws_check(&tp->rx_opt, TCP_PAWS_WINDOW) &&
	       !tcp_disordered_ack(sk, skb);
}

/* Check segment sequence number for validity.
 *
 * Segment controls are considered valid, if the segment
 * fits to the window after truncation to the window. Acceptability
 * of data (and SYN, FIN, of course) is checked separately.
 * See tcp_data_queue(), for example.
 *
 * Also, controls (RST is main one) are accepted using RCV.WUP instead
 * of RCV.NXT. Peer still did not advance his SND.UNA when we
 * delayed ACK, so that hisSND.UNA<=ourRCV.WUP.
 * (borrowed from freebsd)
 */

static inline bool tcp_sequence(const struct tcp_sock *tp, u32 seq, u32 end_seq)
{
	return	!before(end_seq, tp->rcv_wup) &&
		!after(seq, tp->rcv_nxt + tcp_receive_window(tp));
}

/* When we get a reset we do this. */
void tcp_reset(struct sock *sk)
{
	/* We want the right error as BSD sees it (and indeed as we do). */
	switch (sk->sk_state) {
	case TCP_SYN_SENT:
		sk->sk_err = ECONNREFUSED;
		break;
	case TCP_CLOSE_WAIT:
		sk->sk_err = EPIPE;
		break;
	case TCP_CLOSE:
		return;
	default:
		sk->sk_err = ECONNRESET;
	}
	/* This barrier is coupled with smp_rmb() in tcp_poll() */
	smp_wmb();

	if (!sock_flag(sk, SOCK_DEAD))
		sk->sk_error_report(sk);

	tcp_done(sk);
}

/*
 * 	Process the FIN bit. This now behaves as it is supposed to work
 *	and the FIN takes effect when it is validly part of sequence
 *	space. Not before when we get holes.
 *
 *	If we are ESTABLISHED, a received fin moves us to CLOSE-WAIT
 *	(and thence onto LAST-ACK and finally, CLOSE, we never enter
 *	TIME-WAIT)
 *
 *	If we are in FINWAIT-1, a received FIN indicates simultaneous
 *	close and we go into CLOSING (and later onto TIME-WAIT)
 *
 *	If we are in FINWAIT-2, a received FIN moves us to TIME-WAIT.
 */
static void tcp_fin(struct sock *sk)
{
	struct tcp_sock *tp = tcp_sk(sk);
	const struct dst_entry *dst;

	inet_csk_schedule_ack(sk);

	sk->sk_shutdown |= RCV_SHUTDOWN;
	sock_set_flag(sk, SOCK_DONE);

	switch (sk->sk_state) {
	case TCP_SYN_RECV:
	case TCP_ESTABLISHED:
		/* Move to CLOSE_WAIT */
		tcp_set_state(sk, TCP_CLOSE_WAIT);
		dst = __sk_dst_get(sk);
		if (!dst || !dst_metric(dst, RTAX_QUICKACK))
			inet_csk(sk)->icsk_ack.pingpong = 1;
		if (mptcp(tp))
			mptcp_sub_close_passive(sk);
		break;

	case TCP_CLOSE_WAIT:
	case TCP_CLOSING:
		/* Received a retransmission of the FIN, do
		 * nothing.
		 */
		break;
	case TCP_LAST_ACK:
		/* RFC793: Remain in the LAST-ACK state. */
		break;

	case TCP_FIN_WAIT1:
		/* This case occurs when a simultaneous close
		 * happens, we must ack the received FIN and
		 * enter the CLOSING state.
		 */
		tcp_send_ack(sk);
		tcp_set_state(sk, TCP_CLOSING);
		break;
	case TCP_FIN_WAIT2:
		if (mptcp(tp)) {
			/* The socket will get closed by mptcp_data_ready.
			 * We first have to process all data-sequences.
			 */
			tp->close_it = 1;
			break;
		}
		/* Received a FIN -- send ACK and enter TIME_WAIT. */
		tcp_send_ack(sk);
		tp->ops->time_wait(sk, TCP_TIME_WAIT, 0);
		break;
	default:
		/* Only TCP_LISTEN and TCP_CLOSE are left, in these
		 * cases we should never reach this piece of code.
		 */
		pr_err("%s: Impossible, sk->sk_state=%d\n",
		       __func__, sk->sk_state);
		break;
	}

	/* It _is_ possible, that we have something out-of-order _after_ FIN.
	 * Probably, we should reset in this case. For now drop them.
	 */
	__skb_queue_purge(&tp->out_of_order_queue);
	if (tcp_is_sack(tp))
		tcp_sack_reset(&tp->rx_opt);
	sk_mem_reclaim(sk);

	if (!sock_flag(sk, SOCK_DEAD)) {
		sk->sk_state_change(sk);

		/* Don't wake up MPTCP-subflows */
		if (mptcp(tp))
			return;

		/* Do not send POLL_HUP for half duplex close. */
		if (sk->sk_shutdown == SHUTDOWN_MASK ||
		    sk->sk_state == TCP_CLOSE)
			sk_wake_async(sk, SOCK_WAKE_WAITD, POLL_HUP);
		else
			sk_wake_async(sk, SOCK_WAKE_WAITD, POLL_IN);
	}
}

static inline bool tcp_sack_extend(struct tcp_sack_block *sp, u32 seq,
				  u32 end_seq)
{
	if (!after(seq, sp->end_seq) && !after(sp->start_seq, end_seq)) {
		if (before(seq, sp->start_seq))
			sp->start_seq = seq;
		if (after(end_seq, sp->end_seq))
			sp->end_seq = end_seq;
		return true;
	}
	return false;
}

static void tcp_dsack_set(struct sock *sk, u32 seq, u32 end_seq)
{
	struct tcp_sock *tp = tcp_sk(sk);

	if (tcp_is_sack(tp) && sysctl_tcp_dsack) {
		int mib_idx;

		if (before(seq, tp->rcv_nxt))
			mib_idx = LINUX_MIB_TCPDSACKOLDSENT;
		else
			mib_idx = LINUX_MIB_TCPDSACKOFOSENT;

		NET_INC_STATS_BH(sock_net(sk), mib_idx);

		tp->rx_opt.dsack = 1;
		tp->duplicate_sack[0].start_seq = seq;
		tp->duplicate_sack[0].end_seq = end_seq;
	}
}

static void tcp_dsack_extend(struct sock *sk, u32 seq, u32 end_seq)
{
	struct tcp_sock *tp = tcp_sk(sk);

	if (!tp->rx_opt.dsack)
		tcp_dsack_set(sk, seq, end_seq);
	else
		tcp_sack_extend(tp->duplicate_sack, seq, end_seq);
}

static void tcp_send_dupack(struct sock *sk, const struct sk_buff *skb)
{
	struct tcp_sock *tp = tcp_sk(sk);

	if (TCP_SKB_CB(skb)->end_seq != TCP_SKB_CB(skb)->seq &&
	    before(TCP_SKB_CB(skb)->seq, tp->rcv_nxt)) {
		NET_INC_STATS_BH(sock_net(sk), LINUX_MIB_DELAYEDACKLOST);
		tcp_enter_quickack_mode(sk);

		if (tcp_is_sack(tp) && sysctl_tcp_dsack) {
			u32 end_seq = TCP_SKB_CB(skb)->end_seq;

			if (after(TCP_SKB_CB(skb)->end_seq, tp->rcv_nxt))
				end_seq = tp->rcv_nxt;
			tcp_dsack_set(sk, TCP_SKB_CB(skb)->seq, end_seq);
		}
	}

	tcp_send_ack(sk);
}

/* These routines update the SACK block as out-of-order packets arrive or
 * in-order packets close up the sequence space.
 */
static void tcp_sack_maybe_coalesce(struct tcp_sock *tp)
{
	int this_sack;
	struct tcp_sack_block *sp = &tp->selective_acks[0];
	struct tcp_sack_block *swalk = sp + 1;

	/* See if the recent change to the first SACK eats into
	 * or hits the sequence space of other SACK blocks, if so coalesce.
	 */
	for (this_sack = 1; this_sack < tp->rx_opt.num_sacks;) {
		if (tcp_sack_extend(sp, swalk->start_seq, swalk->end_seq)) {
			int i;

			/* Zap SWALK, by moving every further SACK up by one slot.
			 * Decrease num_sacks.
			 */
			tp->rx_opt.num_sacks--;
			for (i = this_sack; i < tp->rx_opt.num_sacks; i++)
				sp[i] = sp[i + 1];
			continue;
		}
		this_sack++, swalk++;
	}
}

static void tcp_sack_new_ofo_skb(struct sock *sk, u32 seq, u32 end_seq)
{
	struct tcp_sock *tp = tcp_sk(sk);
	struct tcp_sack_block *sp = &tp->selective_acks[0];
	int cur_sacks = tp->rx_opt.num_sacks;
	int this_sack;

	if (!cur_sacks)
		goto new_sack;

	for (this_sack = 0; this_sack < cur_sacks; this_sack++, sp++) {
		if (tcp_sack_extend(sp, seq, end_seq)) {
			/* Rotate this_sack to the first one. */
			for (; this_sack > 0; this_sack--, sp--)
				swap(*sp, *(sp - 1));
			if (cur_sacks > 1)
				tcp_sack_maybe_coalesce(tp);
			return;
		}
	}

	/* Could not find an adjacent existing SACK, build a new one,
	 * put it at the front, and shift everyone else down.  We
	 * always know there is at least one SACK present already here.
	 *
	 * If the sack array is full, forget about the last one.
	 */
	if (this_sack >= TCP_NUM_SACKS) {
		this_sack--;
		tp->rx_opt.num_sacks--;
		sp--;
	}
	for (; this_sack > 0; this_sack--, sp--)
		*sp = *(sp - 1);

new_sack:
	/* Build the new head SACK, and we're done. */
	sp->start_seq = seq;
	sp->end_seq = end_seq;
	tp->rx_opt.num_sacks++;
}

/* RCV.NXT advances, some SACKs should be eaten. */

static void tcp_sack_remove(struct tcp_sock *tp)
{
	struct tcp_sack_block *sp = &tp->selective_acks[0];
	int num_sacks = tp->rx_opt.num_sacks;
	int this_sack;

	/* Empty ofo queue, hence, all the SACKs are eaten. Clear. */
	if (skb_queue_empty(&tp->out_of_order_queue)) {
		tp->rx_opt.num_sacks = 0;
		return;
	}

	for (this_sack = 0; this_sack < num_sacks;) {
		/* Check if the start of the sack is covered by RCV.NXT. */
		if (!before(tp->rcv_nxt, sp->start_seq)) {
			int i;

			/* RCV.NXT must cover all the block! */
			WARN_ON(before(tp->rcv_nxt, sp->end_seq));

			/* Zap this SACK, by moving forward any other SACKS. */
			for (i = this_sack+1; i < num_sacks; i++)
				tp->selective_acks[i-1] = tp->selective_acks[i];
			num_sacks--;
			continue;
		}
		this_sack++;
		sp++;
	}
	tp->rx_opt.num_sacks = num_sacks;
}

/**
 * tcp_try_coalesce - try to merge skb to prior one
 * @sk: socket
 * @to: prior buffer
 * @from: buffer to add in queue
 * @fragstolen: pointer to boolean
 *
 * Before queueing skb @from after @to, try to merge them
 * to reduce overall memory use and queue lengths, if cost is small.
 * Packets in ofo or receive queues can stay a long time.
 * Better try to coalesce them right now to avoid future collapses.
 * Returns true if caller should free @from instead of queueing it
 */
bool tcp_try_coalesce(struct sock *sk, struct sk_buff *to, struct sk_buff *from,
		      bool *fragstolen)
{
	int delta;

	*fragstolen = false;

	if (mptcp(tcp_sk(sk)) && !is_meta_sk(sk))
		return false;

	/* Its possible this segment overlaps with prior segment in queue */
	if (TCP_SKB_CB(from)->seq != TCP_SKB_CB(to)->end_seq)
		return false;

	if (!skb_try_coalesce(to, from, fragstolen, &delta))
		return false;

	atomic_add(delta, &sk->sk_rmem_alloc);
	sk_mem_charge(sk, delta);
	NET_INC_STATS_BH(sock_net(sk), LINUX_MIB_TCPRCVCOALESCE);
	TCP_SKB_CB(to)->end_seq = TCP_SKB_CB(from)->end_seq;
	TCP_SKB_CB(to)->ack_seq = TCP_SKB_CB(from)->ack_seq;
	TCP_SKB_CB(to)->tcp_flags |= TCP_SKB_CB(from)->tcp_flags;
	return true;
}

/* This one checks to see if we can put data from the
 * out_of_order queue into the receive_queue.
 */
static void tcp_ofo_queue(struct sock *sk)
{
	struct tcp_sock *tp = tcp_sk(sk);
	__u32 dsack_high = tp->rcv_nxt;
	struct sk_buff *skb, *tail;
	bool fragstolen, eaten;

	while ((skb = skb_peek(&tp->out_of_order_queue)) != NULL) {
		if (after(TCP_SKB_CB(skb)->seq, tp->rcv_nxt))
			break;

		if (before(TCP_SKB_CB(skb)->seq, dsack_high)) {
			__u32 dsack = dsack_high;
			if (before(TCP_SKB_CB(skb)->end_seq, dsack_high))
				dsack_high = TCP_SKB_CB(skb)->end_seq;
			tcp_dsack_extend(sk, TCP_SKB_CB(skb)->seq, dsack);
		}

		__skb_unlink(skb, &tp->out_of_order_queue);
		/* In case of MPTCP, the segment may be empty if it's a
		 * non-data DATA_FIN. (see beginning of tcp_data_queue)
		 */
		if (!after(TCP_SKB_CB(skb)->end_seq, tp->rcv_nxt) &&
		    !(mptcp(tp) && TCP_SKB_CB(skb)->end_seq == TCP_SKB_CB(skb)->seq)) {
			SOCK_DEBUG(sk, "ofo packet was already received\n");
			__kfree_skb(skb);
			continue;
		}
		SOCK_DEBUG(sk, "ofo requeuing : rcv_next %X seq %X - %X\n",
			   tp->rcv_nxt, TCP_SKB_CB(skb)->seq,
			   TCP_SKB_CB(skb)->end_seq);

		tail = skb_peek_tail(&sk->sk_receive_queue);
		eaten = tail && tcp_try_coalesce(sk, tail, skb, &fragstolen);
		tcp_rcv_nxt_update(tp, TCP_SKB_CB(skb)->end_seq);
		if (!eaten)
			__skb_queue_tail(&sk->sk_receive_queue, skb);
		if (TCP_SKB_CB(skb)->tcp_flags & TCPHDR_FIN)
			tcp_fin(sk);
		if (eaten)
			kfree_skb_partial(skb, fragstolen);
	}
}

static int tcp_prune_queue(struct sock *sk);

static int tcp_try_rmem_schedule(struct sock *sk, struct sk_buff *skb,
				 unsigned int size)
{
	if (mptcp(tcp_sk(sk)))
		sk = mptcp_meta_sk(sk);

	if (atomic_read(&sk->sk_rmem_alloc) > sk->sk_rcvbuf ||
	    !sk_rmem_schedule(sk, skb, size)) {

		if (tcp_prune_queue(sk) < 0)
			return -1;

		if (!sk_rmem_schedule(sk, skb, size)) {
			if (!tcp_sk(sk)->ops->prune_ofo_queue(sk))
				return -1;

			if (!sk_rmem_schedule(sk, skb, size))
				return -1;
		}
	}
	return 0;
}

static void tcp_data_queue_ofo(struct sock *sk, struct sk_buff *skb)
{
	struct tcp_sock *tp = tcp_sk(sk);
	struct sk_buff *skb1;
	u32 seq, end_seq;

	tcp_ecn_check_ce(tp, skb);

	if (unlikely(tcp_try_rmem_schedule(sk, skb, skb->truesize))) {
		NET_INC_STATS_BH(sock_net(sk), LINUX_MIB_TCPOFODROP);
		__kfree_skb(skb);
		return;
	}

	/* Disable header prediction. */
	tp->pred_flags = 0;
	inet_csk_schedule_ack(sk);

	NET_INC_STATS_BH(sock_net(sk), LINUX_MIB_TCPOFOQUEUE);
	SOCK_DEBUG(sk, "out of order segment: rcv_next %X seq %X - %X\n",
		   tp->rcv_nxt, TCP_SKB_CB(skb)->seq, TCP_SKB_CB(skb)->end_seq);

	skb1 = skb_peek_tail(&tp->out_of_order_queue);
	if (!skb1) {
		/* Initial out of order segment, build 1 SACK. */
		if (tcp_is_sack(tp)) {
			tp->rx_opt.num_sacks = 1;
			tp->selective_acks[0].start_seq = TCP_SKB_CB(skb)->seq;
			tp->selective_acks[0].end_seq =
						TCP_SKB_CB(skb)->end_seq;
		}
		__skb_queue_head(&tp->out_of_order_queue, skb);
		goto end;
	}

	seq = TCP_SKB_CB(skb)->seq;
	end_seq = TCP_SKB_CB(skb)->end_seq;

	if (seq == TCP_SKB_CB(skb1)->end_seq) {
		bool fragstolen;

		if (!tcp_try_coalesce(sk, skb1, skb, &fragstolen)) {
			__skb_queue_after(&tp->out_of_order_queue, skb1, skb);
		} else {
			tcp_grow_window(sk, skb);
			kfree_skb_partial(skb, fragstolen);
			skb = NULL;
		}

		if (!tp->rx_opt.num_sacks ||
		    tp->selective_acks[0].end_seq != seq)
			goto add_sack;

		/* Common case: data arrive in order after hole. */
		tp->selective_acks[0].end_seq = end_seq;
		goto end;
	}

	/* Find place to insert this segment. */
	while (1) {
		if (!after(TCP_SKB_CB(skb1)->seq, seq))
			break;
		if (skb_queue_is_first(&tp->out_of_order_queue, skb1)) {
			skb1 = NULL;
			break;
		}
		skb1 = skb_queue_prev(&tp->out_of_order_queue, skb1);
	}

	/* Do skb overlap to previous one? */
	if (skb1 && before(seq, TCP_SKB_CB(skb1)->end_seq)) {
		/* MPTCP allows non-data data-fin to be in the ofo-queue */
		if (!after(end_seq, TCP_SKB_CB(skb1)->end_seq) &&
		    !(mptcp(tp) && end_seq == seq)) {
			/* All the bits are present. Drop. */
			NET_INC_STATS_BH(sock_net(sk), LINUX_MIB_TCPOFOMERGE);
			__kfree_skb(skb);
			skb = NULL;
			tcp_dsack_set(sk, seq, end_seq);
			goto add_sack;
		}
		if (after(seq, TCP_SKB_CB(skb1)->seq)) {
			/* Partial overlap. */
			tcp_dsack_set(sk, seq,
				      TCP_SKB_CB(skb1)->end_seq);
		} else {
			if (skb_queue_is_first(&tp->out_of_order_queue,
					       skb1))
				skb1 = NULL;
			else
				skb1 = skb_queue_prev(
					&tp->out_of_order_queue,
					skb1);
		}
	}
	if (!skb1)
		__skb_queue_head(&tp->out_of_order_queue, skb);
	else
		__skb_queue_after(&tp->out_of_order_queue, skb1, skb);

	/* And clean segments covered by new one as whole. */
	while (!skb_queue_is_last(&tp->out_of_order_queue, skb)) {
		skb1 = skb_queue_next(&tp->out_of_order_queue, skb);

		if (!after(end_seq, TCP_SKB_CB(skb1)->seq))
			break;
		if (before(end_seq, TCP_SKB_CB(skb1)->end_seq)) {
			tcp_dsack_extend(sk, TCP_SKB_CB(skb1)->seq,
					 end_seq);
			break;
		}
		/* MPTCP allows non-data data-fin to be in the ofo-queue */
<<<<<<< HEAD
		if (mptcp(tp) && TCP_SKB_CB(skb1)->seq == TCP_SKB_CB(skb1)->end_seq)
			continue;
=======
		if (mptcp(tp) && TCP_SKB_CB(skb1)->seq == TCP_SKB_CB(skb1)->end_seq) {
			skb = skb1;
			continue;
		}
>>>>>>> 214e17c4
		__skb_unlink(skb1, &tp->out_of_order_queue);
		tcp_dsack_extend(sk, TCP_SKB_CB(skb1)->seq,
				 TCP_SKB_CB(skb1)->end_seq);
		NET_INC_STATS_BH(sock_net(sk), LINUX_MIB_TCPOFOMERGE);
		__kfree_skb(skb1);
	}

add_sack:
	if (tcp_is_sack(tp) && seq != end_seq)
		tcp_sack_new_ofo_skb(sk, seq, end_seq);
end:
	if (skb) {
		tcp_grow_window(sk, skb);
		skb_set_owner_r(skb, sk);
	}
}

int __must_check tcp_queue_rcv(struct sock *sk, struct sk_buff *skb, int hdrlen,
			       bool *fragstolen)
{
	int eaten;
	struct sk_buff *tail = skb_peek_tail(&sk->sk_receive_queue);

	__skb_pull(skb, hdrlen);
	eaten = (tail &&
		 tcp_try_coalesce(sk, tail, skb, fragstolen)) ? 1 : 0;
	tcp_rcv_nxt_update(tcp_sk(sk), TCP_SKB_CB(skb)->end_seq);
	if (!eaten) {
		__skb_queue_tail(&sk->sk_receive_queue, skb);
		skb_set_owner_r(skb, sk);
	}
	return eaten;
}

int tcp_send_rcvq(struct sock *sk, struct msghdr *msg, size_t size)
{
	struct sk_buff *skb;
	int err = -ENOMEM;
	int data_len = 0;
	bool fragstolen;

	if (size == 0)
		return 0;

	if (size > PAGE_SIZE) {
		int npages = min_t(size_t, size >> PAGE_SHIFT, MAX_SKB_FRAGS);

		data_len = npages << PAGE_SHIFT;
		size = data_len + (size & ~PAGE_MASK);
	}
	skb = alloc_skb_with_frags(size - data_len, data_len,
				   PAGE_ALLOC_COSTLY_ORDER,
				   &err, sk->sk_allocation);
	if (!skb)
		goto err;

	skb_put(skb, size - data_len);
	skb->data_len = data_len;
	skb->len = size;

	if (tcp_try_rmem_schedule(sk, skb, skb->truesize))
		goto err_free;

	err = skb_copy_datagram_from_iter(skb, 0, &msg->msg_iter, size);
	if (err)
		goto err_free;

	TCP_SKB_CB(skb)->seq = tcp_sk(sk)->rcv_nxt;
	TCP_SKB_CB(skb)->end_seq = TCP_SKB_CB(skb)->seq + size;
	TCP_SKB_CB(skb)->ack_seq = tcp_sk(sk)->snd_una - 1;

	if (tcp_queue_rcv(sk, skb, 0, &fragstolen)) {
		WARN_ON_ONCE(fragstolen); /* should not happen */
		__kfree_skb(skb);
	}
	return size;

err_free:
	kfree_skb(skb);
err:
	return err;

}

static void tcp_data_queue(struct sock *sk, struct sk_buff *skb)
{
	struct tcp_sock *tp = tcp_sk(sk);
	int eaten = -1;
	bool fragstolen = false;

	/* If no data is present, but a data_fin is in the options, we still
	 * have to call mptcp_queue_skb later on. */
	if (TCP_SKB_CB(skb)->seq == TCP_SKB_CB(skb)->end_seq &&
	    !(mptcp(tp) && mptcp_is_data_fin(skb)))
		goto drop;

	skb_dst_drop(skb);
	__skb_pull(skb, tcp_hdr(skb)->doff * 4);

	tcp_ecn_accept_cwr(tp, skb);

	tp->rx_opt.dsack = 0;

	/*  Queue data for delivery to the user.
	 *  Packets in sequence go to the receive queue.
	 *  Out of sequence packets to the out_of_order_queue.
	 */
	if (TCP_SKB_CB(skb)->seq == tp->rcv_nxt) {
		if (tcp_receive_window(tp) == 0)
			goto out_of_window;

		/* Ok. In sequence. In window. */
		if (tp->ucopy.task == current &&
		    tp->copied_seq == tp->rcv_nxt && tp->ucopy.len &&
		    sock_owned_by_user(sk) && !tp->urg_data) {
			int chunk = min_t(unsigned int, skb->len,
					  tp->ucopy.len);

			__set_current_state(TASK_RUNNING);

			local_bh_enable();
			if (!skb_copy_datagram_msg(skb, 0, tp->ucopy.msg, chunk)) {
				tp->ucopy.len -= chunk;
				tp->copied_seq += chunk;
				eaten = (chunk == skb->len);
				tcp_rcv_space_adjust(sk);
			}
			local_bh_disable();
		}

		if (eaten <= 0) {
queue_and_out:
			if (eaten < 0 &&
			    tcp_try_rmem_schedule(sk, skb, skb->truesize))
				goto drop;

			eaten = tcp_queue_rcv(sk, skb, 0, &fragstolen);
		}
		tcp_rcv_nxt_update(tp, TCP_SKB_CB(skb)->end_seq);
		if (skb->len || mptcp_is_data_fin(skb))
			tcp_event_data_recv(sk, skb);
		if (TCP_SKB_CB(skb)->tcp_flags & TCPHDR_FIN)
			tcp_fin(sk);

		if (!skb_queue_empty(&tp->out_of_order_queue)) {
			tcp_ofo_queue(sk);

			/* RFC2581. 4.2. SHOULD send immediate ACK, when
			 * gap in queue is filled.
			 */
			if (skb_queue_empty(&tp->out_of_order_queue))
				inet_csk(sk)->icsk_ack.pingpong = 0;
		}

		if (tp->rx_opt.num_sacks)
			tcp_sack_remove(tp);

		tcp_fast_path_check(sk);

		if (eaten > 0)
			kfree_skb_partial(skb, fragstolen);
		if (!sock_flag(sk, SOCK_DEAD) || mptcp(tp))
			/* MPTCP: we always have to call data_ready, because
			 * we may be about to receive a data-fin, which still
			 * must get queued.
			 */
			sk->sk_data_ready(sk);
		return;
	}

	if (!after(TCP_SKB_CB(skb)->end_seq, tp->rcv_nxt)) {
		/* A retransmit, 2nd most common case.  Force an immediate ack. */
		NET_INC_STATS_BH(sock_net(sk), LINUX_MIB_DELAYEDACKLOST);
		tcp_dsack_set(sk, TCP_SKB_CB(skb)->seq, TCP_SKB_CB(skb)->end_seq);

out_of_window:
		tcp_enter_quickack_mode(sk);
		inet_csk_schedule_ack(sk);
drop:
		__kfree_skb(skb);
		return;
	}

	/* Out of window. F.e. zero window probe. */
	if (!before(TCP_SKB_CB(skb)->seq, tp->rcv_nxt + tcp_receive_window(tp)))
		goto out_of_window;

	tcp_enter_quickack_mode(sk);

	if (before(TCP_SKB_CB(skb)->seq, tp->rcv_nxt)) {
		/* Partial packet, seq < rcv_next < end_seq */
		SOCK_DEBUG(sk, "partial packet: rcv_next %X seq %X - %X\n",
			   tp->rcv_nxt, TCP_SKB_CB(skb)->seq,
			   TCP_SKB_CB(skb)->end_seq);

		tcp_dsack_set(sk, TCP_SKB_CB(skb)->seq, tp->rcv_nxt);

		/* If window is closed, drop tail of packet. But after
		 * remembering D-SACK for its head made in previous line.
		 */
		if (!tcp_receive_window(tp))
			goto out_of_window;
		goto queue_and_out;
	}

	tcp_data_queue_ofo(sk, skb);
}

static struct sk_buff *tcp_collapse_one(struct sock *sk, struct sk_buff *skb,
					struct sk_buff_head *list)
{
	struct sk_buff *next = NULL;

	if (!skb_queue_is_last(list, skb))
		next = skb_queue_next(list, skb);

	__skb_unlink(skb, list);
	if (mptcp(tcp_sk(sk)))
		mptcp_remove_shortcuts(tcp_sk(sk)->mpcb, skb);
	__kfree_skb(skb);
	NET_INC_STATS_BH(sock_net(sk), LINUX_MIB_TCPRCVCOLLAPSED);

	return next;
}

/* Collapse contiguous sequence of skbs head..tail with
 * sequence numbers start..end.
 *
 * If tail is NULL, this means until the end of the list.
 *
 * Segments with FIN/SYN are not collapsed (only because this
 * simplifies code)
 */
static void
tcp_collapse(struct sock *sk, struct sk_buff_head *list,
	     struct sk_buff *head, struct sk_buff *tail,
	     u32 start, u32 end)
{
	struct sk_buff *skb, *n;
	bool end_of_skbs;

	/* First, check that queue is collapsible and find
	 * the point where collapsing can be useful. */
	skb = head;
restart:
	end_of_skbs = true;
	skb_queue_walk_from_safe(list, skb, n) {
		if (skb == tail)
			break;
		/* No new bits? It is possible on ofo queue. */
		if (!before(start, TCP_SKB_CB(skb)->end_seq)) {
			skb = tcp_collapse_one(sk, skb, list);
			if (!skb)
				break;
			goto restart;
		}

		/* The first skb to collapse is:
		 * - not SYN/FIN and
		 * - bloated or contains data before "start" or
		 *   overlaps to the next one.
		 */
		if (!(TCP_SKB_CB(skb)->tcp_flags & (TCPHDR_SYN | TCPHDR_FIN)) &&
		    (tcp_win_from_space(skb->truesize) > skb->len ||
		     before(TCP_SKB_CB(skb)->seq, start))) {
			end_of_skbs = false;
			break;
		}

		if (!skb_queue_is_last(list, skb)) {
			struct sk_buff *next = skb_queue_next(list, skb);
			if (next != tail &&
			    TCP_SKB_CB(skb)->end_seq != TCP_SKB_CB(next)->seq) {
				end_of_skbs = false;
				break;
			}
		}

		/* Decided to skip this, advance start seq. */
		start = TCP_SKB_CB(skb)->end_seq;
	}
	if (end_of_skbs ||
	    (TCP_SKB_CB(skb)->tcp_flags & (TCPHDR_SYN | TCPHDR_FIN)))
		return;

	while (before(start, end)) {
		int copy = min_t(int, SKB_MAX_ORDER(0, 0), end - start);
		struct sk_buff *nskb;

		nskb = alloc_skb(copy, GFP_ATOMIC);
		if (!nskb)
			return;

		memcpy(nskb->cb, skb->cb, sizeof(skb->cb));
		TCP_SKB_CB(nskb)->seq = TCP_SKB_CB(nskb)->end_seq = start;
		__skb_queue_before(list, skb, nskb);
		skb_set_owner_r(nskb, sk);

		/* Copy data, releasing collapsed skbs. */
		while (copy > 0) {
			int offset = start - TCP_SKB_CB(skb)->seq;
			int size = TCP_SKB_CB(skb)->end_seq - start;

			BUG_ON(offset < 0);
			if (size > 0) {
				size = min(copy, size);
				if (skb_copy_bits(skb, offset, skb_put(nskb, size), size))
					BUG();
				TCP_SKB_CB(nskb)->end_seq += size;
				copy -= size;
				start += size;
			}
			if (!before(start, TCP_SKB_CB(skb)->end_seq)) {
				skb = tcp_collapse_one(sk, skb, list);
				if (!skb ||
				    skb == tail ||
				    (TCP_SKB_CB(skb)->tcp_flags & (TCPHDR_SYN | TCPHDR_FIN)))
					return;
			}
		}
	}
}

/* Collapse ofo queue. Algorithm: select contiguous sequence of skbs
 * and tcp_collapse() them until all the queue is collapsed.
 */
static void tcp_collapse_ofo_queue(struct sock *sk)
{
	struct tcp_sock *tp = tcp_sk(sk);
	struct sk_buff *skb = skb_peek(&tp->out_of_order_queue);
	struct sk_buff *head;
	u32 start, end;

	if (!skb)
		return;

	start = TCP_SKB_CB(skb)->seq;
	end = TCP_SKB_CB(skb)->end_seq;
	head = skb;

	for (;;) {
		struct sk_buff *next = NULL;

		if (!skb_queue_is_last(&tp->out_of_order_queue, skb))
			next = skb_queue_next(&tp->out_of_order_queue, skb);
		skb = next;

		/* Segment is terminated when we see gap or when
		 * we are at the end of all the queue. */
		if (!skb ||
		    after(TCP_SKB_CB(skb)->seq, end) ||
		    before(TCP_SKB_CB(skb)->end_seq, start)) {
			tcp_collapse(sk, &tp->out_of_order_queue,
				     head, skb, start, end);
			head = skb;
			if (!skb)
				break;
			/* Start new segment */
			start = TCP_SKB_CB(skb)->seq;
			end = TCP_SKB_CB(skb)->end_seq;
		} else {
			if (before(TCP_SKB_CB(skb)->seq, start))
				start = TCP_SKB_CB(skb)->seq;
			if (after(TCP_SKB_CB(skb)->end_seq, end))
				end = TCP_SKB_CB(skb)->end_seq;
		}
	}
}

/*
 * Purge the out-of-order queue.
 * Return true if queue was pruned.
 */
bool tcp_prune_ofo_queue(struct sock *sk)
{
	struct tcp_sock *tp = tcp_sk(sk);
	bool res = false;

	if (!skb_queue_empty(&tp->out_of_order_queue)) {
		NET_INC_STATS_BH(sock_net(sk), LINUX_MIB_OFOPRUNED);
		__skb_queue_purge(&tp->out_of_order_queue);

		/* Reset SACK state.  A conforming SACK implementation will
		 * do the same at a timeout based retransmit.  When a connection
		 * is in a sad state like this, we care only about integrity
		 * of the connection not performance.
		 */
		if (tp->rx_opt.sack_ok)
			tcp_sack_reset(&tp->rx_opt);
		sk_mem_reclaim(sk);
		res = true;
	}
	return res;
}

/* Reduce allocated memory if we can, trying to get
 * the socket within its memory limits again.
 *
 * Return less than zero if we should start dropping frames
 * until the socket owning process reads some of the data
 * to stabilize the situation.
 */
static int tcp_prune_queue(struct sock *sk)
{
	struct tcp_sock *tp = tcp_sk(sk);

	SOCK_DEBUG(sk, "prune_queue: c=%x\n", tp->copied_seq);

	NET_INC_STATS_BH(sock_net(sk), LINUX_MIB_PRUNECALLED);

	if (atomic_read(&sk->sk_rmem_alloc) >= sk->sk_rcvbuf)
		tcp_clamp_window(sk);
	else if (sk_under_memory_pressure(sk))
		tp->rcv_ssthresh = min(tp->rcv_ssthresh, 4U * tp->advmss);

	tcp_collapse_ofo_queue(sk);
	if (!skb_queue_empty(&sk->sk_receive_queue))
		tcp_collapse(sk, &sk->sk_receive_queue,
			     skb_peek(&sk->sk_receive_queue),
			     NULL,
			     tp->copied_seq, tp->rcv_nxt);
	sk_mem_reclaim(sk);

	if (atomic_read(&sk->sk_rmem_alloc) <= sk->sk_rcvbuf)
		return 0;

	/* Collapsing did not help, destructive actions follow.
	 * This must not ever occur. */

	tp->ops->prune_ofo_queue(sk);

	if (atomic_read(&sk->sk_rmem_alloc) <= sk->sk_rcvbuf)
		return 0;

	/* If we are really being abused, tell the caller to silently
	 * drop receive data on the floor.  It will get retransmitted
	 * and hopefully then we'll have sufficient space.
	 */
	NET_INC_STATS_BH(sock_net(sk), LINUX_MIB_RCVPRUNED);

	/* Massive buffer overcommit. */
	tp->pred_flags = 0;
	return -1;
}

/* RFC2861, slow part. Adjust cwnd, after it was not full during one rto.
 * As additional protections, we do not touch cwnd in retransmission phases,
 * and if application hit its sndbuf limit recently.
 */
void tcp_cwnd_application_limited(struct sock *sk)
{
	struct tcp_sock *tp = tcp_sk(sk);

	if (inet_csk(sk)->icsk_ca_state == TCP_CA_Open &&
	    sk->sk_socket && !test_bit(SOCK_NOSPACE, &sk->sk_socket->flags)) {
		/* Limited by application or receiver window. */
		u32 init_win = tcp_init_cwnd(tp, __sk_dst_get(sk));
		u32 win_used = max(tp->snd_cwnd_used, init_win);
		if (win_used < tp->snd_cwnd) {
			tp->snd_ssthresh = tcp_current_ssthresh(sk);
			tp->snd_cwnd = (tp->snd_cwnd + win_used) >> 1;
		}
		tp->snd_cwnd_used = 0;
	}
	tp->snd_cwnd_stamp = tcp_time_stamp;
}

bool tcp_should_expand_sndbuf(const struct sock *sk)
{
	const struct tcp_sock *tp = tcp_sk(sk);

	/* If the user specified a specific send buffer setting, do
	 * not modify it.
	 */
	if (sk->sk_userlocks & SOCK_SNDBUF_LOCK)
		return false;

	/* If we are under global TCP memory pressure, do not expand.  */
	if (sk_under_memory_pressure(sk))
		return false;

	/* If we are under soft global TCP memory pressure, do not expand.  */
	if (sk_memory_allocated(sk) >= sk_prot_mem_limits(sk, 0))
		return false;

	/* If we filled the congestion window, do not expand.  */
	if (tcp_packets_in_flight(tp) >= tp->snd_cwnd)
		return false;

	return true;
}

/* When incoming ACK allowed to free some skb from write_queue,
 * we remember this event in flag SOCK_QUEUE_SHRUNK and wake up socket
 * on the exit from tcp input handler.
 *
 * PROBLEM: sndbuf expansion does not work well with largesend.
 */
static void tcp_new_space(struct sock *sk)
{
	struct tcp_sock *tp = tcp_sk(sk);

	if (tp->ops->should_expand_sndbuf(sk)) {
		tcp_sndbuf_expand(sk);
		tp->snd_cwnd_stamp = tcp_time_stamp;
	}

	sk->sk_write_space(sk);
}

static void tcp_check_space(struct sock *sk)
{
	if (sock_flag(sk, SOCK_QUEUE_SHRUNK)) {
		sock_reset_flag(sk, SOCK_QUEUE_SHRUNK);
		/* pairs with tcp_poll() */
		smp_mb__after_atomic();
		if (mptcp(tcp_sk(sk)) ||
		    (sk->sk_socket &&
			test_bit(SOCK_NOSPACE, &sk->sk_socket->flags)))
			tcp_new_space(sk);
	}
}

static inline void tcp_data_snd_check(struct sock *sk)
{
	tcp_push_pending_frames(sk);
	tcp_check_space(sk);
}

/*
 * Check if sending an ack is needed.
 */
static void __tcp_ack_snd_check(struct sock *sk, int ofo_possible)
{
	struct tcp_sock *tp = tcp_sk(sk);

	    /* More than one full frame received... */
	if (((tp->rcv_nxt - tp->rcv_wup) > inet_csk(sk)->icsk_ack.rcv_mss &&
	     /* ... and right edge of window advances far enough.
	      * (tcp_recvmsg() will send ACK otherwise). Or...
	      */
	     tp->ops->__select_window(sk) >= tp->rcv_wnd) ||
	    /* We ACK each frame or... */
	    tcp_in_quickack_mode(sk) ||
	    /* We have out of order data. */
	    (ofo_possible && skb_peek(&tp->out_of_order_queue))) {
		/* Then ack it now */
		tcp_send_ack(sk);
	} else {
		/* Else, send delayed ack. */
		tcp_send_delayed_ack(sk);
	}
}

static inline void tcp_ack_snd_check(struct sock *sk)
{
	if (!inet_csk_ack_scheduled(sk)) {
		/* We sent a data segment already. */
		return;
	}
	__tcp_ack_snd_check(sk, 1);
}

/*
 *	This routine is only called when we have urgent data
 *	signaled. Its the 'slow' part of tcp_urg. It could be
 *	moved inline now as tcp_urg is only called from one
 *	place. We handle URGent data wrong. We have to - as
 *	BSD still doesn't use the correction from RFC961.
 *	For 1003.1g we should support a new option TCP_STDURG to permit
 *	either form (or just set the sysctl tcp_stdurg).
 */

static void tcp_check_urg(struct sock *sk, const struct tcphdr *th)
{
	struct tcp_sock *tp = tcp_sk(sk);
	u32 ptr = ntohs(th->urg_ptr);

	if (ptr && !sysctl_tcp_stdurg)
		ptr--;
	ptr += ntohl(th->seq);

	/* Ignore urgent data that we've already seen and read. */
	if (after(tp->copied_seq, ptr))
		return;

	/* Do not replay urg ptr.
	 *
	 * NOTE: interesting situation not covered by specs.
	 * Misbehaving sender may send urg ptr, pointing to segment,
	 * which we already have in ofo queue. We are not able to fetch
	 * such data and will stay in TCP_URG_NOTYET until will be eaten
	 * by recvmsg(). Seems, we are not obliged to handle such wicked
	 * situations. But it is worth to think about possibility of some
	 * DoSes using some hypothetical application level deadlock.
	 */
	if (before(ptr, tp->rcv_nxt))
		return;

	/* Do we already have a newer (or duplicate) urgent pointer? */
	if (tp->urg_data && !after(ptr, tp->urg_seq))
		return;

	/* Tell the world about our new urgent pointer. */
	sk_send_sigurg(sk);

	/* We may be adding urgent data when the last byte read was
	 * urgent. To do this requires some care. We cannot just ignore
	 * tp->copied_seq since we would read the last urgent byte again
	 * as data, nor can we alter copied_seq until this data arrives
	 * or we break the semantics of SIOCATMARK (and thus sockatmark())
	 *
	 * NOTE. Double Dutch. Rendering to plain English: author of comment
	 * above did something sort of 	send("A", MSG_OOB); send("B", MSG_OOB);
	 * and expect that both A and B disappear from stream. This is _wrong_.
	 * Though this happens in BSD with high probability, this is occasional.
	 * Any application relying on this is buggy. Note also, that fix "works"
	 * only in this artificial test. Insert some normal data between A and B and we will
	 * decline of BSD again. Verdict: it is better to remove to trap
	 * buggy users.
	 */
	if (tp->urg_seq == tp->copied_seq && tp->urg_data &&
	    !sock_flag(sk, SOCK_URGINLINE) && tp->copied_seq != tp->rcv_nxt) {
		struct sk_buff *skb = skb_peek(&sk->sk_receive_queue);
		tp->copied_seq++;
		if (skb && !before(tp->copied_seq, TCP_SKB_CB(skb)->end_seq)) {
			__skb_unlink(skb, &sk->sk_receive_queue);
			__kfree_skb(skb);
		}
	}

	tp->urg_data = TCP_URG_NOTYET;
	tp->urg_seq = ptr;

	/* Disable header prediction. */
	tp->pred_flags = 0;
}

/* This is the 'fast' part of urgent handling. */
static void tcp_urg(struct sock *sk, struct sk_buff *skb, const struct tcphdr *th)
{
	struct tcp_sock *tp = tcp_sk(sk);

	/* MPTCP urgent data is not yet supported */
	if (mptcp(tp))
		return;

	/* Check if we get a new urgent pointer - normally not. */
	if (th->urg)
		tcp_check_urg(sk, th);

	/* Do we wait for any urgent data? - normally not... */
	if (tp->urg_data == TCP_URG_NOTYET) {
		u32 ptr = tp->urg_seq - ntohl(th->seq) + (th->doff * 4) -
			  th->syn;

		/* Is the urgent pointer pointing into this packet? */
		if (ptr < skb->len) {
			u8 tmp;
			if (skb_copy_bits(skb, ptr, &tmp, 1))
				BUG();
			tp->urg_data = TCP_URG_VALID | tmp;
			if (!sock_flag(sk, SOCK_DEAD))
				sk->sk_data_ready(sk);
		}
	}
}

static int tcp_copy_to_iovec(struct sock *sk, struct sk_buff *skb, int hlen)
{
	struct tcp_sock *tp = tcp_sk(sk);
	int chunk = skb->len - hlen;
	int err;

	local_bh_enable();
	if (skb_csum_unnecessary(skb))
		err = skb_copy_datagram_msg(skb, hlen, tp->ucopy.msg, chunk);
	else
		err = skb_copy_and_csum_datagram_msg(skb, hlen, tp->ucopy.msg);

	if (!err) {
		tp->ucopy.len -= chunk;
		tp->copied_seq += chunk;
		tcp_rcv_space_adjust(sk);
	}

	local_bh_disable();
	return err;
}

static __sum16 __tcp_checksum_complete_user(struct sock *sk,
					    struct sk_buff *skb)
{
	__sum16 result;

	if (sock_owned_by_user(sk)) {
		local_bh_enable();
		result = __tcp_checksum_complete(skb);
		local_bh_disable();
	} else {
		result = __tcp_checksum_complete(skb);
	}
	return result;
}

static inline bool tcp_checksum_complete_user(struct sock *sk,
					     struct sk_buff *skb)
{
	return !skb_csum_unnecessary(skb) &&
	       __tcp_checksum_complete_user(sk, skb);
}

/* Does PAWS and seqno based validation of an incoming segment, flags will
 * play significant role here.
 */
static bool tcp_validate_incoming(struct sock *sk, struct sk_buff *skb,
				  const struct tcphdr *th, int syn_inerr)
{
	struct tcp_sock *tp = tcp_sk(sk);

	/* RFC1323: H1. Apply PAWS check first. */
	if (tcp_fast_parse_options(skb, th, tp) && tp->rx_opt.saw_tstamp &&
	    tcp_paws_discard(sk, skb)) {
		if (!th->rst) {
			NET_INC_STATS_BH(sock_net(sk), LINUX_MIB_PAWSESTABREJECTED);
			if (!tcp_oow_rate_limited(sock_net(sk), skb,
						  LINUX_MIB_TCPACKSKIPPEDPAWS,
						  &tp->last_oow_ack_time))
				tcp_send_dupack(sk, skb);
			goto discard;
		}
		/* Reset is accepted even if it did not pass PAWS. */
	}

	/* Step 1: check sequence number */
	if (!tcp_sequence(tp, TCP_SKB_CB(skb)->seq, TCP_SKB_CB(skb)->end_seq)) {
		/* RFC793, page 37: "In all states except SYN-SENT, all reset
		 * (RST) segments are validated by checking their SEQ-fields."
		 * And page 69: "If an incoming segment is not acceptable,
		 * an acknowledgment should be sent in reply (unless the RST
		 * bit is set, if so drop the segment and return)".
		 */
		if (!th->rst) {
			if (th->syn)
				goto syn_challenge;
			if (!tcp_oow_rate_limited(sock_net(sk), skb,
						  LINUX_MIB_TCPACKSKIPPEDSEQ,
						  &tp->last_oow_ack_time))
				tcp_send_dupack(sk, skb);
		}
		goto discard;
	}

	/* Step 2: check RST bit */
	if (th->rst) {
		/* RFC 5961 3.2 :
		 * If sequence number exactly matches RCV.NXT, then
		 *     RESET the connection
		 * else
		 *     Send a challenge ACK
		 */
		if (TCP_SKB_CB(skb)->seq == tp->rcv_nxt)
			tcp_reset(sk);
		else
			tcp_send_challenge_ack(sk, skb);
		goto discard;
	}

	/* step 3: check security and precedence [ignored] */

	/* step 4: Check for a SYN
	 * RFC 5961 4.2 : Send a challenge ack
	 */
	if (th->syn) {
syn_challenge:
		if (syn_inerr)
			TCP_INC_STATS_BH(sock_net(sk), TCP_MIB_INERRS);
		NET_INC_STATS_BH(sock_net(sk), LINUX_MIB_TCPSYNCHALLENGE);
		tcp_send_challenge_ack(sk, skb);
		goto discard;
	}

	/* If valid: post process the received MPTCP options. */
	if (mptcp(tp) && mptcp_handle_options(sk, th, skb))
		goto discard;

	return true;

discard:
	if (mptcp(tp))
		mptcp_reset_mopt(tp);
	__kfree_skb(skb);
	return false;
}

/*
 *	TCP receive function for the ESTABLISHED state.
 *
 *	It is split into a fast path and a slow path. The fast path is
 * 	disabled when:
 *	- A zero window was announced from us - zero window probing
 *        is only handled properly in the slow path.
 *	- Out of order segments arrived.
 *	- Urgent data is expected.
 *	- There is no buffer space left
 *	- Unexpected TCP flags/window values/header lengths are received
 *	  (detected by checking the TCP header against pred_flags)
 *	- Data is sent in both directions. Fast path only supports pure senders
 *	  or pure receivers (this means either the sequence number or the ack
 *	  value must stay constant)
 *	- Unexpected TCP option.
 *
 *	When these conditions are not satisfied it drops into a standard
 *	receive procedure patterned after RFC793 to handle all cases.
 *	The first three cases are guaranteed by proper pred_flags setting,
 *	the rest is checked inline. Fast processing is turned on in
 *	tcp_data_queue when everything is OK.
 */
void tcp_rcv_established(struct sock *sk, struct sk_buff *skb,
			 const struct tcphdr *th, unsigned int len)
{
	struct tcp_sock *tp = tcp_sk(sk);

	if (unlikely(!sk->sk_rx_dst))
		inet_csk(sk)->icsk_af_ops->sk_rx_dst_set(sk, skb);
	/*
	 *	Header prediction.
	 *	The code loosely follows the one in the famous
	 *	"30 instruction TCP receive" Van Jacobson mail.
	 *
	 *	Van's trick is to deposit buffers into socket queue
	 *	on a device interrupt, to call tcp_recv function
	 *	on the receive process context and checksum and copy
	 *	the buffer to user space. smart...
	 *
	 *	Our current scheme is not silly either but we take the
	 *	extra cost of the net_bh soft interrupt processing...
	 *	We do checksum and copy also but from device to kernel.
	 */

	tp->rx_opt.saw_tstamp = 0;

	/* MPTCP: force slowpath. */
	if (mptcp(tp))
		goto slow_path;

	/*	pred_flags is 0xS?10 << 16 + snd_wnd
	 *	if header_prediction is to be made
	 *	'S' will always be tp->tcp_header_len >> 2
	 *	'?' will be 0 for the fast path, otherwise pred_flags is 0 to
	 *  turn it off	(when there are holes in the receive
	 *	 space for instance)
	 *	PSH flag is ignored.
	 */

	if ((tcp_flag_word(th) & TCP_HP_BITS) == tp->pred_flags &&
	    TCP_SKB_CB(skb)->seq == tp->rcv_nxt &&
	    !after(TCP_SKB_CB(skb)->ack_seq, tp->snd_nxt)) {
		int tcp_header_len = tp->tcp_header_len;

		/* Timestamp header prediction: tcp_header_len
		 * is automatically equal to th->doff*4 due to pred_flags
		 * match.
		 */

		/* Check timestamp */
		if (tcp_header_len == sizeof(struct tcphdr) + TCPOLEN_TSTAMP_ALIGNED) {
			/* No? Slow path! */
			if (!tcp_parse_aligned_timestamp(tp, th))
				goto slow_path;

			/* If PAWS failed, check it more carefully in slow path */
			if ((s32)(tp->rx_opt.rcv_tsval - tp->rx_opt.ts_recent) < 0)
				goto slow_path;

			/* DO NOT update ts_recent here, if checksum fails
			 * and timestamp was corrupted part, it will result
			 * in a hung connection since we will drop all
			 * future packets due to the PAWS test.
			 */
		}

		if (len <= tcp_header_len) {
			/* Bulk data transfer: sender */
			if (len == tcp_header_len) {
				/* Predicted packet is in window by definition.
				 * seq == rcv_nxt and rcv_wup <= rcv_nxt.
				 * Hence, check seq<=rcv_wup reduces to:
				 */
				if (tcp_header_len ==
				    (sizeof(struct tcphdr) + TCPOLEN_TSTAMP_ALIGNED) &&
				    tp->rcv_nxt == tp->rcv_wup)
					tcp_store_ts_recent(tp);

				/* We know that such packets are checksummed
				 * on entry.
				 */
				tcp_ack(sk, skb, 0);
				__kfree_skb(skb);
				tcp_data_snd_check(sk);
				return;
			} else { /* Header too small */
				TCP_INC_STATS_BH(sock_net(sk), TCP_MIB_INERRS);
				goto discard;
			}
		} else {
			int eaten = 0;
			bool fragstolen = false;

			if (tp->ucopy.task == current &&
			    tp->copied_seq == tp->rcv_nxt &&
			    len - tcp_header_len <= tp->ucopy.len &&
			    sock_owned_by_user(sk)) {
				__set_current_state(TASK_RUNNING);

				if (!tcp_copy_to_iovec(sk, skb, tcp_header_len)) {
					/* Predicted packet is in window by definition.
					 * seq == rcv_nxt and rcv_wup <= rcv_nxt.
					 * Hence, check seq<=rcv_wup reduces to:
					 */
					if (tcp_header_len ==
					    (sizeof(struct tcphdr) +
					     TCPOLEN_TSTAMP_ALIGNED) &&
					    tp->rcv_nxt == tp->rcv_wup)
						tcp_store_ts_recent(tp);

					tcp_rcv_rtt_measure_ts(sk, skb);

					__skb_pull(skb, tcp_header_len);
					tcp_rcv_nxt_update(tp, TCP_SKB_CB(skb)->end_seq);
					NET_INC_STATS_BH(sock_net(sk), LINUX_MIB_TCPHPHITSTOUSER);
					eaten = 1;
				}
			}
			if (!eaten) {
				if (tcp_checksum_complete_user(sk, skb))
					goto csum_error;

				if ((int)skb->truesize > sk->sk_forward_alloc)
					goto step5;

				/* Predicted packet is in window by definition.
				 * seq == rcv_nxt and rcv_wup <= rcv_nxt.
				 * Hence, check seq<=rcv_wup reduces to:
				 */
				if (tcp_header_len ==
				    (sizeof(struct tcphdr) + TCPOLEN_TSTAMP_ALIGNED) &&
				    tp->rcv_nxt == tp->rcv_wup)
					tcp_store_ts_recent(tp);

				tcp_rcv_rtt_measure_ts(sk, skb);

				NET_INC_STATS_BH(sock_net(sk), LINUX_MIB_TCPHPHITS);

				/* Bulk data transfer: receiver */
				eaten = tcp_queue_rcv(sk, skb, tcp_header_len,
						      &fragstolen);
			}

			tcp_event_data_recv(sk, skb);

			if (TCP_SKB_CB(skb)->ack_seq != tp->snd_una) {
				/* Well, only one small jumplet in fast path... */
				tcp_ack(sk, skb, FLAG_DATA);
				tcp_data_snd_check(sk);
				if (!inet_csk_ack_scheduled(sk))
					goto no_ack;
			}

			__tcp_ack_snd_check(sk, 0);
no_ack:
			if (eaten)
				kfree_skb_partial(skb, fragstolen);
			sk->sk_data_ready(sk);
			return;
		}
	}

slow_path:
	if (len < (th->doff << 2) || tcp_checksum_complete_user(sk, skb))
		goto csum_error;

	if (!th->ack && !th->rst && !th->syn)
		goto discard;

	/*
	 *	Standard slow path.
	 */

	if (!tcp_validate_incoming(sk, skb, th, 1))
		return;

step5:
	if (tcp_ack(sk, skb, FLAG_SLOWPATH | FLAG_UPDATE_TS_RECENT) < 0)
		goto discard;

	tcp_rcv_rtt_measure_ts(sk, skb);

	/* Process urgent data. */
	tcp_urg(sk, skb, th);

	/* step 7: process the segment text */
	tcp_data_queue(sk, skb);

	tcp_data_snd_check(sk);
	tcp_ack_snd_check(sk);
	return;

csum_error:
	TCP_INC_STATS_BH(sock_net(sk), TCP_MIB_CSUMERRORS);
	TCP_INC_STATS_BH(sock_net(sk), TCP_MIB_INERRS);

discard:
	__kfree_skb(skb);
}
EXPORT_SYMBOL(tcp_rcv_established);

void tcp_finish_connect(struct sock *sk, struct sk_buff *skb)
{
	struct tcp_sock *tp = tcp_sk(sk);
	struct inet_connection_sock *icsk = inet_csk(sk);

	tcp_set_state(sk, TCP_ESTABLISHED);

	if (skb) {
		icsk->icsk_af_ops->sk_rx_dst_set(sk, skb);
		security_inet_conn_established(sk, skb);
	}

	/* Make sure socket is routed, for correct metrics.  */
	icsk->icsk_af_ops->rebuild_header(sk);

	tcp_init_metrics(sk);

	tcp_init_congestion_control(sk);

	/* Prevent spurious tcp_cwnd_restart() on first data
	 * packet.
	 */
	tp->lsndtime = tcp_time_stamp;

	tp->ops->init_buffer_space(sk);

	if (sock_flag(sk, SOCK_KEEPOPEN))
		inet_csk_reset_keepalive_timer(sk, keepalive_time_when(tp));

	if (!tp->rx_opt.snd_wscale)
		__tcp_fast_path_on(tp, tp->snd_wnd);
	else
		tp->pred_flags = 0;

	if (!sock_flag(sk, SOCK_DEAD)) {
		sk->sk_state_change(sk);
		sk_wake_async(sk, SOCK_WAKE_IO, POLL_OUT);
	}
}

static bool tcp_rcv_fastopen_synack(struct sock *sk, struct sk_buff *synack,
				    struct tcp_fastopen_cookie *cookie)
{
	struct tcp_sock *tp = tcp_sk(sk);
	struct sk_buff *data = tp->syn_data ? tcp_write_queue_head(sk) : NULL;
	u16 mss = tp->rx_opt.mss_clamp, try_exp = 0;
	bool syn_drop = false;

	if (mss == tp->rx_opt.user_mss) {
		struct tcp_options_received opt;

		/* Get original SYNACK MSS value if user MSS sets mss_clamp */
		tcp_clear_options(&opt);
		opt.user_mss = opt.mss_clamp = 0;
		tcp_parse_options(synack, &opt, NULL, 0, NULL, NULL);
		mss = opt.mss_clamp;
	}

	if (!tp->syn_fastopen) {
		/* Ignore an unsolicited cookie */
		cookie->len = -1;
	} else if (tp->total_retrans) {
		/* SYN timed out and the SYN-ACK neither has a cookie nor
		 * acknowledges data. Presumably the remote received only
		 * the retransmitted (regular) SYNs: either the original
		 * SYN-data or the corresponding SYN-ACK was dropped.
		 */
		syn_drop = (cookie->len < 0 && data);
	} else if (cookie->len < 0 && !tp->syn_data) {
		/* We requested a cookie but didn't get it. If we did not use
		 * the (old) exp opt format then try so next time (try_exp=1).
		 * Otherwise we go back to use the RFC7413 opt (try_exp=2).
		 */
		try_exp = tp->syn_fastopen_exp ? 2 : 1;
	}

	tcp_fastopen_cache_set(sk, mss, cookie, syn_drop, try_exp);

	/* In mptcp case, we do not rely on "retransmit", but instead on
	 * "transmit", because if fastopen data is not acked, the retransmission
	 * becomes the first MPTCP data (see mptcp_rcv_synsent_fastopen).
	 */
	if (data && !mptcp(tp)) { /* Retransmit unacked data in SYN */
		tcp_for_write_queue_from(data, sk) {
			if (data == tcp_send_head(sk) ||
			    __tcp_retransmit_skb(sk, data))
				break;
		}
		tcp_rearm_rto(sk);
		NET_INC_STATS_BH(sock_net(sk), LINUX_MIB_TCPFASTOPENACTIVEFAIL);
		return true;
	}
	tp->syn_data_acked = tp->syn_data;
	if (tp->syn_data_acked)
		NET_INC_STATS_BH(sock_net(sk), LINUX_MIB_TCPFASTOPENACTIVE);
	return false;
}

static int tcp_rcv_synsent_state_process(struct sock *sk, struct sk_buff *skb,
					 const struct tcphdr *th, unsigned int len)
{
	struct inet_connection_sock *icsk = inet_csk(sk);
	struct tcp_sock *tp = tcp_sk(sk);
	struct tcp_fastopen_cookie foc = { .len = -1 };
	int saved_clamp = tp->rx_opt.mss_clamp;
	struct mptcp_options_received mopt;
	mptcp_init_mp_opt(&mopt);

	tcp_parse_options(skb, &tp->rx_opt,
			  mptcp(tp) ? &tp->mptcp->rx_opt : &mopt, 0, &foc, tp);
	if (tp->rx_opt.saw_tstamp && tp->rx_opt.rcv_tsecr)
		tp->rx_opt.rcv_tsecr -= tp->tsoffset;

	if (th->ack) {
		/* rfc793:
		 * "If the state is SYN-SENT then
		 *    first check the ACK bit
		 *      If the ACK bit is set
		 *	  If SEG.ACK =< ISS, or SEG.ACK > SND.NXT, send
		 *        a reset (unless the RST bit is set, if so drop
		 *        the segment and return)"
		 */
		if (!after(TCP_SKB_CB(skb)->ack_seq, tp->snd_una) ||
		    after(TCP_SKB_CB(skb)->ack_seq, tp->snd_nxt))
			goto reset_and_undo;

		if (tp->rx_opt.saw_tstamp && tp->rx_opt.rcv_tsecr &&
		    !between(tp->rx_opt.rcv_tsecr, tp->retrans_stamp,
			     tcp_time_stamp)) {
			NET_INC_STATS_BH(sock_net(sk), LINUX_MIB_PAWSACTIVEREJECTED);
			goto reset_and_undo;
		}

		/* Now ACK is acceptable.
		 *
		 * "If the RST bit is set
		 *    If the ACK was acceptable then signal the user "error:
		 *    connection reset", drop the segment, enter CLOSED state,
		 *    delete TCB, and return."
		 */

		if (th->rst) {
			tcp_reset(sk);
			goto discard;
		}

		/* rfc793:
		 *   "fifth, if neither of the SYN or RST bits is set then
		 *    drop the segment and return."
		 *
		 *    See note below!
		 *                                        --ANK(990513)
		 */
		if (!th->syn)
			goto discard_and_undo;

		/* rfc793:
		 *   "If the SYN bit is on ...
		 *    are acceptable then ...
		 *    (our SYN has been ACKed), change the connection
		 *    state to ESTABLISHED..."
		 */

		tcp_ecn_rcv_synack(tp, th);

		tcp_init_wl(tp, TCP_SKB_CB(skb)->seq);
		tcp_ack(sk, skb, FLAG_SLOWPATH);

		if (tp->request_mptcp || mptcp(tp)) {
			int ret;
			ret = mptcp_rcv_synsent_state_process(sk, &sk,
							      skb, &mopt);

			/* May have changed if we support MPTCP */
			tp = tcp_sk(sk);
			icsk = inet_csk(sk);

			if (ret == 1)
				goto reset_and_undo;
			if (ret == 2)
				goto discard;
		}

		if (mptcp(tp) && !is_master_tp(tp)) {
			/* Timer for repeating the ACK until an answer
			 * arrives. Used only when establishing an additional
			 * subflow inside of an MPTCP connection.
			 */
			sk_reset_timer(sk, &tp->mptcp->mptcp_ack_timer,
				       jiffies + icsk->icsk_rto);
		}

		/* Ok.. it's good. Set up sequence numbers and
		 * move to established.
		 */
		tp->rcv_nxt = TCP_SKB_CB(skb)->seq + 1;
		tp->rcv_wup = TCP_SKB_CB(skb)->seq + 1;

		/* RFC1323: The window in SYN & SYN/ACK segments is
		 * never scaled.
		 */
		tp->snd_wnd = ntohs(th->window);

		if (!tp->rx_opt.wscale_ok) {
			tp->rx_opt.snd_wscale = tp->rx_opt.rcv_wscale = 0;
			tp->window_clamp = min(tp->window_clamp, 65535U);
		}

		if (tp->rx_opt.saw_tstamp) {
			tp->rx_opt.tstamp_ok	   = 1;
			tp->tcp_header_len =
				sizeof(struct tcphdr) + TCPOLEN_TSTAMP_ALIGNED;
			tp->advmss	    -= TCPOLEN_TSTAMP_ALIGNED;
			tcp_store_ts_recent(tp);
		} else {
			tp->tcp_header_len = sizeof(struct tcphdr);
		}

		if (mptcp(tp)) {
			tp->tcp_header_len += MPTCP_SUB_LEN_DSM_ALIGN;
			tp->advmss -= MPTCP_SUB_LEN_DSM_ALIGN;
		}

		if (tcp_is_sack(tp) && sysctl_tcp_fack)
			tcp_enable_fack(tp);

		tcp_mtup_init(sk);
		tcp_sync_mss(sk, icsk->icsk_pmtu_cookie);
		tcp_initialize_rcv_mss(sk);

		/* Remember, tcp_poll() does not lock socket!
		 * Change state from SYN-SENT only after copied_seq
		 * is initialized. */
		tp->copied_seq = tp->rcv_nxt;

		smp_mb();

		tcp_finish_connect(sk, skb);

		if ((tp->syn_fastopen || tp->syn_data) &&
		    tcp_rcv_fastopen_synack(sk, skb, &foc))
			return -1;

		/* With MPTCP we cannot send data on the third ack due to the
		 * lack of option-space to combine with an MP_CAPABLE.
		 */
		if (!mptcp(tp) && (sk->sk_write_pending ||
		    icsk->icsk_accept_queue.rskq_defer_accept ||
		    icsk->icsk_ack.pingpong)) {
			/* Save one ACK. Data will be ready after
			 * several ticks, if write_pending is set.
			 *
			 * It may be deleted, but with this feature tcpdumps
			 * look so _wonderfully_ clever, that I was not able
			 * to stand against the temptation 8)     --ANK
			 */
			inet_csk_schedule_ack(sk);
			icsk->icsk_ack.lrcvtime = tcp_time_stamp;
			tcp_enter_quickack_mode(sk);
			inet_csk_reset_xmit_timer(sk, ICSK_TIME_DACK,
						  TCP_DELACK_MAX, TCP_RTO_MAX);

discard:
			__kfree_skb(skb);
			return 0;
		} else {
			tcp_send_ack(sk);
		}
		return -1;
	}

	/* No ACK in the segment */

	if (th->rst) {
		/* rfc793:
		 * "If the RST bit is set
		 *
		 *      Otherwise (no ACK) drop the segment and return."
		 */

		goto discard_and_undo;
	}

	/* PAWS check. */
	if (tp->rx_opt.ts_recent_stamp && tp->rx_opt.saw_tstamp &&
	    tcp_paws_reject(&tp->rx_opt, 0))
		goto discard_and_undo;

	/* TODO - check this here for MPTCP */
	if (th->syn) {
		/* We see SYN without ACK. It is attempt of
		 * simultaneous connect with crossed SYNs.
		 * Particularly, it can be connect to self.
		 */
		tcp_set_state(sk, TCP_SYN_RECV);

		if (tp->rx_opt.saw_tstamp) {
			tp->rx_opt.tstamp_ok = 1;
			tcp_store_ts_recent(tp);
			tp->tcp_header_len =
				sizeof(struct tcphdr) + TCPOLEN_TSTAMP_ALIGNED;
		} else {
			tp->tcp_header_len = sizeof(struct tcphdr);
		}

		if (mptcp(tp)) {
			tp->tcp_header_len += MPTCP_SUB_LEN_DSM_ALIGN;
			tp->advmss -= MPTCP_SUB_LEN_DSM_ALIGN;
		}

		tp->rcv_nxt = TCP_SKB_CB(skb)->seq + 1;
		tp->copied_seq = tp->rcv_nxt;
		tp->rcv_wup = TCP_SKB_CB(skb)->seq + 1;

		/* RFC1323: The window in SYN & SYN/ACK segments is
		 * never scaled.
		 */
		tp->snd_wnd    = ntohs(th->window);
		tp->snd_wl1    = TCP_SKB_CB(skb)->seq;
		tp->max_window = tp->snd_wnd;

		tcp_ecn_rcv_syn(tp, th);

		tcp_mtup_init(sk);
		tcp_sync_mss(sk, icsk->icsk_pmtu_cookie);
		tcp_initialize_rcv_mss(sk);

		tcp_send_synack(sk);
#if 0
		/* Note, we could accept data and URG from this segment.
		 * There are no obstacles to make this (except that we must
		 * either change tcp_recvmsg() to prevent it from returning data
		 * before 3WHS completes per RFC793, or employ TCP Fast Open).
		 *
		 * However, if we ignore data in ACKless segments sometimes,
		 * we have no reasons to accept it sometimes.
		 * Also, seems the code doing it in step6 of tcp_rcv_state_process
		 * is not flawless. So, discard packet for sanity.
		 * Uncomment this return to process the data.
		 */
		return -1;
#else
		goto discard;
#endif
	}
	/* "fifth, if neither of the SYN or RST bits is set then
	 * drop the segment and return."
	 */

discard_and_undo:
	tcp_clear_options(&tp->rx_opt);
	tp->rx_opt.mss_clamp = saved_clamp;
	goto discard;

reset_and_undo:
	tcp_clear_options(&tp->rx_opt);
	tp->rx_opt.mss_clamp = saved_clamp;
	return 1;
}

/*
 *	This function implements the receiving procedure of RFC 793 for
 *	all states except ESTABLISHED and TIME_WAIT.
 *	It's called from both tcp_v4_rcv and tcp_v6_rcv and should be
 *	address independent.
 */

int tcp_rcv_state_process(struct sock *sk, struct sk_buff *skb,
			  const struct tcphdr *th, unsigned int len)
	__releases(&sk->sk_lock.slock)
{
	struct tcp_sock *tp = tcp_sk(sk);
	struct inet_connection_sock *icsk = inet_csk(sk);
	struct request_sock *req;
	int queued = 0;
	bool acceptable;
	u32 synack_stamp;

	tp->rx_opt.saw_tstamp = 0;

	switch (sk->sk_state) {
	case TCP_CLOSE:
		goto discard;

	case TCP_LISTEN:
		if (th->ack)
			return 1;

		if (th->rst)
			goto discard;

		if (th->syn) {
			if (th->fin)
				goto discard;
			if (icsk->icsk_af_ops->conn_request(sk, skb) < 0)
				return 1;

			/* Now we have several options: In theory there is
			 * nothing else in the frame. KA9Q has an option to
			 * send data with the syn, BSD accepts data with the
			 * syn up to the [to be] advertised window and
			 * Solaris 2.1 gives you a protocol error. For now
			 * we just ignore it, that fits the spec precisely
			 * and avoids incompatibilities. It would be nice in
			 * future to drop through and process the data.
			 *
			 * Now that TTCP is starting to be used we ought to
			 * queue this data.
			 * But, this leaves one open to an easy denial of
			 * service attack, and SYN cookies can't defend
			 * against this problem. So, we drop the data
			 * in the interest of security over speed unless
			 * it's still in use.
			 */
			kfree_skb(skb);
			return 0;
		}
		goto discard;

	case TCP_SYN_SENT:
		queued = tcp_rcv_synsent_state_process(sk, skb, th, len);
		if (is_meta_sk(sk)) {
			sk = tcp_sk(sk)->mpcb->master_sk;
			tp = tcp_sk(sk);

			/* Need to call it here, because it will announce new
			 * addresses, which can only be done after the third ack
			 * of the 3-way handshake.
			 */
			mptcp_update_metasocket(sk, tp->meta_sk);
		}
		if (queued >= 0)
			return queued;

		/* Do step6 onward by hand. */
		tcp_urg(sk, skb, th);
		__kfree_skb(skb);
		tcp_data_snd_check(sk);
		if (mptcp(tp) && is_master_tp(tp))
			bh_unlock_sock(sk);
		return 0;
	}

	req = tp->fastopen_rsk;
	if (req) {
		WARN_ON_ONCE(sk->sk_state != TCP_SYN_RECV &&
		    sk->sk_state != TCP_FIN_WAIT1);

		if (!tcp_check_req(sk, skb, req, true))
			goto discard;
	}

	if (!th->ack && !th->rst && !th->syn)
		goto discard;

	if (!tcp_validate_incoming(sk, skb, th, 0))
		return 0;

	/* step 5: check the ACK field */
	acceptable = tcp_ack(sk, skb, FLAG_SLOWPATH |
				      FLAG_UPDATE_TS_RECENT) > 0;

	switch (sk->sk_state) {
	case TCP_SYN_RECV:
		if (!acceptable)
			return 1;

		/* Once we leave TCP_SYN_RECV, we no longer need req
		 * so release it.
		 */
		if (req) {
			synack_stamp = tcp_rsk(req)->snt_synack;
			tp->total_retrans = req->num_retrans;
			reqsk_fastopen_remove(sk, req, false);
		} else {
			synack_stamp = tp->lsndtime;
			/* Make sure socket is routed, for correct metrics. */
			icsk->icsk_af_ops->rebuild_header(sk);
			tcp_init_congestion_control(sk);

			tcp_mtup_init(sk);
			tp->copied_seq = tp->rcv_nxt;
			tp->ops->init_buffer_space(sk);
		}
		smp_mb();
		tcp_set_state(sk, TCP_ESTABLISHED);
		sk->sk_state_change(sk);

		/* Note, that this wakeup is only for marginal crossed SYN case.
		 * Passively open sockets are not waked up, because
		 * sk->sk_sleep == NULL and sk->sk_socket == NULL.
		 */
		if (sk->sk_socket)
			sk_wake_async(sk, SOCK_WAKE_IO, POLL_OUT);

		tp->snd_una = TCP_SKB_CB(skb)->ack_seq;
		tp->snd_wnd = ntohs(th->window) << tp->rx_opt.snd_wscale;
		tcp_init_wl(tp, TCP_SKB_CB(skb)->seq);
		tcp_synack_rtt_meas(sk, synack_stamp);

		if (tp->rx_opt.tstamp_ok)
			tp->advmss -= TCPOLEN_TSTAMP_ALIGNED;
		if (mptcp(tp))
			tp->advmss -= MPTCP_SUB_LEN_DSM_ALIGN;

		if (req) {
			/* Re-arm the timer because data may have been sent out.
			 * This is similar to the regular data transmission case
			 * when new data has just been ack'ed.
			 *
			 * (TFO) - we could try to be more aggressive and
			 * retransmitting any data sooner based on when they
			 * are sent out.
			 */
			tcp_rearm_rto(sk);
		} else
			tcp_init_metrics(sk);

		tcp_update_pacing_rate(sk);

		/* Prevent spurious tcp_cwnd_restart() on first data packet */
		tp->lsndtime = tcp_time_stamp;

		tcp_initialize_rcv_mss(sk);
		tcp_fast_path_on(tp);
		/* Send an ACK when establishing a new
		 * MPTCP subflow, i.e. using an MP_JOIN
		 * subtype.
		 */
		if (mptcp(tp) && !is_master_tp(tp))
			tcp_send_ack(sk);
		break;

	case TCP_FIN_WAIT1: {
		struct dst_entry *dst;
		int tmo;

		/* If we enter the TCP_FIN_WAIT1 state and we are a
		 * Fast Open socket and this is the first acceptable
		 * ACK we have received, this would have acknowledged
		 * our SYNACK so stop the SYNACK timer.
		 */
		if (req) {
			/* Return RST if ack_seq is invalid.
			 * Note that RFC793 only says to generate a
			 * DUPACK for it but for TCP Fast Open it seems
			 * better to treat this case like TCP_SYN_RECV
			 * above.
			 */
			if (!acceptable)
				return 1;
			/* We no longer need the request sock. */
			reqsk_fastopen_remove(sk, req, false);
			tcp_rearm_rto(sk);
		}
		if (tp->snd_una != tp->write_seq)
			break;

		tcp_set_state(sk, TCP_FIN_WAIT2);
		sk->sk_shutdown |= SEND_SHUTDOWN;

		dst = __sk_dst_get(sk);
		if (dst)
			dst_confirm(dst);

		if (!sock_flag(sk, SOCK_DEAD)) {
			/* Wake up lingering close() */
			sk->sk_state_change(sk);
			break;
		}

		if (tp->linger2 < 0 ||
		    (TCP_SKB_CB(skb)->end_seq != TCP_SKB_CB(skb)->seq &&
		     after(TCP_SKB_CB(skb)->end_seq - th->fin, tp->rcv_nxt))) {
			tcp_done(sk);
			NET_INC_STATS_BH(sock_net(sk), LINUX_MIB_TCPABORTONDATA);
			return 1;
		}

		tmo = tcp_fin_time(sk);
		if (tmo > TCP_TIMEWAIT_LEN) {
			inet_csk_reset_keepalive_timer(sk, tmo - TCP_TIMEWAIT_LEN);
		} else if (th->fin || mptcp_is_data_fin(skb) ||
			   sock_owned_by_user(sk)) {
			/* Bad case. We could lose such FIN otherwise.
			 * It is not a big problem, but it looks confusing
			 * and not so rare event. We still can lose it now,
			 * if it spins in bh_lock_sock(), but it is really
			 * marginal case.
			 */
			inet_csk_reset_keepalive_timer(sk, tmo);
		} else {
			tp->ops->time_wait(sk, TCP_FIN_WAIT2, tmo);
			goto discard;
		}
		break;
	}

	case TCP_CLOSING:
		if (tp->snd_una == tp->write_seq) {
			tp->ops->time_wait(sk, TCP_TIME_WAIT, 0);
			goto discard;
		}
		break;

	case TCP_LAST_ACK:
		if (tp->snd_una == tp->write_seq) {
			tcp_update_metrics(sk);
			tcp_done(sk);
			goto discard;
		}
		break;
	case TCP_CLOSE:
		if (tp->mp_killed)
			goto discard;
	}

	/* step 6: check the URG bit */
	tcp_urg(sk, skb, th);

	/* step 7: process the segment text */
	switch (sk->sk_state) {
	case TCP_CLOSE_WAIT:
	case TCP_CLOSING:
	case TCP_LAST_ACK:
		if (!before(TCP_SKB_CB(skb)->seq, tp->rcv_nxt))
			break;
	case TCP_FIN_WAIT1:
	case TCP_FIN_WAIT2:
		/* RFC 793 says to queue data in these states,
		 * RFC 1122 says we MUST send a reset.
		 * BSD 4.4 also does reset.
		 */
		if (sk->sk_shutdown & RCV_SHUTDOWN) {
			if (TCP_SKB_CB(skb)->end_seq != TCP_SKB_CB(skb)->seq &&
			    after(TCP_SKB_CB(skb)->end_seq - th->fin, tp->rcv_nxt) &&
			    !mptcp(tp)) {
				/* In case of mptcp, the reset is handled by
				 * mptcp_rcv_state_process
				 */
				NET_INC_STATS_BH(sock_net(sk), LINUX_MIB_TCPABORTONDATA);
				tcp_reset(sk);
				return 1;
			}
		}
		/* Fall through */
	case TCP_ESTABLISHED:
		tcp_data_queue(sk, skb);
		queued = 1;
		break;
	}

	/* tcp_data could move socket to TIME-WAIT */
	if (sk->sk_state != TCP_CLOSE) {
		tcp_data_snd_check(sk);
		tcp_ack_snd_check(sk);
	}

	if (!queued) {
discard:
		__kfree_skb(skb);
	}
	return 0;
}
EXPORT_SYMBOL(tcp_rcv_state_process);

static inline void pr_drop_req(struct request_sock *req, __u16 port, int family)
{
	struct inet_request_sock *ireq = inet_rsk(req);

	if (family == AF_INET)
		net_dbg_ratelimited("drop open request from %pI4/%u\n",
				    &ireq->ir_rmt_addr, port);
#if IS_ENABLED(CONFIG_IPV6)
	else if (family == AF_INET6)
		net_dbg_ratelimited("drop open request from %pI6/%u\n",
				    &ireq->ir_v6_rmt_addr, port);
#endif
}

/* RFC3168 : 6.1.1 SYN packets must not have ECT/ECN bits set
 *
 * If we receive a SYN packet with these bits set, it means a
 * network is playing bad games with TOS bits. In order to
 * avoid possible false congestion notifications, we disable
 * TCP ECN negotiation.
 *
 * Exception: tcp_ca wants ECN. This is required for DCTCP
 * congestion control: Linux DCTCP asserts ECT on all packets,
 * including SYN, which is most optimal solution; however,
 * others, such as FreeBSD do not.
 */
static void tcp_ecn_create_request(struct request_sock *req,
				   const struct sk_buff *skb,
				   const struct sock *listen_sk,
				   const struct dst_entry *dst)
{
	const struct tcphdr *th = tcp_hdr(skb);
	const struct net *net = sock_net(listen_sk);
	bool th_ecn = th->ece && th->cwr;
	bool ect, ecn_ok;

	if (!th_ecn)
		return;

	ect = !INET_ECN_is_not_ect(TCP_SKB_CB(skb)->ip_dsfield);
	ecn_ok = net->ipv4.sysctl_tcp_ecn || dst_feature(dst, RTAX_FEATURE_ECN);

	if ((!ect && ecn_ok) || tcp_ca_needs_ecn(listen_sk))
		inet_rsk(req)->ecn_ok = 1;
}

static void tcp_openreq_init(struct request_sock *req,
			     const struct tcp_options_received *rx_opt,
			     struct sk_buff *skb, const struct sock *sk)
{
	struct inet_request_sock *ireq = inet_rsk(req);

	req->rcv_wnd = 0;		/* So that tcp_send_synack() knows! */
	req->cookie_ts = 0;
	tcp_rsk(req)->rcv_isn = TCP_SKB_CB(skb)->seq;
	tcp_rsk(req)->rcv_nxt = TCP_SKB_CB(skb)->seq + 1;
	tcp_rsk(req)->snt_synack = tcp_time_stamp;
	tcp_rsk(req)->last_oow_ack_time = 0;
	req->mss = rx_opt->mss_clamp;
	req->ts_recent = rx_opt->saw_tstamp ? rx_opt->rcv_tsval : 0;
	ireq->tstamp_ok = rx_opt->tstamp_ok;
	ireq->sack_ok = rx_opt->sack_ok;
	ireq->snd_wscale = rx_opt->snd_wscale;
	ireq->wscale_ok = rx_opt->wscale_ok;
	ireq->acked = 0;
	ireq->ecn_ok = 0;
	ireq->mptcp_rqsk = 0;
	ireq->saw_mpc = 0;
	ireq->ir_rmt_port = tcp_hdr(skb)->source;
	ireq->ir_num = ntohs(tcp_hdr(skb)->dest);
	ireq->ir_mark = inet_request_mark(sk, skb);
}

struct request_sock *inet_reqsk_alloc(const struct request_sock_ops *ops,
				      struct sock *sk_listener)
{
	struct request_sock *req = reqsk_alloc(ops, sk_listener);

	if (req) {
		struct inet_request_sock *ireq = inet_rsk(req);

		kmemcheck_annotate_bitfield(ireq, flags);
		ireq->opt = NULL;
		atomic64_set(&ireq->ir_cookie, 0);
		ireq->ireq_state = TCP_NEW_SYN_RECV;
		write_pnet(&ireq->ireq_net, sock_net(sk_listener));
		ireq->ireq_family = sk_listener->sk_family;
	}

	return req;
}
EXPORT_SYMBOL(inet_reqsk_alloc);

/*
 * Return true if a syncookie should be sent
 */
static bool tcp_syn_flood_action(struct sock *sk,
				 const struct sk_buff *skb,
				 const char *proto)
{
	const char *msg = "Dropping request";
	bool want_cookie = false;
	struct listen_sock *lopt;

#ifdef CONFIG_SYN_COOKIES
	if (sysctl_tcp_syncookies) {
		msg = "Sending cookies";
		want_cookie = true;
		NET_INC_STATS_BH(sock_net(sk), LINUX_MIB_TCPREQQFULLDOCOOKIES);
	} else
#endif
		NET_INC_STATS_BH(sock_net(sk), LINUX_MIB_TCPREQQFULLDROP);

	lopt = inet_csk(sk)->icsk_accept_queue.listen_opt;
	if (!lopt->synflood_warned && sysctl_tcp_syncookies != 2) {
		lopt->synflood_warned = 1;
		pr_info("%s: Possible SYN flooding on port %d. %s.  Check SNMP counters.\n",
			proto, ntohs(tcp_hdr(skb)->dest), msg);
	}
	return want_cookie;
}

int tcp_conn_request(struct request_sock_ops *rsk_ops,
		     const struct tcp_request_sock_ops *af_ops,
		     struct sock *sk, struct sk_buff *skb)
{
	struct tcp_options_received tmp_opt;
	struct request_sock *req;
	struct tcp_sock *tp = tcp_sk(sk);
	struct dst_entry *dst = NULL;
	__u32 isn = TCP_SKB_CB(skb)->tcp_tw_isn;
	bool want_cookie = false, fastopen;
	struct flowi fl;
	struct tcp_fastopen_cookie foc = { .len = -1 };
	int err;


	/* TW buckets are converted to open requests without
	 * limitations, they conserve resources and peer is
	 * evidently real one.
	 *
	 * MPTCP: new subflows cannot be established in a stateless manner.
	 */
	if (((!is_meta_sk(sk) && sysctl_tcp_syncookies == 2) ||
	     inet_csk_reqsk_queue_is_full(sk)) && !isn) {
		want_cookie = tcp_syn_flood_action(sk, skb, rsk_ops->slab_name);
		if (!want_cookie)
			goto drop;

		if (is_meta_sk(sk))
			goto drop;
	}


	/* Accept backlog is full. If we have already queued enough
	 * of warm entries in syn queue, drop request. It is better than
	 * clogging syn queue with openreqs with exponentially increasing
	 * timeout.
	 */
	if (sk_acceptq_is_full(sk) && inet_csk_reqsk_queue_young(sk) > 1) {
		NET_INC_STATS_BH(sock_net(sk), LINUX_MIB_LISTENOVERFLOWS);
		goto drop;
	}

	req = inet_reqsk_alloc(rsk_ops, sk);
	if (!req)
		goto drop;

	tcp_rsk(req)->af_specific = af_ops;

	tcp_clear_options(&tmp_opt);
	tmp_opt.mss_clamp = af_ops->mss_clamp;
	tmp_opt.user_mss  = tp->rx_opt.user_mss;
	tcp_parse_options(skb, &tmp_opt, NULL, 0, want_cookie ? NULL : &foc, NULL);

	if (want_cookie && !tmp_opt.saw_tstamp)
		tcp_clear_options(&tmp_opt);

	tmp_opt.tstamp_ok = tmp_opt.saw_tstamp;
	tcp_openreq_init(req, &tmp_opt, skb, sk);

	/* Note: tcp_v6_init_req() might override ir_iif for link locals */
	inet_rsk(req)->ir_iif = sk->sk_bound_dev_if;

	if (af_ops->init_req(req, sk, skb, want_cookie))
		goto drop_and_free;

	if (security_inet_conn_request(sk, skb, req))
		goto drop_and_free;

	if (!want_cookie && !isn) {
		/* VJ's idea. We save last timestamp seen
		 * from the destination in peer table, when entering
		 * state TIME-WAIT, and check against it before
		 * accepting new connection request.
		 *
		 * If "isn" is not zero, this request hit alive
		 * timewait bucket, so that all the necessary checks
		 * are made in the function processing timewait state.
		 */
		if (tcp_death_row.sysctl_tw_recycle) {
			bool strict;

			dst = af_ops->route_req(sk, &fl, req, &strict);

			if (dst && strict &&
			    !tcp_peer_is_proven(req, dst, true,
						tmp_opt.saw_tstamp)) {
				NET_INC_STATS_BH(sock_net(sk), LINUX_MIB_PAWSPASSIVEREJECTED);
				goto drop_and_release;
			}
		}
		/* Kill the following clause, if you dislike this way. */
		else if (!sysctl_tcp_syncookies &&
			 (sysctl_max_syn_backlog - inet_csk_reqsk_queue_len(sk) <
			  (sysctl_max_syn_backlog >> 2)) &&
			 !tcp_peer_is_proven(req, dst, false,
					     tmp_opt.saw_tstamp)) {
			/* Without syncookies last quarter of
			 * backlog is filled with destinations,
			 * proven to be alive.
			 * It means that we continue to communicate
			 * to destinations, already remembered
			 * to the moment of synflood.
			 */
			pr_drop_req(req, ntohs(tcp_hdr(skb)->source),
				    rsk_ops->family);
			goto drop_and_release;
		}

		isn = af_ops->init_seq(skb);
	}
	if (!dst) {
		dst = af_ops->route_req(sk, &fl, req, NULL);
		if (!dst)
			goto drop_and_free;
	}

	tcp_ecn_create_request(req, skb, sk, dst);

	if (want_cookie) {
		isn = cookie_init_sequence(req, af_ops, sk, skb, &req->mss);
		req->cookie_ts = tmp_opt.tstamp_ok;
		if (!tmp_opt.tstamp_ok)
			inet_rsk(req)->ecn_ok = 0;
	}

	tcp_rsk(req)->snt_isn = isn;
	tcp_openreq_init_rwin(req, sk, dst);
	fastopen = !want_cookie &&
		   tcp_try_fastopen(sk, skb, req, &foc, dst);
	err = af_ops->send_synack(sk, dst, &fl, req,
				  skb_get_queue_mapping(skb), &foc);
	if (!fastopen) {
		if (err || want_cookie)
			goto drop_and_free;

		tcp_rsk(req)->tfo_listener = false;
		af_ops->queue_hash_add(sk, req, TCP_TIMEOUT_INIT);
	}

	return 0;

drop_and_release:
	dst_release(dst);
drop_and_free:
	reqsk_free(req);
drop:
	NET_INC_STATS_BH(sock_net(sk), LINUX_MIB_LISTENDROPS);
	return 0;
}
EXPORT_SYMBOL(tcp_conn_request);<|MERGE_RESOLUTION|>--- conflicted
+++ resolved
@@ -4456,15 +4456,10 @@
 			break;
 		}
 		/* MPTCP allows non-data data-fin to be in the ofo-queue */
-<<<<<<< HEAD
-		if (mptcp(tp) && TCP_SKB_CB(skb1)->seq == TCP_SKB_CB(skb1)->end_seq)
-			continue;
-=======
 		if (mptcp(tp) && TCP_SKB_CB(skb1)->seq == TCP_SKB_CB(skb1)->end_seq) {
 			skb = skb1;
 			continue;
 		}
->>>>>>> 214e17c4
 		__skb_unlink(skb1, &tp->out_of_order_queue);
 		tcp_dsack_extend(sk, TCP_SKB_CB(skb1)->seq,
 				 TCP_SKB_CB(skb1)->end_seq);
