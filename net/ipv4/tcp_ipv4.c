/*
 * INET		An implementation of the TCP/IP protocol suite for the LINUX
 *		operating system.  INET is implemented using the  BSD Socket
 *		interface as the means of communication with the user level.
 *
 *		Implementation of the Transmission Control Protocol(TCP).
 *
 *		IPv4 specific functions
 *
 *
 *		code split from:
 *		linux/ipv4/tcp.c
 *		linux/ipv4/tcp_input.c
 *		linux/ipv4/tcp_output.c
 *
 *		See tcp.c for author information
 *
 *	This program is free software; you can redistribute it and/or
 *      modify it under the terms of the GNU General Public License
 *      as published by the Free Software Foundation; either version
 *      2 of the License, or (at your option) any later version.
 */

/*
 * Changes:
 *		David S. Miller	:	New socket lookup architecture.
 *					This code is dedicated to John Dyson.
 *		David S. Miller :	Change semantics of established hash,
 *					half is devoted to TIME_WAIT sockets
 *					and the rest go in the other half.
 *		Andi Kleen :		Add support for syncookies and fixed
 *					some bugs: ip options weren't passed to
 *					the TCP layer, missed a check for an
 *					ACK bit.
 *		Andi Kleen :		Implemented fast path mtu discovery.
 *	     				Fixed many serious bugs in the
 *					request_sock handling and moved
 *					most of it into the af independent code.
 *					Added tail drop and some other bugfixes.
 *					Added new listen semantics.
 *		Mike McLagan	:	Routing by source
 *	Juan Jose Ciarlante:		ip_dynaddr bits
 *		Andi Kleen:		various fixes.
 *	Vitaly E. Lavrov	:	Transparent proxy revived after year
 *					coma.
 *	Andi Kleen		:	Fix new listen.
 *	Andi Kleen		:	Fix accept error reporting.
 *	YOSHIFUJI Hideaki @USAGI and:	Support IPV6_V6ONLY socket option, which
 *	Alexey Kuznetsov		allow both IPv4 and IPv6 sockets to bind
 *					a single port at the same time.
 */

#define pr_fmt(fmt) "TCP: " fmt

#include <linux/bottom_half.h>
#include <linux/types.h>
#include <linux/fcntl.h>
#include <linux/module.h>
#include <linux/random.h>
#include <linux/cache.h>
#include <linux/jhash.h>
#include <linux/init.h>
#include <linux/times.h>
#include <linux/slab.h>

#include <net/net_namespace.h>
#include <net/icmp.h>
#include <net/inet_hashtables.h>
#include <net/tcp.h>
#include <net/mptcp.h>
#include <net/mptcp_v4.h>
#include <net/transp_v6.h>
#include <net/ipv6.h>
#include <net/inet_common.h>
#include <net/timewait_sock.h>
#include <net/xfrm.h>
#include <net/secure_seq.h>
#include <net/busy_poll.h>

#include <linux/inet.h>
#include <linux/ipv6.h>
#include <linux/stddef.h>
#include <linux/proc_fs.h>
#include <linux/seq_file.h>

#include <crypto/hash.h>
#include <linux/scatterlist.h>

int sysctl_tcp_tw_reuse __read_mostly;
int sysctl_tcp_low_latency __read_mostly;
EXPORT_SYMBOL(sysctl_tcp_low_latency);

#ifdef CONFIG_TCP_MD5SIG
static int tcp_v4_md5_hash_hdr(char *md5_hash, const struct tcp_md5sig_key *key,
			       __be32 daddr, __be32 saddr, const struct tcphdr *th);
#endif

struct inet_hashinfo tcp_hashinfo;
EXPORT_SYMBOL(tcp_hashinfo);

static  __u32 tcp_v4_init_sequence(const struct sk_buff *skb)
{
	return secure_tcp_sequence_number(ip_hdr(skb)->daddr,
					  ip_hdr(skb)->saddr,
					  tcp_hdr(skb)->dest,
					  tcp_hdr(skb)->source);
}

int tcp_twsk_unique(struct sock *sk, struct sock *sktw, void *twp)
{
	const struct tcp_timewait_sock *tcptw = tcp_twsk(sktw);
	struct tcp_sock *tp = tcp_sk(sk);

	/* With PAWS, it is safe from the viewpoint
	   of data integrity. Even without PAWS it is safe provided sequence
	   spaces do not overlap i.e. at data rates <= 80Mbit/sec.

	   Actually, the idea is close to VJ's one, only timestamp cache is
	   held not per host, but per port pair and TW bucket is used as state
	   holder.

	   If TW bucket has been already destroyed we fall back to VJ's scheme
	   and use initial timestamp retrieved from peer table.
	 */
	if (tcptw->tw_ts_recent_stamp &&
	    (!twp || (sysctl_tcp_tw_reuse &&
			     get_seconds() - tcptw->tw_ts_recent_stamp > 1))) {
		tp->write_seq = tcptw->tw_snd_nxt + 65535 + 2;
		if (tp->write_seq == 0)
			tp->write_seq = 1;
		tp->rx_opt.ts_recent	   = tcptw->tw_ts_recent;
		tp->rx_opt.ts_recent_stamp = tcptw->tw_ts_recent_stamp;
		sock_hold(sktw);
		return 1;
	}

	return 0;
}
EXPORT_SYMBOL_GPL(tcp_twsk_unique);

/* This will initiate an outgoing connection. */
int tcp_v4_connect(struct sock *sk, struct sockaddr *uaddr, int addr_len)
{
	struct sockaddr_in *usin = (struct sockaddr_in *)uaddr;
	struct inet_sock *inet = inet_sk(sk);
	struct tcp_sock *tp = tcp_sk(sk);
	__be16 orig_sport, orig_dport;
	__be32 daddr, nexthop;
	struct flowi4 *fl4;
	struct rtable *rt;
	int err;
	struct ip_options_rcu *inet_opt;

	if (addr_len < sizeof(struct sockaddr_in))
		return -EINVAL;

	if (usin->sin_family != AF_INET)
		return -EAFNOSUPPORT;

	nexthop = daddr = usin->sin_addr.s_addr;
	inet_opt = rcu_dereference_protected(inet->inet_opt,
					     lockdep_sock_is_held(sk));
	if (inet_opt && inet_opt->opt.srr) {
		if (!daddr)
			return -EINVAL;
		nexthop = inet_opt->opt.faddr;
	}

	orig_sport = inet->inet_sport;
	orig_dport = usin->sin_port;
	fl4 = &inet->cork.fl.u.ip4;
	rt = ip_route_connect(fl4, nexthop, inet->inet_saddr,
			      RT_CONN_FLAGS(sk), sk->sk_bound_dev_if,
			      IPPROTO_TCP,
			      orig_sport, orig_dport, sk);
	if (IS_ERR(rt)) {
		err = PTR_ERR(rt);
		if (err == -ENETUNREACH)
			IP_INC_STATS(sock_net(sk), IPSTATS_MIB_OUTNOROUTES);
		return err;
	}

	if (rt->rt_flags & (RTCF_MULTICAST | RTCF_BROADCAST)) {
		ip_rt_put(rt);
		return -ENETUNREACH;
	}

	if (!inet_opt || !inet_opt->opt.srr)
		daddr = fl4->daddr;

	if (!inet->inet_saddr)
		inet->inet_saddr = fl4->saddr;
	sk_rcv_saddr_set(sk, inet->inet_saddr);

	if (tp->rx_opt.ts_recent_stamp && inet->inet_daddr != daddr) {
		/* Reset inherited state */
		tp->rx_opt.ts_recent	   = 0;
		tp->rx_opt.ts_recent_stamp = 0;
		if (likely(!tp->repair))
			tp->write_seq	   = 0;
	}

	if (tcp_death_row.sysctl_tw_recycle &&
	    !tp->rx_opt.ts_recent_stamp && fl4->daddr == daddr)
		tcp_fetch_timewait_stamp(sk, &rt->dst);

	inet->inet_dport = usin->sin_port;
	sk_daddr_set(sk, daddr);

	inet_csk(sk)->icsk_ext_hdr_len = 0;
	if (inet_opt)
		inet_csk(sk)->icsk_ext_hdr_len = inet_opt->opt.optlen;

	tp->rx_opt.mss_clamp = TCP_MSS_DEFAULT;

	/* Socket identity is still unknown (sport may be zero).
	 * However we set state to SYN-SENT and not releasing socket
	 * lock select source port, enter ourselves into the hash tables and
	 * complete initialization after this.
	 */
	tcp_set_state(sk, TCP_SYN_SENT);
	err = inet_hash_connect(&tcp_death_row, sk);
	if (err)
		goto failure;

	sk_set_txhash(sk);

	rt = ip_route_newports(fl4, rt, orig_sport, orig_dport,
			       inet->inet_sport, inet->inet_dport, sk);
	if (IS_ERR(rt)) {
		err = PTR_ERR(rt);
		rt = NULL;
		goto failure;
	}
	/* OK, now commit destination to socket.  */
	sk->sk_gso_type = SKB_GSO_TCPV4;
	sk_setup_caps(sk, &rt->dst);

	if (!tp->write_seq && likely(!tp->repair))
		tp->write_seq = secure_tcp_sequence_number(inet->inet_saddr,
							   inet->inet_daddr,
							   inet->inet_sport,
							   usin->sin_port);

	inet->inet_id = tp->write_seq ^ jiffies;

	err = tcp_connect(sk);

	rt = NULL;
	if (err)
		goto failure;

	return 0;

failure:
	/*
	 * This unhashes the socket and releases the local port,
	 * if necessary.
	 */
	tcp_set_state(sk, TCP_CLOSE);
	ip_rt_put(rt);
	sk->sk_route_caps = 0;
	inet->inet_dport = 0;
	return err;
}
EXPORT_SYMBOL(tcp_v4_connect);

/*
 * This routine reacts to ICMP_FRAG_NEEDED mtu indications as defined in RFC1191.
 * It can be called through tcp_release_cb() if socket was owned by user
 * at the time tcp_v4_err() was called to handle ICMP message.
 */
void tcp_v4_mtu_reduced(struct sock *sk)
{
	struct dst_entry *dst;
	struct inet_sock *inet = inet_sk(sk);
	u32 mtu = tcp_sk(sk)->mtu_info;

	dst = inet_csk_update_pmtu(sk, mtu);
	if (!dst)
		return;

	/* Something is about to be wrong... Remember soft error
	 * for the case, if this connection will not able to recover.
	 */
	if (mtu < dst_mtu(dst) && ip_dont_fragment(sk, dst))
		sk->sk_err_soft = EMSGSIZE;

	mtu = dst_mtu(dst);

	if (inet->pmtudisc != IP_PMTUDISC_DONT &&
	    ip_sk_accept_pmtu(sk) &&
	    inet_csk(sk)->icsk_pmtu_cookie > mtu) {
		tcp_sync_mss(sk, mtu);

		/* Resend the TCP packet because it's
		 * clear that the old packet has been
		 * dropped. This is the new "fast" path mtu
		 * discovery.
		 */
		tcp_simple_retransmit(sk);
	} /* else let the usual retransmit timer handle it */
}
EXPORT_SYMBOL(tcp_v4_mtu_reduced);

static void do_redirect(struct sk_buff *skb, struct sock *sk)
{
	struct dst_entry *dst = __sk_dst_check(sk, 0);

	if (dst)
		dst->ops->redirect(dst, sk, skb);
}


/* handle ICMP messages on TCP_NEW_SYN_RECV request sockets */
void tcp_req_err(struct sock *sk, u32 seq, bool abort)
{
	struct request_sock *req = inet_reqsk(sk);
	struct net *net = sock_net(sk);

	/* ICMPs are not backlogged, hence we cannot get
	 * an established socket here.
	 */
	if (seq != tcp_rsk(req)->snt_isn) {
		__NET_INC_STATS(net, LINUX_MIB_OUTOFWINDOWICMPS);
	} else if (abort) {
		/*
		 * Still in SYN_RECV, just remove it silently.
		 * There is no good way to pass the error to the newly
		 * created socket, and POSIX does not want network
		 * errors returned from accept().
		 */
		inet_csk_reqsk_queue_drop(req->rsk_listener, req);
		tcp_listendrop(req->rsk_listener);
	}
	reqsk_put(req);
}
EXPORT_SYMBOL(tcp_req_err);

/*
 * This routine is called by the ICMP module when it gets some
 * sort of error condition.  If err < 0 then the socket should
 * be closed and the error returned to the user.  If err > 0
 * it's just the icmp type << 8 | icmp code.  After adjustment
 * header points to the first 8 bytes of the tcp header.  We need
 * to find the appropriate port.
 *
 * The locking strategy used here is very "optimistic". When
 * someone else accesses the socket the ICMP is just dropped
 * and for some paths there is no check at all.
 * A more general error queue to queue errors for later handling
 * is probably better.
 *
 */

void tcp_v4_err(struct sk_buff *icmp_skb, u32 info)
{
	const struct iphdr *iph = (const struct iphdr *)icmp_skb->data;
	struct tcphdr *th = (struct tcphdr *)(icmp_skb->data + (iph->ihl << 2));
	struct inet_connection_sock *icsk;
	struct tcp_sock *tp;
	struct inet_sock *inet;
	const int type = icmp_hdr(icmp_skb)->type;
	const int code = icmp_hdr(icmp_skb)->code;
	struct sock *sk, *meta_sk;
	struct sk_buff *skb;
	struct request_sock *fastopen;
	__u32 seq, snd_una;
	__u32 remaining;
	int err;
	struct net *net = dev_net(icmp_skb->dev);

	sk = __inet_lookup_established(net, &tcp_hashinfo, iph->daddr,
				       th->dest, iph->saddr, ntohs(th->source),
				       inet_iif(icmp_skb));
	if (!sk) {
		__ICMP_INC_STATS(net, ICMP_MIB_INERRORS);
		return;
	}
	if (sk->sk_state == TCP_TIME_WAIT) {
		inet_twsk_put(inet_twsk(sk));
		return;
	}
	seq = ntohl(th->seq);
	if (sk->sk_state == TCP_NEW_SYN_RECV)
		return tcp_req_err(sk, seq,
				  type == ICMP_PARAMETERPROB ||
				  type == ICMP_TIME_EXCEEDED ||
				  (type == ICMP_DEST_UNREACH &&
				   (code == ICMP_NET_UNREACH ||
				    code == ICMP_HOST_UNREACH)));

	tp = tcp_sk(sk);
	if (mptcp(tp))
		meta_sk = mptcp_meta_sk(sk);
	else
		meta_sk = sk;

	bh_lock_sock(meta_sk);
	/* If too many ICMPs get dropped on busy
	 * servers this needs to be solved differently.
	 * We do take care of PMTU discovery (RFC1191) special case :
	 * we can receive locally generated ICMP messages while socket is held.
	 */
	if (sock_owned_by_user(meta_sk)) {
		if (!(type == ICMP_DEST_UNREACH && code == ICMP_FRAG_NEEDED))
			__NET_INC_STATS(net, LINUX_MIB_LOCKDROPPEDICMPS);
	}
	if (sk->sk_state == TCP_CLOSE)
		goto out;

	if (unlikely(iph->ttl < inet_sk(sk)->min_ttl)) {
		__NET_INC_STATS(net, LINUX_MIB_TCPMINTTLDROP);
		goto out;
	}

	icsk = inet_csk(sk);
	/* XXX (TFO) - tp->snd_una should be ISN (tcp_create_openreq_child() */
	fastopen = tp->fastopen_rsk;
	snd_una = fastopen ? tcp_rsk(fastopen)->snt_isn : tp->snd_una;
	if (sk->sk_state != TCP_LISTEN &&
	    !between(seq, snd_una, tp->snd_nxt)) {
		__NET_INC_STATS(net, LINUX_MIB_OUTOFWINDOWICMPS);
		goto out;
	}

	switch (type) {
	case ICMP_REDIRECT:
		do_redirect(icmp_skb, sk);
		goto out;
	case ICMP_SOURCE_QUENCH:
		/* Just silently ignore these. */
		goto out;
	case ICMP_PARAMETERPROB:
		err = EPROTO;
		break;
	case ICMP_DEST_UNREACH:
		if (code > NR_ICMP_UNREACH)
			goto out;

		if (code == ICMP_FRAG_NEEDED) { /* PMTU discovery (RFC1191) */
			/* We are not interested in TCP_LISTEN and open_requests
			 * (SYN-ACKs send out by Linux are always <576bytes so
			 * they should go through unfragmented).
			 */
			if (sk->sk_state == TCP_LISTEN)
				goto out;

			tp->mtu_info = info;
			if (!sock_owned_by_user(meta_sk)) {
				tcp_v4_mtu_reduced(sk);
			} else {
				if (!test_and_set_bit(TCP_MTU_REDUCED_DEFERRED, &tp->tsq_flags))
					sock_hold(sk);
				if (mptcp(tp))
					mptcp_tsq_flags(sk);
			}
			goto out;
		}

		err = icmp_err_convert[code].errno;
		/* check if icmp_skb allows revert of backoff
		 * (see draft-zimmermann-tcp-lcd) */
		if (code != ICMP_NET_UNREACH && code != ICMP_HOST_UNREACH)
			break;
		if (seq != tp->snd_una  || !icsk->icsk_retransmits ||
		    !icsk->icsk_backoff || fastopen)
			break;

		if (sock_owned_by_user(meta_sk))
			break;

		icsk->icsk_backoff--;
		icsk->icsk_rto = tp->srtt_us ? __tcp_set_rto(tp) :
					       TCP_TIMEOUT_INIT;
		icsk->icsk_rto = inet_csk_rto_backoff(icsk, TCP_RTO_MAX);

		skb = tcp_write_queue_head(sk);
		BUG_ON(!skb);

		remaining = icsk->icsk_rto -
			    min(icsk->icsk_rto,
				tcp_time_stamp - tcp_skb_timestamp(skb));

		if (remaining) {
			inet_csk_reset_xmit_timer(sk, ICSK_TIME_RETRANS,
						  remaining, TCP_RTO_MAX);
		} else {
			/* RTO revert clocked out retransmission.
			 * Will retransmit now */
			tcp_sk(sk)->ops->retransmit_timer(sk);
		}

		break;
	case ICMP_TIME_EXCEEDED:
		err = EHOSTUNREACH;
		break;
	default:
		goto out;
	}

	switch (sk->sk_state) {
	case TCP_SYN_SENT:
	case TCP_SYN_RECV:
		/* Only in fast or simultaneous open. If a fast open socket is
		 * is already accepted it is treated as a connected one below.
		 */
		if (fastopen && !fastopen->sk)
			break;

		if (!sock_owned_by_user(meta_sk)) {
			sk->sk_err = err;

			sk->sk_error_report(sk);

			tcp_done(sk);
		} else {
			sk->sk_err_soft = err;
		}
		goto out;
	}

	/* If we've already connected we will keep trying
	 * until we time out, or the user gives up.
	 *
	 * rfc1122 4.2.3.9 allows to consider as hard errors
	 * only PROTO_UNREACH and PORT_UNREACH (well, FRAG_FAILED too,
	 * but it is obsoleted by pmtu discovery).
	 *
	 * Note, that in modern internet, where routing is unreliable
	 * and in each dark corner broken firewalls sit, sending random
	 * errors ordered by their masters even this two messages finally lose
	 * their original sense (even Linux sends invalid PORT_UNREACHs)
	 *
	 * Now we are in compliance with RFCs.
	 *							--ANK (980905)
	 */

	inet = inet_sk(sk);
	if (!sock_owned_by_user(meta_sk) && inet->recverr) {
		sk->sk_err = err;
		sk->sk_error_report(sk);
	} else	{ /* Only an error on timeout */
		sk->sk_err_soft = err;
	}

out:
	bh_unlock_sock(meta_sk);
	sock_put(sk);
}

void __tcp_v4_send_check(struct sk_buff *skb, __be32 saddr, __be32 daddr)
{
	struct tcphdr *th = tcp_hdr(skb);

	if (skb->ip_summed == CHECKSUM_PARTIAL) {
		th->check = ~tcp_v4_check(skb->len, saddr, daddr, 0);
		skb->csum_start = skb_transport_header(skb) - skb->head;
		skb->csum_offset = offsetof(struct tcphdr, check);
	} else {
		th->check = tcp_v4_check(skb->len, saddr, daddr,
					 csum_partial(th,
						      th->doff << 2,
						      skb->csum));
	}
}

/* This routine computes an IPv4 TCP checksum. */
void tcp_v4_send_check(struct sock *sk, struct sk_buff *skb)
{
	const struct inet_sock *inet = inet_sk(sk);

	__tcp_v4_send_check(skb, inet->inet_saddr, inet->inet_daddr);
}
EXPORT_SYMBOL(tcp_v4_send_check);

/*
 *	This routine will send an RST to the other tcp.
 *
 *	Someone asks: why I NEVER use socket parameters (TOS, TTL etc.)
 *		      for reset.
 *	Answer: if a packet caused RST, it is not for a socket
 *		existing in our system, if it is matched to a socket,
 *		it is just duplicate segment or bug in other side's TCP.
 *		So that we build reply only basing on parameters
 *		arrived with segment.
 *	Exception: precedence violation. We do not implement it in any case.
 */

void tcp_v4_send_reset(const struct sock *sk, struct sk_buff *skb)
{
	const struct tcphdr *th = tcp_hdr(skb);
	struct {
		struct tcphdr th;
#ifdef CONFIG_TCP_MD5SIG
		__be32 opt[(TCPOLEN_MD5SIG_ALIGNED >> 2)];
#endif
	} rep;
	struct ip_reply_arg arg;
#ifdef CONFIG_TCP_MD5SIG
	struct tcp_md5sig_key *key = NULL;
	const __u8 *hash_location = NULL;
	unsigned char newhash[16];
	int genhash;
	struct sock *sk1 = NULL;
#endif
	struct net *net;

	/* Never send a reset in response to a reset. */
	if (th->rst)
		return;

	/* If sk not NULL, it means we did a successful lookup and incoming
	 * route had to be correct. prequeue might have dropped our dst.
	 */
	if (!sk && skb_rtable(skb)->rt_type != RTN_LOCAL)
		return;

	/* Swap the send and the receive. */
	memset(&rep, 0, sizeof(rep));
	rep.th.dest   = th->source;
	rep.th.source = th->dest;
	rep.th.doff   = sizeof(struct tcphdr) / 4;
	rep.th.rst    = 1;

	if (th->ack) {
		rep.th.seq = th->ack_seq;
	} else {
		rep.th.ack = 1;
		rep.th.ack_seq = htonl(ntohl(th->seq) + th->syn + th->fin +
				       skb->len - (th->doff << 2));
	}

	memset(&arg, 0, sizeof(arg));
	arg.iov[0].iov_base = (unsigned char *)&rep;
	arg.iov[0].iov_len  = sizeof(rep.th);

	net = sk ? sock_net(sk) : dev_net(skb_dst(skb)->dev);
#ifdef CONFIG_TCP_MD5SIG
	rcu_read_lock();
	hash_location = tcp_parse_md5sig_option(th);
	if (sk && sk_fullsock(sk)) {
		key = tcp_md5_do_lookup(sk, (union tcp_md5_addr *)
					&ip_hdr(skb)->saddr, AF_INET);
	} else if (hash_location) {
		/*
		 * active side is lost. Try to find listening socket through
		 * source port, and then find md5 key through listening socket.
		 * we are not loose security here:
		 * Incoming packet is checked with md5 hash with finding key,
		 * no RST generated if md5 hash doesn't match.
		 */
		sk1 = __inet_lookup_listener(net, &tcp_hashinfo, NULL, 0,
					     ip_hdr(skb)->saddr,
					     th->source, ip_hdr(skb)->daddr,
					     ntohs(th->source), inet_iif(skb));
		/* don't send rst if it can't find key */
		if (!sk1)
			goto out;

		key = tcp_md5_do_lookup(sk1, (union tcp_md5_addr *)
					&ip_hdr(skb)->saddr, AF_INET);
		if (!key)
			goto out;


		genhash = tcp_v4_md5_hash_skb(newhash, key, NULL, skb);
		if (genhash || memcmp(hash_location, newhash, 16) != 0)
			goto out;

	}

	if (key) {
		rep.opt[0] = htonl((TCPOPT_NOP << 24) |
				   (TCPOPT_NOP << 16) |
				   (TCPOPT_MD5SIG << 8) |
				   TCPOLEN_MD5SIG);
		/* Update length and the length the header thinks exists */
		arg.iov[0].iov_len += TCPOLEN_MD5SIG_ALIGNED;
		rep.th.doff = arg.iov[0].iov_len / 4;

		tcp_v4_md5_hash_hdr((__u8 *) &rep.opt[1],
				     key, ip_hdr(skb)->saddr,
				     ip_hdr(skb)->daddr, &rep.th);
	}
#endif
	arg.csum = csum_tcpudp_nofold(ip_hdr(skb)->daddr,
				      ip_hdr(skb)->saddr, /* XXX */
				      arg.iov[0].iov_len, IPPROTO_TCP, 0);
	arg.csumoffset = offsetof(struct tcphdr, check) / 2;
	arg.flags = (sk && inet_sk_transparent(sk)) ? IP_REPLY_ARG_NOSRCCHECK : 0;

	/* When socket is gone, all binding information is lost.
	 * routing might fail in this case. No choice here, if we choose to force
	 * input interface, we will misroute in case of asymmetric route.
	 */
	if (sk)
		arg.bound_dev_if = sk->sk_bound_dev_if;

	BUILD_BUG_ON(offsetof(struct sock, sk_bound_dev_if) !=
		     offsetof(struct inet_timewait_sock, tw_bound_dev_if));

	arg.tos = ip_hdr(skb)->tos;
	local_bh_disable();
	ip_send_unicast_reply(*this_cpu_ptr(net->ipv4.tcp_sk),
			      skb, &TCP_SKB_CB(skb)->header.h4.opt,
			      ip_hdr(skb)->saddr, ip_hdr(skb)->daddr,
			      &arg, arg.iov[0].iov_len);

	__TCP_INC_STATS(net, TCP_MIB_OUTSEGS);
	__TCP_INC_STATS(net, TCP_MIB_OUTRSTS);
	local_bh_enable();

#ifdef CONFIG_TCP_MD5SIG
out:
	rcu_read_unlock();
#endif
}

/* The code following below sending ACKs in SYN-RECV and TIME-WAIT states
   outside socket context is ugly, certainly. What can I do?
 */

static void tcp_v4_send_ack(struct net *net,
			    struct sk_buff *skb, u32 seq, u32 ack, u32 data_ack,
			    u32 win, u32 tsval, u32 tsecr, int oif,
			    struct tcp_md5sig_key *key,
			    int reply_flags, u8 tos, int mptcp)
{
	const struct tcphdr *th = tcp_hdr(skb);
	struct {
		struct tcphdr th;
		__be32 opt[(TCPOLEN_TSTAMP_ALIGNED >> 2)
#ifdef CONFIG_TCP_MD5SIG
			   + (TCPOLEN_MD5SIG_ALIGNED >> 2)
#endif
#ifdef CONFIG_MPTCP
			   + ((MPTCP_SUB_LEN_DSS >> 2) +
			      (MPTCP_SUB_LEN_ACK >> 2))
#endif
			];
	} rep;
	struct ip_reply_arg arg;

	memset(&rep.th, 0, sizeof(struct tcphdr));
	memset(&arg, 0, sizeof(arg));

	arg.iov[0].iov_base = (unsigned char *)&rep;
	arg.iov[0].iov_len  = sizeof(rep.th);
	if (tsecr) {
		rep.opt[0] = htonl((TCPOPT_NOP << 24) | (TCPOPT_NOP << 16) |
				   (TCPOPT_TIMESTAMP << 8) |
				   TCPOLEN_TIMESTAMP);
		rep.opt[1] = htonl(tsval);
		rep.opt[2] = htonl(tsecr);
		arg.iov[0].iov_len += TCPOLEN_TSTAMP_ALIGNED;
	}

	/* Swap the send and the receive. */
	rep.th.dest    = th->source;
	rep.th.source  = th->dest;
	rep.th.doff    = arg.iov[0].iov_len / 4;
	rep.th.seq     = htonl(seq);
	rep.th.ack_seq = htonl(ack);
	rep.th.ack     = 1;
	rep.th.window  = htons(win);

#ifdef CONFIG_TCP_MD5SIG
	if (key) {
		int offset = (tsecr) ? 3 : 0;

		rep.opt[offset++] = htonl((TCPOPT_NOP << 24) |
					  (TCPOPT_NOP << 16) |
					  (TCPOPT_MD5SIG << 8) |
					  TCPOLEN_MD5SIG);
		arg.iov[0].iov_len += TCPOLEN_MD5SIG_ALIGNED;
		rep.th.doff = arg.iov[0].iov_len/4;

		tcp_v4_md5_hash_hdr((__u8 *) &rep.opt[offset],
				    key, ip_hdr(skb)->saddr,
				    ip_hdr(skb)->daddr, &rep.th);
	}
#endif
#ifdef CONFIG_MPTCP
	if (mptcp) {
		int offset = (tsecr) ? 3 : 0;
		/* Construction of 32-bit data_ack */
		rep.opt[offset++] = htonl((TCPOPT_MPTCP << 24) |
					  ((MPTCP_SUB_LEN_DSS + MPTCP_SUB_LEN_ACK) << 16) |
					  (0x20 << 8) |
					  (0x01));
		rep.opt[offset] = htonl(data_ack);

		arg.iov[0].iov_len += MPTCP_SUB_LEN_DSS + MPTCP_SUB_LEN_ACK;
		rep.th.doff = arg.iov[0].iov_len / 4;
	}
#endif /* CONFIG_MPTCP */

	arg.flags = reply_flags;
	arg.csum = csum_tcpudp_nofold(ip_hdr(skb)->daddr,
				      ip_hdr(skb)->saddr, /* XXX */
				      arg.iov[0].iov_len, IPPROTO_TCP, 0);
	arg.csumoffset = offsetof(struct tcphdr, check) / 2;
	if (oif)
		arg.bound_dev_if = oif;
	arg.tos = tos;
	local_bh_disable();
	ip_send_unicast_reply(*this_cpu_ptr(net->ipv4.tcp_sk),
			      skb, &TCP_SKB_CB(skb)->header.h4.opt,
			      ip_hdr(skb)->saddr, ip_hdr(skb)->daddr,
			      &arg, arg.iov[0].iov_len);

	__TCP_INC_STATS(net, TCP_MIB_OUTSEGS);
	local_bh_enable();
}

static void tcp_v4_timewait_ack(struct sock *sk, struct sk_buff *skb)
{
	struct inet_timewait_sock *tw = inet_twsk(sk);
	struct tcp_timewait_sock *tcptw = tcp_twsk(sk);
	u32 data_ack = 0;
	int mptcp = 0;

	if (tcptw->mptcp_tw && tcptw->mptcp_tw->meta_tw) {
		data_ack = (u32)tcptw->mptcp_tw->rcv_nxt;
		mptcp = 1;
	}

	tcp_v4_send_ack(sock_net(sk), skb,
			tcptw->tw_snd_nxt, tcptw->tw_rcv_nxt, data_ack,
			tcptw->tw_rcv_wnd >> tw->tw_rcv_wscale,
			tcp_time_stamp + tcptw->tw_ts_offset,
			tcptw->tw_ts_recent,
			tw->tw_bound_dev_if,
			tcp_twsk_md5_key(tcptw),
			tw->tw_transparent ? IP_REPLY_ARG_NOSRCCHECK : 0,
			tw->tw_tos, mptcp
			);

	inet_twsk_put(tw);
}

void tcp_v4_reqsk_send_ack(const struct sock *sk, struct sk_buff *skb,
			   struct request_sock *req)
{
	/* sk->sk_state == TCP_LISTEN -> for regular TCP_SYN_RECV
	 * sk->sk_state == TCP_SYN_RECV -> for Fast Open.
	 */
	u32 seq = (sk->sk_state == TCP_LISTEN || is_meta_sk(sk)) ?
					     tcp_rsk(req)->snt_isn + 1 :
					     tcp_sk(sk)->snd_nxt;

	/* RFC 7323 2.3
	 * The window field (SEG.WND) of every outgoing segment, with the
	 * exception of <SYN> segments, MUST be right-shifted by
	 * Rcv.Wind.Shift bits:
	 */
	tcp_v4_send_ack(sock_net(sk), skb, seq,
<<<<<<< HEAD
			tcp_rsk(req)->rcv_nxt, 0, req->rsk_rcv_wnd,
=======
			tcp_rsk(req)->rcv_nxt,
			req->rsk_rcv_wnd >> inet_rsk(req)->rcv_wscale,
>>>>>>> c8d2bc9b
			tcp_time_stamp,
			req->ts_recent,
			0,
			tcp_md5_do_lookup(sk, (union tcp_md5_addr *)&ip_hdr(skb)->daddr,
					  AF_INET),
			inet_rsk(req)->no_srccheck ? IP_REPLY_ARG_NOSRCCHECK : 0,
			ip_hdr(skb)->tos, 0);
}

/*
 *	Send a SYN-ACK after having received a SYN.
 *	This still operates on a request_sock only, not on a big
 *	socket.
 */
int tcp_v4_send_synack(const struct sock *sk, struct dst_entry *dst,
		       struct flowi *fl,
		       struct request_sock *req,
		       struct tcp_fastopen_cookie *foc,
		       enum tcp_synack_type synack_type)
{
	const struct inet_request_sock *ireq = inet_rsk(req);
	struct flowi4 fl4;
	int err = -1;
	struct sk_buff *skb;

	/* First, grab a route. */
	if (!dst && (dst = inet_csk_route_req(sk, &fl4, req)) == NULL)
		return -1;

	skb = tcp_make_synack(sk, dst, req, foc, synack_type);

	if (skb) {
		__tcp_v4_send_check(skb, ireq->ir_loc_addr, ireq->ir_rmt_addr);

		err = ip_build_and_send_pkt(skb, sk, ireq->ir_loc_addr,
					    ireq->ir_rmt_addr,
					    ireq->opt);
		err = net_xmit_eval(err);
	}

	return err;
}

/*
 *	IPv4 request_sock destructor.
 */
void tcp_v4_reqsk_destructor(struct request_sock *req)
{
	kfree(inet_rsk(req)->opt);
}

#ifdef CONFIG_TCP_MD5SIG
/*
 * RFC2385 MD5 checksumming requires a mapping of
 * IP address->MD5 Key.
 * We need to maintain these in the sk structure.
 */

/* Find the Key structure for an address.  */
struct tcp_md5sig_key *tcp_md5_do_lookup(const struct sock *sk,
					 const union tcp_md5_addr *addr,
					 int family)
{
	const struct tcp_sock *tp = tcp_sk(sk);
	struct tcp_md5sig_key *key;
	unsigned int size = sizeof(struct in_addr);
	const struct tcp_md5sig_info *md5sig;

	/* caller either holds rcu_read_lock() or socket lock */
	md5sig = rcu_dereference_check(tp->md5sig_info,
				       lockdep_sock_is_held(sk));
	if (!md5sig)
		return NULL;
#if IS_ENABLED(CONFIG_IPV6)
	if (family == AF_INET6)
		size = sizeof(struct in6_addr);
#endif
	hlist_for_each_entry_rcu(key, &md5sig->head, node) {
		if (key->family != family)
			continue;
		if (!memcmp(&key->addr, addr, size))
			return key;
	}
	return NULL;
}
EXPORT_SYMBOL(tcp_md5_do_lookup);

struct tcp_md5sig_key *tcp_v4_md5_lookup(const struct sock *sk,
					 const struct sock *addr_sk)
{
	const union tcp_md5_addr *addr;

	addr = (const union tcp_md5_addr *)&addr_sk->sk_daddr;
	return tcp_md5_do_lookup(sk, addr, AF_INET);
}
EXPORT_SYMBOL(tcp_v4_md5_lookup);

/* This can be called on a newly created socket, from other files */
int tcp_md5_do_add(struct sock *sk, const union tcp_md5_addr *addr,
		   int family, const u8 *newkey, u8 newkeylen, gfp_t gfp)
{
	/* Add Key to the list */
	struct tcp_md5sig_key *key;
	struct tcp_sock *tp = tcp_sk(sk);
	struct tcp_md5sig_info *md5sig;

	key = tcp_md5_do_lookup(sk, addr, family);
	if (key) {
		/* Pre-existing entry - just update that one. */
		memcpy(key->key, newkey, newkeylen);
		key->keylen = newkeylen;
		return 0;
	}

	md5sig = rcu_dereference_protected(tp->md5sig_info,
					   lockdep_sock_is_held(sk));
	if (!md5sig) {
		md5sig = kmalloc(sizeof(*md5sig), gfp);
		if (!md5sig)
			return -ENOMEM;

		sk_nocaps_add(sk, NETIF_F_GSO_MASK);
		INIT_HLIST_HEAD(&md5sig->head);
		rcu_assign_pointer(tp->md5sig_info, md5sig);
	}

	key = sock_kmalloc(sk, sizeof(*key), gfp);
	if (!key)
		return -ENOMEM;
	if (!tcp_alloc_md5sig_pool()) {
		sock_kfree_s(sk, key, sizeof(*key));
		return -ENOMEM;
	}

	memcpy(key->key, newkey, newkeylen);
	key->keylen = newkeylen;
	key->family = family;
	memcpy(&key->addr, addr,
	       (family == AF_INET6) ? sizeof(struct in6_addr) :
				      sizeof(struct in_addr));
	hlist_add_head_rcu(&key->node, &md5sig->head);
	return 0;
}
EXPORT_SYMBOL(tcp_md5_do_add);

int tcp_md5_do_del(struct sock *sk, const union tcp_md5_addr *addr, int family)
{
	struct tcp_md5sig_key *key;

	key = tcp_md5_do_lookup(sk, addr, family);
	if (!key)
		return -ENOENT;
	hlist_del_rcu(&key->node);
	atomic_sub(sizeof(*key), &sk->sk_omem_alloc);
	kfree_rcu(key, rcu);
	return 0;
}
EXPORT_SYMBOL(tcp_md5_do_del);

static void tcp_clear_md5_list(struct sock *sk)
{
	struct tcp_sock *tp = tcp_sk(sk);
	struct tcp_md5sig_key *key;
	struct hlist_node *n;
	struct tcp_md5sig_info *md5sig;

	md5sig = rcu_dereference_protected(tp->md5sig_info, 1);

	hlist_for_each_entry_safe(key, n, &md5sig->head, node) {
		hlist_del_rcu(&key->node);
		atomic_sub(sizeof(*key), &sk->sk_omem_alloc);
		kfree_rcu(key, rcu);
	}
}

static int tcp_v4_parse_md5_keys(struct sock *sk, char __user *optval,
				 int optlen)
{
	struct tcp_md5sig cmd;
	struct sockaddr_in *sin = (struct sockaddr_in *)&cmd.tcpm_addr;

	if (optlen < sizeof(cmd))
		return -EINVAL;

	if (copy_from_user(&cmd, optval, sizeof(cmd)))
		return -EFAULT;

	if (sin->sin_family != AF_INET)
		return -EINVAL;

	if (!cmd.tcpm_keylen)
		return tcp_md5_do_del(sk, (union tcp_md5_addr *)&sin->sin_addr.s_addr,
				      AF_INET);

	if (cmd.tcpm_keylen > TCP_MD5SIG_MAXKEYLEN)
		return -EINVAL;

	return tcp_md5_do_add(sk, (union tcp_md5_addr *)&sin->sin_addr.s_addr,
			      AF_INET, cmd.tcpm_key, cmd.tcpm_keylen,
			      GFP_KERNEL);
}

static int tcp_v4_md5_hash_headers(struct tcp_md5sig_pool *hp,
				   __be32 daddr, __be32 saddr,
				   const struct tcphdr *th, int nbytes)
{
	struct tcp4_pseudohdr *bp;
	struct scatterlist sg;
	struct tcphdr *_th;

	bp = hp->scratch;
	bp->saddr = saddr;
	bp->daddr = daddr;
	bp->pad = 0;
	bp->protocol = IPPROTO_TCP;
	bp->len = cpu_to_be16(nbytes);

	_th = (struct tcphdr *)(bp + 1);
	memcpy(_th, th, sizeof(*th));
	_th->check = 0;

	sg_init_one(&sg, bp, sizeof(*bp) + sizeof(*th));
	ahash_request_set_crypt(hp->md5_req, &sg, NULL,
				sizeof(*bp) + sizeof(*th));
	return crypto_ahash_update(hp->md5_req);
}

static int tcp_v4_md5_hash_hdr(char *md5_hash, const struct tcp_md5sig_key *key,
			       __be32 daddr, __be32 saddr, const struct tcphdr *th)
{
	struct tcp_md5sig_pool *hp;
	struct ahash_request *req;

	hp = tcp_get_md5sig_pool();
	if (!hp)
		goto clear_hash_noput;
	req = hp->md5_req;

	if (crypto_ahash_init(req))
		goto clear_hash;
	if (tcp_v4_md5_hash_headers(hp, daddr, saddr, th, th->doff << 2))
		goto clear_hash;
	if (tcp_md5_hash_key(hp, key))
		goto clear_hash;
	ahash_request_set_crypt(req, NULL, md5_hash, 0);
	if (crypto_ahash_final(req))
		goto clear_hash;

	tcp_put_md5sig_pool();
	return 0;

clear_hash:
	tcp_put_md5sig_pool();
clear_hash_noput:
	memset(md5_hash, 0, 16);
	return 1;
}

int tcp_v4_md5_hash_skb(char *md5_hash, const struct tcp_md5sig_key *key,
			const struct sock *sk,
			const struct sk_buff *skb)
{
	struct tcp_md5sig_pool *hp;
	struct ahash_request *req;
	const struct tcphdr *th = tcp_hdr(skb);
	__be32 saddr, daddr;

	if (sk) { /* valid for establish/request sockets */
		saddr = sk->sk_rcv_saddr;
		daddr = sk->sk_daddr;
	} else {
		const struct iphdr *iph = ip_hdr(skb);
		saddr = iph->saddr;
		daddr = iph->daddr;
	}

	hp = tcp_get_md5sig_pool();
	if (!hp)
		goto clear_hash_noput;
	req = hp->md5_req;

	if (crypto_ahash_init(req))
		goto clear_hash;

	if (tcp_v4_md5_hash_headers(hp, daddr, saddr, th, skb->len))
		goto clear_hash;
	if (tcp_md5_hash_skb_data(hp, skb, th->doff << 2))
		goto clear_hash;
	if (tcp_md5_hash_key(hp, key))
		goto clear_hash;
	ahash_request_set_crypt(req, NULL, md5_hash, 0);
	if (crypto_ahash_final(req))
		goto clear_hash;

	tcp_put_md5sig_pool();
	return 0;

clear_hash:
	tcp_put_md5sig_pool();
clear_hash_noput:
	memset(md5_hash, 0, 16);
	return 1;
}
EXPORT_SYMBOL(tcp_v4_md5_hash_skb);

#endif

/* Called with rcu_read_lock() */
static bool tcp_v4_inbound_md5_hash(const struct sock *sk,
				    const struct sk_buff *skb)
{
#ifdef CONFIG_TCP_MD5SIG
	/*
	 * This gets called for each TCP segment that arrives
	 * so we want to be efficient.
	 * We have 3 drop cases:
	 * o No MD5 hash and one expected.
	 * o MD5 hash and we're not expecting one.
	 * o MD5 hash and its wrong.
	 */
	const __u8 *hash_location = NULL;
	struct tcp_md5sig_key *hash_expected;
	const struct iphdr *iph = ip_hdr(skb);
	const struct tcphdr *th = tcp_hdr(skb);
	int genhash;
	unsigned char newhash[16];

	hash_expected = tcp_md5_do_lookup(sk, (union tcp_md5_addr *)&iph->saddr,
					  AF_INET);
	hash_location = tcp_parse_md5sig_option(th);

	/* We've parsed the options - do we have a hash? */
	if (!hash_expected && !hash_location)
		return false;

	if (hash_expected && !hash_location) {
		NET_INC_STATS(sock_net(sk), LINUX_MIB_TCPMD5NOTFOUND);
		return true;
	}

	if (!hash_expected && hash_location) {
		NET_INC_STATS(sock_net(sk), LINUX_MIB_TCPMD5UNEXPECTED);
		return true;
	}

	/* Okay, so this is hash_expected and hash_location -
	 * so we need to calculate the checksum.
	 */
	genhash = tcp_v4_md5_hash_skb(newhash,
				      hash_expected,
				      NULL, skb);

	if (genhash || memcmp(hash_location, newhash, 16) != 0) {
		net_info_ratelimited("MD5 Hash failed for (%pI4, %d)->(%pI4, %d)%s\n",
				     &iph->saddr, ntohs(th->source),
				     &iph->daddr, ntohs(th->dest),
				     genhash ? " tcp_v4_calc_md5_hash failed"
				     : "");
		return true;
	}
	return false;
#endif
	return false;
}

static int tcp_v4_init_req(struct request_sock *req,
			   const struct sock *sk_listener,
			   struct sk_buff *skb,
			   bool want_cookie)
{
	struct inet_request_sock *ireq = inet_rsk(req);

	sk_rcv_saddr_set(req_to_sk(req), ip_hdr(skb)->daddr);
	sk_daddr_set(req_to_sk(req), ip_hdr(skb)->saddr);
	ireq->no_srccheck = inet_sk(sk_listener)->transparent;
	ireq->opt = tcp_v4_save_options(skb);

	return 0;
}

static struct dst_entry *tcp_v4_route_req(const struct sock *sk,
					  struct flowi *fl,
					  const struct request_sock *req,
					  bool *strict)
{
	struct dst_entry *dst = inet_csk_route_req(sk, &fl->u.ip4, req);

	if (strict) {
		if (fl->u.ip4.daddr == inet_rsk(req)->ir_rmt_addr)
			*strict = true;
		else
			*strict = false;
	}

	return dst;
}

struct request_sock_ops tcp_request_sock_ops __read_mostly = {
	.family		=	PF_INET,
	.obj_size	=	sizeof(struct tcp_request_sock),
	.rtx_syn_ack	=	tcp_rtx_synack,
	.send_ack	=	tcp_v4_reqsk_send_ack,
	.destructor	=	tcp_v4_reqsk_destructor,
	.send_reset	=	tcp_v4_send_reset,
	.syn_ack_timeout =	tcp_syn_ack_timeout,
};

const struct tcp_request_sock_ops tcp_request_sock_ipv4_ops = {
	.mss_clamp	=	TCP_MSS_DEFAULT,
#ifdef CONFIG_TCP_MD5SIG
	.req_md5_lookup	=	tcp_v4_md5_lookup,
	.calc_md5_hash	=	tcp_v4_md5_hash_skb,
#endif
	.init_req	=	tcp_v4_init_req,
#ifdef CONFIG_SYN_COOKIES
	.cookie_init_seq =	cookie_v4_init_sequence,
#endif
	.route_req	=	tcp_v4_route_req,
	.init_seq	=	tcp_v4_init_sequence,
	.send_synack	=	tcp_v4_send_synack,
};

int tcp_v4_conn_request(struct sock *sk, struct sk_buff *skb)
{
	/* Never answer to SYNs send to broadcast or multicast */
	if (skb_rtable(skb)->rt_flags & (RTCF_BROADCAST | RTCF_MULTICAST))
		goto drop;

	return tcp_conn_request(&tcp_request_sock_ops,
				&tcp_request_sock_ipv4_ops, sk, skb);

drop:
	tcp_listendrop(sk);
	return 0;
}
EXPORT_SYMBOL(tcp_v4_conn_request);


/*
 * The three way handshake has completed - we got a valid synack -
 * now create the new socket.
 */
struct sock *tcp_v4_syn_recv_sock(const struct sock *sk, struct sk_buff *skb,
				  struct request_sock *req,
				  struct dst_entry *dst,
				  struct request_sock *req_unhash,
				  bool *own_req)
{
	struct inet_request_sock *ireq;
	struct inet_sock *newinet;
	struct tcp_sock *newtp;
	struct sock *newsk;
#ifdef CONFIG_TCP_MD5SIG
	struct tcp_md5sig_key *key;
#endif
	struct ip_options_rcu *inet_opt;

	if (sk_acceptq_is_full(sk))
		goto exit_overflow;

	newsk = tcp_create_openreq_child(sk, req, skb);
	if (!newsk)
		goto exit_nonewsk;

	newsk->sk_gso_type = SKB_GSO_TCPV4;
	inet_sk_rx_dst_set(newsk, skb);

	newtp		      = tcp_sk(newsk);
	newinet		      = inet_sk(newsk);
	ireq		      = inet_rsk(req);
	sk_daddr_set(newsk, ireq->ir_rmt_addr);
	sk_rcv_saddr_set(newsk, ireq->ir_loc_addr);
	newsk->sk_bound_dev_if = ireq->ir_iif;
	newinet->inet_saddr	      = ireq->ir_loc_addr;
	inet_opt	      = ireq->opt;
	rcu_assign_pointer(newinet->inet_opt, inet_opt);
	ireq->opt	      = NULL;
	newinet->mc_index     = inet_iif(skb);
	newinet->mc_ttl	      = ip_hdr(skb)->ttl;
	newinet->rcv_tos      = ip_hdr(skb)->tos;
	inet_csk(newsk)->icsk_ext_hdr_len = 0;
	if (inet_opt)
		inet_csk(newsk)->icsk_ext_hdr_len = inet_opt->opt.optlen;
	newinet->inet_id = newtp->write_seq ^ jiffies;

	if (!dst) {
		dst = inet_csk_route_child_sock(sk, newsk, req);
		if (!dst)
			goto put_and_exit;
	} else {
		/* syncookie case : see end of cookie_v4_check() */
	}
	sk_setup_caps(newsk, dst);

	tcp_ca_openreq_child(newsk, dst);

	tcp_sync_mss(newsk, dst_mtu(dst));
	newtp->advmss = dst_metric_advmss(dst);
	if (tcp_sk(sk)->rx_opt.user_mss &&
	    tcp_sk(sk)->rx_opt.user_mss < newtp->advmss)
		newtp->advmss = tcp_sk(sk)->rx_opt.user_mss;

	tcp_initialize_rcv_mss(newsk);

#ifdef CONFIG_TCP_MD5SIG
	/* Copy over the MD5 key from the original socket */
	key = tcp_md5_do_lookup(sk, (union tcp_md5_addr *)&newinet->inet_daddr,
				AF_INET);
	if (key) {
		/*
		 * We're using one, so create a matching key
		 * on the newsk structure. If we fail to get
		 * memory, then we end up not copying the key
		 * across. Shucks.
		 */
		tcp_md5_do_add(newsk, (union tcp_md5_addr *)&newinet->inet_daddr,
			       AF_INET, key->key, key->keylen, GFP_ATOMIC);
		sk_nocaps_add(newsk, NETIF_F_GSO_MASK);
	}
#endif

	if (__inet_inherit_port(sk, newsk) < 0)
		goto put_and_exit;
	*own_req = inet_ehash_nolisten(newsk, req_to_sk(req_unhash));
	if (*own_req)
		tcp_move_syn(newtp, req);

	return newsk;

exit_overflow:
	NET_INC_STATS(sock_net(sk), LINUX_MIB_LISTENOVERFLOWS);
exit_nonewsk:
	dst_release(dst);
exit:
	tcp_listendrop(sk);
	return NULL;
put_and_exit:
	inet_csk_prepare_forced_close(newsk);
	tcp_done(newsk);
	goto exit;
}
EXPORT_SYMBOL(tcp_v4_syn_recv_sock);

struct sock *tcp_v4_cookie_check(struct sock *sk, struct sk_buff *skb)
{
#ifdef CONFIG_SYN_COOKIES
	const struct tcphdr *th = tcp_hdr(skb);

	if (!th->syn)
		sk = cookie_v4_check(sk, skb);
#endif
	return sk;
}

/* The socket must have it's spinlock held when we get
 * here, unless it is a TCP_LISTEN socket.
 *
 * We have a potential double-lock case here, so even when
 * doing backlog processing we use the BH locking scheme.
 * This is because we cannot sleep with the original spinlock
 * held.
 */
int tcp_v4_do_rcv(struct sock *sk, struct sk_buff *skb)
{
	struct sock *rsk;

	if (is_meta_sk(sk))
		return mptcp_v4_do_rcv(sk, skb);

	if (sk->sk_state == TCP_ESTABLISHED) { /* Fast path */
		struct dst_entry *dst = sk->sk_rx_dst;

		sock_rps_save_rxhash(sk, skb);
		sk_mark_napi_id(sk, skb);
		if (dst) {
			if (inet_sk(sk)->rx_dst_ifindex != skb->skb_iif ||
			    !dst->ops->check(dst, 0)) {
				dst_release(dst);
				sk->sk_rx_dst = NULL;
			}
		}
		tcp_rcv_established(sk, skb, tcp_hdr(skb), skb->len);
		return 0;
	}

	if (tcp_checksum_complete(skb))
		goto csum_err;

	if (sk->sk_state == TCP_LISTEN) {
		struct sock *nsk = tcp_v4_cookie_check(sk, skb);

		if (!nsk)
			goto discard;
		if (nsk != sk) {
			sock_rps_save_rxhash(nsk, skb);
			sk_mark_napi_id(nsk, skb);
			if (tcp_child_process(sk, nsk, skb)) {
				rsk = nsk;
				goto reset;
			}
			return 0;
		}
	} else
		sock_rps_save_rxhash(sk, skb);

	if (tcp_rcv_state_process(sk, skb)) {
		rsk = sk;
		goto reset;
	}
	return 0;

reset:
	tcp_v4_send_reset(rsk, skb);
discard:
	kfree_skb(skb);
	/* Be careful here. If this function gets more complicated and
	 * gcc suffers from register pressure on the x86, sk (in %ebx)
	 * might be destroyed here. This current version compiles correctly,
	 * but you have been warned.
	 */
	return 0;

csum_err:
	TCP_INC_STATS(sock_net(sk), TCP_MIB_CSUMERRORS);
	TCP_INC_STATS(sock_net(sk), TCP_MIB_INERRS);
	goto discard;
}
EXPORT_SYMBOL(tcp_v4_do_rcv);

void tcp_v4_early_demux(struct sk_buff *skb)
{
	const struct iphdr *iph;
	const struct tcphdr *th;
	struct sock *sk;

	if (skb->pkt_type != PACKET_HOST)
		return;

	if (!pskb_may_pull(skb, skb_transport_offset(skb) + sizeof(struct tcphdr)))
		return;

	iph = ip_hdr(skb);
	th = tcp_hdr(skb);

	if (th->doff < sizeof(struct tcphdr) / 4)
		return;

	sk = __inet_lookup_established(dev_net(skb->dev), &tcp_hashinfo,
				       iph->saddr, th->source,
				       iph->daddr, ntohs(th->dest),
				       skb->skb_iif);
	if (sk) {
		skb->sk = sk;
		skb->destructor = sock_edemux;
		if (sk_fullsock(sk)) {
			struct dst_entry *dst = READ_ONCE(sk->sk_rx_dst);

			if (dst)
				dst = dst_check(dst, 0);
			if (dst &&
			    inet_sk(sk)->rx_dst_ifindex == skb->skb_iif)
				skb_dst_set_noref(skb, dst);
		}
	}
}

/* Packet is added to VJ-style prequeue for processing in process
 * context, if a reader task is waiting. Apparently, this exciting
 * idea (VJ's mail "Re: query about TCP header on tcp-ip" of 07 Sep 93)
 * failed somewhere. Latency? Burstiness? Well, at least now we will
 * see, why it failed. 8)8)				  --ANK
 *
 */
bool tcp_prequeue(struct sock *sk, struct sk_buff *skb)
{
	struct tcp_sock *tp = tcp_sk(sk);

	if (sysctl_tcp_low_latency || !tp->ucopy.task)
		return false;

	if (skb->len <= tcp_hdrlen(skb) &&
	    skb_queue_len(&tp->ucopy.prequeue) == 0)
		return false;

	/* Before escaping RCU protected region, we need to take care of skb
	 * dst. Prequeue is only enabled for established sockets.
	 * For such sockets, we might need the skb dst only to set sk->sk_rx_dst
	 * Instead of doing full sk_rx_dst validity here, let's perform
	 * an optimistic check.
	 */
	if (likely(sk->sk_rx_dst))
		skb_dst_drop(skb);
	else
		skb_dst_force_safe(skb);

	__skb_queue_tail(&tp->ucopy.prequeue, skb);
	tp->ucopy.memory += skb->truesize;
	if (skb_queue_len(&tp->ucopy.prequeue) >= 32 ||
	    tp->ucopy.memory + atomic_read(&sk->sk_rmem_alloc) > sk->sk_rcvbuf) {
		struct sk_buff *skb1;

		BUG_ON(sock_owned_by_user(sk));
		__NET_ADD_STATS(sock_net(sk), LINUX_MIB_TCPPREQUEUEDROPPED,
				skb_queue_len(&tp->ucopy.prequeue));

		while ((skb1 = __skb_dequeue(&tp->ucopy.prequeue)) != NULL)
			sk_backlog_rcv(sk, skb1);

		tp->ucopy.memory = 0;
	} else if (skb_queue_len(&tp->ucopy.prequeue) == 1) {
		wake_up_interruptible_sync_poll(sk_sleep(sk),
					   POLLIN | POLLRDNORM | POLLRDBAND);
		if (!inet_csk_ack_scheduled(sk) && !mptcp(tp))
			inet_csk_reset_xmit_timer(sk, ICSK_TIME_DACK,
						  (3 * tcp_rto_min(sk)) / 4,
						  TCP_RTO_MAX);
	}
	return true;
}
EXPORT_SYMBOL(tcp_prequeue);

/*
 *	From tcp_input.c
 */

int tcp_v4_rcv(struct sk_buff *skb)
{
	struct net *net = dev_net(skb->dev);
	const struct iphdr *iph;
	const struct tcphdr *th;
	struct sock *sk, *meta_sk = NULL;
	bool refcounted;
	int ret;

	if (skb->pkt_type != PACKET_HOST)
		goto discard_it;

	/* Count it even if it's bad */
	__TCP_INC_STATS(net, TCP_MIB_INSEGS);

	if (!pskb_may_pull(skb, sizeof(struct tcphdr)))
		goto discard_it;

	th = (const struct tcphdr *)skb->data;

	if (unlikely(th->doff < sizeof(struct tcphdr) / 4))
		goto bad_packet;
	if (!pskb_may_pull(skb, th->doff * 4))
		goto discard_it;

	/* An explanation is required here, I think.
	 * Packet length and doff are validated by header prediction,
	 * provided case of th->doff==0 is eliminated.
	 * So, we defer the checks. */

	if (skb_checksum_init(skb, IPPROTO_TCP, inet_compute_pseudo))
		goto csum_error;

	th = (const struct tcphdr *)skb->data;
	iph = ip_hdr(skb);
	/* This is tricky : We move IPCB at its correct location into TCP_SKB_CB()
	 * barrier() makes sure compiler wont play fool^Waliasing games.
	 */
	memmove(&TCP_SKB_CB(skb)->header.h4, IPCB(skb),
		sizeof(struct inet_skb_parm));
	barrier();

	TCP_SKB_CB(skb)->seq = ntohl(th->seq);
	TCP_SKB_CB(skb)->end_seq = (TCP_SKB_CB(skb)->seq + th->syn + th->fin +
				    skb->len - th->doff * 4);
	TCP_SKB_CB(skb)->ack_seq = ntohl(th->ack_seq);
#ifdef CONFIG_MPTCP
	TCP_SKB_CB(skb)->mptcp_flags = 0;
	TCP_SKB_CB(skb)->dss_off = 0;
#endif
	TCP_SKB_CB(skb)->tcp_flags = tcp_flag_byte(th);
	TCP_SKB_CB(skb)->tcp_tw_isn = 0;
	TCP_SKB_CB(skb)->ip_dsfield = ipv4_get_dsfield(iph);
	TCP_SKB_CB(skb)->sacked	 = 0;

lookup:
	sk = __inet_lookup_skb(&tcp_hashinfo, skb, __tcp_hdrlen(th), th->source,
			       th->dest, &refcounted);
	if (!sk)
		goto no_tcp_socket;

process:
	if (sk->sk_state == TCP_TIME_WAIT)
		goto do_time_wait;

	if (sk->sk_state == TCP_NEW_SYN_RECV) {
		struct request_sock *req = inet_reqsk(sk);
		struct sock *nsk;

		sk = req->rsk_listener;
		if (unlikely(tcp_v4_inbound_md5_hash(sk, skb))) {
			reqsk_put(req);
			goto discard_it;
		}
		if (unlikely(sk->sk_state != TCP_LISTEN && !is_meta_sk(sk))) {
			inet_csk_reqsk_queue_drop_and_put(sk, req);
			goto lookup;
		}
		/* We own a reference on the listener, increase it again
		 * as we might lose it too soon.
		 */
		sock_hold(sk);
		refcounted = true;

		if (is_meta_sk(sk)) {
			bh_lock_sock(sk);

			if (sock_owned_by_user(sk)) {
				skb->sk = sk;
				if (unlikely(sk_add_backlog(sk, skb,
							    sk->sk_rcvbuf + sk->sk_sndbuf))) {
					reqsk_put(req);

					bh_unlock_sock(sk);
					__NET_INC_STATS(net, LINUX_MIB_TCPBACKLOGDROP);
					goto discard_and_relse;
				}

				reqsk_put(req);
				bh_unlock_sock(sk);
				sock_put(sk);

				return 0;
			}
		}

		nsk = tcp_check_req(sk, skb, req, false);
		if (!nsk) {
			reqsk_put(req);
			if (is_meta_sk(sk))
				bh_unlock_sock(sk);
			goto discard_and_relse;
		}
		if (nsk == sk) {
			reqsk_put(req);
			if (is_meta_sk(sk))
				bh_unlock_sock(sk);
		} else if (tcp_child_process(sk, nsk, skb)) {
			tcp_v4_send_reset(nsk, skb);
			goto discard_and_relse;
		} else {
			sock_put(sk);
			return 0;
		}
	}
	if (unlikely(iph->ttl < inet_sk(sk)->min_ttl)) {
		__NET_INC_STATS(net, LINUX_MIB_TCPMINTTLDROP);
		goto discard_and_relse;
	}

	if (!xfrm4_policy_check(sk, XFRM_POLICY_IN, skb))
		goto discard_and_relse;

	if (tcp_v4_inbound_md5_hash(sk, skb))
		goto discard_and_relse;

	nf_reset(skb);

	if (sk_filter(sk, skb))
		goto discard_and_relse;

	skb->dev = NULL;

	if (sk->sk_state == TCP_LISTEN) {
		ret = tcp_v4_do_rcv(sk, skb);
		goto put_and_return;
	}

	sk_incoming_cpu_update(sk);

	if (mptcp(tcp_sk(sk))) {
		meta_sk = mptcp_meta_sk(sk);

		bh_lock_sock_nested(meta_sk);
		if (sock_owned_by_user(meta_sk))
			skb->sk = sk;
	} else {
		meta_sk = sk;
		bh_lock_sock_nested(sk);
	}
	tcp_segs_in(tcp_sk(sk), skb);
	ret = 0;
	if (!sock_owned_by_user(meta_sk)) {
		if (!tcp_prequeue(meta_sk, skb))
			ret = tcp_v4_do_rcv(sk, skb);
	} else if (unlikely(sk_add_backlog(meta_sk, skb,
					   meta_sk->sk_rcvbuf + meta_sk->sk_sndbuf))) {
		bh_unlock_sock(meta_sk);
		__NET_INC_STATS(net, LINUX_MIB_TCPBACKLOGDROP);
		goto discard_and_relse;
	}
	bh_unlock_sock(meta_sk);

put_and_return:
	if (refcounted)
		sock_put(sk);

	return ret;

no_tcp_socket:
	if (!xfrm4_policy_check(NULL, XFRM_POLICY_IN, skb))
		goto discard_it;

#ifdef CONFIG_MPTCP
	if (!sk && th->syn && !th->ack) {
		int ret = mptcp_lookup_join(skb, NULL);

		if (ret < 0) {
			tcp_v4_send_reset(NULL, skb);
			goto discard_it;
		} else if (ret > 0) {
			return 0;
		}
	}
#endif

	if (tcp_checksum_complete(skb)) {
csum_error:
		__TCP_INC_STATS(net, TCP_MIB_CSUMERRORS);
bad_packet:
		__TCP_INC_STATS(net, TCP_MIB_INERRS);
	} else {
		tcp_v4_send_reset(NULL, skb);
	}

discard_it:
	/* Discard frame. */
	kfree_skb(skb);
	return 0;

discard_and_relse:
	sk_drops_add(sk, skb);
	if (refcounted)
		sock_put(sk);
	goto discard_it;

do_time_wait:
	if (!xfrm4_policy_check(NULL, XFRM_POLICY_IN, skb)) {
		inet_twsk_put(inet_twsk(sk));
		goto discard_it;
	}

	if (tcp_checksum_complete(skb)) {
		inet_twsk_put(inet_twsk(sk));
		goto csum_error;
	}
	switch (tcp_timewait_state_process(inet_twsk(sk), skb, th)) {
	case TCP_TW_SYN: {
		struct sock *sk2 = inet_lookup_listener(dev_net(skb->dev),
							&tcp_hashinfo, skb,
							__tcp_hdrlen(th),
							iph->saddr, th->source,
							iph->daddr, th->dest,
							inet_iif(skb));
		if (sk2) {
			inet_twsk_deschedule_put(inet_twsk(sk));
			sk = sk2;
			refcounted = false;
			goto process;
		}
#ifdef CONFIG_MPTCP
		if (th->syn && !th->ack) {
			int ret = mptcp_lookup_join(skb, inet_twsk(sk));

			if (ret < 0) {
				tcp_v4_send_reset(NULL, skb);
				goto discard_it;
			} else if (ret > 0) {
				return 0;
			}
		}
#endif
		/* Fall through to ACK */
	}
	case TCP_TW_ACK:
		tcp_v4_timewait_ack(sk, skb);
		break;
	case TCP_TW_RST:
		tcp_v4_send_reset(sk, skb);
		inet_twsk_deschedule_put(inet_twsk(sk));
		goto discard_it;
	case TCP_TW_SUCCESS:;
	}
	goto discard_it;
}

static struct timewait_sock_ops tcp_timewait_sock_ops = {
	.twsk_obj_size	= sizeof(struct tcp_timewait_sock),
	.twsk_unique	= tcp_twsk_unique,
	.twsk_destructor= tcp_twsk_destructor,
};

void inet_sk_rx_dst_set(struct sock *sk, const struct sk_buff *skb)
{
	struct dst_entry *dst = skb_dst(skb);

	if (dst && dst_hold_safe(dst)) {
		sk->sk_rx_dst = dst;
		inet_sk(sk)->rx_dst_ifindex = skb->skb_iif;
	}
}
EXPORT_SYMBOL(inet_sk_rx_dst_set);

const struct inet_connection_sock_af_ops ipv4_specific = {
	.queue_xmit	   = ip_queue_xmit,
	.send_check	   = tcp_v4_send_check,
	.rebuild_header	   = inet_sk_rebuild_header,
	.sk_rx_dst_set	   = inet_sk_rx_dst_set,
	.conn_request	   = tcp_v4_conn_request,
	.syn_recv_sock	   = tcp_v4_syn_recv_sock,
	.net_header_len	   = sizeof(struct iphdr),
	.setsockopt	   = ip_setsockopt,
	.getsockopt	   = ip_getsockopt,
	.addr2sockaddr	   = inet_csk_addr2sockaddr,
	.sockaddr_len	   = sizeof(struct sockaddr_in),
	.bind_conflict	   = inet_csk_bind_conflict,
#ifdef CONFIG_COMPAT
	.compat_setsockopt = compat_ip_setsockopt,
	.compat_getsockopt = compat_ip_getsockopt,
#endif
	.mtu_reduced	   = tcp_v4_mtu_reduced,
};
EXPORT_SYMBOL(ipv4_specific);

#ifdef CONFIG_TCP_MD5SIG
static const struct tcp_sock_af_ops tcp_sock_ipv4_specific = {
	.md5_lookup		= tcp_v4_md5_lookup,
	.calc_md5_hash		= tcp_v4_md5_hash_skb,
	.md5_parse		= tcp_v4_parse_md5_keys,
};
#endif

/* NOTE: A lot of things set to zero explicitly by call to
 *       sk_alloc() so need not be done here.
 */
static int tcp_v4_init_sock(struct sock *sk)
{
	struct inet_connection_sock *icsk = inet_csk(sk);

	tcp_init_sock(sk);

#ifdef CONFIG_MPTCP
	if (sock_flag(sk, SOCK_MPTCP))
		icsk->icsk_af_ops = &mptcp_v4_specific;
	else
#endif
		icsk->icsk_af_ops = &ipv4_specific;

#ifdef CONFIG_TCP_MD5SIG
	tcp_sk(sk)->af_specific = &tcp_sock_ipv4_specific;
#endif

	return 0;
}

void tcp_v4_destroy_sock(struct sock *sk)
{
	struct tcp_sock *tp = tcp_sk(sk);

	tcp_clear_xmit_timers(sk);

	tcp_cleanup_congestion_control(sk);

	if (mptcp(tp))
		mptcp_destroy_sock(sk);
	if (tp->inside_tk_table)
		mptcp_hash_remove(tp);

	/* Cleanup up the write buffer. */
	tcp_write_queue_purge(sk);

	/* Cleans up our, hopefully empty, out_of_order_queue. */
	__skb_queue_purge(&tp->out_of_order_queue);

#ifdef CONFIG_TCP_MD5SIG
	/* Clean up the MD5 key list, if any */
	if (tp->md5sig_info) {
		tcp_clear_md5_list(sk);
		kfree_rcu(tp->md5sig_info, rcu);
		tp->md5sig_info = NULL;
	}
#endif

	/* Clean prequeue, it must be empty really */
	__skb_queue_purge(&tp->ucopy.prequeue);

	/* Clean up a referenced TCP bind bucket. */
	if (inet_csk(sk)->icsk_bind_hash)
		inet_put_port(sk);

	BUG_ON(tp->fastopen_rsk);

	/* If socket is aborted during connect operation */
	tcp_free_fastopen_req(tp);
	tcp_saved_syn_free(tp);

	local_bh_disable();
	sk_sockets_allocated_dec(sk);
	local_bh_enable();

	if (mem_cgroup_sockets_enabled && sk->sk_memcg)
		sock_release_memcg(sk);
}
EXPORT_SYMBOL(tcp_v4_destroy_sock);

#ifdef CONFIG_PROC_FS
/* Proc filesystem TCP sock list dumping. */

/*
 * Get next listener socket follow cur.  If cur is NULL, get first socket
 * starting from bucket given in st->bucket; when st->bucket is zero the
 * very first socket in the hash table is returned.
 */
static void *listening_get_next(struct seq_file *seq, void *cur)
{
	struct tcp_iter_state *st = seq->private;
	struct net *net = seq_file_net(seq);
	struct inet_listen_hashbucket *ilb;
	struct inet_connection_sock *icsk;
	struct sock *sk = cur;

	if (!sk) {
get_head:
		ilb = &tcp_hashinfo.listening_hash[st->bucket];
		spin_lock_bh(&ilb->lock);
		sk = sk_head(&ilb->head);
		st->offset = 0;
		goto get_sk;
	}
	ilb = &tcp_hashinfo.listening_hash[st->bucket];
	++st->num;
	++st->offset;

	sk = sk_next(sk);
get_sk:
	sk_for_each_from(sk) {
		if (!net_eq(sock_net(sk), net))
			continue;
		if (sk->sk_family == st->family)
			return sk;
		icsk = inet_csk(sk);
	}
	spin_unlock_bh(&ilb->lock);
	st->offset = 0;
	if (++st->bucket < INET_LHTABLE_SIZE)
		goto get_head;
	return NULL;
}

static void *listening_get_idx(struct seq_file *seq, loff_t *pos)
{
	struct tcp_iter_state *st = seq->private;
	void *rc;

	st->bucket = 0;
	st->offset = 0;
	rc = listening_get_next(seq, NULL);

	while (rc && *pos) {
		rc = listening_get_next(seq, rc);
		--*pos;
	}
	return rc;
}

static inline bool empty_bucket(const struct tcp_iter_state *st)
{
	return hlist_nulls_empty(&tcp_hashinfo.ehash[st->bucket].chain);
}

/*
 * Get first established socket starting from bucket given in st->bucket.
 * If st->bucket is zero, the very first socket in the hash is returned.
 */
static void *established_get_first(struct seq_file *seq)
{
	struct tcp_iter_state *st = seq->private;
	struct net *net = seq_file_net(seq);
	void *rc = NULL;

	st->offset = 0;
	for (; st->bucket <= tcp_hashinfo.ehash_mask; ++st->bucket) {
		struct sock *sk;
		struct hlist_nulls_node *node;
		spinlock_t *lock = inet_ehash_lockp(&tcp_hashinfo, st->bucket);

		/* Lockless fast path for the common case of empty buckets */
		if (empty_bucket(st))
			continue;

		spin_lock_bh(lock);
		sk_nulls_for_each(sk, node, &tcp_hashinfo.ehash[st->bucket].chain) {
			if (sk->sk_family != st->family ||
			    !net_eq(sock_net(sk), net)) {
				continue;
			}
			rc = sk;
			goto out;
		}
		spin_unlock_bh(lock);
	}
out:
	return rc;
}

static void *established_get_next(struct seq_file *seq, void *cur)
{
	struct sock *sk = cur;
	struct hlist_nulls_node *node;
	struct tcp_iter_state *st = seq->private;
	struct net *net = seq_file_net(seq);

	++st->num;
	++st->offset;

	sk = sk_nulls_next(sk);

	sk_nulls_for_each_from(sk, node) {
		if (sk->sk_family == st->family && net_eq(sock_net(sk), net))
			return sk;
	}

	spin_unlock_bh(inet_ehash_lockp(&tcp_hashinfo, st->bucket));
	++st->bucket;
	return established_get_first(seq);
}

static void *established_get_idx(struct seq_file *seq, loff_t pos)
{
	struct tcp_iter_state *st = seq->private;
	void *rc;

	st->bucket = 0;
	rc = established_get_first(seq);

	while (rc && pos) {
		rc = established_get_next(seq, rc);
		--pos;
	}
	return rc;
}

static void *tcp_get_idx(struct seq_file *seq, loff_t pos)
{
	void *rc;
	struct tcp_iter_state *st = seq->private;

	st->state = TCP_SEQ_STATE_LISTENING;
	rc	  = listening_get_idx(seq, &pos);

	if (!rc) {
		st->state = TCP_SEQ_STATE_ESTABLISHED;
		rc	  = established_get_idx(seq, pos);
	}

	return rc;
}

static void *tcp_seek_last_pos(struct seq_file *seq)
{
	struct tcp_iter_state *st = seq->private;
	int offset = st->offset;
	int orig_num = st->num;
	void *rc = NULL;

	switch (st->state) {
	case TCP_SEQ_STATE_LISTENING:
		if (st->bucket >= INET_LHTABLE_SIZE)
			break;
		st->state = TCP_SEQ_STATE_LISTENING;
		rc = listening_get_next(seq, NULL);
		while (offset-- && rc)
			rc = listening_get_next(seq, rc);
		if (rc)
			break;
		st->bucket = 0;
		st->state = TCP_SEQ_STATE_ESTABLISHED;
		/* Fallthrough */
	case TCP_SEQ_STATE_ESTABLISHED:
		if (st->bucket > tcp_hashinfo.ehash_mask)
			break;
		rc = established_get_first(seq);
		while (offset-- && rc)
			rc = established_get_next(seq, rc);
	}

	st->num = orig_num;

	return rc;
}

static void *tcp_seq_start(struct seq_file *seq, loff_t *pos)
{
	struct tcp_iter_state *st = seq->private;
	void *rc;

	if (*pos && *pos == st->last_pos) {
		rc = tcp_seek_last_pos(seq);
		if (rc)
			goto out;
	}

	st->state = TCP_SEQ_STATE_LISTENING;
	st->num = 0;
	st->bucket = 0;
	st->offset = 0;
	rc = *pos ? tcp_get_idx(seq, *pos - 1) : SEQ_START_TOKEN;

out:
	st->last_pos = *pos;
	return rc;
}

static void *tcp_seq_next(struct seq_file *seq, void *v, loff_t *pos)
{
	struct tcp_iter_state *st = seq->private;
	void *rc = NULL;

	if (v == SEQ_START_TOKEN) {
		rc = tcp_get_idx(seq, 0);
		goto out;
	}

	switch (st->state) {
	case TCP_SEQ_STATE_LISTENING:
		rc = listening_get_next(seq, v);
		if (!rc) {
			st->state = TCP_SEQ_STATE_ESTABLISHED;
			st->bucket = 0;
			st->offset = 0;
			rc	  = established_get_first(seq);
		}
		break;
	case TCP_SEQ_STATE_ESTABLISHED:
		rc = established_get_next(seq, v);
		break;
	}
out:
	++*pos;
	st->last_pos = *pos;
	return rc;
}

static void tcp_seq_stop(struct seq_file *seq, void *v)
{
	struct tcp_iter_state *st = seq->private;

	switch (st->state) {
	case TCP_SEQ_STATE_LISTENING:
		if (v != SEQ_START_TOKEN)
			spin_unlock_bh(&tcp_hashinfo.listening_hash[st->bucket].lock);
		break;
	case TCP_SEQ_STATE_ESTABLISHED:
		if (v)
			spin_unlock_bh(inet_ehash_lockp(&tcp_hashinfo, st->bucket));
		break;
	}
}

int tcp_seq_open(struct inode *inode, struct file *file)
{
	struct tcp_seq_afinfo *afinfo = PDE_DATA(inode);
	struct tcp_iter_state *s;
	int err;

	err = seq_open_net(inode, file, &afinfo->seq_ops,
			  sizeof(struct tcp_iter_state));
	if (err < 0)
		return err;

	s = ((struct seq_file *)file->private_data)->private;
	s->family		= afinfo->family;
	s->last_pos		= 0;
	return 0;
}
EXPORT_SYMBOL(tcp_seq_open);

int tcp_proc_register(struct net *net, struct tcp_seq_afinfo *afinfo)
{
	int rc = 0;
	struct proc_dir_entry *p;

	afinfo->seq_ops.start		= tcp_seq_start;
	afinfo->seq_ops.next		= tcp_seq_next;
	afinfo->seq_ops.stop		= tcp_seq_stop;

	p = proc_create_data(afinfo->name, S_IRUGO, net->proc_net,
			     afinfo->seq_fops, afinfo);
	if (!p)
		rc = -ENOMEM;
	return rc;
}
EXPORT_SYMBOL(tcp_proc_register);

void tcp_proc_unregister(struct net *net, struct tcp_seq_afinfo *afinfo)
{
	remove_proc_entry(afinfo->name, net->proc_net);
}
EXPORT_SYMBOL(tcp_proc_unregister);

static void get_openreq4(const struct request_sock *req,
			 struct seq_file *f, int i)
{
	const struct inet_request_sock *ireq = inet_rsk(req);
	long delta = req->rsk_timer.expires - jiffies;

	seq_printf(f, "%4d: %08X:%04X %08X:%04X"
		" %02X %08X:%08X %02X:%08lX %08X %5u %8d %u %d %pK",
		i,
		ireq->ir_loc_addr,
		ireq->ir_num,
		ireq->ir_rmt_addr,
		ntohs(ireq->ir_rmt_port),
		TCP_SYN_RECV,
		0, 0, /* could print option size, but that is af dependent. */
		1,    /* timers active (only the expire timer) */
		jiffies_delta_to_clock_t(delta),
		req->num_timeout,
		from_kuid_munged(seq_user_ns(f),
				 sock_i_uid(req->rsk_listener)),
		0,  /* non standard timer */
		0, /* open_requests have no inode */
		0,
		req);
}

static void get_tcp4_sock(struct sock *sk, struct seq_file *f, int i)
{
	int timer_active;
	unsigned long timer_expires;
	const struct tcp_sock *tp = tcp_sk(sk);
	const struct inet_connection_sock *icsk = inet_csk(sk);
	const struct inet_sock *inet = inet_sk(sk);
	const struct fastopen_queue *fastopenq = &icsk->icsk_accept_queue.fastopenq;
	__be32 dest = inet->inet_daddr;
	__be32 src = inet->inet_rcv_saddr;
	__u16 destp = ntohs(inet->inet_dport);
	__u16 srcp = ntohs(inet->inet_sport);
	int rx_queue;
	int state;

	if (icsk->icsk_pending == ICSK_TIME_RETRANS ||
	    icsk->icsk_pending == ICSK_TIME_EARLY_RETRANS ||
	    icsk->icsk_pending == ICSK_TIME_LOSS_PROBE) {
		timer_active	= 1;
		timer_expires	= icsk->icsk_timeout;
	} else if (icsk->icsk_pending == ICSK_TIME_PROBE0) {
		timer_active	= 4;
		timer_expires	= icsk->icsk_timeout;
	} else if (timer_pending(&sk->sk_timer)) {
		timer_active	= 2;
		timer_expires	= sk->sk_timer.expires;
	} else {
		timer_active	= 0;
		timer_expires = jiffies;
	}

	state = sk_state_load(sk);
	if (state == TCP_LISTEN)
		rx_queue = sk->sk_ack_backlog;
	else
		/* Because we don't lock the socket,
		 * we might find a transient negative value.
		 */
		rx_queue = max_t(int, tp->rcv_nxt - tp->copied_seq, 0);

	seq_printf(f, "%4d: %08X:%04X %08X:%04X %02X %08X:%08X %02X:%08lX "
			"%08X %5u %8d %lu %d %pK %lu %lu %u %u %d",
		i, src, srcp, dest, destp, state,
		tp->write_seq - tp->snd_una,
		rx_queue,
		timer_active,
		jiffies_delta_to_clock_t(timer_expires - jiffies),
		icsk->icsk_retransmits,
		from_kuid_munged(seq_user_ns(f), sock_i_uid(sk)),
		icsk->icsk_probes_out,
		sock_i_ino(sk),
		atomic_read(&sk->sk_refcnt), sk,
		jiffies_to_clock_t(icsk->icsk_rto),
		jiffies_to_clock_t(icsk->icsk_ack.ato),
		(icsk->icsk_ack.quick << 1) | icsk->icsk_ack.pingpong,
		tp->snd_cwnd,
		state == TCP_LISTEN ?
		    fastopenq->max_qlen :
		    (tcp_in_initial_slowstart(tp) ? -1 : tp->snd_ssthresh));
}

static void get_timewait4_sock(const struct inet_timewait_sock *tw,
			       struct seq_file *f, int i)
{
	long delta = tw->tw_timer.expires - jiffies;
	__be32 dest, src;
	__u16 destp, srcp;

	dest  = tw->tw_daddr;
	src   = tw->tw_rcv_saddr;
	destp = ntohs(tw->tw_dport);
	srcp  = ntohs(tw->tw_sport);

	seq_printf(f, "%4d: %08X:%04X %08X:%04X"
		" %02X %08X:%08X %02X:%08lX %08X %5d %8d %d %d %pK",
		i, src, srcp, dest, destp, tw->tw_substate, 0, 0,
		3, jiffies_delta_to_clock_t(delta), 0, 0, 0, 0,
		atomic_read(&tw->tw_refcnt), tw);
}

#define TMPSZ 150

static int tcp4_seq_show(struct seq_file *seq, void *v)
{
	struct tcp_iter_state *st;
	struct sock *sk = v;

	seq_setwidth(seq, TMPSZ - 1);
	if (v == SEQ_START_TOKEN) {
		seq_puts(seq, "  sl  local_address rem_address   st tx_queue "
			   "rx_queue tr tm->when retrnsmt   uid  timeout "
			   "inode");
		goto out;
	}
	st = seq->private;

	if (sk->sk_state == TCP_TIME_WAIT)
		get_timewait4_sock(v, seq, st->num);
	else if (sk->sk_state == TCP_NEW_SYN_RECV)
		get_openreq4(v, seq, st->num);
	else
		get_tcp4_sock(v, seq, st->num);
out:
	seq_pad(seq, '\n');
	return 0;
}

static const struct file_operations tcp_afinfo_seq_fops = {
	.owner   = THIS_MODULE,
	.open    = tcp_seq_open,
	.read    = seq_read,
	.llseek  = seq_lseek,
	.release = seq_release_net
};

static struct tcp_seq_afinfo tcp4_seq_afinfo = {
	.name		= "tcp",
	.family		= AF_INET,
	.seq_fops	= &tcp_afinfo_seq_fops,
	.seq_ops	= {
		.show		= tcp4_seq_show,
	},
};

static int __net_init tcp4_proc_init_net(struct net *net)
{
	return tcp_proc_register(net, &tcp4_seq_afinfo);
}

static void __net_exit tcp4_proc_exit_net(struct net *net)
{
	tcp_proc_unregister(net, &tcp4_seq_afinfo);
}

static struct pernet_operations tcp4_net_ops = {
	.init = tcp4_proc_init_net,
	.exit = tcp4_proc_exit_net,
};

int __init tcp4_proc_init(void)
{
	return register_pernet_subsys(&tcp4_net_ops);
}

void tcp4_proc_exit(void)
{
	unregister_pernet_subsys(&tcp4_net_ops);
}
#endif /* CONFIG_PROC_FS */

#ifdef CONFIG_MPTCP
static void tcp_v4_clear_sk(struct sock *sk, int size)
{
	struct tcp_sock *tp = tcp_sk(sk);

	/* we do not want to clear tk_table field, because of RCU lookups */
	sk_prot_clear_nulls(sk, offsetof(struct tcp_sock, tk_table.next));

	memset(&tp->tk_table.pprev, 0, size - offsetof(struct tcp_sock, tk_table.pprev));
}

/*
 * Similar to: sock_copy
 *
 * Copy all fields from osk to nsk but nsk->sk_refcnt must not change yet,
 * even temporarly, because of RCU lookups. sk_node should also be left as is.
 * We must not copy fields between sk_dontcopy_begin and sk_dontcopy_end
 *
 * Finally, the MPTCP-pointers to the token-table can't change either as they
 * are handled by RCU as well.
 */
void tcp_copy_sk(struct sock *nsk, const struct sock *osk)
{
	struct tcp_sock *ntp = tcp_sk(nsk);
	struct tcp_sock *otp = tcp_sk(osk);

	memcpy(nsk, osk, offsetof(struct sock, sk_dontcopy_begin));

	memcpy(&nsk->sk_dontcopy_end, &osk->sk_dontcopy_end,
	       offsetof(struct tcp_sock, tk_table.next) - offsetof(struct sock, sk_dontcopy_end));

	memcpy(&ntp->tk_table.pprev, &otp->tk_table.pprev,
	       osk->sk_prot->obj_size - offsetof(struct tcp_sock, tk_table.pprev));

	ntp->tk_table.pprev = NULL;
}
#endif

struct proto tcp_prot = {
	.name			= "TCP",
	.owner			= THIS_MODULE,
	.close			= tcp_close,
	.connect		= tcp_v4_connect,
	.disconnect		= tcp_disconnect,
	.accept			= inet_csk_accept,
	.ioctl			= tcp_ioctl,
	.init			= tcp_v4_init_sock,
	.destroy		= tcp_v4_destroy_sock,
	.shutdown		= tcp_shutdown,
	.setsockopt		= tcp_setsockopt,
	.getsockopt		= tcp_getsockopt,
	.recvmsg		= tcp_recvmsg,
	.sendmsg		= tcp_sendmsg,
	.sendpage		= tcp_sendpage,
	.backlog_rcv		= tcp_v4_do_rcv,
	.release_cb		= tcp_release_cb,
	.hash			= inet_hash,
	.unhash			= inet_unhash,
	.get_port		= inet_csk_get_port,
	.enter_memory_pressure	= tcp_enter_memory_pressure,
	.stream_memory_free	= tcp_stream_memory_free,
	.sockets_allocated	= &tcp_sockets_allocated,
	.orphan_count		= &tcp_orphan_count,
	.memory_allocated	= &tcp_memory_allocated,
	.memory_pressure	= &tcp_memory_pressure,
	.sysctl_mem		= sysctl_tcp_mem,
	.sysctl_wmem		= sysctl_tcp_wmem,
	.sysctl_rmem		= sysctl_tcp_rmem,
	.max_header		= MAX_TCP_HEADER,
	.obj_size		= sizeof(struct tcp_sock),
	.slab_flags		= SLAB_DESTROY_BY_RCU,
	.twsk_prot		= &tcp_timewait_sock_ops,
	.rsk_prot		= &tcp_request_sock_ops,
	.h.hashinfo		= &tcp_hashinfo,
	.no_autobind		= true,
#ifdef CONFIG_COMPAT
	.compat_setsockopt	= compat_tcp_setsockopt,
	.compat_getsockopt	= compat_tcp_getsockopt,
#endif
#ifdef CONFIG_MEMCG_KMEM
	.init_cgroup		= tcp_init_cgroup,
	.destroy_cgroup		= tcp_destroy_cgroup,
	.proto_cgroup		= tcp_proto_cgroup,
#endif
#ifdef CONFIG_MPTCP
	.clear_sk		= tcp_v4_clear_sk,
	.copy_sk		= tcp_copy_sk,
#endif
	.diag_destroy		= tcp_abort,
};
EXPORT_SYMBOL(tcp_prot);

static void __net_exit tcp_sk_exit(struct net *net)
{
	int cpu;

	for_each_possible_cpu(cpu)
		inet_ctl_sock_destroy(*per_cpu_ptr(net->ipv4.tcp_sk, cpu));
	free_percpu(net->ipv4.tcp_sk);
}

static int __net_init tcp_sk_init(struct net *net)
{
	int res, cpu;

	net->ipv4.tcp_sk = alloc_percpu(struct sock *);
	if (!net->ipv4.tcp_sk)
		return -ENOMEM;

	for_each_possible_cpu(cpu) {
		struct sock *sk;

		res = inet_ctl_sock_create(&sk, PF_INET, SOCK_RAW,
					   IPPROTO_TCP, net);
		if (res)
			goto fail;
		sock_set_flag(sk, SOCK_USE_WRITE_QUEUE);
		*per_cpu_ptr(net->ipv4.tcp_sk, cpu) = sk;
	}

	net->ipv4.sysctl_tcp_ecn = 2;
	net->ipv4.sysctl_tcp_ecn_fallback = 1;

	net->ipv4.sysctl_tcp_base_mss = TCP_BASE_MSS;
	net->ipv4.sysctl_tcp_probe_threshold = TCP_PROBE_THRESHOLD;
	net->ipv4.sysctl_tcp_probe_interval = TCP_PROBE_INTERVAL;

	net->ipv4.sysctl_tcp_keepalive_time = TCP_KEEPALIVE_TIME;
	net->ipv4.sysctl_tcp_keepalive_probes = TCP_KEEPALIVE_PROBES;
	net->ipv4.sysctl_tcp_keepalive_intvl = TCP_KEEPALIVE_INTVL;

	net->ipv4.sysctl_tcp_syn_retries = TCP_SYN_RETRIES;
	net->ipv4.sysctl_tcp_synack_retries = TCP_SYNACK_RETRIES;
	net->ipv4.sysctl_tcp_syncookies = 1;
	net->ipv4.sysctl_tcp_reordering = TCP_FASTRETRANS_THRESH;
	net->ipv4.sysctl_tcp_retries1 = TCP_RETR1;
	net->ipv4.sysctl_tcp_retries2 = TCP_RETR2;
	net->ipv4.sysctl_tcp_orphan_retries = 0;
	net->ipv4.sysctl_tcp_fin_timeout = TCP_FIN_TIMEOUT;
	net->ipv4.sysctl_tcp_notsent_lowat = UINT_MAX;

	return 0;
fail:
	tcp_sk_exit(net);

	return res;
}

static void __net_exit tcp_sk_exit_batch(struct list_head *net_exit_list)
{
	inet_twsk_purge(&tcp_hashinfo, &tcp_death_row, AF_INET);
}

static struct pernet_operations __net_initdata tcp_sk_ops = {
       .init	   = tcp_sk_init,
       .exit	   = tcp_sk_exit,
       .exit_batch = tcp_sk_exit_batch,
};

void __init tcp_v4_init(void)
{
	inet_hashinfo_init(&tcp_hashinfo);
	if (register_pernet_subsys(&tcp_sk_ops))
		panic("Failed to create the TCP control socket.\n");
}<|MERGE_RESOLUTION|>--- conflicted
+++ resolved
@@ -856,12 +856,8 @@
 	 * Rcv.Wind.Shift bits:
 	 */
 	tcp_v4_send_ack(sock_net(sk), skb, seq,
-<<<<<<< HEAD
-			tcp_rsk(req)->rcv_nxt, 0, req->rsk_rcv_wnd,
-=======
-			tcp_rsk(req)->rcv_nxt,
+			tcp_rsk(req)->rcv_nxt, 0,
 			req->rsk_rcv_wnd >> inet_rsk(req)->rcv_wscale,
->>>>>>> c8d2bc9b
 			tcp_time_stamp,
 			req->ts_recent,
 			0,
