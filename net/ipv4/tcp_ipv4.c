--- conflicted
+++ resolved
@@ -2044,31 +2044,7 @@
 	tcp_sk(sk)->af_specific = &tcp_sock_ipv4_specific;
 #endif
 
-<<<<<<< HEAD
 	tp->mptcp_enabled = 1;
-
-	/* TCP Cookie Transactions */
-	if (sysctl_tcp_cookie_size > 0) {
-		/* Default, cookies without s_data_payload. */
-		tp->cookie_values =
-			kzalloc(sizeof(*tp->cookie_values),
-				sk->sk_allocation);
-		if (tp->cookie_values != NULL)
-			kref_init(&tp->cookie_values->kref);
-	}
-	/* Presumed zeroed, in order of appearance:
-	 *	cookie_in_always, cookie_out_never,
-	 *	s_data_constant, s_data_in, s_data_out
-	 */
-	sk->sk_sndbuf = sysctl_tcp_wmem[1];
-	sk->sk_rcvbuf = sysctl_tcp_rmem[1];
-
-	local_bh_disable();
-	percpu_counter_inc(&tcp_sockets_allocated);
-	local_bh_enable();
-
-=======
->>>>>>> 98487eb9
 	return 0;
 }
 
