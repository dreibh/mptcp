/*
 * INET		An implementation of the TCP/IP protocol suite for the LINUX
 *		operating system.  INET is implemented using the  BSD Socket
 *		interface as the means of communication with the user level.
 *
 *		Implementation of the Transmission Control Protocol(TCP).
 *
 * Authors:	Ross Biro
 *		Fred N. van Kempen, <waltje@uWalt.NL.Mugnet.ORG>
 *		Mark Evans, <evansmp@uhura.aston.ac.uk>
 *		Corey Minyard <wf-rch!minyard@relay.EU.net>
 *		Florian La Roche, <flla@stud.uni-sb.de>
 *		Charles Hedrick, <hedrick@klinzhai.rutgers.edu>
 *		Linus Torvalds, <torvalds@cs.helsinki.fi>
 *		Alan Cox, <gw4pts@gw4pts.ampr.org>
 *		Matthew Dillon, <dillon@apollo.west.oic.com>
 *		Arnt Gulbrandsen, <agulbra@nvg.unit.no>
 *		Jorge Cwik, <jorge@laser.satlink.net>
 */

#include <linux/kconfig.h>
#include <linux/mm.h>
#include <linux/module.h>
#include <linux/slab.h>
#include <linux/sysctl.h>
#include <linux/workqueue.h>
#include <net/mptcp.h>
#include <net/tcp.h>
#include <net/inet_common.h>
#include <net/xfrm.h>

int sysctl_tcp_abort_on_overflow __read_mostly;

struct inet_timewait_death_row tcp_death_row = {
	.sysctl_max_tw_buckets = NR_FILE * 2,
	.hashinfo	= &tcp_hashinfo,
};
EXPORT_SYMBOL_GPL(tcp_death_row);

static bool tcp_in_window(u32 seq, u32 end_seq, u32 s_win, u32 e_win)
{
	if (seq == s_win)
		return true;
	if (after(end_seq, s_win) && before(seq, e_win))
		return true;
	return seq == e_win && seq == end_seq;
}

static enum tcp_tw_status
tcp_timewait_check_oow_rate_limit(struct inet_timewait_sock *tw,
				  const struct sk_buff *skb, int mib_idx)
{
	struct tcp_timewait_sock *tcptw = tcp_twsk((struct sock *)tw);

	if (!tcp_oow_rate_limited(twsk_net(tw), skb, mib_idx,
				  &tcptw->tw_last_oow_ack_time)) {
		/* Send ACK. Note, we do not put the bucket,
		 * it will be released by caller.
		 */
		return TCP_TW_ACK;
	}

	/* We are rate-limiting, so just release the tw sock and drop skb. */
	inet_twsk_put(tw);
	return TCP_TW_SUCCESS;
}

/*
 * * Main purpose of TIME-WAIT state is to close connection gracefully,
 *   when one of ends sits in LAST-ACK or CLOSING retransmitting FIN
 *   (and, probably, tail of data) and one or more our ACKs are lost.
 * * What is TIME-WAIT timeout? It is associated with maximal packet
 *   lifetime in the internet, which results in wrong conclusion, that
 *   it is set to catch "old duplicate segments" wandering out of their path.
 *   It is not quite correct. This timeout is calculated so that it exceeds
 *   maximal retransmission timeout enough to allow to lose one (or more)
 *   segments sent by peer and our ACKs. This time may be calculated from RTO.
 * * When TIME-WAIT socket receives RST, it means that another end
 *   finally closed and we are allowed to kill TIME-WAIT too.
 * * Second purpose of TIME-WAIT is catching old duplicate segments.
 *   Well, certainly it is pure paranoia, but if we load TIME-WAIT
 *   with this semantics, we MUST NOT kill TIME-WAIT state with RSTs.
 * * If we invented some more clever way to catch duplicates
 *   (f.e. based on PAWS), we could truncate TIME-WAIT to several RTOs.
 *
 * The algorithm below is based on FORMAL INTERPRETATION of RFCs.
 * When you compare it to RFCs, please, read section SEGMENT ARRIVES
 * from the very beginning.
 *
 * NOTE. With recycling (and later with fin-wait-2) TW bucket
 * is _not_ stateless. It means, that strictly speaking we must
 * spinlock it. I do not want! Well, probability of misbehaviour
 * is ridiculously low and, seems, we could use some mb() tricks
 * to avoid misread sequence numbers, states etc.  --ANK
 *
 * We don't need to initialize tmp_out.sack_ok as we don't use the results
 */
enum tcp_tw_status
tcp_timewait_state_process(struct inet_timewait_sock *tw, struct sk_buff *skb,
			   const struct tcphdr *th)
{
	struct tcp_options_received tmp_opt;
	struct tcp_timewait_sock *tcptw = tcp_twsk((struct sock *)tw);
	bool paws_reject = false;
	struct mptcp_options_received mopt;

	tmp_opt.saw_tstamp = 0;
	if (th->doff > (sizeof(*th) >> 2) &&
	    (tcptw->tw_ts_recent_stamp || tcptw->mptcp_tw)) {
		mptcp_init_mp_opt(&mopt);

		tcp_parse_options(skb, &tmp_opt, &mopt, 0, NULL, NULL);

		if (tmp_opt.saw_tstamp) {
			tmp_opt.rcv_tsecr	-= tcptw->tw_ts_offset;
			tmp_opt.ts_recent	= tcptw->tw_ts_recent;
			tmp_opt.ts_recent_stamp	= tcptw->tw_ts_recent_stamp;
			paws_reject = tcp_paws_reject(&tmp_opt, th->rst);
		}

		if (unlikely(mopt.mp_fclose) && tcptw->mptcp_tw) {
			if (mopt.mptcp_sender_key == tcptw->mptcp_tw->loc_key)
				return TCP_TW_RST;
		}
	}

	if (tw->tw_substate == TCP_FIN_WAIT2) {
		/* Just repeat all the checks of tcp_rcv_state_process() */

		/* Out of window, send ACK */
		if (paws_reject ||
		    !tcp_in_window(TCP_SKB_CB(skb)->seq, TCP_SKB_CB(skb)->end_seq,
				   tcptw->tw_rcv_nxt,
				   tcptw->tw_rcv_nxt + tcptw->tw_rcv_wnd))
			return tcp_timewait_check_oow_rate_limit(
				tw, skb, LINUX_MIB_TCPACKSKIPPEDFINWAIT2);

		if (th->rst)
			goto kill;

		if (th->syn && !before(TCP_SKB_CB(skb)->seq, tcptw->tw_rcv_nxt))
			return TCP_TW_RST;

		/* Dup ACK? */
		if (!th->ack ||
		    !after(TCP_SKB_CB(skb)->end_seq, tcptw->tw_rcv_nxt) ||
		    TCP_SKB_CB(skb)->end_seq == TCP_SKB_CB(skb)->seq) {
			/* If mptcp_is_data_fin() returns true, we are sure that
			 * mopt has been initialized - otherwise it would not
			 * be a DATA_FIN.
			 */
			if (tcptw->mptcp_tw && tcptw->mptcp_tw->meta_tw &&
			    mptcp_is_data_fin(skb) &&
			    TCP_SKB_CB(skb)->seq == tcptw->tw_rcv_nxt &&
			    mopt.data_seq + 1 == (u32)tcptw->mptcp_tw->rcv_nxt)
				return TCP_TW_ACK;

			inet_twsk_put(tw);
			return TCP_TW_SUCCESS;
		}

		/* New data or FIN. If new data arrive after half-duplex close,
		 * reset.
		 */
		if (!th->fin ||
		    TCP_SKB_CB(skb)->end_seq != tcptw->tw_rcv_nxt + 1)
			return TCP_TW_RST;

		/* FIN arrived, enter true time-wait state. */
		tw->tw_substate	  = TCP_TIME_WAIT;
		tcptw->tw_rcv_nxt = TCP_SKB_CB(skb)->end_seq;
		if (tmp_opt.saw_tstamp) {
			tcptw->tw_ts_recent_stamp = get_seconds();
			tcptw->tw_ts_recent	  = tmp_opt.rcv_tsval;
		}

		if (tcp_death_row.sysctl_tw_recycle &&
		    tcptw->tw_ts_recent_stamp &&
		    tcp_tw_remember_stamp(tw))
			inet_twsk_reschedule(tw, tw->tw_timeout);
		else
			inet_twsk_reschedule(tw, TCP_TIMEWAIT_LEN);
		return TCP_TW_ACK;
	}

	/*
	 *	Now real TIME-WAIT state.
	 *
	 *	RFC 1122:
	 *	"When a connection is [...] on TIME-WAIT state [...]
	 *	[a TCP] MAY accept a new SYN from the remote TCP to
	 *	reopen the connection directly, if it:
	 *
	 *	(1)  assigns its initial sequence number for the new
	 *	connection to be larger than the largest sequence
	 *	number it used on the previous connection incarnation,
	 *	and
	 *
	 *	(2)  returns to TIME-WAIT state if the SYN turns out
	 *	to be an old duplicate".
	 */

	if (!paws_reject &&
	    (TCP_SKB_CB(skb)->seq == tcptw->tw_rcv_nxt &&
	     (TCP_SKB_CB(skb)->seq == TCP_SKB_CB(skb)->end_seq || th->rst))) {
		/* In window segment, it may be only reset or bare ack. */

		if (th->rst) {
			/* This is TIME_WAIT assassination, in two flavors.
			 * Oh well... nobody has a sufficient solution to this
			 * protocol bug yet.
			 */
			if (sysctl_tcp_rfc1337 == 0) {
kill:
				inet_twsk_deschedule_put(tw);
				return TCP_TW_SUCCESS;
			}
		}
		inet_twsk_reschedule(tw, TCP_TIMEWAIT_LEN);

		if (tmp_opt.saw_tstamp) {
			tcptw->tw_ts_recent	  = tmp_opt.rcv_tsval;
			tcptw->tw_ts_recent_stamp = get_seconds();
		}

		inet_twsk_put(tw);
		return TCP_TW_SUCCESS;
	}

	/* Out of window segment.

	   All the segments are ACKed immediately.

	   The only exception is new SYN. We accept it, if it is
	   not old duplicate and we are not in danger to be killed
	   by delayed old duplicates. RFC check is that it has
	   newer sequence number works at rates <40Mbit/sec.
	   However, if paws works, it is reliable AND even more,
	   we even may relax silly seq space cutoff.

	   RED-PEN: we violate main RFC requirement, if this SYN will appear
	   old duplicate (i.e. we receive RST in reply to SYN-ACK),
	   we must return socket to time-wait state. It is not good,
	   but not fatal yet.
	 */

	if (th->syn && !th->rst && !th->ack && !paws_reject &&
	    (after(TCP_SKB_CB(skb)->seq, tcptw->tw_rcv_nxt) ||
	     (tmp_opt.saw_tstamp &&
	      (s32)(tcptw->tw_ts_recent - tmp_opt.rcv_tsval) < 0))) {
		u32 isn = tcptw->tw_snd_nxt + 65535 + 2;
		if (isn == 0)
			isn++;
		TCP_SKB_CB(skb)->tcp_tw_isn = isn;
		return TCP_TW_SYN;
	}

	if (paws_reject)
		NET_INC_STATS_BH(twsk_net(tw), LINUX_MIB_PAWSESTABREJECTED);

	if (!th->rst) {
		/* In this case we must reset the TIMEWAIT timer.
		 *
		 * If it is ACKless SYN it may be both old duplicate
		 * and new good SYN with random sequence number <rcv_nxt.
		 * Do not reschedule in the last case.
		 */
		if (paws_reject || th->ack)
			inet_twsk_reschedule(tw, TCP_TIMEWAIT_LEN);

		return tcp_timewait_check_oow_rate_limit(
			tw, skb, LINUX_MIB_TCPACKSKIPPEDTIMEWAIT);
	}
	inet_twsk_put(tw);
	return TCP_TW_SUCCESS;
}
EXPORT_SYMBOL(tcp_timewait_state_process);

/*
 * Move a socket to time-wait or dead fin-wait-2 state.
 */
void tcp_time_wait(struct sock *sk, int state, int timeo)
{
	const struct inet_connection_sock *icsk = inet_csk(sk);
	const struct tcp_sock *tp = tcp_sk(sk);
	struct inet_timewait_sock *tw;
	bool recycle_ok = false;

	if (tcp_death_row.sysctl_tw_recycle && tp->rx_opt.ts_recent_stamp)
		recycle_ok = tcp_remember_stamp(sk);

	tw = inet_twsk_alloc(sk, &tcp_death_row, state);

	if (tw) {
		struct tcp_timewait_sock *tcptw = tcp_twsk((struct sock *)tw);
		const int rto = (icsk->icsk_rto << 2) - (icsk->icsk_rto >> 1);
		struct inet_sock *inet = inet_sk(sk);

		tw->tw_transparent	= inet->transparent;
		tw->tw_rcv_wscale	= tp->rx_opt.rcv_wscale;
		tcptw->tw_rcv_nxt	= tp->rcv_nxt;
		tcptw->tw_snd_nxt	= tp->snd_nxt;
		tcptw->tw_rcv_wnd	= tcp_receive_window(tp);
		tcptw->tw_ts_recent	= tp->rx_opt.ts_recent;
		tcptw->tw_ts_recent_stamp = tp->rx_opt.ts_recent_stamp;
		tcptw->tw_ts_offset	= tp->tsoffset;
		tcptw->tw_last_oow_ack_time = 0;

		if (mptcp(tp)) {
			if (mptcp_init_tw_sock(sk, tcptw)) {
				inet_twsk_free(tw);
				goto exit;
			}
		} else {
			tcptw->mptcp_tw = NULL;
		}

#if IS_ENABLED(CONFIG_IPV6)
		if (tw->tw_family == PF_INET6) {
			struct ipv6_pinfo *np = inet6_sk(sk);

			tw->tw_v6_daddr = sk->sk_v6_daddr;
			tw->tw_v6_rcv_saddr = sk->sk_v6_rcv_saddr;
			tw->tw_tclass = np->tclass;
			tw->tw_flowlabel = be32_to_cpu(np->flow_label & IPV6_FLOWLABEL_MASK);
			tw->tw_ipv6only = sk->sk_ipv6only;
		}
#endif

#ifdef CONFIG_TCP_MD5SIG
		/*
		 * The timewait bucket does not have the key DB from the
		 * sock structure. We just make a quick copy of the
		 * md5 key being used (if indeed we are using one)
		 * so the timewait ack generating code has the key.
		 */
		do {
			struct tcp_md5sig_key *key;
			tcptw->tw_md5_key = NULL;
			key = tp->af_specific->md5_lookup(sk, sk);
			if (key) {
				tcptw->tw_md5_key = kmemdup(key, sizeof(*key), GFP_ATOMIC);
				if (tcptw->tw_md5_key && !tcp_alloc_md5sig_pool())
					BUG();
			}
		} while (0);
#endif

		/* Get the TIME_WAIT timeout firing. */
		if (timeo < rto)
			timeo = rto;

		if (recycle_ok) {
			tw->tw_timeout = rto;
		} else {
			tw->tw_timeout = TCP_TIMEWAIT_LEN;
			if (state == TCP_TIME_WAIT)
				timeo = TCP_TIMEWAIT_LEN;
		}

		inet_twsk_schedule(tw, timeo);
		/* Linkage updates. */
		__inet_twsk_hashdance(tw, sk, &tcp_hashinfo);
		inet_twsk_put(tw);
	} else {
		/* Sorry, if we're out of memory, just CLOSE this
		 * socket up.  We've got bigger problems than
		 * non-graceful socket closings.
		 */
		NET_INC_STATS_BH(sock_net(sk), LINUX_MIB_TCPTIMEWAITOVERFLOW);
	}

exit:
	tcp_update_metrics(sk);
	tcp_done(sk);
}

void tcp_twsk_destructor(struct sock *sk)
{
	struct tcp_timewait_sock *twsk = tcp_twsk(sk);

	if (twsk->mptcp_tw)
		mptcp_twsk_destructor(twsk);
#ifdef CONFIG_TCP_MD5SIG
	if (twsk->tw_md5_key)
		kfree_rcu(twsk->tw_md5_key, rcu);
#endif
}
EXPORT_SYMBOL_GPL(tcp_twsk_destructor);

/* Warning : This function is called without sk_listener being locked.
 * Be sure to read socket fields once, as their value could change under us.
 */
void tcp_openreq_init_rwin(struct request_sock *req,
			   const struct sock *sk_listener,
			   const struct dst_entry *dst)
{
	struct inet_request_sock *ireq = inet_rsk(req);
	const struct tcp_sock *tp = tcp_sk(sk_listener);
	u16 user_mss = READ_ONCE(tp->rx_opt.user_mss);
	int full_space = tcp_full_space(sk_listener);
	int mss = dst_metric_advmss(dst);
	u32 window_clamp;
	__u8 rcv_wscale;

	if (user_mss && user_mss < mss)
		mss = user_mss;

	window_clamp = READ_ONCE(tp->window_clamp);
	/* Set this up on the first call only */
	req->rsk_window_clamp = window_clamp ? : dst_metric(dst, RTAX_WINDOW);

	/* limit the window selection if the user enforce a smaller rx buffer */
	if (sk_listener->sk_userlocks & SOCK_RCVBUF_LOCK &&
	    (req->rsk_window_clamp > full_space || req->rsk_window_clamp == 0))
		req->rsk_window_clamp = full_space;

	/* tcp_full_space because it is guaranteed to be the first packet */
	tp->ops->select_initial_window(tcp_full_space(sk_listener),
		mss - (ireq->tstamp_ok ? TCPOLEN_TSTAMP_ALIGNED : 0) -
		(ireq->saw_mpc ? MPTCP_SUB_LEN_DSM_ALIGN : 0),
		&req->rsk_rcv_wnd,
		&req->rsk_window_clamp,
		ireq->wscale_ok,
		&rcv_wscale,
		dst_metric(dst, RTAX_INITRWND), sk_listener);
	ireq->rcv_wscale = rcv_wscale;
}
EXPORT_SYMBOL(tcp_openreq_init_rwin);

static void tcp_ecn_openreq_child(struct tcp_sock *tp,
				  const struct request_sock *req)
{
	tp->ecn_flags = inet_rsk(req)->ecn_ok ? TCP_ECN_OK : 0;
}

void tcp_ca_openreq_child(struct sock *sk, const struct dst_entry *dst)
{
	struct inet_connection_sock *icsk = inet_csk(sk);
	u32 ca_key = dst_metric(dst, RTAX_CC_ALGO);
	bool ca_got_dst = false;

	if (ca_key != TCP_CA_UNSPEC) {
		const struct tcp_congestion_ops *ca;

		rcu_read_lock();
		ca = tcp_ca_find_key(ca_key);
		if (likely(ca && try_module_get(ca->owner))) {
			icsk->icsk_ca_dst_locked = tcp_ca_dst_locked(dst);
			icsk->icsk_ca_ops = ca;
			ca_got_dst = true;
		}
		rcu_read_unlock();
	}

	/* If no valid choice made yet, assign current system default ca. */
	if (!ca_got_dst &&
	    (!icsk->icsk_ca_setsockopt ||
	     !try_module_get(icsk->icsk_ca_ops->owner)))
		tcp_assign_congestion_control(sk);

	tcp_set_ca_state(sk, TCP_CA_Open);
}
EXPORT_SYMBOL_GPL(tcp_ca_openreq_child);

/* This is not only more efficient than what we used to do, it eliminates
 * a lot of code duplication between IPv4/IPv6 SYN recv processing. -DaveM
 *
 * Actually, we could lots of memory writes here. tp of listening
 * socket contains all necessary default parameters.
 */
struct sock *tcp_create_openreq_child(const struct sock *sk,
				      struct request_sock *req,
				      struct sk_buff *skb)
{
	struct sock *newsk = inet_csk_clone_lock(sk, req, GFP_ATOMIC);

	if (newsk) {
		const struct inet_request_sock *ireq = inet_rsk(req);
		struct tcp_request_sock *treq = tcp_rsk(req);
		struct inet_connection_sock *newicsk = inet_csk(newsk);
		struct tcp_sock *newtp = tcp_sk(newsk);

		/* Now setup tcp_sock */
		newtp->pred_flags = 0;

		newtp->rcv_wup = newtp->copied_seq =
		newtp->rcv_nxt = treq->rcv_isn + 1;
		newtp->segs_in = 1;

		newtp->snd_sml = newtp->snd_una =
		newtp->snd_nxt = newtp->snd_up = treq->snt_isn + 1;

		tcp_prequeue_init(newtp);
		INIT_LIST_HEAD(&newtp->tsq_node);

		tcp_init_wl(newtp, treq->rcv_isn);

		newtp->srtt_us = 0;
		newtp->mdev_us = jiffies_to_usecs(TCP_TIMEOUT_INIT);
		newtp->rtt_min[0].rtt = ~0U;
		newicsk->icsk_rto = TCP_TIMEOUT_INIT;

		newtp->packets_out = 0;
		newtp->retrans_out = 0;
		newtp->sacked_out = 0;
		newtp->fackets_out = 0;
		newtp->snd_ssthresh = TCP_INFINITE_SSTHRESH;
		tcp_enable_early_retrans(newtp);
		newtp->tlp_high_seq = 0;
		newtp->lsndtime = treq->snt_synack.stamp_jiffies;
		newsk->sk_txhash = treq->txhash;
		newtp->last_oow_ack_time = 0;
		newtp->total_retrans = req->num_retrans;

		/* So many TCP implementations out there (incorrectly) count the
		 * initial SYN frame in their delayed-ACK and congestion control
		 * algorithms that we must have the following bandaid to talk
		 * efficiently to them.  -DaveM
		 */
		newtp->snd_cwnd = TCP_INIT_CWND;
		newtp->snd_cwnd_cnt = 0;

		tcp_init_xmit_timers(newsk);
		__skb_queue_head_init(&newtp->out_of_order_queue);
		newtp->write_seq = newtp->pushed_seq = treq->snt_isn + 1;

		newtp->rx_opt.saw_tstamp = 0;

		newtp->rx_opt.dsack = 0;
		newtp->rx_opt.num_sacks = 0;

		newtp->urg_data = 0;

		if (sock_flag(newsk, SOCK_KEEPOPEN))
			inet_csk_reset_keepalive_timer(newsk,
						       keepalive_time_when(newtp));

		newtp->rx_opt.tstamp_ok = ireq->tstamp_ok;
		if ((newtp->rx_opt.sack_ok = ireq->sack_ok) != 0) {
			if (sysctl_tcp_fack)
				tcp_enable_fack(newtp);
		}
		newtp->window_clamp = req->rsk_window_clamp;
		newtp->rcv_ssthresh = req->rsk_rcv_wnd;
		newtp->rcv_wnd = req->rsk_rcv_wnd;
		newtp->rx_opt.wscale_ok = ireq->wscale_ok;
		if (newtp->rx_opt.wscale_ok) {
			newtp->rx_opt.snd_wscale = ireq->snd_wscale;
			newtp->rx_opt.rcv_wscale = ireq->rcv_wscale;
		} else {
			newtp->rx_opt.snd_wscale = newtp->rx_opt.rcv_wscale = 0;
			newtp->window_clamp = min(newtp->window_clamp, 65535U);
		}
		newtp->snd_wnd = (ntohs(tcp_hdr(skb)->window) <<
				  newtp->rx_opt.snd_wscale);
		newtp->max_window = newtp->snd_wnd;

		if (newtp->rx_opt.tstamp_ok) {
			newtp->rx_opt.ts_recent = req->ts_recent;
			newtp->rx_opt.ts_recent_stamp = get_seconds();
			newtp->tcp_header_len = sizeof(struct tcphdr) + TCPOLEN_TSTAMP_ALIGNED;
		} else {
			newtp->rx_opt.ts_recent_stamp = 0;
			newtp->tcp_header_len = sizeof(struct tcphdr);
		}
		if (ireq->saw_mpc)
			newtp->tcp_header_len += MPTCP_SUB_LEN_DSM_ALIGN;
		newtp->tsoffset = 0;
#ifdef CONFIG_TCP_MD5SIG
		newtp->md5sig_info = NULL;	/*XXX*/
		if (newtp->af_specific->md5_lookup(sk, newsk))
			newtp->tcp_header_len += TCPOLEN_MD5SIG_ALIGNED;
#endif
		if (skb->len >= TCP_MSS_DEFAULT + newtp->tcp_header_len)
			newicsk->icsk_ack.last_seg_size = skb->len - newtp->tcp_header_len;
		newtp->rx_opt.mss_clamp = req->mss;
		tcp_ecn_openreq_child(newtp, req);
		newtp->fastopen_rsk = NULL;
		newtp->syn_data_acked = 0;
		newtp->rack.mstamp.v64 = 0;
		newtp->rack.advanced = 0;

		TCP_INC_STATS_BH(sock_net(sk), TCP_MIB_PASSIVEOPENS);
	}
	return newsk;
}
EXPORT_SYMBOL(tcp_create_openreq_child);

/*
 * Process an incoming packet for SYN_RECV sockets represented as a
 * request_sock. Normally sk is the listener socket but for TFO it
 * points to the child socket.
 *
 * XXX (TFO) - The current impl contains a special check for ack
 * validation and inside tcp_v4_reqsk_send_ack(). Can we do better?
 *
 * We don't need to initialize tmp_opt.sack_ok as we don't use the results
 */

struct sock *tcp_check_req(struct sock *sk, struct sk_buff *skb,
			   struct request_sock *req,
			   bool fastopen)
{
	struct tcp_options_received tmp_opt;
	struct mptcp_options_received mopt;
	struct sock *child;
	const struct tcphdr *th = tcp_hdr(skb);
	__be32 flg = tcp_flag_word(th) & (TCP_FLAG_RST|TCP_FLAG_SYN|TCP_FLAG_ACK);
	bool paws_reject = false;
	bool own_req;

	BUG_ON(!mptcp(tcp_sk(sk)) && fastopen == (sk->sk_state == TCP_LISTEN));

	tmp_opt.saw_tstamp = 0;

	mptcp_init_mp_opt(&mopt);

	if (th->doff > (sizeof(struct tcphdr)>>2)) {
		tcp_parse_options(skb, &tmp_opt, &mopt, 0, NULL, NULL);

		if (tmp_opt.saw_tstamp) {
			tmp_opt.ts_recent = req->ts_recent;
			/* We do not store true stamp, but it is not required,
			 * it can be estimated (approximately)
			 * from another data.
			 */
			tmp_opt.ts_recent_stamp = get_seconds() - ((TCP_TIMEOUT_INIT/HZ)<<req->num_timeout);
			paws_reject = tcp_paws_reject(&tmp_opt, th->rst);
		}
	}

	/* Check for pure retransmitted SYN. */
	if (TCP_SKB_CB(skb)->seq == tcp_rsk(req)->rcv_isn &&
	    flg == TCP_FLAG_SYN &&
	    !paws_reject) {
		/*
		 * RFC793 draws (Incorrectly! It was fixed in RFC1122)
		 * this case on figure 6 and figure 8, but formal
		 * protocol description says NOTHING.
		 * To be more exact, it says that we should send ACK,
		 * because this segment (at least, if it has no data)
		 * is out of window.
		 *
		 *  CONCLUSION: RFC793 (even with RFC1122) DOES NOT
		 *  describe SYN-RECV state. All the description
		 *  is wrong, we cannot believe to it and should
		 *  rely only on common sense and implementation
		 *  experience.
		 *
		 * Enforce "SYN-ACK" according to figure 8, figure 6
		 * of RFC793, fixed by RFC1122.
		 *
		 * Note that even if there is new data in the SYN packet
		 * they will be thrown away too.
		 *
		 * Reset timer after retransmitting SYNACK, similar to
		 * the idea of fast retransmit in recovery.
		 *
		 * Fall back to TCP if MP_CAPABLE is not set.
		 */

		if (inet_rsk(req)->saw_mpc && !mopt.saw_mpc)
			inet_rsk(req)->saw_mpc = false;


		if (!tcp_oow_rate_limited(sock_net(sk), skb,
					  LINUX_MIB_TCPACKSKIPPEDSYNRECV,
					  &tcp_rsk(req)->last_oow_ack_time) &&

		    !inet_rtx_syn_ack(sk, req)) {
			unsigned long expires = jiffies;

			expires += min(TCP_TIMEOUT_INIT << req->num_timeout,
				       TCP_RTO_MAX);
			if (!fastopen)
				mod_timer_pending(&req->rsk_timer, expires);
			else
				req->rsk_timer.expires = expires;
		}
		return NULL;
	}

	/* Further reproduces section "SEGMENT ARRIVES"
	   for state SYN-RECEIVED of RFC793.
	   It is broken, however, it does not work only
	   when SYNs are crossed.

	   You would think that SYN crossing is impossible here, since
	   we should have a SYN_SENT socket (from connect()) on our end,
	   but this is not true if the crossed SYNs were sent to both
	   ends by a malicious third party.  We must defend against this,
	   and to do that we first verify the ACK (as per RFC793, page
	   36) and reset if it is invalid.  Is this a true full defense?
	   To convince ourselves, let us consider a way in which the ACK
	   test can still pass in this 'malicious crossed SYNs' case.
	   Malicious sender sends identical SYNs (and thus identical sequence
	   numbers) to both A and B:

		A: gets SYN, seq=7
		B: gets SYN, seq=7

	   By our good fortune, both A and B select the same initial
	   send sequence number of seven :-)

		A: sends SYN|ACK, seq=7, ack_seq=8
		B: sends SYN|ACK, seq=7, ack_seq=8

	   So we are now A eating this SYN|ACK, ACK test passes.  So
	   does sequence test, SYN is truncated, and thus we consider
	   it a bare ACK.

	   If icsk->icsk_accept_queue.rskq_defer_accept, we silently drop this
	   bare ACK.  Otherwise, we create an established connection.  Both
	   ends (listening sockets) accept the new incoming connection and try
	   to talk to each other. 8-)

	   Note: This case is both harmless, and rare.  Possibility is about the
	   same as us discovering intelligent life on another plant tomorrow.

	   But generally, we should (RFC lies!) to accept ACK
	   from SYNACK both here and in tcp_rcv_state_process().
	   tcp_rcv_state_process() does not, hence, we do not too.

	   Note that the case is absolutely generic:
	   we cannot optimize anything here without
	   violating protocol. All the checks must be made
	   before attempt to create socket.
	 */

	/* RFC793 page 36: "If the connection is in any non-synchronized state ...
	 *                  and the incoming segment acknowledges something not yet
	 *                  sent (the segment carries an unacceptable ACK) ...
	 *                  a reset is sent."
	 *
	 * Invalid ACK: reset will be sent by listening socket.
	 * Note that the ACK validity check for a Fast Open socket is done
	 * elsewhere and is checked directly against the child socket rather
	 * than req because user data may have been sent out.
	 */
	if ((flg & TCP_FLAG_ACK) && !fastopen &&
	    (TCP_SKB_CB(skb)->ack_seq !=
	     tcp_rsk(req)->snt_isn + 1))
		return sk;

	/* Also, it would be not so bad idea to check rcv_tsecr, which
	 * is essentially ACK extension and too early or too late values
	 * should cause reset in unsynchronized states.
	 */

	/* RFC793: "first check sequence number". */

	if (paws_reject || !tcp_in_window(TCP_SKB_CB(skb)->seq, TCP_SKB_CB(skb)->end_seq,
					  tcp_rsk(req)->rcv_nxt, tcp_rsk(req)->rcv_nxt + req->rsk_rcv_wnd)) {
		/* Out of window: send ACK and drop. */
		if (!(flg & TCP_FLAG_RST))
			req->rsk_ops->send_ack(sk, skb, req);
		if (paws_reject)
			NET_INC_STATS_BH(sock_net(sk), LINUX_MIB_PAWSESTABREJECTED);
		return NULL;
	}

	/* In sequence, PAWS is OK. */

	if (tmp_opt.saw_tstamp && !after(TCP_SKB_CB(skb)->seq, tcp_rsk(req)->rcv_nxt))
		req->ts_recent = tmp_opt.rcv_tsval;

	if (TCP_SKB_CB(skb)->seq == tcp_rsk(req)->rcv_isn) {
		/* Truncate SYN, it is out of window starting
		   at tcp_rsk(req)->rcv_isn + 1. */
		flg &= ~TCP_FLAG_SYN;
	}

	/* RFC793: "second check the RST bit" and
	 *	   "fourth, check the SYN bit"
	 */
	if (flg & (TCP_FLAG_RST|TCP_FLAG_SYN)) {
		TCP_INC_STATS_BH(sock_net(sk), TCP_MIB_ATTEMPTFAILS);
		goto embryonic_reset;
	}

	/* ACK sequence verified above, just make sure ACK is
	 * set.  If ACK not set, just silently drop the packet.
	 *
	 * XXX (TFO) - if we ever allow "data after SYN", the
	 * following check needs to be removed.
	 */
	if (!(flg & TCP_FLAG_ACK))
		return NULL;

	/* For Fast Open no more processing is needed (sk is the
	 * child socket).
	 */
	if (fastopen)
		return sk;

	/* While TCP_DEFER_ACCEPT is active, drop bare ACK. */
	if (req->num_timeout < inet_csk(sk)->icsk_accept_queue.rskq_defer_accept &&
	    TCP_SKB_CB(skb)->end_seq == tcp_rsk(req)->rcv_isn + 1) {
		inet_rsk(req)->acked = 1;
		NET_INC_STATS_BH(sock_net(sk), LINUX_MIB_TCPDEFERACCEPTDROP);
		return NULL;
	}

	/* OK, ACK is valid, create big socket and
	 * feed this segment to it. It will repeat all
	 * the tests. THIS SEGMENT MUST MOVE SOCKET TO
	 * ESTABLISHED STATE. If it will be dropped after
	 * socket is created, wait for troubles.
	 */
	child = inet_csk(sk)->icsk_af_ops->syn_recv_sock(sk, skb, req, NULL,
							 req, &own_req);
	if (!child)
		goto listen_overflow;

	if (own_req && !is_meta_sk(sk)) {
		int ret = mptcp_check_req_master(sk, child, req, skb, 1);
		if (ret < 0)
			goto listen_overflow;

		/* MPTCP-supported */
		if (!ret)
			return tcp_sk(child)->mpcb->master_sk;
	} else if (own_req) {
		return mptcp_check_req_child(sk, child, req, skb, &mopt);
	}

	sock_rps_save_rxhash(child, skb);
	tcp_synack_rtt_meas(child, req);
	return inet_csk_complete_hashdance(sk, child, req, own_req);

listen_overflow:
	if (!sysctl_tcp_abort_on_overflow) {
		inet_rsk(req)->acked = 1;
		return NULL;
	}

embryonic_reset:
	if (!(flg & TCP_FLAG_RST)) {
		/* Received a bad SYN pkt - for TFO We try not to reset
		 * the local connection unless it's really necessary to
		 * avoid becoming vulnerable to outside attack aiming at
		 * resetting legit local connections.
		 */
		req->rsk_ops->send_reset(sk, skb);
	} else if (fastopen) { /* received a valid RST pkt */
		reqsk_fastopen_remove(sk, req, true);
		tcp_reset(sk);
	}
	if (!fastopen) {
		inet_csk_reqsk_queue_drop(sk, req);
		NET_INC_STATS_BH(sock_net(sk), LINUX_MIB_EMBRYONICRSTS);
	}
	return NULL;
}
EXPORT_SYMBOL(tcp_check_req);

/*
 * Queue segment on the new socket if the new socket is active,
 * otherwise we just shortcircuit this and continue with
 * the new socket.
 *
 * For the vast majority of cases child->sk_state will be TCP_SYN_RECV
 * when entering. But other states are possible due to a race condition
 * where after __inet_lookup_established() fails but before the listener
 * locked is obtained, other packets cause the same connection to
 * be created.
 */

int tcp_child_process(struct sock *parent, struct sock *child,
		      struct sk_buff *skb)
{
	int ret = 0;
	int state = child->sk_state;
	struct sock *meta_sk = mptcp(tcp_sk(child)) ? mptcp_meta_sk(child) : child;

<<<<<<< HEAD
	tcp_sk(child)->segs_in += max_t(u16, 1, skb_shinfo(skb)->gso_segs);
	if (!sock_owned_by_user(meta_sk)) {
=======
	tcp_segs_in(tcp_sk(child), skb);
	if (!sock_owned_by_user(child)) {
>>>>>>> 2dcd0af5
		ret = tcp_rcv_state_process(child, skb);
		/* Wakeup parent, send SIGIO */
		if (state == TCP_SYN_RECV && child->sk_state != state)
			parent->sk_data_ready(parent);
	} else {
		/* Alas, it is possible again, because we do lookup
		 * in main socket hash table and lock on listening
		 * socket does not protect us more.
		 */
		if (mptcp(tcp_sk(child)))
			skb->sk = child;
		__sk_add_backlog(meta_sk, skb);
	}

	if (mptcp(tcp_sk(child)))
		bh_unlock_sock(child);
	bh_unlock_sock(meta_sk);
	sock_put(child);
	return ret;
}
EXPORT_SYMBOL(tcp_child_process);<|MERGE_RESOLUTION|>--- conflicted
+++ resolved
@@ -874,13 +874,8 @@
 	int state = child->sk_state;
 	struct sock *meta_sk = mptcp(tcp_sk(child)) ? mptcp_meta_sk(child) : child;
 
-<<<<<<< HEAD
-	tcp_sk(child)->segs_in += max_t(u16, 1, skb_shinfo(skb)->gso_segs);
+	tcp_segs_in(tcp_sk(child), skb);
 	if (!sock_owned_by_user(meta_sk)) {
-=======
-	tcp_segs_in(tcp_sk(child), skb);
-	if (!sock_owned_by_user(child)) {
->>>>>>> 2dcd0af5
 		ret = tcp_rcv_state_process(child, skb);
 		/* Wakeup parent, send SIGIO */
 		if (state == TCP_SYN_RECV && child->sk_state != state)
