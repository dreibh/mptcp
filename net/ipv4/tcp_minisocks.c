/*
 * INET		An implementation of the TCP/IP protocol suite for the LINUX
 *		operating system.  INET is implemented using the  BSD Socket
 *		interface as the means of communication with the user level.
 *
 *		Implementation of the Transmission Control Protocol(TCP).
 *
 * Authors:	Ross Biro
 *		Fred N. van Kempen, <waltje@uWalt.NL.Mugnet.ORG>
 *		Mark Evans, <evansmp@uhura.aston.ac.uk>
 *		Corey Minyard <wf-rch!minyard@relay.EU.net>
 *		Florian La Roche, <flla@stud.uni-sb.de>
 *		Charles Hedrick, <hedrick@klinzhai.rutgers.edu>
 *		Linus Torvalds, <torvalds@cs.helsinki.fi>
 *		Alan Cox, <gw4pts@gw4pts.ampr.org>
 *		Matthew Dillon, <dillon@apollo.west.oic.com>
 *		Arnt Gulbrandsen, <agulbra@nvg.unit.no>
 *		Jorge Cwik, <jorge@laser.satlink.net>
 */

#include <linux/kconfig.h>
#include <linux/mm.h>
#include <linux/module.h>
#include <linux/slab.h>
#include <linux/sysctl.h>
#include <linux/workqueue.h>
#include <net/mptcp.h>
#include <net/tcp.h>
#include <net/inet_common.h>
#include <net/xfrm.h>
#include <net/busy_poll.h>

int sysctl_tcp_abort_on_overflow __read_mostly;

static bool tcp_in_window(u32 seq, u32 end_seq, u32 s_win, u32 e_win)
{
	if (seq == s_win)
		return true;
	if (after(end_seq, s_win) && before(seq, e_win))
		return true;
	return seq == e_win && seq == end_seq;
}

static enum tcp_tw_status
tcp_timewait_check_oow_rate_limit(struct inet_timewait_sock *tw,
				  const struct sk_buff *skb, int mib_idx)
{
	struct tcp_timewait_sock *tcptw = tcp_twsk((struct sock *)tw);

	if (!tcp_oow_rate_limited(twsk_net(tw), skb, mib_idx,
				  &tcptw->tw_last_oow_ack_time)) {
		/* Send ACK. Note, we do not put the bucket,
		 * it will be released by caller.
		 */
		return TCP_TW_ACK;
	}

	/* We are rate-limiting, so just release the tw sock and drop skb. */
	inet_twsk_put(tw);
	return TCP_TW_SUCCESS;
}

/*
 * * Main purpose of TIME-WAIT state is to close connection gracefully,
 *   when one of ends sits in LAST-ACK or CLOSING retransmitting FIN
 *   (and, probably, tail of data) and one or more our ACKs are lost.
 * * What is TIME-WAIT timeout? It is associated with maximal packet
 *   lifetime in the internet, which results in wrong conclusion, that
 *   it is set to catch "old duplicate segments" wandering out of their path.
 *   It is not quite correct. This timeout is calculated so that it exceeds
 *   maximal retransmission timeout enough to allow to lose one (or more)
 *   segments sent by peer and our ACKs. This time may be calculated from RTO.
 * * When TIME-WAIT socket receives RST, it means that another end
 *   finally closed and we are allowed to kill TIME-WAIT too.
 * * Second purpose of TIME-WAIT is catching old duplicate segments.
 *   Well, certainly it is pure paranoia, but if we load TIME-WAIT
 *   with this semantics, we MUST NOT kill TIME-WAIT state with RSTs.
 * * If we invented some more clever way to catch duplicates
 *   (f.e. based on PAWS), we could truncate TIME-WAIT to several RTOs.
 *
 * The algorithm below is based on FORMAL INTERPRETATION of RFCs.
 * When you compare it to RFCs, please, read section SEGMENT ARRIVES
 * from the very beginning.
 *
 * NOTE. With recycling (and later with fin-wait-2) TW bucket
 * is _not_ stateless. It means, that strictly speaking we must
 * spinlock it. I do not want! Well, probability of misbehaviour
 * is ridiculously low and, seems, we could use some mb() tricks
 * to avoid misread sequence numbers, states etc.  --ANK
 *
 * We don't need to initialize tmp_out.sack_ok as we don't use the results
 */
enum tcp_tw_status
tcp_timewait_state_process(struct inet_timewait_sock *tw, struct sk_buff *skb,
			   const struct tcphdr *th)
{
	struct tcp_options_received tmp_opt;
	struct tcp_timewait_sock *tcptw = tcp_twsk((struct sock *)tw);
	bool paws_reject = false;
	struct mptcp_options_received mopt;

	tmp_opt.saw_tstamp = 0;
	if (th->doff > (sizeof(*th) >> 2) &&
	    (tcptw->tw_ts_recent_stamp || tcptw->mptcp_tw)) {
		mptcp_init_mp_opt(&mopt);

		tcp_parse_options(twsk_net(tw), skb, &tmp_opt, &mopt, 0, NULL, NULL);

		if (tmp_opt.saw_tstamp) {
			if (tmp_opt.rcv_tsecr)
				tmp_opt.rcv_tsecr -= tcptw->tw_ts_offset;
			tmp_opt.ts_recent	= tcptw->tw_ts_recent;
			tmp_opt.ts_recent_stamp	= tcptw->tw_ts_recent_stamp;
			paws_reject = tcp_paws_reject(&tmp_opt, th->rst);
		}

		if (unlikely(mopt.mp_fclose) && tcptw->mptcp_tw) {
			if (mopt.mptcp_sender_key == tcptw->mptcp_tw->loc_key)
				return TCP_TW_RST;
		}
	}

	if (tw->tw_substate == TCP_FIN_WAIT2) {
		/* Just repeat all the checks of tcp_rcv_state_process() */

		/* Out of window, send ACK */
		if (paws_reject ||
		    !tcp_in_window(TCP_SKB_CB(skb)->seq, TCP_SKB_CB(skb)->end_seq,
				   tcptw->tw_rcv_nxt,
				   tcptw->tw_rcv_nxt + tcptw->tw_rcv_wnd))
			return tcp_timewait_check_oow_rate_limit(
				tw, skb, LINUX_MIB_TCPACKSKIPPEDFINWAIT2);

		if (th->rst)
			goto kill;

		if (th->syn && !before(TCP_SKB_CB(skb)->seq, tcptw->tw_rcv_nxt))
			return TCP_TW_RST;

		/* Dup ACK? */
		if (!th->ack ||
		    !after(TCP_SKB_CB(skb)->end_seq, tcptw->tw_rcv_nxt) ||
		    TCP_SKB_CB(skb)->end_seq == TCP_SKB_CB(skb)->seq) {
			/* If mptcp_is_data_fin() returns true, we are sure that
			 * mopt has been initialized - otherwise it would not
			 * be a DATA_FIN.
			 */
			if (tcptw->mptcp_tw && tcptw->mptcp_tw->meta_tw &&
			    mptcp_is_data_fin(skb) &&
			    TCP_SKB_CB(skb)->seq == tcptw->tw_rcv_nxt &&
			    mopt.data_seq + 1 == (u32)tcptw->mptcp_tw->rcv_nxt)
				return TCP_TW_ACK;

			inet_twsk_put(tw);
			return TCP_TW_SUCCESS;
		}

		/* New data or FIN. If new data arrive after half-duplex close,
		 * reset.
		 */
		if (!th->fin ||
		    TCP_SKB_CB(skb)->end_seq != tcptw->tw_rcv_nxt + 1)
			return TCP_TW_RST;

		/* FIN arrived, enter true time-wait state. */
		tw->tw_substate	  = TCP_TIME_WAIT;
		tcptw->tw_rcv_nxt = TCP_SKB_CB(skb)->end_seq;
		if (tmp_opt.saw_tstamp) {
			tcptw->tw_ts_recent_stamp = get_seconds();
			tcptw->tw_ts_recent	  = tmp_opt.rcv_tsval;
		}

		inet_twsk_reschedule(tw, TCP_TIMEWAIT_LEN);
		return TCP_TW_ACK;
	}

	/*
	 *	Now real TIME-WAIT state.
	 *
	 *	RFC 1122:
	 *	"When a connection is [...] on TIME-WAIT state [...]
	 *	[a TCP] MAY accept a new SYN from the remote TCP to
	 *	reopen the connection directly, if it:
	 *
	 *	(1)  assigns its initial sequence number for the new
	 *	connection to be larger than the largest sequence
	 *	number it used on the previous connection incarnation,
	 *	and
	 *
	 *	(2)  returns to TIME-WAIT state if the SYN turns out
	 *	to be an old duplicate".
	 */

	if (!paws_reject &&
	    (TCP_SKB_CB(skb)->seq == tcptw->tw_rcv_nxt &&
	     (TCP_SKB_CB(skb)->seq == TCP_SKB_CB(skb)->end_seq || th->rst))) {
		/* In window segment, it may be only reset or bare ack. */

		if (th->rst) {
			/* This is TIME_WAIT assassination, in two flavors.
			 * Oh well... nobody has a sufficient solution to this
			 * protocol bug yet.
			 */
			if (sysctl_tcp_rfc1337 == 0) {
kill:
				inet_twsk_deschedule_put(tw);
				return TCP_TW_SUCCESS;
			}
		}
		inet_twsk_reschedule(tw, TCP_TIMEWAIT_LEN);

		if (tmp_opt.saw_tstamp) {
			tcptw->tw_ts_recent	  = tmp_opt.rcv_tsval;
			tcptw->tw_ts_recent_stamp = get_seconds();
		}

		inet_twsk_put(tw);
		return TCP_TW_SUCCESS;
	}

	/* Out of window segment.

	   All the segments are ACKed immediately.

	   The only exception is new SYN. We accept it, if it is
	   not old duplicate and we are not in danger to be killed
	   by delayed old duplicates. RFC check is that it has
	   newer sequence number works at rates <40Mbit/sec.
	   However, if paws works, it is reliable AND even more,
	   we even may relax silly seq space cutoff.

	   RED-PEN: we violate main RFC requirement, if this SYN will appear
	   old duplicate (i.e. we receive RST in reply to SYN-ACK),
	   we must return socket to time-wait state. It is not good,
	   but not fatal yet.
	 */

	if (th->syn && !th->rst && !th->ack && !paws_reject &&
	    (after(TCP_SKB_CB(skb)->seq, tcptw->tw_rcv_nxt) ||
	     (tmp_opt.saw_tstamp &&
	      (s32)(tcptw->tw_ts_recent - tmp_opt.rcv_tsval) < 0))) {
		u32 isn = tcptw->tw_snd_nxt + 65535 + 2;
		if (isn == 0)
			isn++;
		TCP_SKB_CB(skb)->tcp_tw_isn = isn;
		return TCP_TW_SYN;
	}

	if (paws_reject)
		__NET_INC_STATS(twsk_net(tw), LINUX_MIB_PAWSESTABREJECTED);

	if (!th->rst) {
		/* In this case we must reset the TIMEWAIT timer.
		 *
		 * If it is ACKless SYN it may be both old duplicate
		 * and new good SYN with random sequence number <rcv_nxt.
		 * Do not reschedule in the last case.
		 */
		if (paws_reject || th->ack)
			inet_twsk_reschedule(tw, TCP_TIMEWAIT_LEN);

		return tcp_timewait_check_oow_rate_limit(
			tw, skb, LINUX_MIB_TCPACKSKIPPEDTIMEWAIT);
	}
	inet_twsk_put(tw);
	return TCP_TW_SUCCESS;
}
EXPORT_SYMBOL(tcp_timewait_state_process);

/*
 * Move a socket to time-wait or dead fin-wait-2 state.
 */
void tcp_time_wait(struct sock *sk, int state, int timeo)
{
	const struct inet_connection_sock *icsk = inet_csk(sk);
	const struct tcp_sock *tp = tcp_sk(sk);
	struct inet_timewait_sock *tw;
	struct inet_timewait_death_row *tcp_death_row = &sock_net(sk)->ipv4.tcp_death_row;

	tw = inet_twsk_alloc(sk, tcp_death_row, state);

	if (tw) {
		struct tcp_timewait_sock *tcptw = tcp_twsk((struct sock *)tw);
		const int rto = (icsk->icsk_rto << 2) - (icsk->icsk_rto >> 1);
		struct inet_sock *inet = inet_sk(sk);

		tw->tw_transparent	= inet->transparent;
		tw->tw_rcv_wscale	= tp->rx_opt.rcv_wscale;
		tcptw->tw_rcv_nxt	= tp->rcv_nxt;
		tcptw->tw_snd_nxt	= tp->snd_nxt;
		tcptw->tw_rcv_wnd	= tcp_receive_window(tp);
		tcptw->tw_ts_recent	= tp->rx_opt.ts_recent;
		tcptw->tw_ts_recent_stamp = tp->rx_opt.ts_recent_stamp;
		tcptw->tw_ts_offset	= tp->tsoffset;
		tcptw->tw_last_oow_ack_time = 0;

		if (mptcp(tp)) {
			if (mptcp_init_tw_sock(sk, tcptw)) {
				inet_twsk_free(tw);
				goto exit;
			}
		} else {
			tcptw->mptcp_tw = NULL;
		}

#if IS_ENABLED(CONFIG_IPV6)
		if (tw->tw_family == PF_INET6) {
			struct ipv6_pinfo *np = inet6_sk(sk);

			tw->tw_v6_daddr = sk->sk_v6_daddr;
			tw->tw_v6_rcv_saddr = sk->sk_v6_rcv_saddr;
			tw->tw_tclass = np->tclass;
			tw->tw_flowlabel = be32_to_cpu(np->flow_label & IPV6_FLOWLABEL_MASK);
			tw->tw_ipv6only = sk->sk_ipv6only;
		}
#endif

#ifdef CONFIG_TCP_MD5SIG
		/*
		 * The timewait bucket does not have the key DB from the
		 * sock structure. We just make a quick copy of the
		 * md5 key being used (if indeed we are using one)
		 * so the timewait ack generating code has the key.
		 */
		do {
			struct tcp_md5sig_key *key;
			tcptw->tw_md5_key = NULL;
			key = tp->af_specific->md5_lookup(sk, sk);
			if (key) {
				tcptw->tw_md5_key = kmemdup(key, sizeof(*key), GFP_ATOMIC);
				if (tcptw->tw_md5_key && !tcp_alloc_md5sig_pool())
					BUG();
			}
		} while (0);
#endif

		/* Get the TIME_WAIT timeout firing. */
		if (timeo < rto)
			timeo = rto;

		tw->tw_timeout = TCP_TIMEWAIT_LEN;
		if (state == TCP_TIME_WAIT)
			timeo = TCP_TIMEWAIT_LEN;

		/* tw_timer is pinned, so we need to make sure BH are disabled
		 * in following section, otherwise timer handler could run before
		 * we complete the initialization.
		 */
		local_bh_disable();
		inet_twsk_schedule(tw, timeo);
		/* Linkage updates. */
		__inet_twsk_hashdance(tw, sk, &tcp_hashinfo);
		inet_twsk_put(tw);
		local_bh_enable();
	} else {
		/* Sorry, if we're out of memory, just CLOSE this
		 * socket up.  We've got bigger problems than
		 * non-graceful socket closings.
		 */
		NET_INC_STATS(sock_net(sk), LINUX_MIB_TCPTIMEWAITOVERFLOW);
	}

exit:
	tcp_update_metrics(sk);
	tcp_done(sk);
}

void tcp_twsk_destructor(struct sock *sk)
{
	struct tcp_timewait_sock *twsk = tcp_twsk(sk);

	if (twsk->mptcp_tw)
		mptcp_twsk_destructor(twsk);
#ifdef CONFIG_TCP_MD5SIG
	if (twsk->tw_md5_key)
		kfree_rcu(twsk->tw_md5_key, rcu);
#endif
}
EXPORT_SYMBOL_GPL(tcp_twsk_destructor);

/* Warning : This function is called without sk_listener being locked.
 * Be sure to read socket fields once, as their value could change under us.
 */
void tcp_openreq_init_rwin(struct request_sock *req,
			   const struct sock *sk_listener,
			   const struct dst_entry *dst)
{
	struct inet_request_sock *ireq = inet_rsk(req);
	const struct tcp_sock *tp = tcp_sk(sk_listener);
	int full_space = tcp_full_space(sk_listener);
	u32 window_clamp;
	__u8 rcv_wscale;
	u32 rcv_wnd;
	int mss;

	mss = tcp_mss_clamp(tp, dst_metric_advmss(dst));
	window_clamp = READ_ONCE(tp->window_clamp);
	/* Set this up on the first call only */
	req->rsk_window_clamp = window_clamp ? : dst_metric(dst, RTAX_WINDOW);

	/* limit the window selection if the user enforce a smaller rx buffer */
	if (sk_listener->sk_userlocks & SOCK_RCVBUF_LOCK &&
	    (req->rsk_window_clamp > full_space || req->rsk_window_clamp == 0))
		req->rsk_window_clamp = full_space;

	rcv_wnd = tcp_rwnd_init_bpf((struct sock *)req);
	if (rcv_wnd == 0)
		rcv_wnd = dst_metric(dst, RTAX_INITRWND);
	else if (full_space < rcv_wnd * mss)
		full_space = rcv_wnd * mss;

	/* tcp_full_space because it is guaranteed to be the first packet */
	tp->ops->select_initial_window(tcp_full_space(sk_listener),
		mss - (ireq->tstamp_ok ? TCPOLEN_TSTAMP_ALIGNED : 0) -
		(ireq->saw_mpc ? MPTCP_SUB_LEN_DSM_ALIGN : 0),
		&req->rsk_rcv_wnd,
		&req->rsk_window_clamp,
		ireq->wscale_ok,
		&rcv_wscale,
		rcv_wnd, sk_listener);
	ireq->rcv_wscale = rcv_wscale;
}
EXPORT_SYMBOL(tcp_openreq_init_rwin);

static void tcp_ecn_openreq_child(struct tcp_sock *tp,
				  const struct request_sock *req)
{
	tp->ecn_flags = inet_rsk(req)->ecn_ok ? TCP_ECN_OK : 0;
}

void tcp_ca_openreq_child(struct sock *sk, const struct dst_entry *dst)
{
	struct inet_connection_sock *icsk = inet_csk(sk);
	u32 ca_key = dst_metric(dst, RTAX_CC_ALGO);
	bool ca_got_dst = false;

	if (ca_key != TCP_CA_UNSPEC) {
		const struct tcp_congestion_ops *ca;

		rcu_read_lock();
		ca = tcp_ca_find_key(ca_key);
		if (likely(ca && try_module_get(ca->owner))) {
			icsk->icsk_ca_dst_locked = tcp_ca_dst_locked(dst);
			icsk->icsk_ca_ops = ca;
			ca_got_dst = true;
		}
		rcu_read_unlock();
	}

	/* If no valid choice made yet, assign current system default ca. */
	if (!ca_got_dst &&
	    (!icsk->icsk_ca_setsockopt ||
	     !try_module_get(icsk->icsk_ca_ops->owner)))
		tcp_assign_congestion_control(sk);

	tcp_set_ca_state(sk, TCP_CA_Open);
}
EXPORT_SYMBOL_GPL(tcp_ca_openreq_child);

/* This is not only more efficient than what we used to do, it eliminates
 * a lot of code duplication between IPv4/IPv6 SYN recv processing. -DaveM
 *
 * Actually, we could lots of memory writes here. tp of listening
 * socket contains all necessary default parameters.
 */
struct sock *tcp_create_openreq_child(const struct sock *sk,
				      struct request_sock *req,
				      struct sk_buff *skb)
{
	struct sock *newsk = inet_csk_clone_lock(sk, req, GFP_ATOMIC);

	if (newsk) {
		const struct inet_request_sock *ireq = inet_rsk(req);
		struct tcp_request_sock *treq = tcp_rsk(req);
		struct inet_connection_sock *newicsk = inet_csk(newsk);
		struct tcp_sock *newtp = tcp_sk(newsk);

		/* Now setup tcp_sock */
		newtp->pred_flags = 0;

		newtp->rcv_wup = newtp->copied_seq =
		newtp->rcv_nxt = treq->rcv_isn + 1;
		newtp->segs_in = 1;

		newtp->snd_sml = newtp->snd_una =
		newtp->snd_nxt = newtp->snd_up = treq->snt_isn + 1;

		INIT_LIST_HEAD(&newtp->tsq_node);

		tcp_init_wl(newtp, treq->rcv_isn);

		newtp->srtt_us = 0;
		newtp->mdev_us = jiffies_to_usecs(TCP_TIMEOUT_INIT);
		minmax_reset(&newtp->rtt_min, tcp_jiffies32, ~0U);
		newicsk->icsk_rto = TCP_TIMEOUT_INIT;
		newicsk->icsk_ack.lrcvtime = tcp_jiffies32;

		newtp->packets_out = 0;
		newtp->retrans_out = 0;
		newtp->sacked_out = 0;
		newtp->fackets_out = 0;
		newtp->snd_ssthresh = TCP_INFINITE_SSTHRESH;
		newtp->tlp_high_seq = 0;
		newtp->lsndtime = tcp_jiffies32;
		newsk->sk_txhash = treq->txhash;
		newtp->last_oow_ack_time = 0;
		newtp->total_retrans = req->num_retrans;

		/* So many TCP implementations out there (incorrectly) count the
		 * initial SYN frame in their delayed-ACK and congestion control
		 * algorithms that we must have the following bandaid to talk
		 * efficiently to them.  -DaveM
		 */
		newtp->snd_cwnd = TCP_INIT_CWND;
		newtp->snd_cwnd_cnt = 0;

		/* There's a bubble in the pipe until at least the first ACK. */
		newtp->app_limited = ~0U;

		tcp_init_xmit_timers(newsk);
		newtp->write_seq = newtp->pushed_seq = treq->snt_isn + 1;

		newtp->rx_opt.saw_tstamp = 0;

		newtp->rx_opt.dsack = 0;
		newtp->rx_opt.num_sacks = 0;

		newtp->urg_data = 0;

		if (sock_flag(newsk, SOCK_KEEPOPEN))
			inet_csk_reset_keepalive_timer(newsk,
						       keepalive_time_when(newtp));

		newtp->rx_opt.tstamp_ok = ireq->tstamp_ok;
		if ((newtp->rx_opt.sack_ok = ireq->sack_ok) != 0) {
			if (sysctl_tcp_fack)
				tcp_enable_fack(newtp);
		}
		newtp->window_clamp = req->rsk_window_clamp;
		newtp->rcv_ssthresh = req->rsk_rcv_wnd;
		newtp->rcv_wnd = req->rsk_rcv_wnd;
		newtp->rx_opt.wscale_ok = ireq->wscale_ok;
		if (newtp->rx_opt.wscale_ok) {
			newtp->rx_opt.snd_wscale = ireq->snd_wscale;
			newtp->rx_opt.rcv_wscale = ireq->rcv_wscale;
		} else {
			newtp->rx_opt.snd_wscale = newtp->rx_opt.rcv_wscale = 0;
			newtp->window_clamp = min(newtp->window_clamp, 65535U);
		}
		newtp->snd_wnd = (ntohs(tcp_hdr(skb)->window) <<
				  newtp->rx_opt.snd_wscale);
		newtp->max_window = newtp->snd_wnd;

		if (newtp->rx_opt.tstamp_ok) {
			newtp->rx_opt.ts_recent = req->ts_recent;
			newtp->rx_opt.ts_recent_stamp = get_seconds();
			newtp->tcp_header_len = sizeof(struct tcphdr) + TCPOLEN_TSTAMP_ALIGNED;
		} else {
			newtp->rx_opt.ts_recent_stamp = 0;
			newtp->tcp_header_len = sizeof(struct tcphdr);
		}
		if (ireq->saw_mpc)
			newtp->tcp_header_len += MPTCP_SUB_LEN_DSM_ALIGN;
		newtp->tsoffset = treq->ts_off;
#ifdef CONFIG_TCP_MD5SIG
		newtp->md5sig_info = NULL;	/*XXX*/
		if (newtp->af_specific->md5_lookup(sk, newsk))
			newtp->tcp_header_len += TCPOLEN_MD5SIG_ALIGNED;
#endif
		if (skb->len >= TCP_MSS_DEFAULT + newtp->tcp_header_len)
			newicsk->icsk_ack.last_seg_size = skb->len - newtp->tcp_header_len;
		newtp->rx_opt.mss_clamp = req->mss;
		tcp_ecn_openreq_child(newtp, req);
		newtp->fastopen_req = NULL;
		newtp->fastopen_rsk = NULL;
		newtp->syn_data_acked = 0;
		newtp->rack.mstamp = 0;
		newtp->rack.advanced = 0;

		__TCP_INC_STATS(sock_net(sk), TCP_MIB_PASSIVEOPENS);
	}
	return newsk;
}
EXPORT_SYMBOL(tcp_create_openreq_child);

/*
 * Process an incoming packet for SYN_RECV sockets represented as a
 * request_sock. Normally sk is the listener socket but for TFO it
 * points to the child socket.
 *
 * XXX (TFO) - The current impl contains a special check for ack
 * validation and inside tcp_v4_reqsk_send_ack(). Can we do better?
 *
 * We don't need to initialize tmp_opt.sack_ok as we don't use the results
 */

struct sock *tcp_check_req(struct sock *sk, struct sk_buff *skb,
			   struct request_sock *req,
			   bool fastopen)
{
	struct tcp_options_received tmp_opt;
	struct mptcp_options_received mopt;
	struct sock *child;
	const struct tcphdr *th = tcp_hdr(skb);
	__be32 flg = tcp_flag_word(th) & (TCP_FLAG_RST|TCP_FLAG_SYN|TCP_FLAG_ACK);
	bool paws_reject = false;
	bool own_req;

	tmp_opt.saw_tstamp = 0;

	mptcp_init_mp_opt(&mopt);

	if (th->doff > (sizeof(struct tcphdr)>>2)) {
		tcp_parse_options(sock_net(sk), skb, &tmp_opt, &mopt, 0, NULL, NULL);

		if (tmp_opt.saw_tstamp) {
			tmp_opt.ts_recent = req->ts_recent;
			if (tmp_opt.rcv_tsecr)
				tmp_opt.rcv_tsecr -= tcp_rsk(req)->ts_off;
			/* We do not store true stamp, but it is not required,
			 * it can be estimated (approximately)
			 * from another data.
			 */
			tmp_opt.ts_recent_stamp = get_seconds() - ((TCP_TIMEOUT_INIT/HZ)<<req->num_timeout);
			paws_reject = tcp_paws_reject(&tmp_opt, th->rst);
		}
	}

	/* Check for pure retransmitted SYN. */
	if (TCP_SKB_CB(skb)->seq == tcp_rsk(req)->rcv_isn &&
	    flg == TCP_FLAG_SYN &&
	    !paws_reject) {
		/*
		 * RFC793 draws (Incorrectly! It was fixed in RFC1122)
		 * this case on figure 6 and figure 8, but formal
		 * protocol description says NOTHING.
		 * To be more exact, it says that we should send ACK,
		 * because this segment (at least, if it has no data)
		 * is out of window.
		 *
		 *  CONCLUSION: RFC793 (even with RFC1122) DOES NOT
		 *  describe SYN-RECV state. All the description
		 *  is wrong, we cannot believe to it and should
		 *  rely only on common sense and implementation
		 *  experience.
		 *
		 * Enforce "SYN-ACK" according to figure 8, figure 6
		 * of RFC793, fixed by RFC1122.
		 *
		 * Note that even if there is new data in the SYN packet
		 * they will be thrown away too.
		 *
		 * Reset timer after retransmitting SYNACK, similar to
		 * the idea of fast retransmit in recovery.
		 *
		 * Fall back to TCP if MP_CAPABLE is not set.
		 */

		if (inet_rsk(req)->saw_mpc && !mopt.saw_mpc)
			inet_rsk(req)->saw_mpc = false;


		if (!tcp_oow_rate_limited(sock_net(sk), skb,
					  LINUX_MIB_TCPACKSKIPPEDSYNRECV,
					  &tcp_rsk(req)->last_oow_ack_time) &&

		    !inet_rtx_syn_ack(sk, req)) {
			unsigned long expires = jiffies;

			expires += min(TCP_TIMEOUT_INIT << req->num_timeout,
				       TCP_RTO_MAX);
			if (!fastopen)
				mod_timer_pending(&req->rsk_timer, expires);
			else
				req->rsk_timer.expires = expires;
		}
		return NULL;
	}

	/* Further reproduces section "SEGMENT ARRIVES"
	   for state SYN-RECEIVED of RFC793.
	   It is broken, however, it does not work only
	   when SYNs are crossed.

	   You would think that SYN crossing is impossible here, since
	   we should have a SYN_SENT socket (from connect()) on our end,
	   but this is not true if the crossed SYNs were sent to both
	   ends by a malicious third party.  We must defend against this,
	   and to do that we first verify the ACK (as per RFC793, page
	   36) and reset if it is invalid.  Is this a true full defense?
	   To convince ourselves, let us consider a way in which the ACK
	   test can still pass in this 'malicious crossed SYNs' case.
	   Malicious sender sends identical SYNs (and thus identical sequence
	   numbers) to both A and B:

		A: gets SYN, seq=7
		B: gets SYN, seq=7

	   By our good fortune, both A and B select the same initial
	   send sequence number of seven :-)

		A: sends SYN|ACK, seq=7, ack_seq=8
		B: sends SYN|ACK, seq=7, ack_seq=8

	   So we are now A eating this SYN|ACK, ACK test passes.  So
	   does sequence test, SYN is truncated, and thus we consider
	   it a bare ACK.

	   If icsk->icsk_accept_queue.rskq_defer_accept, we silently drop this
	   bare ACK.  Otherwise, we create an established connection.  Both
	   ends (listening sockets) accept the new incoming connection and try
	   to talk to each other. 8-)

	   Note: This case is both harmless, and rare.  Possibility is about the
	   same as us discovering intelligent life on another plant tomorrow.

	   But generally, we should (RFC lies!) to accept ACK
	   from SYNACK both here and in tcp_rcv_state_process().
	   tcp_rcv_state_process() does not, hence, we do not too.

	   Note that the case is absolutely generic:
	   we cannot optimize anything here without
	   violating protocol. All the checks must be made
	   before attempt to create socket.
	 */

	/* RFC793 page 36: "If the connection is in any non-synchronized state ...
	 *                  and the incoming segment acknowledges something not yet
	 *                  sent (the segment carries an unacceptable ACK) ...
	 *                  a reset is sent."
	 *
	 * Invalid ACK: reset will be sent by listening socket.
	 * Note that the ACK validity check for a Fast Open socket is done
	 * elsewhere and is checked directly against the child socket rather
	 * than req because user data may have been sent out.
	 */
	if ((flg & TCP_FLAG_ACK) && !fastopen &&
	    (TCP_SKB_CB(skb)->ack_seq !=
	     tcp_rsk(req)->snt_isn + 1))
		return sk;

	/* Also, it would be not so bad idea to check rcv_tsecr, which
	 * is essentially ACK extension and too early or too late values
	 * should cause reset in unsynchronized states.
	 */

	/* RFC793: "first check sequence number". */

	if (paws_reject || !tcp_in_window(TCP_SKB_CB(skb)->seq, TCP_SKB_CB(skb)->end_seq,
					  tcp_rsk(req)->rcv_nxt, tcp_rsk(req)->rcv_nxt + req->rsk_rcv_wnd)) {
		/* Out of window: send ACK and drop. */
		if (!(flg & TCP_FLAG_RST) &&
		    !tcp_oow_rate_limited(sock_net(sk), skb,
					  LINUX_MIB_TCPACKSKIPPEDSYNRECV,
					  &tcp_rsk(req)->last_oow_ack_time))
			req->rsk_ops->send_ack(sk, skb, req);
		if (paws_reject)
			__NET_INC_STATS(sock_net(sk), LINUX_MIB_PAWSESTABREJECTED);
		return NULL;
	}

	/* In sequence, PAWS is OK. */

	if (tmp_opt.saw_tstamp && !after(TCP_SKB_CB(skb)->seq, tcp_rsk(req)->rcv_nxt))
		req->ts_recent = tmp_opt.rcv_tsval;

	if (TCP_SKB_CB(skb)->seq == tcp_rsk(req)->rcv_isn) {
		/* Truncate SYN, it is out of window starting
		   at tcp_rsk(req)->rcv_isn + 1. */
		flg &= ~TCP_FLAG_SYN;
	}

	/* RFC793: "second check the RST bit" and
	 *	   "fourth, check the SYN bit"
	 */
	if (flg & (TCP_FLAG_RST|TCP_FLAG_SYN)) {
		__TCP_INC_STATS(sock_net(sk), TCP_MIB_ATTEMPTFAILS);
		goto embryonic_reset;
	}

	/* ACK sequence verified above, just make sure ACK is
	 * set.  If ACK not set, just silently drop the packet.
	 *
	 * XXX (TFO) - if we ever allow "data after SYN", the
	 * following check needs to be removed.
	 */
	if (!(flg & TCP_FLAG_ACK))
		return NULL;

	/* For Fast Open no more processing is needed (sk is the
	 * child socket).
	 */
	if (fastopen)
		return sk;

	/* While TCP_DEFER_ACCEPT is active, drop bare ACK. */
	if (req->num_timeout < inet_csk(sk)->icsk_accept_queue.rskq_defer_accept &&
	    TCP_SKB_CB(skb)->end_seq == tcp_rsk(req)->rcv_isn + 1) {
		inet_rsk(req)->acked = 1;
		__NET_INC_STATS(sock_net(sk), LINUX_MIB_TCPDEFERACCEPTDROP);
		return NULL;
	}

	/* OK, ACK is valid, create big socket and
	 * feed this segment to it. It will repeat all
	 * the tests. THIS SEGMENT MUST MOVE SOCKET TO
	 * ESTABLISHED STATE. If it will be dropped after
	 * socket is created, wait for troubles.
	 */
	child = inet_csk(sk)->icsk_af_ops->syn_recv_sock(sk, skb, req, NULL,
							 req, &own_req);
	if (!child)
		goto listen_overflow;

	if (own_req && !is_meta_sk(sk)) {
		int ret = mptcp_check_req_master(sk, child, req, skb, 1);
		if (ret < 0)
			goto listen_overflow;

		/* MPTCP-supported */
		if (!ret)
			return tcp_sk(child)->mpcb->master_sk;
	} else if (own_req) {
		return mptcp_check_req_child(sk, child, req, skb, &mopt);
	}

	sock_rps_save_rxhash(child, skb);
	tcp_synack_rtt_meas(child, req);
	return inet_csk_complete_hashdance(sk, child, req, own_req);

listen_overflow:
	if (!sysctl_tcp_abort_on_overflow) {
		inet_rsk(req)->acked = 1;
		return NULL;
	}

embryonic_reset:
	if (!(flg & TCP_FLAG_RST)) {
		/* Received a bad SYN pkt - for TFO We try not to reset
		 * the local connection unless it's really necessary to
		 * avoid becoming vulnerable to outside attack aiming at
		 * resetting legit local connections.
		 */
		req->rsk_ops->send_reset(sk, skb);
	} else if (fastopen) { /* received a valid RST pkt */
		reqsk_fastopen_remove(sk, req, true);
		tcp_reset(sk);
	}
	if (!fastopen) {
		inet_csk_reqsk_queue_drop(sk, req);
		__NET_INC_STATS(sock_net(sk), LINUX_MIB_EMBRYONICRSTS);
	}
	return NULL;
}
EXPORT_SYMBOL(tcp_check_req);

/*
 * Queue segment on the new socket if the new socket is active,
 * otherwise we just shortcircuit this and continue with
 * the new socket.
 *
 * For the vast majority of cases child->sk_state will be TCP_SYN_RECV
 * when entering. But other states are possible due to a race condition
 * where after __inet_lookup_established() fails but before the listener
 * locked is obtained, other packets cause the same connection to
 * be created.
 */

int tcp_child_process(struct sock *parent, struct sock *child,
		      struct sk_buff *skb)
{
	int ret = 0;
	int state = child->sk_state;
	struct sock *meta_sk = mptcp(tcp_sk(child)) ? mptcp_meta_sk(child) : child;

	/* record NAPI ID of child */
	sk_mark_napi_id(child, skb);

	tcp_segs_in(tcp_sk(child), skb);
	if (!sock_owned_by_user(meta_sk)) {
		ret = tcp_rcv_state_process(child, skb);
		/* Wakeup parent, send SIGIO */
		if (state == TCP_SYN_RECV && child->sk_state != state)
			parent->sk_data_ready(parent);
	} else {
		/* Alas, it is possible again, because we do lookup
		 * in main socket hash table and lock on listening
		 * socket does not protect us more.
		 */
		if (mptcp(tcp_sk(child)))
<<<<<<< HEAD
			skb->sk = child;
=======
			mptcp_prepare_for_backlog(child, skb);
>>>>>>> f598aa33
		__sk_add_backlog(meta_sk, skb);
	}

	if (mptcp(tcp_sk(child)))
		bh_unlock_sock(child);
	bh_unlock_sock(meta_sk);
	sock_put(child);
	return ret;
}
EXPORT_SYMBOL(tcp_child_process);<|MERGE_RESOLUTION|>--- conflicted
+++ resolved
@@ -888,11 +888,7 @@
 		 * socket does not protect us more.
 		 */
 		if (mptcp(tcp_sk(child)))
-<<<<<<< HEAD
-			skb->sk = child;
-=======
 			mptcp_prepare_for_backlog(child, skb);
->>>>>>> f598aa33
 		__sk_add_backlog(meta_sk, skb);
 	}
 
