--- conflicted
+++ resolved
@@ -432,54 +432,6 @@
 	tp->ecn_flags = inet_rsk(req)->ecn_ok ? TCP_ECN_OK : 0;
 }
 
-<<<<<<< HEAD
-void tcp_openreq_init(struct request_sock *req,
-		      struct tcp_options_received *rx_opt,
-		      struct multipath_options *mopt,
-		      struct sk_buff *skb)
-{
-	struct inet_request_sock *ireq = inet_rsk(req);
-
-	req->rcv_wnd = 0;		/* So that tcp_send_synack() knows! */
-	req->cookie_ts = 0;
-	tcp_rsk(req)->rcv_isn = TCP_SKB_CB(skb)->seq;
-	req->mss = rx_opt->mss_clamp;
-	req->ts_recent = rx_opt->saw_tstamp ? rx_opt->rcv_tsval : 0;
-#ifdef CONFIG_MPTCP
-	if (tcp_rsk(req)->saw_mpc && !mptcp_rsk(req)->mpcb) {
-		/* conn request, prepare a new token for the
-		 * mpcb that will be created in mptcp_check_req_master(),
-		 * and store the received token.
-		 */
-		struct mptcp_request_sock *mtreq;
-		mtreq = mptcp_rsk(req);
-		spin_lock(&mptcp_reqsk_tk_hlock);
-		do {
-			get_random_bytes(&mtreq->mptcp_loc_key,
-					 sizeof(mtreq->mptcp_loc_key));
-			mptcp_key_sha1(mtreq->mptcp_loc_key,
-				       &mtreq->mptcp_loc_token, NULL);
-		} while (mptcp_reqsk_find_tk(mtreq->mptcp_loc_token) ||
-			 mptcp_find_token(mtreq->mptcp_loc_token));
-
-		mptcp_reqsk_insert_tk(req, mtreq->mptcp_loc_token);
-		spin_unlock(&mptcp_reqsk_tk_hlock);
-		mtreq->mptcp_rem_key = mopt->mptcp_rem_key;
-	}
-#endif
-	ireq->tstamp_ok = rx_opt->tstamp_ok;
-	ireq->sack_ok = rx_opt->sack_ok;
-	ireq->snd_wscale = rx_opt->snd_wscale;
-	ireq->wscale_ok = rx_opt->wscale_ok;
-	ireq->acked = 0;
-	ireq->ecn_ok = 0;
-	ireq->rmt_port = tcp_hdr(skb)->source;
-	ireq->loc_port = tcp_hdr(skb)->dest;
-}
-EXPORT_SYMBOL(tcp_openreq_init);
-
-=======
->>>>>>> 1293459e
 /* This is not only more efficient than what we used to do, it eliminates
  * a lot of code duplication between IPv4/IPv6 SYN recv processing. -DaveM
  *
