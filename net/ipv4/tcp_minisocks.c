--- conflicted
+++ resolved
@@ -108,12 +108,8 @@
 	struct mptcp_options_received mopt;
 
 	tmp_opt.saw_tstamp = 0;
-<<<<<<< HEAD
-	if (th->doff > (sizeof(*th) >> 2) && tcptw->tw_ts_recent_stamp) {
-=======
 	if (th->doff > (sizeof(*th) >> 2) &&
 	    (tcptw->tw_ts_recent_stamp || tcptw->mptcp_tw)) {
->>>>>>> 214e17c4
 		mptcp_init_mp_opt(&mopt);
 
 		tcp_parse_options(skb, &tmp_opt, &mopt, 0, NULL, NULL);
