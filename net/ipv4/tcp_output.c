/*
 * INET		An implementation of the TCP/IP protocol suite for the LINUX
 *		operating system.  INET is implemented using the  BSD Socket
 *		interface as the means of communication with the user level.
 *
 *		Implementation of the Transmission Control Protocol(TCP).
 *
 * Authors:	Ross Biro
 *		Fred N. van Kempen, <waltje@uWalt.NL.Mugnet.ORG>
 *		Mark Evans, <evansmp@uhura.aston.ac.uk>
 *		Corey Minyard <wf-rch!minyard@relay.EU.net>
 *		Florian La Roche, <flla@stud.uni-sb.de>
 *		Charles Hedrick, <hedrick@klinzhai.rutgers.edu>
 *		Linus Torvalds, <torvalds@cs.helsinki.fi>
 *		Alan Cox, <gw4pts@gw4pts.ampr.org>
 *		Matthew Dillon, <dillon@apollo.west.oic.com>
 *		Arnt Gulbrandsen, <agulbra@nvg.unit.no>
 *		Jorge Cwik, <jorge@laser.satlink.net>
 */

/*
 * Changes:	Pedro Roque	:	Retransmit queue handled by TCP.
 *				:	Fragmentation on mtu decrease
 *				:	Segment collapse on retransmit
 *				:	AF independence
 *
 *		Linus Torvalds	:	send_delayed_ack
 *		David S. Miller	:	Charge memory using the right skb
 *					during syn/ack processing.
 *		David S. Miller :	Output engine completely rewritten.
 *		Andrea Arcangeli:	SYNACK carry ts_recent in tsecr.
 *		Cacophonix Gaul :	draft-minshall-nagle-01
 *		J Hadi Salim	:	ECN support
 *
 */

#include <net/tcp.h>

#include <linux/compiler.h>
#include <linux/module.h>
#include <linux/tcp_probe.h>

#undef DEBUG_TCP /*set to define if you want debugging messages*/

#undef PDEBUG
#ifdef DEBUG_TCP
#define PDEBUG(fmt,args...) printk( KERN_DEBUG __FILE__ ": " fmt,##args)
#else
#define PDEBUG(fmt,args...)
#endif /*DEBUG_TCP*/

/* People can turn this off for buggy TCP's found in printers etc. */
int sysctl_tcp_retrans_collapse __read_mostly = 1;

/* People can turn this on to  work with those rare, broken TCPs that
 * interpret the window field as a signed quantity.
 */
int sysctl_tcp_workaround_signed_windows __read_mostly = 0;

/* This limits the percentage of the congestion window which we
 * will allow a single TSO frame to consume.  Building TSO frames
 * which are too large can cause TCP streams to be bursty.
 */
int sysctl_tcp_tso_win_divisor __read_mostly = 3;

int sysctl_tcp_mtu_probing __read_mostly = 0;
int sysctl_tcp_base_mss __read_mostly = 512;

/* By default, RFC2861 behavior.  */
int sysctl_tcp_slow_start_after_idle __read_mostly = 1;

/*TODEL*/
int tocheck=0;
struct sk_buff *check_skb;
struct sock *check_sk;

static void tcp_event_new_data_sent(struct sock *sk, struct sk_buff *skb)
{
	struct tcp_sock *tp = tcp_sk(sk);
	unsigned int prior_packets = tp->packets_out;
	int meta_sk=is_meta_tp(tp);

	if (tocheck) {
		BUG_ON(check_skb==skb);
		BUG_ON(tcp_send_head(check_sk)!=check_skb);
	}

	check_send_head(sk,2);
	BUG_ON(tcp_send_head(sk)!=skb);
	check_pkts_out(sk);
	tcp_advance_send_head(sk, skb);
	check_send_head(sk,3);
	if (tocheck)
		BUG_ON(tcp_send_head(check_sk)!=check_skb);
	tp->snd_nxt = meta_sk?TCP_SKB_CB(skb)->end_data_seq:
		TCP_SKB_CB(skb)->end_seq;

	/* Don't override Nagle indefinitely with F-RTO */
	if (tp->frto_counter == 2)
		tp->frto_counter = 3;

	tp->packets_out += tcp_skb_pcount(skb);
	if (!prior_packets && !meta_sk) {
		tcpprobe_logmsg(sk,"setting RTO to %d ms",
				inet_csk(sk)->icsk_rto*1000/HZ);
		inet_csk_reset_xmit_timer(sk, ICSK_TIME_RETRANS,
					  inet_csk(sk)->icsk_rto, TCP_RTO_MAX);
	}
	if (tocheck)
		BUG_ON(tcp_send_head(check_sk)!=check_skb);
	
	check_pkts_out(sk);
	check_send_head(sk,5);
}

/* SND.NXT, if window was not shrunk.
 * If window has been shrunk, what should we make? It is not clear at all.
 * Using SND.UNA we will fail to open window, SND.NXT is out of window. :-(
 * Anything in between SND.UNA...SND.UNA+SND.WND also can be already
 * invalid. OK, let's make this for now:
 */
static inline __u32 tcp_acceptable_seq(struct sock *sk)
{
	struct tcp_sock *tp = tcp_sk(sk);

	/*We do not call tcp_wnd_end(..,1) here, 
	  because even when MPTCP is used, 
	  we exceptionnaly want here to consider the send window as related to
	  the seqnums, not the dataseqs. The reason is that we have no dataseq
	  nums in non-data segments (this function is only called for the
	  construction of non-data segments, e.g. acks), and the dataseq is now
	  the only field that can be checked by the receiver. The seqnum we
	  choose here ensure that we are accepted as well by middleboxes
	  that are not aware of MPTCP stuff.*/
	
	if (!before(tcp_wnd_end(tp,0), tp->snd_nxt))
		return tp->snd_nxt;
	else
		return tcp_wnd_end(tp,0);
}

/* Calculate mss to advertise in SYN segment.
 * RFC1122, RFC1063, draft-ietf-tcpimpl-pmtud-01 state that:
 *
 * 1. It is independent of path mtu.
 * 2. Ideally, it is maximal possible segment size i.e. 65535-40.
 * 3. For IPv4 it is reasonable to calculate it from maximal MTU of
 *    attached devices, because some buggy hosts are confused by
 *    large MSS.
 * 4. We do not make 3, we advertise MSS, calculated from first
 *    hop device mtu, but allow to raise it to ip_rt_min_advmss.
 *    This may be overridden via information stored in routing table.
 * 5. Value 65535 for MSS is valid in IPv6 and means "as large as possible,
 *    probably even Jumbo".
 */
static __u16 tcp_advertise_mss(struct sock *sk)
{
	struct tcp_sock *tp = tcp_sk(sk);
	struct dst_entry *dst = __sk_dst_get(sk);
	int mss = tp->advmss;

	if (dst && dst_metric(dst, RTAX_ADVMSS) < mss) {
		mss = dst_metric(dst, RTAX_ADVMSS);
		tp->advmss = mss;
#ifdef CONFIG_MTCP
		tp->mss_too_low=1;
#endif
	}

	return (__u16)mss;
}

/* RFC2861. Reset CWND after idle period longer RTO to "restart window".
 * This is the first part of cwnd validation mechanism. */
static void tcp_cwnd_restart(struct sock *sk, struct dst_entry *dst)
{
	struct tcp_sock *tp = tcp_sk(sk);
	s32 delta = tcp_time_stamp - tp->lsndtime;
	u32 restart_cwnd = tcp_init_cwnd(tp, dst);
	u32 cwnd = tp->snd_cwnd;

	tcp_ca_event(sk, CA_EVENT_CWND_RESTART);

	tp->snd_ssthresh = tcp_current_ssthresh(sk);
	restart_cwnd = min(restart_cwnd, cwnd);

	while ((delta -= inet_csk(sk)->icsk_rto) > 0 && cwnd > restart_cwnd)
		cwnd >>= 1;
	tp->snd_cwnd = max(cwnd, restart_cwnd);
	tp->snd_cwnd_stamp = tcp_time_stamp;
	tp->snd_cwnd_used = 0;
}

static void tcp_event_data_sent(struct tcp_sock *tp,
				struct sk_buff *skb, struct sock *sk)
{
	struct inet_connection_sock *icsk = inet_csk(sk);
	const u32 now = tcp_time_stamp;

	if (sysctl_tcp_slow_start_after_idle &&
	    (!tp->packets_out && (s32)(now - tp->lsndtime) > icsk->icsk_rto))
		tcp_cwnd_restart(sk, __sk_dst_get(sk));

	tp->lsndtime = now;

	/* If it is a reply for ato after last received
	 * packet, enter pingpong mode.
	 */
	if ((u32)(now - icsk->icsk_ack.lrcvtime) < icsk->icsk_ack.ato)
		icsk->icsk_ack.pingpong = 1;
}

static inline void tcp_event_ack_sent(struct sock *sk, unsigned int pkts)
{
	tcp_dec_quickack_mode(sk, pkts);
	inet_csk_clear_xmit_timer(sk, ICSK_TIME_DACK);
}

/* Determine a window scaling and initial window to offer.
 * Based on the assumption that the given amount of space
 * will be offered. Store the results in the tp structure.
 * NOTE: for smooth operation initial space offering should
 * be a multiple of mss if possible. We assume here that mss >= 1.
 * This MUST be enforced by all callers.
 */
void tcp_select_initial_window(int __space, __u32 mss,
			       __u32 *rcv_wnd, __u32 *window_clamp,
			       int wscale_ok, __u8 *rcv_wscale)
{
	unsigned int space = (__space < 0 ? 0 : __space);

	/* If no clamp set the clamp to the max possible scaled window */
	if (*window_clamp == 0)
		(*window_clamp) = (65535 << 14);
	space = min(*window_clamp, space);

	/* Quantize space offering to a multiple of mss if possible. */
	if (space > mss)
		space = (space / mss) * mss;

	/* NOTE: offering an initial window larger than 32767
	 * will break some buggy TCP stacks. If the admin tells us
	 * it is likely we could be speaking with such a buggy stack
	 * we will truncate our initial window offering to 32K-1
	 * unless the remote has sent us a window scaling option,
	 * which we interpret as a sign the remote TCP is not
	 * misinterpreting the window field as a signed quantity.
	 */
	if (sysctl_tcp_workaround_signed_windows)
		(*rcv_wnd) = min(space, MAX_TCP_WINDOW);
	else
		(*rcv_wnd) = space;

	(*rcv_wscale) = 0;
	if (wscale_ok) {
		/* Set window scaling on max possible window
		 * See RFC1323 for an explanation of the limit to 14
		 */
		space = max_t(u32, sysctl_tcp_rmem[2], sysctl_rmem_max);
		space = min_t(u32, space, *window_clamp);
		while (space > 65535 && (*rcv_wscale) < 14) {
			space >>= 1;
			(*rcv_wscale)++;
		}
	}

	/* Set initial window to value enough for senders,
	 * following RFC2414. Senders, not following this RFC,
	 * will be satisfied with 2.
	 */
	if (mss > (1 << *rcv_wscale)) {
		int init_cwnd = 4;
		if (mss > 1460 * 3)
			init_cwnd = 2;
		else if (mss > 1460)
			init_cwnd = 3;
		if (*rcv_wnd > init_cwnd * mss)
			*rcv_wnd = init_cwnd * mss;
	}

	/* Set the clamp no higher than max representable value */
	(*window_clamp) = min(65535U << (*rcv_wscale), *window_clamp);
}

/* Chose a new window to advertise, update state in tcp_sock for the
 * socket, and return result with RFC1323 scaling applied.  The return
 * value can be stuffed directly into th->window for an outgoing
 * frame.
 */
static u16 tcp_select_window(struct sock *sk)
{
	struct tcp_sock *tp = tcp_sk(sk);
	u32 cur_win = tcp_receive_window(tp);
	u32 new_win = __tcp_select_window(sk);

	BUG_ON(is_meta_sk(sk));

	/* Never shrink the offered window */
	if (new_win < cur_win) {
		/* Danger Will Robinson!
		 * Don't update rcv_wup/rcv_wnd here or else
		 * we will not be able to advertise a zero
		 * window in time.  --DaveM
		 *
		 * Relax Will Robinson.
		 */
		new_win = ALIGN(cur_win, 1 << tp->rx_opt.rcv_wscale);
	}
	if (tp->mpcb && tp->mpc) {
		struct tcp_sock *mpcb_tp=(struct tcp_sock*)(tp->mpcb);
		mpcb_tp->rcv_wnd = new_win;
		mpcb_tp->rcv_wup = mpcb_tp->rcv_nxt;
		/*the subsock rcv_wup must still be updated,
		  because it is used to decide when to echo the timestamp*/
		tp->rcv_wup=tp->rcv_nxt;
	}
	else {
		tp->rcv_wnd = new_win;
		tp->rcv_wup = tp->rcv_nxt;
	}

	/* Make sure we do not exceed the maximum possible
	 * scaled window.
	 */
	if (!tp->rx_opt.rcv_wscale && sysctl_tcp_workaround_signed_windows)
		new_win = min(new_win, MAX_TCP_WINDOW);
	else
		new_win = min(new_win, (65535U << tp->rx_opt.rcv_wscale));

	/* RFC1323 scaling applied */
	new_win >>= tp->rx_opt.rcv_wscale;

	/* If we advertise zero window, disable fast path. */
	if (new_win == 0)
		tp->pred_flags = 0;

	sk->sk_debug=0;
	return new_win;
}

static inline void TCP_ECN_send_synack(struct tcp_sock *tp, struct sk_buff *skb)
{
	TCP_SKB_CB(skb)->flags &= ~TCPCB_FLAG_CWR;
	if (!(tp->ecn_flags & TCP_ECN_OK))
		TCP_SKB_CB(skb)->flags &= ~TCPCB_FLAG_ECE;
}

static inline void TCP_ECN_send_syn(struct sock *sk, struct sk_buff *skb)
{
	struct tcp_sock *tp = tcp_sk(sk);

	tp->ecn_flags = 0;
	if (sysctl_tcp_ecn) {
		TCP_SKB_CB(skb)->flags |= TCPCB_FLAG_ECE | TCPCB_FLAG_CWR;
		tp->ecn_flags = TCP_ECN_OK;
	}
}

static __inline__ void
TCP_ECN_make_synack(struct request_sock *req, struct tcphdr *th)
{
	if (inet_rsk(req)->ecn_ok)
		th->ece = 1;
}

static inline void TCP_ECN_send(struct sock *sk, struct sk_buff *skb,
				int tcp_header_len)
{
	struct tcp_sock *tp = tcp_sk(sk);

	if (tp->ecn_flags & TCP_ECN_OK) {
		/* Not-retransmitted data segment: set ECT and inject CWR. */
		if (skb->len != tcp_header_len &&
		    !before(TCP_SKB_CB(skb)->seq, tp->snd_nxt)) {
			INET_ECN_xmit(sk);
			if (tp->ecn_flags & TCP_ECN_QUEUE_CWR) {
				tp->ecn_flags &= ~TCP_ECN_QUEUE_CWR;
				tcp_hdr(skb)->cwr = 1;
				skb_shinfo(skb)->gso_type |= SKB_GSO_TCP_ECN;
			}
		} else {
			/* ACK or retransmitted segment: clear ECT|CE */
			INET_ECN_dontxmit(sk);
		}
		if (tp->ecn_flags & TCP_ECN_DEMAND_CWR)
			tcp_hdr(skb)->ece = 1;
	}
}

/* Constructs common control bits of non-data skb. If SYN/FIN is present,
 * auto increment end seqno.
 */
void tcp_init_nondata_skb(struct sk_buff *skb, u32 seq, u8 flags)
{
	skb->csum = 0;

	TCP_SKB_CB(skb)->flags = flags;
	TCP_SKB_CB(skb)->sacked = 0;

	skb_shinfo(skb)->gso_segs = 1;
	skb_shinfo(skb)->gso_size = 0;
	skb_shinfo(skb)->gso_type = 0;

	TCP_SKB_CB(skb)->seq = seq;
	if (flags & (TCPCB_FLAG_SYN | TCPCB_FLAG_FIN))
		seq++;
	TCP_SKB_CB(skb)->end_seq = seq;
}

static inline int tcp_urg_mode(const struct tcp_sock *tp)
{
	return tp->snd_una != tp->snd_up;
}


/* Beware: Something in the Internet is very sensitive to the ordering of
 * TCP options, we learned this through the hard way, so be careful here.
 * Luckily we can at least blame others for their non-compliance but from
 * inter-operatibility perspective it seems that we're somewhat stuck with
 * the ordering which we have been using if we want to keep working with
 * those broken things (not that it currently hurts anybody as there isn't
 * particular reason why the ordering would need to be changed).
 *
 * At least SACK_PERM as the first option is known to lead to a disaster
 * (but it may well be that other scenarios fail similarly).
 */
void tcp_options_write(__be32 *ptr, struct tcp_sock *tp,
		       const struct tcp_out_options *opts,
		       __u8 **md5_hash) {
	if (unlikely(OPTION_MD5 & opts->options)) {
		*ptr++ = htonl((TCPOPT_NOP << 24) |
			       (TCPOPT_NOP << 16) |
			       (TCPOPT_MD5SIG << 8) |
			       TCPOLEN_MD5SIG);
		*md5_hash = (__u8 *)ptr;
		ptr += 4;
	} else {
		*md5_hash = NULL;
	}

	if (unlikely(opts->mss)) {
		*ptr++ = htonl((TCPOPT_MSS << 24) |
			       (TCPOLEN_MSS << 16) |
			       opts->mss);
	}

	if (likely(OPTION_TS & opts->options)) {
		if (unlikely(OPTION_SACK_ADVERTISE & opts->options)) {
			*ptr++ = htonl((TCPOPT_SACK_PERM << 24) |
				       (TCPOLEN_SACK_PERM << 16) |
				       (TCPOPT_TIMESTAMP << 8) |
				       TCPOLEN_TIMESTAMP);
		} else {
			*ptr++ = htonl((TCPOPT_NOP << 24) |
				       (TCPOPT_NOP << 16) |
				       (TCPOPT_TIMESTAMP << 8) |
				       TCPOLEN_TIMESTAMP);
		}
		*ptr++ = htonl(opts->tsval);
		*ptr++ = htonl(opts->tsecr);
	}

	if (unlikely(OPTION_SACK_ADVERTISE & opts->options &&
		     !(OPTION_TS & opts->options))) {
		*ptr++ = htonl((TCPOPT_NOP << 24) |
			       (TCPOPT_NOP << 16) |
			       (TCPOPT_SACK_PERM << 8) |
			       TCPOLEN_SACK_PERM);
	}

	if (unlikely(opts->ws)) {
		*ptr++ = htonl((TCPOPT_NOP << 24) |
			       (TCPOPT_WINDOW << 16) |
			       (TCPOLEN_WINDOW << 8) |
			       opts->ws);
	}

	if (unlikely(opts->num_sack_blocks)) {
		struct tcp_sack_block *sp = tp->rx_opt.dsack ?
			tp->duplicate_sack : tp->selective_acks;
		int this_sack;

		*ptr++ = htonl((TCPOPT_NOP  << 24) |
			       (TCPOPT_NOP  << 16) |
			       (TCPOPT_SACK <<  8) |
			       (TCPOLEN_SACK_BASE + (opts->num_sack_blocks *
						     TCPOLEN_SACK_PERBLOCK)));

		for (this_sack = 0; this_sack < opts->num_sack_blocks;
		     ++this_sack) {
			*ptr++ = htonl(sp[this_sack].start_seq);
			*ptr++ = htonl(sp[this_sack].end_seq);
		}

		if (tp->rx_opt.dsack) {
			tp->rx_opt.dsack = 0;
			tp->rx_opt.eff_sacks = tp->rx_opt.num_sacks;
		}
	}
#ifdef CONFIG_MTCP
	if (unlikely(OPTION_MPC & opts->options)) {
#ifdef CONFIG_MTCP_PM
		*ptr++ = htonl((TCPOPT_NOP  << 24) |
			       (TCPOPT_MPC << 16) |
			       (TCPOLEN_MPC << 8));
		*ptr++ = htonl(opts->token);
#else
		*ptr++ = htonl((TCPOPT_MPC << 24) |
			       (TCPOLEN_MPC << 16));
#endif
	}

#ifdef CONFIG_MTCP_PM
	if (unlikely((OPTION_ADDR & opts->options) && opts->num_addr4)) {
		uint8_t *ptr8=(uint8_t*)ptr; /*We need a per-byte pointer here*/
		int i;
		for (i=TCPOLEN_ADDR(opts->num_addr4);
		     i<TCPOLEN_ADDR_ALIGNED(opts->num_addr4);i++)
			*ptr8++ = TCPOPT_NOP;
		*ptr8++ = TCPOPT_ADDR;
		*ptr8++ = TCPOLEN_ADDR(opts->num_addr4);
		for (i=0;i<opts->num_addr4;i++) {
			*ptr8++ = opts->addr4[i].id;
			*ptr8++ = 64;
			*((__be32*)ptr8)=opts->addr4[i].addr.s_addr;
			ptr8+=sizeof(struct in_addr);
		}
		ptr = (__be32*)ptr8;
	}

	if (unlikely(OPTION_JOIN & opts->options)) {
		*ptr++ = htonl((TCPOPT_NOP << 24) |
			       (TCPOPT_JOIN << 16) |
			       (TCPOLEN_JOIN << 8) |
			       (opts->token >> 24));
		*ptr++ = htonl((opts->token<<8) |
			       opts->addr_id);
	}
#endif
	if (OPTION_DSN & opts->options) {
		*ptr++ = htonl((TCPOPT_DSN << 24) |
			       (TCPOLEN_DSN << 16) |
			       opts->data_len);
		*ptr++ = htonl(opts->sub_seq);
		*ptr++ = htonl(opts->data_seq);
	}
	if (OPTION_DATA_ACK & opts->options) {
		*ptr++ = htonl((TCPOPT_NOP << 24) |
			       (TCPOPT_NOP << 16) |
			       (TCPOPT_DATA_ACK << 8) |
			       (TCPOLEN_DATA_ACK));
		*ptr++ = htonl(opts->data_ack);
	}
#endif
}

static unsigned tcp_syn_options(struct sock *sk, struct sk_buff *skb,
				struct tcp_out_options *opts,
				struct tcp_md5sig_key **md5) 
{
	struct tcp_sock *tp = tcp_sk(sk);
	unsigned size = 0;

#ifdef CONFIG_TCP_MD5SIG
	*md5 = tp->af_specific->md5_lookup(sk, sk);
	if (*md5) {
		opts->options |= OPTION_MD5;
		size += TCPOLEN_MD5SIG_ALIGNED;
	}
#else
	*md5 = NULL;
#endif

	/* We always get an MSS option.  The option bytes which will be seen in
	 * normal data packets should timestamps be used, must be in the MSS
	 * advertised.  But we subtract them from tp->mss_cache so that
	 * calculations in tcp_sendmsg are simpler etc.  So account for this
	 * fact here if necessary.  If we don't do this correctly, as a
	 * receiver we won't recognize data packets as being full sized when we
	 * should, and thus we won't abide by the delayed ACK rules correctly.
	 * SACKs don't matter, we never delay an ACK when we have any of those
	 * going out.  */
	opts->mss = tcp_advertise_mss(sk);
	size += TCPOLEN_MSS_ALIGNED;

	if (likely(sysctl_tcp_timestamps && *md5 == NULL)) {
		opts->options |= OPTION_TS;
		opts->tsval = TCP_SKB_CB(skb)->when;
		opts->tsecr = tp->rx_opt.ts_recent;
		size += TCPOLEN_TSTAMP_ALIGNED;
	}
	if (likely(sysctl_tcp_window_scaling)) {
		opts->ws = tp->rx_opt.rcv_wscale;
		if(likely(opts->ws))
			size += TCPOLEN_WSCALE_ALIGNED;
	}
	if (likely(sysctl_tcp_sack)) {
		opts->options |= OPTION_SACK_ADVERTISE;
		if (unlikely(!(OPTION_TS & opts->options)))
			size += TCPOLEN_SACKPERM_ALIGNED;
	}
#ifdef CONFIG_MTCP	
	if (is_master_sk(tp)) {
		struct multipath_pcb *mpcb=mpcb_from_tcpsock(tp);

		opts->options |= OPTION_MPC;
		size+=TCPOLEN_MPC_ALIGNED;
#ifdef CONFIG_MTCP_PM
		opts->token=tp->mtcp_loc_token;
#endif
		
		/*We arrive here either when sending a SYN or a
		  SYN+ACK when in SYN_SENT state (that is, tcp_synack_options
		  is only called for syn+ack replied by a server, while this
		  function is called when SYNs are sent by both parties and 
		  are crossed)
		  Due to this possibility, a slave subsocket may arrive here,
		  and does not need to set the dataseq options, since
		  there is no data in the segment*/
		BUG_ON(!mpcb);
	}
#ifdef CONFIG_MTCP_PM
	else {
		struct multipath_pcb *mpcb=mpcb_from_tcpsock(tp);
		opts->options |= OPTION_JOIN;
		size+=TCPOLEN_JOIN_ALIGNED;
		opts->token=tp->rx_opt.mtcp_rem_token;
		opts->addr_id=mtcp_get_loc_addrid(mpcb, tp->path_index);
	}
#endif
#endif

	return size;
}

static unsigned tcp_synack_options(struct sock *sk,
				   struct request_sock *req,
				   unsigned mss, struct sk_buff *skb,
				   struct tcp_out_options *opts,
				   struct tcp_md5sig_key **md5)
{
	unsigned size = 0;
	struct inet_request_sock *ireq = inet_rsk(req);
	char doing_ts;

#ifdef CONFIG_TCP_MD5SIG
	*md5 = tcp_rsk(req)->af_specific->md5_lookup(sk, req);
	if (*md5) {
		opts->options |= OPTION_MD5;
		size += TCPOLEN_MD5SIG_ALIGNED;
	}
#else
	*md5 = NULL;
#endif

	/* we can't fit any SACK blocks in a packet with MD5 + TS
	   options. There was discussion about disabling SACK rather than TS in
	   order to fit in better with old, buggy kernels, but that was deemed
	   to be unnecessary. */
	doing_ts = ireq->tstamp_ok && !(*md5 && ireq->sack_ok);

	opts->mss = mss;
	size += TCPOLEN_MSS_ALIGNED;

	if (likely(ireq->wscale_ok)) {
		opts->ws = ireq->rcv_wscale;
		if(likely(opts->ws))
			size += TCPOLEN_WSCALE_ALIGNED;
	}
	if (likely(doing_ts)) {
		opts->options |= OPTION_TS;
		opts->tsval = TCP_SKB_CB(skb)->when;
		opts->tsecr = req->ts_recent;
		size += TCPOLEN_TSTAMP_ALIGNED;
	}
	if (likely(ireq->sack_ok)) {
		opts->options |= OPTION_SACK_ADVERTISE;
		if (unlikely(!doing_ts))
			size += TCPOLEN_SACKPERM_ALIGNED;
	}


#ifdef CONFIG_MTCP
/*For the SYNACK, the mpcb is normally not yet initialized
  (to protect against SYN DoS attack)
  So we cannot use it here.*/
	
	opts->options |= OPTION_MPC;
	size+=TCPOLEN_MPC_ALIGNED;
#ifdef CONFIG_MTCP_PM
	opts->token = req->mtcp_loc_token;
#endif
	opts->options |= OPTION_DSN;
	size+=TCPOLEN_DSN_ALIGNED;
	opts->data_seq=0;
#endif
	return size;
}


/*if skb is NULL, then we are evaluating the MSS, thus, we take into account
 * ALL potential options. */
static unsigned tcp_established_options(struct sock *sk, struct sk_buff *skb,
					struct tcp_out_options *opts,
					struct tcp_md5sig_key **md5) {
	struct tcp_skb_cb *tcb = skb ? TCP_SKB_CB(skb) : NULL;
	struct tcp_sock *tp = tcp_sk(sk);
	unsigned size = 0;
#ifdef CONFIG_MTCP
	struct multipath_pcb *mpcb;
#endif

#ifdef CONFIG_TCP_MD5SIG
	*md5 = tp->af_specific->md5_lookup(sk, sk);
	if (unlikely(*md5)) {
		opts->options |= OPTION_MD5;
		size += TCPOLEN_MD5SIG_ALIGNED;
	}
#else
	*md5 = NULL;
#endif

	if (likely(tp->rx_opt.tstamp_ok)) {
		opts->options |= OPTION_TS;
		opts->tsval = tcb ? tcb->when : 0;
		opts->tsecr = tp->rx_opt.ts_recent;
		size += TCPOLEN_TSTAMP_ALIGNED;
	}

#ifdef CONFIG_MTCP
	mpcb = tp->mpcb;
	if (tp->mpc && (!skb || skb->len!=0 ||  
			(tcb->flags & TCPCB_FLAG_FIN))) {
		if (tcb && tcb->data_len) { /*Ignore dataseq if data_len is 0*/
			opts->data_seq=tcb->data_seq;
			opts->data_len=tcb->data_len;
			opts->sub_seq=tcb->sub_seq-tp->snt_isn;
		}
		opts->options |= OPTION_DSN;
		size += TCPOLEN_DSN_ALIGNED;		
	}
	if (tp->mpc && mpcb) {
		opts->data_ack=mpcb->tp.rcv_nxt;
		opts->options |= OPTION_DATA_ACK;
		size += TCPOLEN_DATA_ACK_ALIGNED;
	}
#ifdef CONFIG_MTCP_PM
	if (tp->mpc && mpcb) {
		if (unlikely(mpcb->addr_unsent)) {
			const unsigned remaining = MAX_TCP_OPTION_SPACE - size;
			if (remaining<TCPOLEN_ADDR_BASE)
				opts->num_addr4=0;
			else
				opts->num_addr4=min_t(unsigned, 
						      mpcb->addr_unsent,
						      (remaining-
						       TCPOLEN_ADDR_BASE) /
						      TCPOLEN_ADDR_PERBLOCK);
			/*If no space to send the option, just wait next
			  segment*/
			if (opts->num_addr4) {
				opts->options |= OPTION_ADDR;
				opts->addr4=mpcb->addr4+mpcb->num_addr4-
					mpcb->addr_unsent;
				if (skb) mpcb->addr_unsent-=opts->num_addr4;
				size += TCPOLEN_ADDR_ALIGNED(opts->num_addr4);
			}
		}
	}
	BUG_ON(!mpcb && !tp->pending);
#endif
#endif

	if (unlikely(tp->rx_opt.eff_sacks)) {
		const unsigned remaining = MAX_TCP_OPTION_SPACE - size;
		if (remaining<TCPOLEN_SACK_BASE_ALIGNED)
			opts->num_sack_blocks=0;
		else
			opts->num_sack_blocks =
				min_t(unsigned, tp->rx_opt.eff_sacks,
				      (remaining - TCPOLEN_SACK_BASE_ALIGNED) /
				      TCPOLEN_SACK_PERBLOCK);
		if (opts->num_sack_blocks)
			size += TCPOLEN_SACK_BASE_ALIGNED +
				opts->num_sack_blocks * TCPOLEN_SACK_PERBLOCK;
	}

	if (size>MAX_TCP_OPTION_SPACE) {
		printk(KERN_ERR "exceeded option space, options:%#x\n",
		       opts->options);
		BUG();
	}
	return size;
}

/* This routine actually transmits TCP packets queued in by
 * tcp_do_sendmsg().  This is used by both the initial
 * transmission and possible later retransmissions.
 * All SKB's seen here are completely headerless.  It is our
 * job to build the TCP header, and pass the packet down to
 * IP so it can do the same plus pass the packet off to the
 * device.
 *
 * We are working here with either a clone of the original
 * SKB, or a fresh unique copy made by the retransmit engine.
 */
static int tcp_transmit_skb(struct sock *sk, struct sk_buff *skb, int clone_it,
			    gfp_t gfp_mask)
{
	const struct inet_connection_sock *icsk = inet_csk(sk);
	struct inet_sock *inet;
	struct tcp_sock *tp;
	struct tcp_skb_cb *tcb;
	struct tcp_out_options opts;
	unsigned tcp_options_size, tcp_header_size;
	struct tcp_md5sig_key *md5;
	__u8 *md5_hash_location;
	struct tcphdr *th;
	int err;

	BUG_ON(is_meta_sk(sk));
	check_pkts_out(sk);

	if(!skb || !tcp_skb_pcount(skb)) {
		printk(KERN_ERR "tcp_skb_pcount:%d,skb->len:%d\n",
		       tcp_skb_pcount(skb),skb->len);
		BUG();
	}

	tcpprobe_transmit_skb(sk,skb,clone_it,gfp_mask);

	/* If congestion control is doing timestamping, we must
	 * take such a timestamp before we potentially clone/copy.
	 */
	if (icsk->icsk_ca_ops->flags & TCP_CONG_RTT_STAMP)
		__net_timestamp(skb);

	if (likely(clone_it)) {
		if (unlikely(skb_cloned(skb)))
			skb = pskb_copy(skb, gfp_mask);
		else
			skb = skb_clone(skb, gfp_mask);
		if (unlikely(!skb)) {
			printk(KERN_ERR "transmit_skb, clone failed\n");
			return -ENOBUFS;
		}
	}

	inet = inet_sk(sk);
	tp = tcp_sk(sk);
	tcb = TCP_SKB_CB(skb);
	memset(&opts, 0, sizeof(opts));

	if (tp->mpc)
		skb->count_dsn=1;
	
	if (unlikely(tcb->flags & TCPCB_FLAG_SYN))
		tcp_options_size = tcp_syn_options(sk, skb, &opts, &md5);
	else
		tcp_options_size = tcp_established_options(sk, skb, &opts,
							   &md5);
	tcp_header_size = tcp_options_size + sizeof(struct tcphdr);

	if (tcp_packets_in_flight(tp) == 0)
		tcp_ca_event(sk, CA_EVENT_TX_START);

	skb_push(skb, tcp_header_size);
	skb_reset_transport_header(skb);
	skb_set_owner_w(skb, sk);

	/* Build TCP header and checksum it. */
	th = tcp_hdr(skb);
	th->source		= inet->sport;
	th->dest		= inet->dport;
	th->seq			= htonl(tcb->seq);
	th->ack_seq		= htonl(tp->rcv_nxt);
	*(((__be16 *)th) + 6)	= htons(((tcp_header_size >> 2) << 12) |
					tcb->flags);

	if (unlikely(tcb->flags & TCPCB_FLAG_SYN)) {
		/* RFC1323: The window in SYN & SYN/ACK segments
		 * is never scaled.
		 */
		th->window	= htons(min(tp->rcv_wnd, 65535U));
	} else
		th->window	= htons(tcp_select_window(sk));
	th->check		= 0;
	th->urg_ptr		= 0;

	/* The urg_mode check is necessary during a below snd_una win probe */
	if (unlikely(tcp_urg_mode(tp) &&
		     between(tp->snd_up, tcb->seq + 1, tcb->seq + 0xFFFF))) {
		th->urg_ptr		= htons(tp->snd_up - tcb->seq);
		th->urg			= 1;
	}
	
	tcp_options_write((__be32 *)(th + 1), tp, &opts, &md5_hash_location);
	if (likely((tcb->flags & TCPCB_FLAG_SYN) == 0))
		TCP_ECN_send(sk, skb, tcp_header_size);

#ifdef CONFIG_TCP_MD5SIG
	/* Calculate the MD5 hash, as we have all we need now */
	if (md5) {
		sk->sk_route_caps &= ~NETIF_F_GSO_MASK;
		tp->af_specific->calc_md5_hash(md5_hash_location,
					       md5, sk, NULL, skb);
	}
#endif

	icsk->icsk_af_ops->send_check(sk, skb->len, skb);

	if (likely(tcb->flags & TCPCB_FLAG_ACK))
		tcp_event_ack_sent(sk, tcp_skb_pcount(skb));

	if (skb->len != tcp_header_size)
		tcp_event_data_sent(tp, skb, sk);

	if (after(tcb->end_seq, tp->snd_nxt) || tcb->seq == tcb->end_seq)
		TCP_INC_STATS(sock_net(sk), TCP_MIB_OUTSEGS);

	skb->path_index=tp->path_index;
	
	err = icsk->icsk_af_ops->queue_xmit(skb, 0);

	check_pkts_out(sk);

	if (likely(err <= 0)) {
		if (err<0) 
			PDEBUG("%s:error %d\n",__FUNCTION__,err);
		return err;
	}

	tcp_enter_cwr(sk, 1);

	return net_xmit_eval(err);
}

/* This routine just queue's the buffer
 *
 * NOTE: probe0 timer is not checked, do not forget tcp_push_pending_frames,
 * otherwise socket can stall.
 */
static void tcp_queue_skb(struct sock *sk, struct sk_buff *skb)
{
	struct tcp_sock *tp = tcp_sk(sk);

	/* Advance write_seq and place onto the write_queue. */
	tp->write_seq = TCP_SKB_CB(skb)->end_seq;	
	skb_header_release(skb);
	tcp_add_write_queue_tail(sk, skb);
	sk->sk_wmem_queued += skb->truesize;
	sk_mem_charge(sk, skb->truesize);
}

static void tcp_set_skb_tso_segs(struct sock *sk, struct sk_buff *skb,
				 unsigned int mss_now)
{
	if (skb->len <= mss_now || !sk_can_gso(sk)) {
		/* Avoid the costly divide in the normal
		 * non-TSO case.
		 */
		skb_shinfo(skb)->gso_segs = 1;
		skb_shinfo(skb)->gso_size = 0;
		skb_shinfo(skb)->gso_type = 0;
	} else {
		skb_shinfo(skb)->gso_segs = DIV_ROUND_UP(skb->len, mss_now);
		skb_shinfo(skb)->gso_size = mss_now;
		skb_shinfo(skb)->gso_type = sk->sk_gso_type;
	}
}

/* When a modification to fackets out becomes necessary, we need to check
 * skb is counted to fackets_out or not.
 */
static void tcp_adjust_fackets_out(struct sock *sk, struct sk_buff *skb,
				   int decr)
{
	struct tcp_sock *tp = tcp_sk(sk);

	if (!tp->sacked_out || tcp_is_reno(tp))
		return;

	if (after(tcp_highest_sack_seq(tp), TCP_SKB_CB(skb)->seq))
		tp->fackets_out -= decr;
}

/* Function to create two new TCP segments.  Shrinks the given segment
 * to the specified size and appends a new segment with the rest of the
 * packet to the list.  This won't be called frequently, I hope.
 * Remember, these are still headerless SKBs at this point.
 */
int tcp_fragment(struct sock *sk, struct sk_buff *skb, u32 len,
		 unsigned int mss_now)
{
	struct tcp_sock *tp = tcp_sk(sk);
	struct sk_buff *buff;
	int nsize, old_factor;
	int nlen;
	u16 flags;

	BUG_ON(len > skb->len);

	tcp_clear_retrans_hints_partial(tp);
	nsize = skb_headlen(skb) - len;
	if (nsize < 0)
		nsize = 0;

	if (skb_cloned(skb) &&
	    skb_is_nonlinear(skb) &&
	    pskb_expand_head(skb, 0, 0, GFP_ATOMIC))
		return -ENOMEM;

	/* Get a new skb... force flag on. */
	buff = sk_stream_alloc_skb(sk, nsize, GFP_ATOMIC);
	if (buff == NULL)
		return -ENOMEM; /* We'll just try again later. */

	sk->sk_wmem_queued += buff->truesize;
	sk_mem_charge(sk, buff->truesize);
	nlen = skb->len - len - nsize;
	buff->truesize += nlen;
	skb->truesize -= nlen;

	/* Correct the sequence numbers. */
	TCP_SKB_CB(buff)->seq = TCP_SKB_CB(skb)->seq + len;
	TCP_SKB_CB(buff)->end_seq = TCP_SKB_CB(skb)->end_seq;
	TCP_SKB_CB(skb)->end_seq = TCP_SKB_CB(buff)->seq;
#ifdef CONFIG_MTCP
	TCP_SKB_CB(buff)->data_seq=TCP_SKB_CB(skb)->data_seq + len;
	TCP_SKB_CB(buff)->end_data_seq = TCP_SKB_CB(skb)->end_data_seq;
	TCP_SKB_CB(buff)->sub_seq = TCP_SKB_CB(skb)->sub_seq + len;
	TCP_SKB_CB(buff)->data_len=TCP_SKB_CB(skb)->data_len - len;
	TCP_SKB_CB(skb)->data_len=len;
	TCP_SKB_CB(skb)->end_data_seq = TCP_SKB_CB(buff)->data_seq;
#endif

	/* PSH and FIN should only be set in the second packet. */
	flags = TCP_SKB_CB(skb)->flags;
	TCP_SKB_CB(skb)->flags = flags & ~(TCPCB_FLAG_FIN | TCPCB_FLAG_PSH);
	TCP_SKB_CB(buff)->flags = flags;
	TCP_SKB_CB(buff)->sacked = TCP_SKB_CB(skb)->sacked;

	if (!skb_shinfo(skb)->nr_frags && skb->ip_summed != CHECKSUM_PARTIAL) {
		/* Copy and checksum data tail into the new buffer. */
		buff->csum = csum_partial_copy_nocheck(skb->data + len,
						       skb_put(buff, nsize),
						       nsize, 0);

		skb_trim(skb, len);

		skb->csum = csum_block_sub(skb->csum, buff->csum, len);
	} else {
		skb->ip_summed = CHECKSUM_PARTIAL;
		skb_split(skb, buff, len);
	}

	buff->ip_summed = skb->ip_summed;

	/* Looks stupid, but our code really uses when of
	 * skbs, which it never sent before. --ANK
	 */
	TCP_SKB_CB(buff)->when = TCP_SKB_CB(skb)->when;
	buff->tstamp = skb->tstamp;

	old_factor = tcp_skb_pcount(skb);

	/* Fix up tso_factor for both original and new SKB.  */
	tcp_set_skb_tso_segs(sk, skb, mss_now);
	tcp_set_skb_tso_segs(sk, buff, mss_now);

	/* If this packet has been sent out already, we must
	 * adjust the various packet counters.
	 */
	if (!before(tp->snd_nxt, TCP_SKB_CB(buff)->end_seq)) {
		int diff = old_factor - tcp_skb_pcount(skb) -
			tcp_skb_pcount(buff);

		tp->packets_out -= diff;

		if (TCP_SKB_CB(skb)->sacked & TCPCB_SACKED_ACKED)
			tp->sacked_out -= diff;
		if (TCP_SKB_CB(skb)->sacked & TCPCB_SACKED_RETRANS)
			tp->retrans_out -= diff;

		if (TCP_SKB_CB(skb)->sacked & TCPCB_LOST)
			tp->lost_out -= diff;

		/* Adjust Reno SACK estimate. */
		if (tcp_is_reno(tp) && diff > 0) {
			tcp_dec_pcount_approx_int(&tp->sacked_out, diff);
			tcp_verify_left_out(tp);
		}
		tcp_adjust_fackets_out(sk, skb, diff);
	}

	/* Link BUFF into the send queue. */
	skb_header_release(buff);
	tcp_insert_write_queue_after(skb, buff, sk);

	return 0;
}

/* This is similar to __pskb_pull_head() (it will go to core/skbuff.c
 * eventually). The difference is that pulled data not copied, but
 * immediately discarded.
 */
static void __pskb_trim_head(struct sk_buff *skb, int len)
{
	int i, k, eat;

	eat = len;
	k = 0;
	for (i = 0; i < skb_shinfo(skb)->nr_frags; i++) {
		if (skb_shinfo(skb)->frags[i].size <= eat) {
			put_page(skb_shinfo(skb)->frags[i].page);
			eat -= skb_shinfo(skb)->frags[i].size;
		} else {
			skb_shinfo(skb)->frags[k] = skb_shinfo(skb)->frags[i];
			if (eat) {
				skb_shinfo(skb)->frags[k].page_offset += eat;
				skb_shinfo(skb)->frags[k].size -= eat;
				eat = 0;
			}
			k++;
		}
	}
	skb_shinfo(skb)->nr_frags = k;

	skb_reset_tail_pointer(skb);
	skb->data_len -= len;
	skb->len = skb->data_len;
}

int tcp_trim_head(struct sock *sk, struct sk_buff *skb, u32 len)
{
	if (skb_cloned(skb) && pskb_expand_head(skb, 0, 0, GFP_ATOMIC))
		return -ENOMEM;

	/* If len == headlen, we avoid __skb_pull to preserve alignment. */
	if (unlikely(len < skb_headlen(skb)))
		__skb_pull(skb, len);
	else
		__pskb_trim_head(skb, len - skb_headlen(skb));

	TCP_SKB_CB(skb)->seq += len;
#ifdef CONFIG_MTCP
	TCP_SKB_CB(skb)->data_seq += len;
	TCP_SKB_CB(skb)->sub_seq += len;
	TCP_SKB_CB(skb)->data_len -= len;
#endif

	skb->ip_summed = CHECKSUM_PARTIAL;

	skb->truesize	     -= len;
	sk->sk_wmem_queued   -= len;
	sk_mem_uncharge(sk, len);
	sock_set_flag(sk, SOCK_QUEUE_SHRUNK);

	/* Any change of skb->len requires recalculation of tso
	 * factor and mss.
	 */
	if (tcp_skb_pcount(skb) > 1)
		tcp_set_skb_tso_segs(sk, skb, tcp_current_mss(sk, 1));

	return 0;
}

/* Not accounting for SACKs here. */
int tcp_mtu_to_mss(struct sock *sk, int pmtu)
{
	struct tcp_sock *tp = tcp_sk(sk);
	struct inet_connection_sock *icsk = inet_csk(sk);
	int mss_now;

	/* Calculate base mss without TCP options:
	   It is MMS_S - sizeof(tcphdr) of rfc1122
	 */
	mss_now = pmtu - icsk->icsk_af_ops->net_header_len - sizeof(struct tcphdr);

	/* Clamp it (mss_clamp does not include tcp options) */
	if (mss_now > tp->rx_opt.mss_clamp)
		mss_now = tp->rx_opt.mss_clamp;

	/* Now subtract optional transport overhead */
	mss_now -= icsk->icsk_ext_hdr_len;

	/* Then reserve room for full set of TCP options and 8 bytes of data */
	if (mss_now < 48)
		mss_now = 48;

	/* Now subtract TCP options size, not including SACKs */
	mss_now -= tp->tcp_header_len - sizeof(struct tcphdr);

	return mss_now;
}

/* Inverse of above */
int tcp_mss_to_mtu(struct sock *sk, int mss)
{
	struct tcp_sock *tp = tcp_sk(sk);
	struct inet_connection_sock *icsk = inet_csk(sk);
	int mtu;

	mtu = mss +
	      tp->tcp_header_len +
	      icsk->icsk_ext_hdr_len +
	      icsk->icsk_af_ops->net_header_len;

	return mtu;
}

void tcp_mtup_init(struct sock *sk)
{
	struct tcp_sock *tp = tcp_sk(sk);
	struct inet_connection_sock *icsk = inet_csk(sk);

	icsk->icsk_mtup.enabled = sysctl_tcp_mtu_probing > 1;
	icsk->icsk_mtup.search_high = tp->rx_opt.mss_clamp + sizeof(struct tcphdr) +
			       icsk->icsk_af_ops->net_header_len;
	icsk->icsk_mtup.search_low = tcp_mss_to_mtu(sk, sysctl_tcp_base_mss);
	icsk->icsk_mtup.probe_size = 0;
}

/* Bound MSS / TSO packet size with the half of the window */
static int tcp_bound_to_half_wnd(struct tcp_sock *tp, int pktsize)
{
	if (tp->max_window && pktsize > (tp->max_window >> 1))
		return max(tp->max_window >> 1, 68U - tp->tcp_header_len);
	else
		return pktsize;
}

/* This function synchronize snd mss to current pmtu/exthdr set.

   tp->rx_opt.user_mss is mss set by user by TCP_MAXSEG. It does NOT counts
   for TCP options, but includes only bare TCP header.

   tp->rx_opt.mss_clamp is mss negotiated at connection setup.
   It is minimum of user_mss and mss received with SYN.
   It also does not include TCP options.

   inet_csk(sk)->icsk_pmtu_cookie is last pmtu, seen by this function.

   tp->mss_cache is current effective sending mss, including
   all tcp options except for SACKs. It is evaluated,
   taking into account current pmtu, but never exceeds
   tp->rx_opt.mss_clamp.

   NOTE1. rfc1122 clearly states that advertised MSS
   DOES NOT include either tcp or ip options.

   NOTE2. inet_csk(sk)->icsk_pmtu_cookie and tp->mss_cache
   are READ ONLY outside this function.		--ANK (980731)
 */
unsigned int tcp_sync_mss(struct sock *sk, u32 pmtu)
{
	struct tcp_sock *tp = tcp_sk(sk);
	struct inet_connection_sock *icsk = inet_csk(sk);
	int mss_now;

	if (icsk->icsk_mtup.search_high > pmtu)
		icsk->icsk_mtup.search_high = pmtu;

	mss_now = tcp_mtu_to_mss(sk, pmtu);
	mss_now = tcp_bound_to_half_wnd(tp, mss_now);

	/* And store cached results */
	icsk->icsk_pmtu_cookie = pmtu;
	if (icsk->icsk_mtup.enabled)
		mss_now = min(mss_now, tcp_mtu_to_mss(sk, icsk->icsk_mtup.search_low));
	tp->mss_cache = mss_now;

	return mss_now;
}

/* Compute the current effective MSS, taking SACKs and IP options,
 * and even PMTU discovery events into account.
 */
unsigned int tcp_current_mss(struct sock *sk, int large_allowed)
{
	struct tcp_sock *tp = tcp_sk(sk);
	struct dst_entry *dst = __sk_dst_get(sk);
	u32 mss_now;
	u16 xmit_size_goal;
	int doing_tso = 0;
	unsigned header_len;
	struct tcp_out_options opts;
	struct tcp_md5sig_key *md5;

	/*if sk is the meta-socket, return the common MSS*/
	if (is_meta_tp(tp)) return sysctl_mptcp_mss;

	mss_now = tp->mss_cache;

	if (large_allowed && sk_can_gso(sk))
		doing_tso = 1;

	if (dst) {
		u32 mtu = dst_mtu(dst);
		if (mtu != inet_csk(sk)->icsk_pmtu_cookie)
			mss_now = tcp_sync_mss(sk, mtu);
	}
	memset(&opts, 0, sizeof(opts));
	header_len = tcp_established_options(sk, NULL, &opts, &md5) +
		     sizeof(struct tcphdr);
	/* The mss_cache is sized based on tp->tcp_header_len, which assumes
	 * some common options. If this is an odd packet (because we have SACK
	 * blocks etc) then our calculated header_len will be different, and
	 * we have to adjust mss_now correspondingly */
	if (header_len != tp->tcp_header_len) {
		int delta = (int) header_len - tp->tcp_header_len;
		mss_now -= delta;
	}

	xmit_size_goal = mss_now;

	if (doing_tso) {
		xmit_size_goal = ((sk->sk_gso_max_size - 1) -
				  inet_csk(sk)->icsk_af_ops->net_header_len -
				  inet_csk(sk)->icsk_ext_hdr_len -
				  tp->tcp_header_len);

		xmit_size_goal = tcp_bound_to_half_wnd(tp, xmit_size_goal);
		xmit_size_goal -= (xmit_size_goal % mss_now);
	}
	tp->xmit_size_goal = xmit_size_goal;

	return mss_now;
}

/* Congestion window validation. (RFC2861) */
static void tcp_cwnd_validate(struct sock *sk)
{
	struct tcp_sock *tp = tcp_sk(sk);

	if (tp->packets_out >= tp->snd_cwnd) {
		/* Network is fed fully. */
		tp->snd_cwnd_used = 0;
		tp->snd_cwnd_stamp = tcp_time_stamp;
	} else {
		/* Network starves. */
		if (tp->packets_out > tp->snd_cwnd_used)
			tp->snd_cwnd_used = tp->packets_out;

		if (sysctl_tcp_slow_start_after_idle &&
		    (s32)(tcp_time_stamp - tp->snd_cwnd_stamp) >= inet_csk(sk)->icsk_rto)
			tcp_cwnd_application_limited(sk);
	}
}

/* Can at least one segment of SKB be sent right now, according to the
 * congestion window rules?  If so, return how many segments are allowed.
 */
static inline unsigned int tcp_cwnd_test(struct tcp_sock *tp,
				  struct sk_buff *skb)
{
	u32 in_flight, cwnd;
	struct sock *sk=(struct sock*)tp;
	struct inet_connection_sock *icsk=inet_csk(sk);

	BUG_ON(is_meta_tp(tp));

	/* Don't be strict about the congestion window for the final FIN.  */
	if ((TCP_SKB_CB(skb)->flags & TCPCB_FLAG_FIN) &&
	    tcp_skb_pcount(skb) == 1)
		return 1;

	in_flight = tcp_packets_in_flight(tp);
	if (icsk->icsk_ca_state==TCP_CA_Loss)
		tcpprobe_logmsg(sk,"tp %d: in_flight is %d",tp->path_index,
				in_flight);
	cwnd = tp->snd_cwnd;
	if (in_flight < cwnd)
		return (cwnd - in_flight);
	
	return 0;
}

/* This must be invoked the first time we consider transmitting
 * SKB onto the wire.
 */
static int tcp_init_tso_segs(struct sock *sk, struct sk_buff *skb,
			     unsigned int mss_now)
{
	int tso_segs = tcp_skb_pcount(skb);

	if (!tso_segs || (tso_segs > 1 && tcp_skb_mss(skb) != mss_now)) {
		tcp_set_skb_tso_segs(sk, skb, mss_now);
		tso_segs = tcp_skb_pcount(skb);
	}
	return tso_segs;
}

static inline int tcp_minshall_check(const struct tcp_sock *tp)
{
	return after(tp->snd_sml,tp->snd_una) &&
		!after(tp->snd_sml, tp->snd_nxt);
}

/* Return 0, if packet can be sent now without violation Nagle's rules:
 * 1. It is full sized.
 * 2. Or it contains FIN. (already checked by caller)
 * 3. Or TCP_NODELAY was set.
 * 4. Or TCP_CORK is not set, and all sent packets are ACKed.
 *    With Minshall's modification: all sent small packets are ACKed.
 */
static inline int tcp_nagle_check(const struct tcp_sock *tp,
				  const struct sk_buff *skb,
				  unsigned mss_now, int nonagle)
{
	return (skb->len < mss_now &&
		((nonagle & TCP_NAGLE_CORK) ||
		 (!nonagle && tp->packets_out && tcp_minshall_check(tp))));
}

/* Return non-zero if the Nagle test allows this packet to be
 * sent now.
 */
static inline int tcp_nagle_test(struct tcp_sock *tp, struct sk_buff *skb,
				 unsigned int cur_mss, int nonagle)
{
	/* Nagle rule does not apply to frames, which sit in the middle of the
	 * write_queue (they have no chances to get new data).
	 *
	 * This is implemented in the callers, where they modify the 'nonagle'
	 * argument based upon the location of SKB in the send queue.
	 */
	if (nonagle & TCP_NAGLE_PUSH)
		return 1;

	/* Don't use the nagle rule for urgent data (or for the final FIN).
	 * Nagle can be ignored during F-RTO too (see RFC4138).
	 */
	if (tcp_urg_mode(tp) || (tp->frto_counter == 2) ||
	    (TCP_SKB_CB(skb)->flags & TCPCB_FLAG_FIN))
		return 1;

	if (!tcp_nagle_check(tp, skb, cur_mss, nonagle))
		return 1;

	return 0;
}

/* Does at least the first segment of SKB fit into the send window? */
static inline int tcp_snd_wnd_test(struct tcp_sock *tp, struct sk_buff *skb,
				   unsigned int cur_mss)
{
	u32 end_seq = (tp->mpc)?TCP_SKB_CB(skb)->end_data_seq:
		TCP_SKB_CB(skb)->end_seq;
	
	if (skb->len > cur_mss)
		end_seq = ((tp->mpc)?TCP_SKB_CB(skb)->data_seq:
			   TCP_SKB_CB(skb)->seq) + cur_mss;
	
	
	return !after(end_seq, tcp_wnd_end(tp,tp->mpc));
}

/* This checks if the data bearing packet SKB (usually tcp_send_head(sk))
 * should be put on the wire right now.  If so, it returns the number of
 * packets allowed by the congestion window.
 */
static unsigned int tcp_snd_test(struct sock *subsk, struct sk_buff *skb,
				 unsigned int cur_mss, int nonagle)
{
	struct tcp_sock *subtp = tcp_sk(subsk);
	unsigned int cwnd_quota;
	struct multipath_pcb *mpcb=subtp->mpcb;
	struct tcp_sock *mpcb_tp=&mpcb->tp;
	
	BUG_ON(tcp_skb_pcount(skb)>1);
	if (!mpcb)
		mpcb_tp=subtp;
	
	if (!tcp_nagle_test(mpcb_tp, skb, cur_mss, nonagle))
		return 0;

	cwnd_quota = tcp_cwnd_test(subtp, skb);

	if (cwnd_quota && !tcp_snd_wnd_test(subtp, skb, cur_mss))
		cwnd_quota = 0;

	return cwnd_quota;
}

int tcp_may_send_now(struct sock *sk)
{
	struct tcp_sock *tp = tcp_sk(sk);
	struct sk_buff *skb = tcp_send_head(sk);
	int mss;

	if (tp->mpc)
		mss=sysctl_mptcp_mss;
	else
		mss=tcp_current_mss(sk, 1);

	return (skb &&
		tcp_snd_test(sk, skb, mss,
			     (tcp_skb_is_last(sk, skb) ?
			      tp->nonagle : TCP_NAGLE_PUSH)));
}

/* Trim TSO SKB to LEN bytes, put the remaining data into a new packet
 * which is put after SKB on the list.  It is very much like
 * tcp_fragment() except that it may make several kinds of assumptions
 * in order to speed up the splitting operation.  In particular, we
 * know that all the data is in scatter-gather pages, and that the
 * packet has never been sent out before (and thus is not cloned).
 */
static int tso_fragment(struct sock *sk, struct sk_buff *skb, unsigned int len,
			unsigned int mss_now)
{
	struct sk_buff *buff;
	int nlen = skb->len - len;
	u16 flags;

	PDEBUG("Entering %s\n",__FUNCTION__);

	BUG_ON(len==0); /*This would create an empty segment*/

	/* All of a TSO frame must be composed of paged data.  */
	if (skb->len != skb->data_len)
		return tcp_fragment(sk, skb, len, mss_now);

	buff = sk_stream_alloc_skb(sk, 0, GFP_ATOMIC);
	if (unlikely(buff == NULL))
		return -ENOMEM;

	sk->sk_wmem_queued += buff->truesize;
	sk_mem_charge(sk, buff->truesize);
	buff->truesize += nlen;
	skb->truesize -= nlen;

	/* Correct the sequence numbers. */
	TCP_SKB_CB(buff)->seq = TCP_SKB_CB(skb)->seq + len;
	TCP_SKB_CB(buff)->end_seq = TCP_SKB_CB(skb)->end_seq;
	TCP_SKB_CB(skb)->end_seq = TCP_SKB_CB(buff)->seq;
#ifdef CONFIG_MTCP
	TCP_SKB_CB(buff)->data_seq=TCP_SKB_CB(skb)->data_seq + len;
	TCP_SKB_CB(buff)->end_data_seq = TCP_SKB_CB(skb)->end_data_seq;
	TCP_SKB_CB(buff)->sub_seq = TCP_SKB_CB(skb)->sub_seq + len;
	TCP_SKB_CB(buff)->data_len=TCP_SKB_CB(skb)->data_len - len;
	TCP_SKB_CB(skb)->data_len=len;
	TCP_SKB_CB(skb)->end_data_seq = TCP_SKB_CB(buff)->data_seq;
#endif

	/* PSH and FIN should only be set in the second packet. */
	flags = TCP_SKB_CB(skb)->flags;
	TCP_SKB_CB(skb)->flags = flags & ~(TCPCB_FLAG_FIN | TCPCB_FLAG_PSH);
	TCP_SKB_CB(buff)->flags = flags;

	/* This packet was never sent out yet, so no SACK bits. */
	TCP_SKB_CB(buff)->sacked = 0;

	buff->ip_summed = skb->ip_summed = CHECKSUM_PARTIAL;
	skb_split(skb, buff, len);

	/* Fix up tso_factor for both original and new SKB.  */
	tcp_set_skb_tso_segs(sk, skb, mss_now);
	tcp_set_skb_tso_segs(sk, buff, mss_now);

	/* Link BUFF into the send queue. */
	skb_header_release(buff);
	tcp_insert_write_queue_after(skb, buff, sk);

	return 0;
}

/* Create a new MTU probe if we are ready.
 * Returns 0 if we should wait to probe (no cwnd available),
 *         1 if a probe was sent,
 *         -1 otherwise
 */
static int tcp_mtu_probe(struct sock *sk)
{
	struct tcp_sock *tp = tcp_sk(sk);
	struct inet_connection_sock *icsk = inet_csk(sk);
	struct sk_buff *skb, *nskb, *next;
	int len;
	int probe_size;
	int size_needed;
	int copy;
	int mss_now;
	u32 snd_wnd=(tp->mpc)?tp->mpcb->tp.snd_wnd:tp->snd_wnd;

	/* Not currently probing/verifying,
	 * not in recovery,
	 * have enough cwnd, and
	 * not SACKing (the variable headers throw things off) */
	if (!icsk->icsk_mtup.enabled ||
	    icsk->icsk_mtup.probe_size ||
	    inet_csk(sk)->icsk_ca_state != TCP_CA_Open ||
	    tp->snd_cwnd < 11 ||
	    tp->rx_opt.eff_sacks)
		return -1;

	/* Very simple search strategy: just double the MSS. */
	mss_now = tcp_current_mss(sk, 0);
	probe_size = 2 * tp->mss_cache;
	size_needed = probe_size + (tp->reordering + 1) * tp->mss_cache;
	if (probe_size > tcp_mtu_to_mss(sk, icsk->icsk_mtup.search_high)) {
		/* TODO: set timer for probe_converge_event */
		return -1;
	}

	/* Have enough data in the send queue to probe? */
	if (tp->write_seq - tp->snd_nxt < size_needed)
		return -1;

	if (snd_wnd < size_needed)
		return -1;
	if (after(tp->snd_nxt + size_needed, tcp_wnd_end(tp,0)))
		return 0;

	/* Do we need to wait to drain cwnd? With none in flight, don't stall */
	if (tcp_packets_in_flight(tp) + 2 > tp->snd_cwnd) {
		if (!tcp_packets_in_flight(tp))
			return -1;
		else
			return 0;
	}

	/* We're allowed to probe.  Build it now. */
	if ((nskb = sk_stream_alloc_skb(sk, probe_size, GFP_ATOMIC)) == NULL)
		return -1;
	sk->sk_wmem_queued += nskb->truesize;
	sk_mem_charge(sk, nskb->truesize);

	skb = tcp_send_head(sk);

	TCP_SKB_CB(nskb)->seq = TCP_SKB_CB(skb)->seq;
	TCP_SKB_CB(nskb)->end_seq = TCP_SKB_CB(skb)->seq + probe_size;
	TCP_SKB_CB(nskb)->flags = TCPCB_FLAG_ACK;
	TCP_SKB_CB(nskb)->sacked = 0;
	nskb->csum = 0;
	nskb->ip_summed = skb->ip_summed;

	tcp_insert_write_queue_before(nskb, skb, sk);

	len = 0;
	tcp_for_write_queue_from_safe(skb, next, sk) {
		copy = min_t(int, skb->len, probe_size - len);
		if (nskb->ip_summed)
			skb_copy_bits(skb, 0, skb_put(nskb, copy), copy);
		else
			nskb->csum = skb_copy_and_csum_bits(skb, 0,
							    skb_put(nskb, copy),
							    copy, nskb->csum);

		if (skb->len <= copy) {
			/* We've eaten all the data from this skb.
			 * Throw it away. */
			TCP_SKB_CB(nskb)->flags |= TCP_SKB_CB(skb)->flags;
			tcp_unlink_write_queue(skb, sk);
			sk_wmem_free_skb(sk, skb);
		} else {
			TCP_SKB_CB(nskb)->flags |= TCP_SKB_CB(skb)->flags &
						   ~(TCPCB_FLAG_FIN|TCPCB_FLAG_PSH);
			if (!skb_shinfo(skb)->nr_frags) {
				skb_pull(skb, copy);
				if (skb->ip_summed != CHECKSUM_PARTIAL)
					skb->csum = csum_partial(skb->data,
								 skb->len, 0);
			} else {
				__pskb_trim_head(skb, copy);
				tcp_set_skb_tso_segs(sk, skb, mss_now);
			}
			TCP_SKB_CB(skb)->seq += copy;
#ifdef CONFIG_MTCP
			TCP_SKB_CB(skb)->data_seq += copy;
#endif
		}

		len += copy;

		if (len >= probe_size)
			break;
	}
	tcp_init_tso_segs(sk, nskb, nskb->len);

	/* We're ready to send.  If this fails, the probe will
	 * be resegmented into mss-sized pieces by tcp_write_xmit(). */
	TCP_SKB_CB(nskb)->when = tcp_time_stamp;
	if (!tcp_transmit_skb(sk, nskb, 1, GFP_ATOMIC)) {
		/* Decrement cwnd here because we are sending
		 * effectively two packets. */
		tp->snd_cwnd--;
		tcp_event_new_data_sent(sk, nskb);

		icsk->icsk_mtup.probe_size = tcp_mss_to_mtu(sk, nskb->len);
		tp->mtu_probe.probe_seq_start = TCP_SKB_CB(nskb)->seq;
		tp->mtu_probe.probe_seq_end = TCP_SKB_CB(nskb)->end_seq;

		return 1;
	}

	return -1;
}

/* This routine writes packets to the network.  It advances the
 * send_head.  This happens as incoming acks open up the remote
 * window for us.
 *
 * LARGESEND note: !tcp_urg_mode is overkill, only frames between
 * snd_up-64k-mss .. snd_up cannot be large. However, taking into
 * account rare use of URG, this is not a big flaw.
 *
 * Returns 1, if no segments are in flight and we have queued segments, but
 * cannot send anything now because of SWS or another problem.
 */
static int tcp_write_xmit(struct sock *sk, unsigned int mss_now, int nonagle)
{
	struct tcp_sock *tp = tcp_sk(sk);
	struct sk_buff *skb;
	unsigned int tso_segs, sent_pkts;
	int cwnd_quota;
	int reinject;
	int result;
	
	if (sk->sk_in_write_xmit) {
		printk(KERN_ERR "sk in write xmit, meta_sk:%d\n",
		       is_meta_sk(sk));
		BUG();
	}
	if(tp->mpcb && ((struct sock*)tp->mpcb)->sk_in_write_xmit) {
		printk(KERN_ERR "meta-sk in write xmit, meta-sk:%d\n",
		       is_meta_sk(sk));
		BUG();
	}

	sk->sk_in_write_xmit=1;
	
	if (tp->mpc) {
		if (mss_now!=sysctl_mptcp_mss) {
			printk(KERN_ERR "write xmit-mss_now %d, mptcp mss:%d\n",
			       mss_now,sysctl_mptcp_mss);
			BUG();
		}
	}
	
	/* If we are closed, the bytes will have to remain here.
	 * In time closedown will finish, we empty the write queue and all
	 * will be happy.
	 */
	if (unlikely(sk->sk_state == TCP_CLOSE)) {
		sk->sk_in_write_xmit=0;
		return 0;
	}

	sent_pkts = 0;

	/* Do MTU probing. */	
	if ((result=tcp_mtu_probe(sk)) == 0) {
		sk->sk_in_write_xmit=0;
		tcpprobe_logmsg(sk,"mtu forces us out of write_xmit");
		return 0;
	}
	else if (result > 0) {
		sent_pkts = 1;
	}

	while ((skb=mtcp_next_segment(sk,&reinject))) {
		unsigned int limit;
		int err;
		struct sock *subsk;
		struct tcp_sock *subtp;
		struct sk_buff *subskb;

		if (reinject && !after(TCP_SKB_CB(skb)->end_data_seq,
				       tp->snd_una)) {
			/*another copy of the segment already reached
			  the peer, just discard this one.*/
			skb_unlink(skb,&tp->mpcb->reinject_queue);
			kfree_skb(skb);
			continue;
		}
		
		if (is_meta_tp(tp)) {
			int pf=0;
			subsk=get_available_subflow(tp->mpcb,skb,&pf);
			if (!subsk)
				break;
			subtp=tcp_sk(subsk);
		}
		else {
			subsk=sk; subtp=tp;
		}

		/*Since all subsocks are locked before calling the scheduler,
		  the tcp_send_head should not change.*/
		BUG_ON(!reinject && tcp_send_head(sk)!=skb);

		/*This must be invoked even if we don't want
		  to support TSO at the moment*/
		tso_segs=tcp_init_tso_segs(sk,skb,mss_now);
		BUG_ON(!tso_segs);
		/*At the moment we do not support tso, hence 
		  tso_segs must be 1*/
		BUG_ON(tp->mpc && tso_segs!=1);

		/*decide to which subsocket we give the skb*/
		
		cwnd_quota = tcp_cwnd_test(subtp, skb);
		if (!cwnd_quota) {
			/*Should not happen, since mptcp must have
			  chosen a subsock with open cwnd*/
			if (sk!=subsk) BUG();
			if (reinject) printk(KERN_ERR "reinj: line %d\n", 
					     __LINE__);
			break;
		}

		if (unlikely(!tcp_snd_wnd_test(subtp, skb, mss_now))) {
			if (reinject) printk(KERN_ERR "reinj: line %d\n", 
					     __LINE__);
			break;
		}
		
		if (unlikely(!tcp_nagle_test(tp, skb, mss_now,
					     (tcp_skb_is_last(sk, skb) ?
					      nonagle : 
					      TCP_NAGLE_PUSH)))) {
			if (reinject) printk(KERN_ERR "reinj: line %d\n", 
					     __LINE__);
			break;
		}
		
		limit = mss_now;

		if (skb->len > limit &&
		    unlikely(tso_fragment(sk, skb, limit, mss_now))) {
			if (reinject) printk(KERN_ERR "reinj: line %d\n", __LINE__);
			break;
		}

		TCP_SKB_CB(skb)->when = tcp_time_stamp;

		if (sk!=subsk) {
			if (tp->path_index) 
				skb->path_mask|=PI_TO_FLAG(tp->path_index);
			/*The segment is reinjected, the clone is done already*/
			if (!reinject)
				subskb=skb_clone(skb,GFP_ATOMIC);
			else {
				skb_unlink(skb,&tp->mpcb->reinject_queue);
				subskb=skb;
			}
			if (!subskb) {
				if (reinject) printk(KERN_ERR "reinj: line %d\n", __LINE__);
				break;
			}
			BUG_ON(tcp_send_head(subsk));
			mtcp_skb_entail(subsk, subskb);
			if (reinject) {
				tcpprobe_logmsg(sk,"reinj:seq is %#x",
						TCP_SKB_CB(subskb)->seq);
			}
		}
		else
			subskb=skb;
		
		if (unlikely(err=tcp_transmit_skb(subsk, subskb, 1, 
						  GFP_ATOMIC))) {
<<<<<<< HEAD
			printk(KERN_ERR "leaving after tcp_transmit_skb\n");
=======
 			if (sk!=subsk) {
				/*Remove the skb from the subsock*/
				tcp_advance_send_head(subsk,subskb);
				tcp_unlink_write_queue(subskb,subsk);
				subtp->write_seq-=subskb->len;
				mtcp_wmem_free_skb(subsk, subskb);
			}
>>>>>>> 27f72e29
			break;
		}
		
		/* Advance the send_head.  This one is sent out.
		 * This call will increment packets_out.
		 */
		if(!reinject && tcp_send_head(sk)!=skb) {
			printk(KERN_ERR "sock_owned_by_user:%d\n",
			       sock_owned_by_user(sk));
			BUG();
			       
		}
		if (sk!=subsk && !reinject)
			tocheck=1;
		check_skb=skb;
		check_sk=sk;
		tcp_event_new_data_sent(subsk, subskb);
 		BUG_ON(tcp_send_head(subsk));
		tocheck=0;
		if (sk!=subsk && !reinject) {
			BUG_ON(tcp_send_head(sk)!=skb);
			tcp_event_new_data_sent(sk,skb);
		}
		
		tcp_minshall_update(tp, mss_now, skb);
		sent_pkts++;

		tcp_cwnd_validate(subsk);
	}
	if (likely(sent_pkts)) {
		sk->sk_in_write_xmit=0;
		return 0;
	}

	sk->sk_in_write_xmit=0;
	return !tp->packets_out && tcp_send_head(sk);
}

/* Push out any pending frames which were held back due to
 * TCP_CORK or attempt at coalescing tiny packets.
 * The socket must be locked by the caller.
 */
void __tcp_push_pending_frames(struct sock *sk, unsigned int cur_mss,
			       int nonagle)
{
	struct sk_buff *skb = mtcp_next_segment(sk,NULL);

	if (skb) {
		if (tcp_write_xmit(sk, cur_mss, nonagle)) {
			if (!is_meta_sk(sk))
				tcp_check_probe_timer(sk);
			else {
				struct sock *sk_it;
				struct tcp_sock *tp_it;
				mtcp_for_each_sk(tcp_sk(sk)->mpcb,sk_it,
						 tp_it)
					tcp_check_probe_timer(sk_it);
			}
		}
	}
	else 	tcpprobe_logmsg(sk,"not running write_xmit");
}

/* Send _single_ skb sitting at the send head. This function requires
 * true push pending frames to setup probe timer etc.
 */
void tcp_push_one(struct sock *sk, unsigned int mss_now)
{
	struct tcp_sock *tp = tcp_sk(sk);
	int reinject;
	struct sk_buff *skb = mtcp_next_segment(sk,&reinject);
	unsigned int tso_segs, cwnd_quota;
	struct sock *subsk;
	struct tcp_sock *subtp;

	BUG_ON(!skb);

	while (reinject && !after(TCP_SKB_CB(skb)->end_data_seq,
			       tp->snd_una)) {
		/*another copy of the segment already reached
		  the peer, just discard this one.*/
		skb_unlink(skb,&tp->mpcb->reinject_queue);
		kfree_skb(skb);
		skb=mtcp_next_segment(sk,&reinject);
	}
	
	BUG_ON(!skb);

	if (is_meta_tp(tp)) {
		subsk=get_available_subflow(tp->mpcb,skb,NULL);
		subtp=tcp_sk(subsk);
		if (!subsk)
			return;
		subsk->sk_debug=4;		
	}
	else 
		subsk=sk; subtp=tp;
	
	BUG_ON(!reinject && tcp_send_head(sk)!=skb);

	if (skb->len<mss_now) {
		printk(KERN_ERR "skb->len:%d,mss_now:%d\n",skb->len,
		       mss_now);
		BUG();
	}
	
	tso_segs = tcp_init_tso_segs(sk,skb,mss_now);

	cwnd_quota = tcp_snd_test(subsk, skb, mss_now, TCP_NAGLE_PUSH);

	if (likely(cwnd_quota)) {
		unsigned int limit;
		struct sk_buff *subskb;

		BUG_ON(!tso_segs);
		/*At the moment we do not support tso, hence 
		  tso_segs must be 1*/
		BUG_ON(tp->mpc && tso_segs!=1);

		limit = mss_now;

		BUG_ON(tp->mpc && skb->len>limit);

		if (skb->len > limit &&
		    unlikely(tso_fragment(sk, skb, limit, mss_now))) {
			PDEBUG("NOT SENDING TCP SEGMENT\n");
			return;
		}

		/* Send it out now. */
		TCP_SKB_CB(skb)->when = tcp_time_stamp;
		
		if (sk!=subsk) {
			if (tp->path_index)
				skb->path_mask|=PI_TO_FLAG(tp->path_index);
			if (!reinject) {
				subskb=skb_clone(skb,GFP_KERNEL);
			}
			else {
				skb_unlink(skb,&tp->mpcb->reinject_queue);
				subskb=skb;
			}
			if (!subskb) {
				printk(KERN_ERR "skb_clone failed\n");
				return;
			}
			BUG_ON(tcp_send_head(subsk));
			mtcp_skb_entail(subsk, subskb);
		}
		else
			subskb=skb;

		BUG_ON(tcp_send_head(sk)!=skb);

		if (likely(!tcp_transmit_skb(subsk, subskb, 1, 
					     subsk->sk_allocation))) {
			tcp_event_new_data_sent(subsk, subskb);
			BUG_ON(tcp_send_head(subsk));
			if (sk!=subsk && !reinject)
				tcp_event_new_data_sent(sk,skb);
			tcp_cwnd_validate(subsk);			
		}
<<<<<<< HEAD
		else
			printk(KERN_ERR "2-leaving after tcp_transmit_skb\n");
=======
		else if (sk!=subsk) {
			/*Remove the skb from the subsock*/
			tcp_advance_send_head(subsk,subskb);
			tcp_unlink_write_queue(subskb,subsk);
			subtp->write_seq-=subskb->len;
			mtcp_wmem_free_skb(subsk, subskb);
		}
>>>>>>> 27f72e29
	}
}

/* This function returns the amount that we can raise the
 * usable window based on the following constraints
 *
 * 1. The window can never be shrunk once it is offered (RFC 793)
 * 2. We limit memory per socket
 *
 * RFC 1122:
 * "the suggested [SWS] avoidance algorithm for the receiver is to keep
 *  RECV.NEXT + RCV.WIN fixed until:
 *  RCV.BUFF - RCV.USER - RCV.WINDOW >= min(1/2 RCV.BUFF, MSS)"
 *
 * i.e. don't raise the right edge of the window until you can raise
 * it at least MSS bytes.
 *
 * Unfortunately, the recommended algorithm breaks header prediction,
 * since header prediction assumes th->window stays fixed.
 *
 * Strictly speaking, keeping th->window fixed violates the receiver
 * side SWS prevention criteria. The problem is that under this rule
 * a stream of single byte packets will cause the right side of the
 * window to always advance by a single byte.
 *
 * Of course, if the sender implements sender side SWS prevention
 * then this will not be a problem.
 *
 * BSD seems to make the following compromise:
 *
 *	If the free space is less than the 1/4 of the maximum
 *	space available and the free space is less than 1/2 mss,
 *	then set the window to 0.
 *	[ Actually, bsd uses MSS and 1/4 of maximal _window_ ]
 *	Otherwise, just prevent the window from shrinking
 *	and from being larger than the largest representable value.
 *
 * This prevents incremental opening of the window in the regime
 * where TCP is limited by the speed of the reader side taking
 * data out of the TCP receive queue. It does nothing about
 * those cases where the window is constrained on the sender side
 * because the pipeline is full.
 *
 * BSD also seems to "accidentally" limit itself to windows that are a
 * multiple of MSS, at least until the free space gets quite small.
 * This would appear to be a side effect of the mbuf implementation.
 * Combining these two algorithms results in the observed behavior
 * of having a fixed window size at almost all times.
 *
 * Below we obtain similar behavior by forcing the offered window to
 * a multiple of the mss when it is feasible to do so.
 *
 * Note, we don't "adjust" for TIMESTAMP or SACK option bytes.
 * Regular options like TIMESTAMP are taken into account.
 */

#ifndef CONFIG_MTCP
#define __tcp_select_window_fallback __tcp_select_window
#endif

u32 __tcp_select_window_fallback(struct sock *sk)
{
	struct inet_connection_sock *icsk = inet_csk(sk);
	struct tcp_sock *tp = tcp_sk(sk);
	/* MSS for the peer's data.  Previous versions used mss_clamp
	 * here.  I don't know if the value based on our guesses
	 * of peer's MSS is better for the performance.  It's more correct
	 * but may be worse for the performance because of rcv_mss
	 * fluctuations.  --SAW  1998/11/1
	 */
	int mss = icsk->icsk_ack.rcv_mss;
	int free_space = tcp_space(sk);
	int full_space = min_t(int, tp->window_clamp, tcp_full_space(sk));
	int window;

	if (mss > full_space)
		mss = full_space;

	if (free_space < (full_space >> 1)) {
		icsk->icsk_ack.quick = 0;

		if (tcp_memory_pressure) {
			tp->rcv_ssthresh = min(tp->rcv_ssthresh,
					       4U * tp->advmss);
		}

		if (free_space < mss)
			return 0;
	}

	if (free_space > tp->rcv_ssthresh) {
		free_space = tp->rcv_ssthresh;
	}

	/* Don't do rounding if we are using window scaling, since the
	 * scaled window will not line up with the MSS boundary anyway.
	 */
	window = tp->rcv_wnd;
	if (tp->rx_opt.rcv_wscale) {
		window = free_space;

		/* Advertise enough space so that it won't get scaled away.
		 * Import case: prevent zero window announcement if
		 * 1<<rcv_wscale > mss.
		 */
		if (((window >> tp->rx_opt.rcv_wscale) << tp->rx_opt.rcv_wscale) != window)
			window = (((window >> tp->rx_opt.rcv_wscale) + 1)
				  << tp->rx_opt.rcv_wscale);
	} else {
		/* Get the largest window that is a nice multiple of mss.
		 * Window clamp already applied above.
		 * If our current window offering is within 1 mss of the
		 * free space we just keep it. This prevents the divide
		 * and multiply from happening most of the time.
		 * We also don't do any window rounding when the free space
		 * is too small.
		 */
		if (window <= free_space - mss || window > free_space)
			window = (free_space / mss) * mss;
		else if (mss == full_space &&
			 free_space > window + (full_space >> 1))
			window = free_space;
	}

	return window;
}

#ifdef CONFIG_MTCP
u32 __tcp_select_window(struct sock *sk)
{
	struct inet_connection_sock *icsk = inet_csk(sk);
	struct tcp_sock *tp = tcp_sk(sk);
	struct multipath_pcb *mpcb = tp->mpcb;
	int mss,free_space,full_space,window;

	BUG_ON(!tp->mpcb && !tp->pending);
	if (!tp->mpc || !tp->mpcb) return __tcp_select_window_fallback(sk);

	/* MSS for the peer's data.  Previous versions used mss_clamp
	 * here.  I don't know if the value based on our guesses
	 * of peer's MSS is better for the performance.  It's more correct
	 * but may be worse for the performance because of rcv_mss
	 * fluctuations.  --SAW  1998/11/1
	 */
	mss = icsk->icsk_ack.rcv_mss;
	free_space = mtcp_space(sk);
	full_space = min_t(int, mpcb->tp.window_clamp, mtcp_full_space(sk));

	if (mss > full_space)
		mss = full_space;

	if (free_space < (full_space >> 1)) {
		icsk->icsk_ack.quick = 0;

		if (tcp_memory_pressure) {
			tp->rcv_ssthresh = min(tp->rcv_ssthresh,
					       4U * tp->advmss);
			mtcp_update_window_clamp(mpcb);
		}

		if (free_space < mss)
			return 0;
	}

	if (free_space > mpcb->tp.rcv_ssthresh) {
		free_space = mpcb->tp.rcv_ssthresh;
	}

	/* Don't do rounding if we are using window scaling, since the
	 * scaled window will not line up with the MSS boundary anyway.
	 */
	window = tp->rcv_wnd;
	if (tp->rx_opt.rcv_wscale) {
		window = free_space;

		/* Advertise enough space so that it won't get scaled away.
		 * Import case: prevent zero window announcement if
		 * 1<<rcv_wscale > mss.
		 */
		if (((window >> tp->rx_opt.rcv_wscale) << tp->rx_opt.rcv_wscale) != window)
			window = (((window >> tp->rx_opt.rcv_wscale) + 1)
				  << tp->rx_opt.rcv_wscale);
	} else {
		/* Get the largest window that is a nice multiple of mss.
		 * Window clamp already applied above.
		 * If our current window offering is within 1 mss of the
		 * free space we just keep it. This prevents the divide
		 * and multiply from happening most of the time.
		 * We also don't do any window rounding when the free space
		 * is too small.
		 */
		if (window <= free_space - mss || window > free_space)
			window = (free_space / mss) * mss;
		else if (mss == full_space &&
			 free_space > window + (full_space >> 1))
			window = free_space;
	}

	return window;
}
#endif

/* Attempt to collapse two adjacent SKB's during retransmission. */
static void tcp_retrans_try_collapse(struct sock *sk, struct sk_buff *skb,
				     int mss_now)
{
	struct tcp_sock *tp = tcp_sk(sk);
	struct sk_buff *next_skb = tcp_write_queue_next(sk, skb);
	int skb_size, next_skb_size;
	u16 flags;

	/* The first test we must make is that neither of these two
	 * SKB's are still referenced by someone else.
	 */
	if (skb_cloned(skb) || skb_cloned(next_skb))
		return;

	skb_size = skb->len;
	next_skb_size = next_skb->len;
	flags = TCP_SKB_CB(skb)->flags;

	/* Also punt if next skb has been SACK'd. */
	if (TCP_SKB_CB(next_skb)->sacked & TCPCB_SACKED_ACKED)
		return;

	/* Next skb is out of window. */
	if (!tp->mpc && after(TCP_SKB_CB(next_skb)->end_seq, tcp_wnd_end(tp,0)))
		return;
	if (tp->mpc && after(TCP_SKB_CB(next_skb)->end_data_seq, 
			     tcp_wnd_end(tp,1)))
		return;
	
	/* Punt if not enough space exists in the first SKB for
	 * the data in the second, or the total combined payload
	 * would exceed the MSS.
	 */
	if ((next_skb_size > skb_tailroom(skb)) ||
	    ((skb_size + next_skb_size) > mss_now))
		return;

	BUG_ON(tcp_skb_pcount(skb) != 1 || tcp_skb_pcount(next_skb) != 1);

	tcp_highest_sack_combine(sk, next_skb, skb);

	/* Ok.	We will be able to collapse the packet. */
	tcp_unlink_write_queue(next_skb, sk);

	skb_copy_from_linear_data(next_skb, skb_put(skb, next_skb_size),
				  next_skb_size);

	if (next_skb->ip_summed == CHECKSUM_PARTIAL)
		skb->ip_summed = CHECKSUM_PARTIAL;

	if (skb->ip_summed != CHECKSUM_PARTIAL)
		skb->csum = csum_block_add(skb->csum, next_skb->csum, skb_size);

	/* Update sequence range on original skb. */
	TCP_SKB_CB(skb)->end_seq = TCP_SKB_CB(next_skb)->end_seq;
	TCP_SKB_CB(skb)->end_data_seq = TCP_SKB_CB(next_skb)->end_data_seq;

	/* Merge over control information. */
	flags |= TCP_SKB_CB(next_skb)->flags; /* This moves PSH/FIN etc. over */
	TCP_SKB_CB(skb)->flags = flags;

	/* All done, get rid of second SKB and account for it so
	 * packet counting does not break.
	 */
	TCP_SKB_CB(skb)->sacked |= TCP_SKB_CB(next_skb)->sacked & TCPCB_EVER_RETRANS;
	if (TCP_SKB_CB(next_skb)->sacked & TCPCB_SACKED_RETRANS)
		tp->retrans_out -= tcp_skb_pcount(next_skb);
	if (TCP_SKB_CB(next_skb)->sacked & TCPCB_LOST)
		tp->lost_out -= tcp_skb_pcount(next_skb);
	/* Reno case is special. Sigh... */
	if (tcp_is_reno(tp) && tp->sacked_out)
		tcp_dec_pcount_approx(&tp->sacked_out, next_skb);

	tcp_adjust_fackets_out(sk, next_skb, tcp_skb_pcount(next_skb));
	tp->packets_out -= tcp_skb_pcount(next_skb);

	/* changed transmit queue under us so clear hints */
	tcp_clear_retrans_hints_partial(tp);
	if (next_skb == tp->retransmit_skb_hint)
		tp->retransmit_skb_hint = skb;

	sk_wmem_free_skb(sk, next_skb);
}

/* Do a simple retransmit without using the backoff mechanisms in
 * tcp_timer. This is used for path mtu discovery.
 * The socket is already locked here.
 */
void tcp_simple_retransmit(struct sock *sk)
{
	const struct inet_connection_sock *icsk = inet_csk(sk);
	struct tcp_sock *tp = tcp_sk(sk);
	struct sk_buff *skb;
	unsigned int mss = tcp_current_mss(sk, 0);
	u32 prior_lost = tp->lost_out;

	tcp_for_write_queue(skb, sk) {
		if (skb == tcp_send_head(sk))
			break;
		if (skb->len > mss &&
		    !(TCP_SKB_CB(skb)->sacked & TCPCB_SACKED_ACKED)) {
			if (TCP_SKB_CB(skb)->sacked & TCPCB_SACKED_RETRANS) {
				TCP_SKB_CB(skb)->sacked &= ~TCPCB_SACKED_RETRANS;
				tp->retrans_out -= tcp_skb_pcount(skb);
			}
			tcp_skb_mark_lost_uncond_verify(tp, skb);
		}
	}

	tcp_clear_retrans_hints_partial(tp);

	if (prior_lost == tp->lost_out)
		return;

	if (tcp_is_reno(tp))
		tcp_limit_reno_sacked(tp);

	tcp_verify_left_out(tp);

	/* Don't muck with the congestion window here.
	 * Reason is that we do not increase amount of _data_
	 * in network, but units changed and effective
	 * cwnd/ssthresh really reduced now.
	 */
	if (icsk->icsk_ca_state != TCP_CA_Loss) {
		tp->high_seq = tp->snd_nxt;
		tp->snd_ssthresh = tcp_current_ssthresh(sk);
		tp->prior_ssthresh = 0;
		tp->undo_marker = 0;
		tcp_set_ca_state(sk, TCP_CA_Loss);
	}
	tcp_xmit_retransmit_queue(sk);
}

/* This retransmits one SKB.  Policy decisions and retransmit queue
 * state updates are done by the caller.  Returns non-zero if an
 * error occurred which prevented the send.
 */
int tcp_retransmit_skb(struct sock *sk, struct sk_buff *skb)
{
	struct tcp_sock *tp = tcp_sk(sk);
	struct inet_connection_sock *icsk = inet_csk(sk);
	unsigned int cur_mss;
	int err;

	BUG_ON(!skb);
	
	/*In case of RTO (loss state), we reinject data on another subflow*/
	if (icsk->icsk_ca_state == TCP_CA_Loss &&
	    tp->mpc && sk->sk_state==TCP_ESTABLISHED &&
	    tp->path_index) {
		mtcp_reinject_data(sk);
	}
	
	/* Inconclusive MTU probe */
	if (icsk->icsk_mtup.probe_size) {
		icsk->icsk_mtup.probe_size = 0;
	}

	/* Do not sent more than we queued. 1/4 is reserved for possible
	 * copying overhead: fragmentation, tunneling, mangling etc.
	 */
	if (atomic_read(&sk->sk_wmem_alloc) >
	    min(sk->sk_wmem_queued + (sk->sk_wmem_queued >> 2), sk->sk_sndbuf))
		return -EAGAIN;

	if (before(TCP_SKB_CB(skb)->seq, tp->snd_una)) {
		if (before(TCP_SKB_CB(skb)->end_seq, tp->snd_una))
			BUG();
		if (tcp_trim_head(sk, skb, tp->snd_una - TCP_SKB_CB(skb)->seq))
			return -ENOMEM;
		/*TODO: here we will need to update the dsn sack.*/
		BUG();
	}

	if (inet_csk(sk)->icsk_af_ops->rebuild_header(sk))
		return -EHOSTUNREACH; /* Routing failure or similar. */

	cur_mss = tcp_current_mss(sk, 0);

	/* If receiver has shrunk his window, and skb is out of
	 * new window, do not retransmit it. The exception is the
	 * case, when window is shrunk to zero. In this case
	 * our retransmit serves as a zero window probe.
	 */
	if (!before((tp->mpc)?TCP_SKB_CB(skb)->data_seq:
		    TCP_SKB_CB(skb)->seq, tcp_wnd_end(tp,tp->mpc))
	    && TCP_SKB_CB(skb)->seq != tp->snd_una)
		return -EAGAIN;

	if (skb->len > cur_mss) {
		if (tcp_fragment(sk, skb, cur_mss, cur_mss))
			return -ENOMEM; /* We'll try again later. */
	}

	/* Collapse two adjacent packets if worthwhile and we can. */
	if (!(TCP_SKB_CB(skb)->flags & TCPCB_FLAG_SYN) &&
	    (skb->len < (cur_mss >> 1)) &&
	    (!tcp_skb_is_last(sk, skb)) &&
	    (tcp_write_queue_next(sk, skb) != tcp_send_head(sk)) &&
	    (skb_shinfo(skb)->nr_frags == 0 &&
	     skb_shinfo(tcp_write_queue_next(sk, skb))->nr_frags == 0) &&
	    (tcp_skb_pcount(skb) == 1 &&
	     tcp_skb_pcount(tcp_write_queue_next(sk, skb)) == 1) &&
	    (sysctl_tcp_retrans_collapse != 0))
		tcp_retrans_try_collapse(sk, skb, cur_mss);

	/* Some Solaris stacks overoptimize and ignore the FIN on a
	 * retransmit when old data is attached.  So strip it off
	 * since it is cheap to do so and saves bytes on the network.
	 */
	if (skb->len > 0 &&
	    (TCP_SKB_CB(skb)->flags & TCPCB_FLAG_FIN) &&
	    tp->snd_una == (TCP_SKB_CB(skb)->end_seq - 1)) {
		if (!pskb_trim(skb, 0)) {
			/* Reuse, even though it does some unnecessary work */
			tcp_init_nondata_skb(skb, TCP_SKB_CB(skb)->end_seq - 1,
					     TCP_SKB_CB(skb)->flags);
			skb->ip_summed = CHECKSUM_NONE;
		}
	}

	/* Make a copy, if the first transmission SKB clone we made
	 * is still in somebody's hands, else make a clone.
	 */
	TCP_SKB_CB(skb)->when = tcp_time_stamp;

	err = tcp_transmit_skb(sk, skb, 1, GFP_ATOMIC);

	if (err == 0) {
		/* Update global TCP statistics. */
		TCP_INC_STATS(sock_net(sk), TCP_MIB_RETRANSSEGS);
		
		/* Save stamp of the first retransmit. */
		if (!tp->retrans_stamp)
			tp->retrans_stamp = TCP_SKB_CB(skb)->when;

		tp->undo_retrans++;

		/* snd_nxt is stored to detect loss of retransmitted segment,
		 * see tcp_input.c tcp_sacktag_write_queue().
		 */
		TCP_SKB_CB(skb)->ack_seq = tp->snd_nxt;
	}
	return err;
}

static int tcp_can_forward_retransmit(struct sock *sk)
{
	const struct inet_connection_sock *icsk = inet_csk(sk);
	struct tcp_sock *tp = tcp_sk(sk);

	/* Forward retransmissions are possible only during Recovery. */
	if (icsk->icsk_ca_state != TCP_CA_Recovery)
		return 0;

	/* No forward retransmissions in Reno are possible. */
	if (tcp_is_reno(tp))
		return 0;

	/* Yeah, we have to make difficult choice between forward transmission
	 * and retransmission... Both ways have their merits...
	 *
	 * For now we do not retransmit anything, while we have some new
	 * segments to send. In the other cases, follow rule 3 for
	 * NextSeg() specified in RFC3517.
	 */

	if (tcp_may_send_now(sk))
		return 0;

	return 1;
}

/* This gets called after a retransmit timeout, and the initially
 * retransmitted data is acknowledged.  It tries to continue
 * resending the rest of the retransmit queue, until either
 * we've sent it all or the congestion window limit is reached.
 * If doing SACK, the first ACK which comes back for a timeout
 * based retransmit packet might feed us FACK information again.
 * If so, we use it to avoid unnecessarily retransmissions.
 */
void tcp_xmit_retransmit_queue(struct sock *sk)
{
	const struct inet_connection_sock *icsk = inet_csk(sk);
	struct tcp_sock *tp = tcp_sk(sk);
	struct sk_buff *skb;
	struct sk_buff *hole = NULL;
	u32 last_lost;
	int mib_idx;
	int fwd_rexmitting = 0;

	BUG_ON(is_meta_sk(sk));

	if (!tp->lost_out)
		tp->retransmit_high = tp->snd_una;

	if (tp->retransmit_skb_hint) {
		skb = tp->retransmit_skb_hint;
		last_lost = TCP_SKB_CB(skb)->end_seq;
		if (after(last_lost, tp->retransmit_high))
			last_lost = tp->retransmit_high;
	} else {
		skb = tcp_write_queue_head(sk);
		last_lost = tp->snd_una;
	}

	/* First pass: retransmit lost packets. */
	tcp_for_write_queue_from(skb, sk) {
		__u8 sacked = TCP_SKB_CB(skb)->sacked;

		if (skb == tcp_send_head(sk))
			break;
		/* we could do better than to assign each time */
		if (hole == NULL)
			tp->retransmit_skb_hint = skb;

		/* Assume this retransmit will generate
		 * only one packet for congestion window
		 * calculation purposes.  This works because
		 * tcp_retransmit_skb() will chop up the
		 * packet to be MSS sized and all the
		 * packet counting works out.
		 */
		if (tcp_packets_in_flight(tp) >= tp->snd_cwnd)
			return;

		if (fwd_rexmitting) {
begin_fwd:
			if (!before(TCP_SKB_CB(skb)->seq, tcp_highest_sack_seq(tp)))
				break;
			mib_idx = LINUX_MIB_TCPFORWARDRETRANS;

		} else if (!before(TCP_SKB_CB(skb)->seq, tp->retransmit_high)) {
			tp->retransmit_high = last_lost;
			if (!tcp_can_forward_retransmit(sk))
				break;
			/* Backtrack if necessary to non-L'ed skb */
			if (hole != NULL) {
				skb = hole;
				hole = NULL;
			}
			fwd_rexmitting = 1;
			goto begin_fwd;

		} else if (!(sacked & TCPCB_LOST)) {
			if (hole == NULL && !(sacked & TCPCB_SACKED_RETRANS))
				hole = skb;
			continue;

		} else {
			last_lost = TCP_SKB_CB(skb)->end_seq;
			if (icsk->icsk_ca_state != TCP_CA_Loss)
				mib_idx = LINUX_MIB_TCPFASTRETRANS;
			else
				mib_idx = LINUX_MIB_TCPSLOWSTARTRETRANS;
		}

		if (sacked & (TCPCB_SACKED_ACKED|TCPCB_SACKED_RETRANS))
			continue;

		if (tcp_retransmit_skb(sk, skb))
			return;
		NET_INC_STATS_BH(sock_net(sk), mib_idx);

		if (skb == tcp_write_queue_head(sk))
			inet_csk_reset_xmit_timer(sk, ICSK_TIME_RETRANS,
						  inet_csk(sk)->icsk_rto,
						  TCP_RTO_MAX);
	}
}

/* Send a fin.  The caller locks the socket for us.  This cannot be
 * allowed to fail queueing a FIN frame under any circumstances.
 */
void tcp_send_fin(struct sock *sk)
{
	struct tcp_sock *tp = tcp_sk(sk);
	struct sk_buff *skb = tcp_write_queue_tail(sk);
	int mss_now;

	/* Optimization, tack on the FIN if we have a queue of
	 * unsent frames.  But be careful about outgoing SACKS
	 * and IP options.
	 */
	if (!tp->mpc) mss_now = tcp_current_mss(sk, 1);
	else mss_now = sysctl_mptcp_mss;

	/*If the sock is multipath capable, we do not 
	  attach the FIN to the tail skb. The reason is that the
	  FIN eats a DSN, that must be contiguous to the last
	  byte of the data packet. But if we have sent data on other
	  subflows in between, that contiguous subseq is already given
	  to another subflow. We could check this and still append the FIN
	  when it is contiguous, as an optimization, but at the moment
	  we simply send the FIN alone.
	  Moreover, if one wants to implement this optimization, it will
	  also be necessary to check the FIN in the data reception procedures
	  of the meta-socket (e.g. mtcp_queue_skb()).
	*/
	if (tcp_send_head(sk) != NULL && !tp->mpc) {
		TCP_SKB_CB(skb)->flags |= TCPCB_FLAG_FIN;
		TCP_SKB_CB(skb)->end_seq++;
		tp->write_seq++;
	} else {
		/* Socket is locked, keep trying until memory is available. */
		for (;;) {
			skb = alloc_skb_fclone(MAX_TCP_HEADER, GFP_KERNEL);
			if (skb)
				break;
			yield();
		}

		/* Reserve space for headers and prepare control bits. */
		skb_reserve(skb, MAX_TCP_HEADER);
		/* FIN eats a sequence byte, write_seq advanced by 
		   tcp_queue_skb(). */
		tcp_init_nondata_skb(skb, tp->write_seq,
				     TCPCB_FLAG_ACK | TCPCB_FLAG_FIN);
#ifdef CONFIG_MTCP
		if (tp->mpc) {
			struct multipath_pcb *mpcb=mpcb_from_tcpsock(tp);
			BUG_ON(!mpcb && !tp->pending);
			if (tp->pending)
				mpcb=mtcp_hash_find(tp->mtcp_loc_token);
			if (mpcb) {
				TCP_SKB_CB(skb)->data_seq=mpcb->tp.write_seq++;
				TCP_SKB_CB(skb)->end_data_seq=
					TCP_SKB_CB(skb)->data_seq+1;
				TCP_SKB_CB(skb)->data_len=1;
				TCP_SKB_CB(skb)->sub_seq=TCP_SKB_CB(skb)->seq;
				if (tp->pending) mpcb_put(mpcb);
			}
		}
#endif
		tcp_queue_skb(sk, skb);
	}
	__tcp_push_pending_frames(sk, mss_now, TCP_NAGLE_OFF);
}

/* We get here when a process closes a file descriptor (either due to
 * an explicit close() or as a byproduct of exit()'ing) and there
 * was unread data in the receive queue.  This behavior is recommended
 * by RFC 2525, section 2.17.  -DaveM
 */
void tcp_send_active_reset(struct sock *sk, gfp_t priority)
{
	struct sk_buff *skb;

	/* NOTE: No TCP options attached and we never retransmit this. */
	skb = alloc_skb(MAX_TCP_HEADER, priority);
	if (!skb) {
		NET_INC_STATS(sock_net(sk), LINUX_MIB_TCPABORTFAILED);
		return;
	}

	/* Reserve space for headers and prepare control bits. */
	skb_reserve(skb, MAX_TCP_HEADER);
	tcp_init_nondata_skb(skb, tcp_acceptable_seq(sk),
			     TCPCB_FLAG_ACK | TCPCB_FLAG_RST);
	/* Send it off. */
	TCP_SKB_CB(skb)->when = tcp_time_stamp;
	if (tcp_transmit_skb(sk, skb, 0, priority))
		NET_INC_STATS(sock_net(sk), LINUX_MIB_TCPABORTFAILED);

	TCP_INC_STATS(sock_net(sk), TCP_MIB_OUTRSTS);
}

/* WARNING: This routine must only be called when we have already sent
 * a SYN packet that crossed the incoming SYN that caused this routine
 * to get called. If this assumption fails then the initial rcv_wnd
 * and rcv_wscale values will not be correct.
 */
int tcp_send_synack(struct sock *sk)
{
	struct sk_buff *skb;

	skb = tcp_write_queue_head(sk);
	if (skb == NULL || !(TCP_SKB_CB(skb)->flags & TCPCB_FLAG_SYN)) {
		printk(KERN_DEBUG "tcp_send_synack: wrong queue state\n");
		return -EFAULT;
	}
	if (!(TCP_SKB_CB(skb)->flags & TCPCB_FLAG_ACK)) {
		if (skb_cloned(skb)) {
			struct sk_buff *nskb = skb_copy(skb, GFP_ATOMIC);
			if (nskb == NULL)
				return -ENOMEM;
			tcp_unlink_write_queue(skb, sk);
			skb_header_release(nskb);
			__tcp_add_write_queue_head(sk, nskb);
			sk_wmem_free_skb(sk, skb);
			sk->sk_wmem_queued += nskb->truesize;
			sk_mem_charge(sk, nskb->truesize);
			skb = nskb;
		}

		TCP_SKB_CB(skb)->flags |= TCPCB_FLAG_ACK;
		TCP_ECN_send_synack(tcp_sk(sk), skb);
	}
	TCP_SKB_CB(skb)->when = tcp_time_stamp;
	return tcp_transmit_skb(sk, skb, 1, GFP_ATOMIC);
}

/*
 * Prepare a SYN-ACK.
 */
struct sk_buff *tcp_make_synack(struct sock *sk, struct dst_entry *dst,
				struct request_sock *req)
{
	struct inet_request_sock *ireq = inet_rsk(req);
	struct tcp_sock *tp = tcp_sk(sk);
	struct tcphdr *th;
	int tcp_header_size;
	struct tcp_out_options opts;
	struct sk_buff *skb;
	struct tcp_md5sig_key *md5;
	__u8 *md5_hash_location;
	int mss;

	skb = sock_wmalloc(sk, MAX_TCP_HEADER + 15, 1, GFP_ATOMIC);
	if (skb == NULL)
		return NULL;

	/* Reserve space for headers. */
	skb_reserve(skb, MAX_TCP_HEADER);

	skb->dst = dst_clone(dst);
#ifdef CONFIG_MTCP
	mss = sysctl_mptcp_mss;
#else
	mss = dst_metric(dst, RTAX_ADVMSS);
#endif

	if (tp->rx_opt.user_mss && tp->rx_opt.user_mss < mss)
		mss = tp->rx_opt.user_mss;

	if (req->rcv_wnd == 0) { /* ignored for retransmitted syns */
		__u8 rcv_wscale;
		/* Set this up on the first call only */
		req->window_clamp = tp->window_clamp ? : dst_metric(dst, RTAX_WINDOW);
		/* tcp_full_space because it is guaranteed to be the first packet */
#ifdef CONFIG_MTCP
		tcp_select_initial_window(mtcp_full_space(sk),
					  mss - (ireq->tstamp_ok ? 
						 TCPOLEN_TSTAMP_ALIGNED : 0),
					  &req->rcv_wnd,
					  &req->window_clamp,
					  ireq->wscale_ok,
					  &rcv_wscale);
#else
		tcp_select_initial_window(tcp_full_space(sk),
					  mss - (ireq->tstamp_ok ? 
						 TCPOLEN_TSTAMP_ALIGNED : 0),
					  &req->rcv_wnd,
					  &req->window_clamp,
					  ireq->wscale_ok,
					  &rcv_wscale);
#endif
		ireq->rcv_wscale = rcv_wscale;
	}

	memset(&opts, 0, sizeof(opts));
#ifdef CONFIG_SYN_COOKIES
	if (unlikely(req->cookie_ts))
		TCP_SKB_CB(skb)->when = cookie_init_timestamp(req);
	else
#endif
	TCP_SKB_CB(skb)->when = tcp_time_stamp;
	tcp_header_size = tcp_synack_options(sk, req, mss,
					     skb, &opts, &md5) +
		sizeof(struct tcphdr);       
	
	skb_push(skb, tcp_header_size);
	skb_reset_transport_header(skb);

	th = tcp_hdr(skb);
	memset(th, 0, sizeof(struct tcphdr));
	th->syn = 1;
	th->ack = 1;
	TCP_ECN_make_synack(req, th);
	th->source = ireq->loc_port;
	th->dest = ireq->rmt_port;
	/* Setting of flags are superfluous here for callers (and ECE is
	 * not even correctly set)
	 */
	tcp_init_nondata_skb(skb, tcp_rsk(req)->snt_isn,
			     TCPCB_FLAG_SYN | TCPCB_FLAG_ACK);
	th->seq = htonl(TCP_SKB_CB(skb)->seq);
	th->ack_seq = htonl(tcp_rsk(req)->rcv_isn + 1);

	/* RFC1323: The window in SYN & SYN/ACK segments is never scaled. */
	th->window = htons(min(req->rcv_wnd, 65535U));
	tcp_options_write((__be32 *)(th + 1), tp, &opts, &md5_hash_location);
	th->doff = (tcp_header_size >> 2);
	TCP_INC_STATS(sock_net(sk), TCP_MIB_OUTSEGS);

#ifdef CONFIG_TCP_MD5SIG
	/* Okay, we have all we need - do the md5 hash if needed */
	if (md5) {
		tp->af_specific->calc_md5_hash(md5_hash_location,
					       md5, NULL, req, skb);
	}
#endif

	return skb;
}

/*
 * Do all connect socket setups that can be done AF independent.
 */
static void tcp_connect_init(struct sock *sk)
{
	struct dst_entry *dst = __sk_dst_get(sk);
	struct tcp_sock *tp = tcp_sk(sk);
	__u8 rcv_wscale;

	/* We'll fix this up when we get a response from the other end.
	 * See tcp_input.c:tcp_rcv_state_process case TCP_SYN_SENT.
	 */
	tp->tcp_header_len = sizeof(struct tcphdr) +
		(sysctl_tcp_timestamps ? TCPOLEN_TSTAMP_ALIGNED : 0);

#ifdef CONFIG_TCP_MD5SIG
	if (tp->af_specific->md5_lookup(sk, sk) != NULL)
		tp->tcp_header_len += TCPOLEN_MD5SIG_ALIGNED;
#endif

	/* If user gave his TCP_MAXSEG, record it to clamp */
	if (tp->rx_opt.user_mss)
		tp->rx_opt.mss_clamp = tp->rx_opt.user_mss;
	tp->max_window = 0;
	tcp_mtup_init(sk);
	tcp_sync_mss(sk, dst_mtu(dst));

	if (!tp->window_clamp)
		tp->window_clamp = dst_metric(dst, RTAX_WINDOW);
#ifdef CONFIG_MTCP
	tp->advmss = sysctl_mptcp_mss;
	if (tp->advmss>dst_metric(dst,RTAX_ADVMSS))
		tp->mss_too_low=1;
#else
	tp->advmss = dst_metric(dst, RTAX_ADVMSS);
#endif
	if (tp->rx_opt.user_mss && tp->rx_opt.user_mss < tp->advmss)
		tp->advmss = tp->rx_opt.user_mss;

	tcp_initialize_rcv_mss(sk);

#ifdef CONFIG_MTCP
	tcp_select_initial_window(mtcp_full_space(sk),
				  tp->advmss - (tp->rx_opt.ts_recent_stamp ? tp->tcp_header_len - sizeof(struct tcphdr) : 0),
				  &tp->rcv_wnd,
				  &tp->window_clamp,
				  sysctl_tcp_window_scaling,
				  &rcv_wscale);

	mtcp_update_window_clamp(tp->mpcb);
#else
	tcp_select_initial_window(tcp_full_space(sk),
				  tp->advmss - (tp->rx_opt.ts_recent_stamp 
						? tp->tcp_header_len - 
						sizeof(struct tcphdr) : 0),
				  &tp->rcv_wnd,
				  &tp->window_clamp,
				  sysctl_tcp_window_scaling,
				  &rcv_wscale);
#endif

	tp->rx_opt.rcv_wscale = rcv_wscale;
	tp->rcv_ssthresh = tp->rcv_wnd;

	sk->sk_err = 0;
	sock_reset_flag(sk, SOCK_DONE);
	tp->snd_wnd = 0;
	tcp_init_wl(tp, 0);
	tp->snd_una = tp->write_seq;
	tp->snd_sml = tp->write_seq;
	tp->snd_up = tp->write_seq;
	tp->rcv_nxt = 0;
	tp->rcv_wup = 0;
	tp->copied_seq = 0;

	inet_csk(sk)->icsk_rto = TCP_TIMEOUT_INIT;
	inet_csk(sk)->icsk_retransmits = 0;
	tcp_clear_retrans(tp);
}

/*
 * Build a SYN and send it off.
 */
int tcp_connect(struct sock *sk)
{
	struct tcp_sock *tp = tcp_sk(sk);
	struct sk_buff *buff;

	tcp_connect_init(sk);

	buff = alloc_skb_fclone(MAX_TCP_HEADER + 15, sk->sk_allocation);
	if (unlikely(buff == NULL))
		return -ENOBUFS;

	/* Reserve space for headers. */
	skb_reserve(buff, MAX_TCP_HEADER);

	tp->snd_nxt = tp->write_seq;
	tcp_init_nondata_skb(buff, tp->write_seq++, TCPCB_FLAG_SYN);
	TCP_ECN_send_syn(sk, buff);

	/* Send it off. */
	TCP_SKB_CB(buff)->when = tcp_time_stamp;
	tp->retrans_stamp = TCP_SKB_CB(buff)->when;
	skb_header_release(buff);
	__tcp_add_write_queue_tail(sk, buff);
	sk->sk_wmem_queued += buff->truesize;
	sk_mem_charge(sk, buff->truesize);
	tp->packets_out += tcp_skb_pcount(buff);
	
	tcp_transmit_skb(sk, buff, 1, GFP_KERNEL);

	/* We change tp->snd_nxt after the tcp_transmit_skb() call
	 * in order to make this packet get counted in tcpOutSegs.
	 */
	tp->snd_nxt = tp->write_seq;
	tp->pushed_seq = tp->write_seq;
	TCP_INC_STATS(sock_net(sk), TCP_MIB_ACTIVEOPENS);

	/* Timer for repeating the SYN until an answer. */
	inet_csk_reset_xmit_timer(sk, ICSK_TIME_RETRANS,
				  inet_csk(sk)->icsk_rto, TCP_RTO_MAX);
	return 0;
}

/* Send out a delayed ack, the caller does the policy checking
 * to see if we should even be here.  See tcp_input.c:tcp_ack_snd_check()
 * for details.
 */
void tcp_send_delayed_ack(struct sock *sk)
{
	struct inet_connection_sock *icsk = inet_csk(sk);
	int ato = icsk->icsk_ack.ato;
	unsigned long timeout;

	if (ato > TCP_DELACK_MIN) {
		const struct tcp_sock *tp = tcp_sk(sk);
		int max_ato = HZ / 2;

		if (icsk->icsk_ack.pingpong ||
		    (icsk->icsk_ack.pending & ICSK_ACK_PUSHED))
			max_ato = TCP_DELACK_MAX;

		/* Slow path, intersegment interval is "high". */

		/* If some rtt estimate is known, use it to bound delayed ack.
		 * Do not use inet_csk(sk)->icsk_rto here, use results of rtt measurements
		 * directly.
		 */
		if (tp->srtt) {
			int rtt = max(tp->srtt >> 3, TCP_DELACK_MIN);

			if (rtt < max_ato)
				max_ato = rtt;
		}

		ato = min(ato, max_ato);
	}

	/* Stay within the limit we were given */
	timeout = jiffies + ato;

	/* Use new timeout only if there wasn't a older one earlier. */
	if (icsk->icsk_ack.pending & ICSK_ACK_TIMER) {
		/* If delack timer was blocked or is about to expire,
		 * send ACK now.
		 */
		if (icsk->icsk_ack.blocked ||
		    time_before_eq(icsk->icsk_ack.timeout, jiffies + (ato >> 2))) {
			tcp_send_ack(sk);
			return;
		}

		if (!time_before(timeout, icsk->icsk_ack.timeout))
			timeout = icsk->icsk_ack.timeout;
	}
	icsk->icsk_ack.pending |= ICSK_ACK_SCHED | ICSK_ACK_TIMER;
	icsk->icsk_ack.timeout = timeout;
	sk_reset_timer(sk, &icsk->icsk_delack_timer, timeout);
}

/* This routine sends an ack and also updates the window. */
void tcp_send_ack(struct sock *sk)
{
	struct sk_buff *buff;

	/* If we have been reset, we may not send again. */
	if (sk->sk_state == TCP_CLOSE)
		return;

	/* We are not putting this on the write queue, so
	 * tcp_transmit_skb() will set the ownership to this
	 * sock.
	 */
	buff = alloc_skb(MAX_TCP_HEADER, GFP_ATOMIC);
	if (buff == NULL) {
		inet_csk_schedule_ack(sk);
		inet_csk(sk)->icsk_ack.ato = TCP_ATO_MIN;
		inet_csk_reset_xmit_timer(sk, ICSK_TIME_DACK,
					  TCP_DELACK_MAX, TCP_RTO_MAX);
		return;
	}

	/* Reserve space for headers and prepare control bits. */
	skb_reserve(buff, MAX_TCP_HEADER);
	tcp_init_nondata_skb(buff, tcp_acceptable_seq(sk), TCPCB_FLAG_ACK);

	/* Send it off, this clears delayed acks for us. */
	TCP_SKB_CB(buff)->when = tcp_time_stamp;
	tcp_transmit_skb(sk, buff, 0, GFP_ATOMIC);
}

/* This routine sends a packet with an out of date sequence
 * number. It assumes the other end will try to ack it.
 *
 * Question: what should we make while urgent mode?
 * 4.4BSD forces sending single byte of data. We cannot send
 * out of window data, because we have SND.NXT==SND.MAX...
 *
 * Current solution: to send TWO zero-length segments in urgent mode:
 * one is with SEG.SEQ=SND.UNA to deliver urgent pointer, another is
 * out-of-date with SND.UNA-1 to probe window.
 */
static int tcp_xmit_probe_skb(struct sock *sk, int urgent)
{
	struct tcp_sock *tp = tcp_sk(sk);
	struct sk_buff *skb;

	/* We don't queue it, tcp_transmit_skb() sets ownership. */
	skb = alloc_skb(MAX_TCP_HEADER, GFP_ATOMIC);
	if (skb == NULL)
		return -1;

	/* Reserve space for headers and set control bits. */
	skb_reserve(skb, MAX_TCP_HEADER);
	/* Use a previous sequence.  This should cause the other
	 * end to send an ack.  Don't queue or clone SKB, just
	 * send it.
	 */
	tcp_init_nondata_skb(skb, tp->snd_una - !urgent, TCPCB_FLAG_ACK);
	TCP_SKB_CB(skb)->when = tcp_time_stamp;
	return tcp_transmit_skb(sk, skb, 0, GFP_ATOMIC);
}

int tcp_write_wakeup(struct sock *sk)
{
	struct tcp_sock *tp = tcp_sk(sk);
	struct sk_buff *skb;

	if (sk->sk_state == TCP_CLOSE)
		return -1;

	if ((skb = tcp_send_head(sk)) != NULL &&
	    before((tp->mpc)?TCP_SKB_CB(skb)->data_seq:
		   TCP_SKB_CB(skb)->seq, tcp_wnd_end(tp,tp->mpc))) {
		int err;
		unsigned int mss = tcp_current_mss(sk, 0);
		unsigned int seg_size = tcp_wnd_end(tp,tp->mpc) - 
			((tp->mpc)?TCP_SKB_CB(skb)->data_seq:
			 TCP_SKB_CB(skb)->seq);

		if (before(tp->pushed_seq, TCP_SKB_CB(skb)->end_seq))
			tp->pushed_seq = TCP_SKB_CB(skb)->end_seq;

		/* We are probing the opening of a window
		 * but the window size is != 0
		 * must have been a result SWS avoidance ( sender )
		 */
		if (seg_size < TCP_SKB_CB(skb)->end_seq - TCP_SKB_CB(skb)->seq ||
		    skb->len > mss) {
			seg_size = min(seg_size, mss);
			TCP_SKB_CB(skb)->flags |= TCPCB_FLAG_PSH;
			if (tcp_fragment(sk, skb, seg_size, mss))
				return -1;
		} else if (!tcp_skb_pcount(skb))
			tcp_set_skb_tso_segs(sk, skb, mss);

		TCP_SKB_CB(skb)->flags |= TCPCB_FLAG_PSH;
		TCP_SKB_CB(skb)->when = tcp_time_stamp;
		err = tcp_transmit_skb(sk, skb, 1, GFP_ATOMIC);
		if (!err)
			tcp_event_new_data_sent(sk, skb);
		return err;
	} else {
		if (between(tp->snd_up, tp->snd_una + 1, tp->snd_una + 0xFFFF))
			tcp_xmit_probe_skb(sk, 1);
		return tcp_xmit_probe_skb(sk, 0);
	}
}

/* A window probe timeout has occurred.  If window is not closed send
 * a partial packet else a zero probe.
 */
void tcp_send_probe0(struct sock *sk)
{
	struct inet_connection_sock *icsk = inet_csk(sk);
	struct tcp_sock *tp = tcp_sk(sk);
	int err;

	err = tcp_write_wakeup(sk);

	if (tp->packets_out || !tcp_send_head(sk)) {
		/* Cancel probe timer, if it is not required. */
		icsk->icsk_probes_out = 0;
		icsk->icsk_backoff = 0;
		return;
	}

	if (err <= 0) {
		if (icsk->icsk_backoff < sysctl_tcp_retries2)
			icsk->icsk_backoff++;
		icsk->icsk_probes_out++;
		inet_csk_reset_xmit_timer(sk, ICSK_TIME_PROBE0,
					  min(icsk->icsk_rto << icsk->icsk_backoff, TCP_RTO_MAX),
					  TCP_RTO_MAX);
	} else {
		/* If packet was not sent due to local congestion,
		 * do not backoff and do not remember icsk_probes_out.
		 * Let local senders to fight for local resources.
		 *
		 * Use accumulated backoff yet.
		 */
		if (!icsk->icsk_probes_out)
			icsk->icsk_probes_out = 1;
		inet_csk_reset_xmit_timer(sk, ICSK_TIME_PROBE0,
					  min(icsk->icsk_rto << icsk->icsk_backoff,
					      TCP_RESOURCE_PROBE_INTERVAL),
					  TCP_RTO_MAX);
	}
}

EXPORT_SYMBOL(tcp_select_initial_window);
EXPORT_SYMBOL(tcp_connect);
EXPORT_SYMBOL(tcp_make_synack);
EXPORT_SYMBOL(tcp_simple_retransmit);
EXPORT_SYMBOL(tcp_sync_mss);
EXPORT_SYMBOL(tcp_mtup_init);<|MERGE_RESOLUTION|>--- conflicted
+++ resolved
@@ -1861,9 +1861,6 @@
 		
 		if (unlikely(err=tcp_transmit_skb(subsk, subskb, 1, 
 						  GFP_ATOMIC))) {
-<<<<<<< HEAD
-			printk(KERN_ERR "leaving after tcp_transmit_skb\n");
-=======
  			if (sk!=subsk) {
 				/*Remove the skb from the subsock*/
 				tcp_advance_send_head(subsk,subskb);
@@ -1871,7 +1868,6 @@
 				subtp->write_seq-=subskb->len;
 				mtcp_wmem_free_skb(subsk, subskb);
 			}
->>>>>>> 27f72e29
 			break;
 		}
 		
@@ -2034,10 +2030,6 @@
 				tcp_event_new_data_sent(sk,skb);
 			tcp_cwnd_validate(subsk);			
 		}
-<<<<<<< HEAD
-		else
-			printk(KERN_ERR "2-leaving after tcp_transmit_skb\n");
-=======
 		else if (sk!=subsk) {
 			/*Remove the skb from the subsock*/
 			tcp_advance_send_head(subsk,subskb);
@@ -2045,7 +2037,6 @@
 			subtp->write_seq-=subskb->len;
 			mtcp_wmem_free_skb(subsk, subskb);
 		}
->>>>>>> 27f72e29
 	}
 }
 
