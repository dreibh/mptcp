// SPDX-License-Identifier: GPL-2.0-only
/*
 * INET		An implementation of the TCP/IP protocol suite for the LINUX
 *		operating system.  INET is implemented using the  BSD Socket
 *		interface as the means of communication with the user level.
 *
 *		Implementation of the Transmission Control Protocol(TCP).
 *
 * Authors:	Ross Biro
 *		Fred N. van Kempen, <waltje@uWalt.NL.Mugnet.ORG>
 *		Mark Evans, <evansmp@uhura.aston.ac.uk>
 *		Corey Minyard <wf-rch!minyard@relay.EU.net>
 *		Florian La Roche, <flla@stud.uni-sb.de>
 *		Charles Hedrick, <hedrick@klinzhai.rutgers.edu>
 *		Linus Torvalds, <torvalds@cs.helsinki.fi>
 *		Alan Cox, <gw4pts@gw4pts.ampr.org>
 *		Matthew Dillon, <dillon@apollo.west.oic.com>
 *		Arnt Gulbrandsen, <agulbra@nvg.unit.no>
 *		Jorge Cwik, <jorge@laser.satlink.net>
 */

/*
 * Changes:	Pedro Roque	:	Retransmit queue handled by TCP.
 *				:	Fragmentation on mtu decrease
 *				:	Segment collapse on retransmit
 *				:	AF independence
 *
 *		Linus Torvalds	:	send_delayed_ack
 *		David S. Miller	:	Charge memory using the right skb
 *					during syn/ack processing.
 *		David S. Miller :	Output engine completely rewritten.
 *		Andrea Arcangeli:	SYNACK carry ts_recent in tsecr.
 *		Cacophonix Gaul :	draft-minshall-nagle-01
 *		J Hadi Salim	:	ECN support
 *
 */

#define pr_fmt(fmt) "TCP: " fmt

#include <net/mptcp.h>
#include <net/mptcp_v4.h>
#if IS_ENABLED(CONFIG_IPV6)
#include <net/mptcp_v6.h>
#endif
#include <net/ipv6.h>
#include <net/tcp.h>

#include <linux/compiler.h>
#include <linux/gfp.h>
#include <linux/module.h>
#include <linux/static_key.h>

#include <trace/events/tcp.h>

/* Refresh clocks of a TCP socket,
 * ensuring monotically increasing values.
 */
void tcp_mstamp_refresh(struct tcp_sock *tp)
{
	u64 val = tcp_clock_ns();

	tp->tcp_clock_cache = val;
	tp->tcp_mstamp = div_u64(val, NSEC_PER_USEC);
}

/* Account for new data that has been sent to the network. */
void tcp_event_new_data_sent(struct sock *sk, struct sk_buff *skb)
{
	struct inet_connection_sock *icsk = inet_csk(sk);
	struct tcp_sock *tp = tcp_sk(sk);
	unsigned int prior_packets = tp->packets_out;

	WRITE_ONCE(tp->snd_nxt, TCP_SKB_CB(skb)->end_seq);

	__skb_unlink(skb, &sk->sk_write_queue);
	tcp_rbtree_insert(&sk->tcp_rtx_queue, skb);

	if (tp->highest_sack == NULL)
		tp->highest_sack = skb;

	tp->packets_out += tcp_skb_pcount(skb);
	if (!prior_packets || icsk->icsk_pending == ICSK_TIME_LOSS_PROBE)
		tcp_rearm_rto(sk);

	NET_ADD_STATS(sock_net(sk), LINUX_MIB_TCPORIGDATASENT,
		      tcp_skb_pcount(skb));
	tcp_check_space(sk);
}

/* SND.NXT, if window was not shrunk or the amount of shrunk was less than one
 * window scaling factor due to loss of precision.
 * If window has been shrunk, what should we make? It is not clear at all.
 * Using SND.UNA we will fail to open window, SND.NXT is out of window. :-(
 * Anything in between SND.UNA...SND.UNA+SND.WND also can be already
 * invalid. OK, let's make this for now:
 */
static inline __u32 tcp_acceptable_seq(const struct sock *sk)
{
	const struct tcp_sock *tp = tcp_sk(sk);

	if (!before(tcp_wnd_end(tp), tp->snd_nxt) ||
	    (tp->rx_opt.wscale_ok &&
	     ((tp->snd_nxt - tcp_wnd_end(tp)) < (1 << tp->rx_opt.rcv_wscale))))
		return tp->snd_nxt;
	else
		return tcp_wnd_end(tp);
}

/* Calculate mss to advertise in SYN segment.
 * RFC1122, RFC1063, draft-ietf-tcpimpl-pmtud-01 state that:
 *
 * 1. It is independent of path mtu.
 * 2. Ideally, it is maximal possible segment size i.e. 65535-40.
 * 3. For IPv4 it is reasonable to calculate it from maximal MTU of
 *    attached devices, because some buggy hosts are confused by
 *    large MSS.
 * 4. We do not make 3, we advertise MSS, calculated from first
 *    hop device mtu, but allow to raise it to ip_rt_min_advmss.
 *    This may be overridden via information stored in routing table.
 * 5. Value 65535 for MSS is valid in IPv6 and means "as large as possible,
 *    probably even Jumbo".
 */
static __u16 tcp_advertise_mss(struct sock *sk)
{
	struct tcp_sock *tp = tcp_sk(sk);
	const struct dst_entry *dst = __sk_dst_get(sk);
	int mss = tp->advmss;

	if (dst) {
		unsigned int metric = dst_metric_advmss(dst);

		if (metric < mss) {
			mss = metric;
			tp->advmss = mss;
		}
	}

	return (__u16)mss;
}

/* RFC2861. Reset CWND after idle period longer RTO to "restart window".
 * This is the first part of cwnd validation mechanism.
 */
void tcp_cwnd_restart(struct sock *sk, s32 delta)
{
	struct tcp_sock *tp = tcp_sk(sk);
	u32 restart_cwnd = tcp_init_cwnd(tp, __sk_dst_get(sk));
	u32 cwnd = tp->snd_cwnd;

	tcp_ca_event(sk, CA_EVENT_CWND_RESTART);

	tp->snd_ssthresh = tcp_current_ssthresh(sk);
	restart_cwnd = min(restart_cwnd, cwnd);

	while ((delta -= inet_csk(sk)->icsk_rto) > 0 && cwnd > restart_cwnd)
		cwnd >>= 1;
	tp->snd_cwnd = max(cwnd, restart_cwnd);
	tp->snd_cwnd_stamp = tcp_jiffies32;
	tp->snd_cwnd_used = 0;
}

/* Congestion state accounting after a packet has been sent. */
static void tcp_event_data_sent(struct tcp_sock *tp,
				struct sock *sk)
{
	struct inet_connection_sock *icsk = inet_csk(sk);
	const u32 now = tcp_jiffies32;

	if (tcp_packets_in_flight(tp) == 0)
		tcp_ca_event(sk, CA_EVENT_TX_START);

	/* If this is the first data packet sent in response to the
	 * previous received data,
	 * and it is a reply for ato after last received packet,
	 * increase pingpong count.
	 */
	if (before(tp->lsndtime, icsk->icsk_ack.lrcvtime) &&
	    (u32)(now - icsk->icsk_ack.lrcvtime) < icsk->icsk_ack.ato)
		inet_csk_inc_pingpong_cnt(sk);

	tp->lsndtime = now;
}

/* Account for an ACK we sent. */
static inline void tcp_event_ack_sent(struct sock *sk, unsigned int pkts,
				      u32 rcv_nxt)
{
	struct tcp_sock *tp = tcp_sk(sk);

	if (unlikely(tp->compressed_ack > TCP_FASTRETRANS_THRESH)) {
		NET_ADD_STATS(sock_net(sk), LINUX_MIB_TCPACKCOMPRESSED,
			      tp->compressed_ack - TCP_FASTRETRANS_THRESH);
		tp->compressed_ack = TCP_FASTRETRANS_THRESH;
		if (hrtimer_try_to_cancel(&tp->compressed_ack_timer) == 1)
			__sock_put(sk);
	}

	if (unlikely(rcv_nxt != tp->rcv_nxt))
		return;  /* Special ACK sent by DCTCP to reflect ECN */
	tcp_dec_quickack_mode(sk, pkts);
	inet_csk_clear_xmit_timer(sk, ICSK_TIME_DACK);
}

/* Determine a window scaling and initial window to offer.
 * Based on the assumption that the given amount of space
 * will be offered. Store the results in the tp structure.
 * NOTE: for smooth operation initial space offering should
 * be a multiple of mss if possible. We assume here that mss >= 1.
 * This MUST be enforced by all callers.
 */
void tcp_select_initial_window(const struct sock *sk, int __space, __u32 mss,
			       __u32 *rcv_wnd, __u32 *window_clamp,
			       int wscale_ok, __u8 *rcv_wscale,
			       __u32 init_rcv_wnd)
{
	unsigned int space = (__space < 0 ? 0 : __space);

	/* If no clamp set the clamp to the max possible scaled window */
	if (*window_clamp == 0)
		(*window_clamp) = (U16_MAX << TCP_MAX_WSCALE);
	space = min(*window_clamp, space);

	/* Quantize space offering to a multiple of mss if possible. */
	if (space > mss)
		space = rounddown(space, mss);

	/* NOTE: offering an initial window larger than 32767
	 * will break some buggy TCP stacks. If the admin tells us
	 * it is likely we could be speaking with such a buggy stack
	 * we will truncate our initial window offering to 32K-1
	 * unless the remote has sent us a window scaling option,
	 * which we interpret as a sign the remote TCP is not
	 * misinterpreting the window field as a signed quantity.
	 */
	if (sock_net(sk)->ipv4.sysctl_tcp_workaround_signed_windows)
		(*rcv_wnd) = min(space, MAX_TCP_WINDOW);
	else
		(*rcv_wnd) = min_t(u32, space, U16_MAX);

	if (init_rcv_wnd)
		*rcv_wnd = min(*rcv_wnd, init_rcv_wnd * mss);

	*rcv_wscale = 0;
	if (wscale_ok) {
		/* Set window scaling on max possible window */
		space = max_t(u32, space, sock_net(sk)->ipv4.sysctl_tcp_rmem[2]);
		space = max_t(u32, space, sysctl_rmem_max);
		space = min_t(u32, space, *window_clamp);
		*rcv_wscale = clamp_t(int, ilog2(space) - 15,
				      0, TCP_MAX_WSCALE);
	}
	/* Set the clamp no higher than max representable value */
	(*window_clamp) = min_t(__u32, U16_MAX << (*rcv_wscale), *window_clamp);
}
EXPORT_SYMBOL(tcp_select_initial_window);

/* Chose a new window to advertise, update state in tcp_sock for the
 * socket, and return result with RFC1323 scaling applied.  The return
 * value can be stuffed directly into th->window for an outgoing
 * frame.
 */
u16 tcp_select_window(struct sock *sk)
{
	struct tcp_sock *tp = tcp_sk(sk);
	u32 old_win = tp->rcv_wnd;
	/* The window must never shrink at the meta-level. At the subflow we
	 * have to allow this. Otherwise we may announce a window too large
	 * for the current meta-level sk_rcvbuf.
	 */
	u32 cur_win = tcp_receive_window_now(mptcp(tp) ? tcp_sk(mptcp_meta_sk(sk)) : tp);
	u32 new_win = tp->ops->__select_window(sk);

	/* Never shrink the offered window */
	if (new_win < cur_win) {
		/* Danger Will Robinson!
		 * Don't update rcv_wup/rcv_wnd here or else
		 * we will not be able to advertise a zero
		 * window in time.  --DaveM
		 *
		 * Relax Will Robinson.
		 */
		if (new_win == 0)
			NET_INC_STATS(sock_net(sk),
				      LINUX_MIB_TCPWANTZEROWINDOWADV);
		new_win = ALIGN(cur_win, 1 << tp->rx_opt.rcv_wscale);
	}

	tp->rcv_wnd = new_win;
	tp->rcv_wup = tp->rcv_nxt;
	tcp_update_rcv_right_edge(tp);

	/* Make sure we do not exceed the maximum possible
	 * scaled window.
	 */
	if (!tp->rx_opt.rcv_wscale &&
	    sock_net(sk)->ipv4.sysctl_tcp_workaround_signed_windows)
		new_win = min(new_win, MAX_TCP_WINDOW);
	else
		new_win = min(new_win, (65535U << tp->rx_opt.rcv_wscale));

	/* RFC1323 scaling applied */
	new_win >>= tp->rx_opt.rcv_wscale;

	/* If we advertise zero window, disable fast path. */
	if (new_win == 0) {
		tp->pred_flags = 0;
		if (old_win)
			NET_INC_STATS(sock_net(sk),
				      LINUX_MIB_TCPTOZEROWINDOWADV);
	} else if (old_win == 0) {
		NET_INC_STATS(sock_net(sk), LINUX_MIB_TCPFROMZEROWINDOWADV);
	}

	return new_win;
}

/* Packet ECN state for a SYN-ACK */
static void tcp_ecn_send_synack(struct sock *sk, struct sk_buff *skb)
{
	const struct tcp_sock *tp = tcp_sk(sk);

	TCP_SKB_CB(skb)->tcp_flags &= ~TCPHDR_CWR;
	if (!(tp->ecn_flags & TCP_ECN_OK))
		TCP_SKB_CB(skb)->tcp_flags &= ~TCPHDR_ECE;
	else if (tcp_ca_needs_ecn(sk) ||
		 tcp_bpf_ca_needs_ecn(sk))
		INET_ECN_xmit(sk);
}

/* Packet ECN state for a SYN.  */
static void tcp_ecn_send_syn(struct sock *sk, struct sk_buff *skb)
{
	struct tcp_sock *tp = tcp_sk(sk);
	bool bpf_needs_ecn = tcp_bpf_ca_needs_ecn(sk);
	bool use_ecn = sock_net(sk)->ipv4.sysctl_tcp_ecn == 1 ||
		tcp_ca_needs_ecn(sk) || bpf_needs_ecn;

	if (!use_ecn) {
		const struct dst_entry *dst = __sk_dst_get(sk);

		if (dst && dst_feature(dst, RTAX_FEATURE_ECN))
			use_ecn = true;
	}

	tp->ecn_flags = 0;

	if (use_ecn) {
		TCP_SKB_CB(skb)->tcp_flags |= TCPHDR_ECE | TCPHDR_CWR;
		tp->ecn_flags = TCP_ECN_OK;
		if (tcp_ca_needs_ecn(sk) || bpf_needs_ecn)
			INET_ECN_xmit(sk);
	}
}

static void tcp_ecn_clear_syn(struct sock *sk, struct sk_buff *skb)
{
	if (sock_net(sk)->ipv4.sysctl_tcp_ecn_fallback)
		/* tp->ecn_flags are cleared at a later point in time when
		 * SYN ACK is ultimatively being received.
		 */
		TCP_SKB_CB(skb)->tcp_flags &= ~(TCPHDR_ECE | TCPHDR_CWR);
}

static void
tcp_ecn_make_synack(const struct request_sock *req, struct tcphdr *th)
{
	if (inet_rsk(req)->ecn_ok)
		th->ece = 1;
}

/* Set up ECN state for a packet on a ESTABLISHED socket that is about to
 * be sent.
 */
static void tcp_ecn_send(struct sock *sk, struct sk_buff *skb,
			 struct tcphdr *th, int tcp_header_len)
{
	struct tcp_sock *tp = tcp_sk(sk);

	if (tp->ecn_flags & TCP_ECN_OK) {
		/* Not-retransmitted data segment: set ECT and inject CWR. */
		if (skb->len != tcp_header_len &&
		    !before(TCP_SKB_CB(skb)->seq, tp->snd_nxt)) {
			INET_ECN_xmit(sk);
			if (tp->ecn_flags & TCP_ECN_QUEUE_CWR) {
				tp->ecn_flags &= ~TCP_ECN_QUEUE_CWR;
				th->cwr = 1;
				skb_shinfo(skb)->gso_type |= SKB_GSO_TCP_ECN;
			}
		} else if (!tcp_ca_needs_ecn(sk)) {
			/* ACK or retransmitted segment: clear ECT|CE */
			INET_ECN_dontxmit(sk);
		}
		if (tp->ecn_flags & TCP_ECN_DEMAND_CWR)
			th->ece = 1;
	}
}

/* Constructs common control bits of non-data skb. If SYN/FIN is present,
 * auto increment end seqno.
 */
void tcp_init_nondata_skb(struct sk_buff *skb, u32 seq, u8 flags)
{
	skb->ip_summed = CHECKSUM_PARTIAL;

	TCP_SKB_CB(skb)->tcp_flags = flags;
	TCP_SKB_CB(skb)->sacked = 0;

	tcp_skb_pcount_set(skb, 1);

	TCP_SKB_CB(skb)->seq = seq;
	if (flags & (TCPHDR_SYN | TCPHDR_FIN))
		seq++;
	TCP_SKB_CB(skb)->end_seq = seq;
}

bool tcp_urg_mode(const struct tcp_sock *tp)
{
	return tp->snd_una != tp->snd_up;
}

#define OPTION_SACK_ADVERTISE	(1 << 0)
#define OPTION_TS		(1 << 1)
#define OPTION_MD5		(1 << 2)
#define OPTION_WSCALE		(1 << 3)
#define OPTION_FAST_OPEN_COOKIE	(1 << 8)
#define OPTION_SMC		(1 << 9)
/* Before adding here - take a look at OPTION_MPTCP in include/net/mptcp.h */

static void smc_options_write(__be32 *ptr, u16 *options)
{
#if IS_ENABLED(CONFIG_SMC)
	if (static_branch_unlikely(&tcp_have_smc)) {
		if (unlikely(OPTION_SMC & *options)) {
			*ptr++ = htonl((TCPOPT_NOP  << 24) |
				       (TCPOPT_NOP  << 16) |
				       (TCPOPT_EXP <<  8) |
				       (TCPOLEN_EXP_SMC_BASE));
			*ptr++ = htonl(TCPOPT_SMC_MAGIC);
		}
	}
#endif
}

/* Write previously computed TCP options to the packet.
 *
 * Beware: Something in the Internet is very sensitive to the ordering of
 * TCP options, we learned this through the hard way, so be careful here.
 * Luckily we can at least blame others for their non-compliance but from
 * inter-operability perspective it seems that we're somewhat stuck with
 * the ordering which we have been using if we want to keep working with
 * those broken things (not that it currently hurts anybody as there isn't
 * particular reason why the ordering would need to be changed).
 *
 * At least SACK_PERM as the first option is known to lead to a disaster
 * (but it may well be that other scenarios fail similarly).
 */
static void tcp_options_write(__be32 *ptr, struct tcp_sock *tp,
			      struct tcp_out_options *opts, struct sk_buff *skb)
{
	u16 options = opts->options;	/* mungable copy */

	if (unlikely(OPTION_MD5 & options)) {
		*ptr++ = htonl((TCPOPT_NOP << 24) | (TCPOPT_NOP << 16) |
			       (TCPOPT_MD5SIG << 8) | TCPOLEN_MD5SIG);
		/* overload cookie hash location */
		opts->hash_location = (__u8 *)ptr;
		ptr += 4;
	}

	if (unlikely(opts->mss)) {
		*ptr++ = htonl((TCPOPT_MSS << 24) |
			       (TCPOLEN_MSS << 16) |
			       opts->mss);
	}

	if (likely(OPTION_TS & options)) {
		if (unlikely(OPTION_SACK_ADVERTISE & options)) {
			*ptr++ = htonl((TCPOPT_SACK_PERM << 24) |
				       (TCPOLEN_SACK_PERM << 16) |
				       (TCPOPT_TIMESTAMP << 8) |
				       TCPOLEN_TIMESTAMP);
			options &= ~OPTION_SACK_ADVERTISE;
		} else {
			*ptr++ = htonl((TCPOPT_NOP << 24) |
				       (TCPOPT_NOP << 16) |
				       (TCPOPT_TIMESTAMP << 8) |
				       TCPOLEN_TIMESTAMP);
		}
		*ptr++ = htonl(opts->tsval);
		*ptr++ = htonl(opts->tsecr);
	}

	if (unlikely(OPTION_SACK_ADVERTISE & options)) {
		*ptr++ = htonl((TCPOPT_NOP << 24) |
			       (TCPOPT_NOP << 16) |
			       (TCPOPT_SACK_PERM << 8) |
			       TCPOLEN_SACK_PERM);
	}

	if (unlikely(OPTION_WSCALE & options)) {
		*ptr++ = htonl((TCPOPT_NOP << 24) |
			       (TCPOPT_WINDOW << 16) |
			       (TCPOLEN_WINDOW << 8) |
			       opts->ws);
	}

	if (unlikely(opts->num_sack_blocks)) {
		struct tcp_sack_block *sp = tp->rx_opt.dsack ?
			tp->duplicate_sack : tp->selective_acks;
		int this_sack;

		*ptr++ = htonl((TCPOPT_NOP  << 24) |
			       (TCPOPT_NOP  << 16) |
			       (TCPOPT_SACK <<  8) |
			       (TCPOLEN_SACK_BASE + (opts->num_sack_blocks *
						     TCPOLEN_SACK_PERBLOCK)));

		for (this_sack = 0; this_sack < opts->num_sack_blocks;
		     ++this_sack) {
			*ptr++ = htonl(sp[this_sack].start_seq);
			*ptr++ = htonl(sp[this_sack].end_seq);
		}

		tp->rx_opt.dsack = 0;
	}

	if (unlikely(OPTION_FAST_OPEN_COOKIE & options)) {
		struct tcp_fastopen_cookie *foc = opts->fastopen_cookie;
		u8 *p = (u8 *)ptr;
		u32 len; /* Fast Open option length */

		if (foc->exp) {
			len = TCPOLEN_EXP_FASTOPEN_BASE + foc->len;
			*ptr = htonl((TCPOPT_EXP << 24) | (len << 16) |
				     TCPOPT_FASTOPEN_MAGIC);
			p += TCPOLEN_EXP_FASTOPEN_BASE;
		} else {
			len = TCPOLEN_FASTOPEN_BASE + foc->len;
			*p++ = TCPOPT_FASTOPEN;
			*p++ = len;
		}

		memcpy(p, foc->val, foc->len);
		if ((len & 3) == 2) {
			p[foc->len] = TCPOPT_NOP;
			p[foc->len + 1] = TCPOPT_NOP;
		}
		ptr += (len + 3) >> 2;
	}

	smc_options_write(ptr, &options);

	if (unlikely(OPTION_MPTCP & opts->options))
		mptcp_options_write(ptr, tp, opts, skb);
}

static void smc_set_option(const struct tcp_sock *tp,
			   struct tcp_out_options *opts,
			   unsigned int *remaining)
{
#if IS_ENABLED(CONFIG_SMC)
	if (static_branch_unlikely(&tcp_have_smc)) {
		if (tp->syn_smc) {
			if (*remaining >= TCPOLEN_EXP_SMC_BASE_ALIGNED) {
				opts->options |= OPTION_SMC;
				*remaining -= TCPOLEN_EXP_SMC_BASE_ALIGNED;
			}
		}
	}
#endif
}

static void smc_set_option_cond(const struct tcp_sock *tp,
				const struct inet_request_sock *ireq,
				struct tcp_out_options *opts,
				unsigned int *remaining)
{
#if IS_ENABLED(CONFIG_SMC)
	if (static_branch_unlikely(&tcp_have_smc)) {
		if (tp->syn_smc && ireq->smc_ok) {
			if (*remaining >= TCPOLEN_EXP_SMC_BASE_ALIGNED) {
				opts->options |= OPTION_SMC;
				*remaining -= TCPOLEN_EXP_SMC_BASE_ALIGNED;
			}
		}
	}
#endif
}

/* Compute TCP options for SYN packets. This is not the final
 * network wire format yet.
 */
static unsigned int tcp_syn_options(struct sock *sk, struct sk_buff *skb,
				struct tcp_out_options *opts,
				struct tcp_md5sig_key **md5)
{
	struct tcp_sock *tp = tcp_sk(sk);
	unsigned int remaining = MAX_TCP_OPTION_SPACE;
	struct tcp_fastopen_request *fastopen = tp->fastopen_req;

	*md5 = NULL;
#ifdef CONFIG_TCP_MD5SIG
	if (static_branch_unlikely(&tcp_md5_needed) &&
	    rcu_access_pointer(tp->md5sig_info)) {
		*md5 = tp->af_specific->md5_lookup(sk, sk);
		if (*md5) {
			opts->options |= OPTION_MD5;
			remaining -= TCPOLEN_MD5SIG_ALIGNED;
		}
	}
#endif

	/* We always get an MSS option.  The option bytes which will be seen in
	 * normal data packets should timestamps be used, must be in the MSS
	 * advertised.  But we subtract them from tp->mss_cache so that
	 * calculations in tcp_sendmsg are simpler etc.  So account for this
	 * fact here if necessary.  If we don't do this correctly, as a
	 * receiver we won't recognize data packets as being full sized when we
	 * should, and thus we won't abide by the delayed ACK rules correctly.
	 * SACKs don't matter, we never delay an ACK when we have any of those
	 * going out.  */
	opts->mss = tcp_advertise_mss(sk);
	remaining -= TCPOLEN_MSS_ALIGNED;

	if (likely(READ_ONCE(sock_net(sk)->ipv4.sysctl_tcp_timestamps) && !*md5)) {
		opts->options |= OPTION_TS;
		opts->tsval = tcp_skb_timestamp(skb) + tp->tsoffset;
		opts->tsecr = tp->rx_opt.ts_recent;
		remaining -= TCPOLEN_TSTAMP_ALIGNED;
	}
	if (likely(READ_ONCE(sock_net(sk)->ipv4.sysctl_tcp_window_scaling))) {
		opts->ws = tp->rx_opt.rcv_wscale;
		opts->options |= OPTION_WSCALE;
		remaining -= TCPOLEN_WSCALE_ALIGNED;
	}
	if (likely(READ_ONCE(sock_net(sk)->ipv4.sysctl_tcp_sack))) {
		opts->options |= OPTION_SACK_ADVERTISE;
		if (unlikely(!(OPTION_TS & opts->options)))
			remaining -= TCPOLEN_SACKPERM_ALIGNED;
	}
	if (tp->request_mptcp || mptcp(tp))
		mptcp_syn_options(sk, opts, &remaining);

	if (fastopen && fastopen->cookie.len >= 0) {
		u32 need = fastopen->cookie.len;

		need += fastopen->cookie.exp ? TCPOLEN_EXP_FASTOPEN_BASE :
					       TCPOLEN_FASTOPEN_BASE;
		need = (need + 3) & ~3U;  /* Align to 32 bits */
		if (remaining >= need) {
			opts->options |= OPTION_FAST_OPEN_COOKIE;
			opts->fastopen_cookie = &fastopen->cookie;
			remaining -= need;
			tp->syn_fastopen = 1;
			tp->syn_fastopen_exp = fastopen->cookie.exp ? 1 : 0;
		}
	}

	smc_set_option(tp, opts, &remaining);

	return MAX_TCP_OPTION_SPACE - remaining;
}

/* Set up TCP options for SYN-ACKs. */
static unsigned int tcp_synack_options(const struct sock *sk,
				       struct request_sock *req,
				       unsigned int mss, struct sk_buff *skb,
				       struct tcp_out_options *opts,
				       const struct tcp_md5sig_key *md5,
				       struct tcp_fastopen_cookie *foc,
				       enum tcp_synack_type synack_type)
{
	struct inet_request_sock *ireq = inet_rsk(req);
	unsigned int remaining = MAX_TCP_OPTION_SPACE;

#ifdef CONFIG_TCP_MD5SIG
	if (md5) {
		opts->options |= OPTION_MD5;
		remaining -= TCPOLEN_MD5SIG_ALIGNED;

		/* We can't fit any SACK blocks in a packet with MD5 + TS
		 * options. There was discussion about disabling SACK
		 * rather than TS in order to fit in better with old,
		 * buggy kernels, but that was deemed to be unnecessary.
		 */
		if (synack_type != TCP_SYNACK_COOKIE)
			ireq->tstamp_ok &= !ireq->sack_ok;
	}
#endif

	/* We always send an MSS option. */
	opts->mss = mss;
	remaining -= TCPOLEN_MSS_ALIGNED;

	if (likely(ireq->wscale_ok)) {
		opts->ws = ireq->rcv_wscale;
		opts->options |= OPTION_WSCALE;
		remaining -= TCPOLEN_WSCALE_ALIGNED;
	}
	if (likely(ireq->tstamp_ok)) {
		opts->options |= OPTION_TS;
		opts->tsval = tcp_skb_timestamp(skb) + tcp_rsk(req)->ts_off;
		opts->tsecr = req->ts_recent;
		remaining -= TCPOLEN_TSTAMP_ALIGNED;
	}
	if (likely(ireq->sack_ok)) {
		opts->options |= OPTION_SACK_ADVERTISE;
		if (unlikely(!ireq->tstamp_ok))
			remaining -= TCPOLEN_SACKPERM_ALIGNED;
	}
	if (foc != NULL && foc->len >= 0) {
		u32 need = foc->len;

		need += foc->exp ? TCPOLEN_EXP_FASTOPEN_BASE :
				   TCPOLEN_FASTOPEN_BASE;
		need = (need + 3) & ~3U;  /* Align to 32 bits */
		if (remaining >= need) {
			opts->options |= OPTION_FAST_OPEN_COOKIE;
			opts->fastopen_cookie = foc;
			remaining -= need;
		}
	}

	smc_set_option_cond(tcp_sk(sk), ireq, opts, &remaining);

	if (ireq->saw_mpc)
		mptcp_synack_options(req, opts, &remaining);

	return MAX_TCP_OPTION_SPACE - remaining;
}

/* Compute TCP options for ESTABLISHED sockets. This is not the
 * final wire format yet.
 */
static unsigned int tcp_established_options(struct sock *sk, struct sk_buff *skb,
					struct tcp_out_options *opts,
					struct tcp_md5sig_key **md5)
{
	struct tcp_sock *tp = tcp_sk(sk);
	unsigned int size = 0;
	unsigned int eff_sacks;

	opts->options = 0;

	*md5 = NULL;
#ifdef CONFIG_TCP_MD5SIG
	if (static_branch_unlikely(&tcp_md5_needed) &&
	    rcu_access_pointer(tp->md5sig_info)) {
		*md5 = tp->af_specific->md5_lookup(sk, sk);
		if (*md5) {
			opts->options |= OPTION_MD5;
			size += TCPOLEN_MD5SIG_ALIGNED;
		}
	}
#endif

	if (likely(tp->rx_opt.tstamp_ok)) {
		opts->options |= OPTION_TS;
		opts->tsval = skb ? tcp_skb_timestamp(skb) + tp->tsoffset : 0;
		opts->tsecr = tp->rx_opt.ts_recent;
		size += TCPOLEN_TSTAMP_ALIGNED;
	}
	if (mptcp(tp))
		mptcp_established_options(sk, skb, opts, &size);

	eff_sacks = tp->rx_opt.num_sacks + tp->rx_opt.dsack;
	if (unlikely(eff_sacks)) {
		const unsigned remaining = MAX_TCP_OPTION_SPACE - size;
		if (remaining < TCPOLEN_SACK_BASE_ALIGNED)
			opts->num_sack_blocks = 0;
		else
			opts->num_sack_blocks =
			    min_t(unsigned int, eff_sacks,
				  (remaining - TCPOLEN_SACK_BASE_ALIGNED) /
				  TCPOLEN_SACK_PERBLOCK);
		if (likely(opts->num_sack_blocks))
			size += TCPOLEN_SACK_BASE_ALIGNED +
				opts->num_sack_blocks * TCPOLEN_SACK_PERBLOCK;
	}

	return size;
}


/* TCP SMALL QUEUES (TSQ)
 *
 * TSQ goal is to keep small amount of skbs per tcp flow in tx queues (qdisc+dev)
 * to reduce RTT and bufferbloat.
 * We do this using a special skb destructor (tcp_wfree).
 *
 * Its important tcp_wfree() can be replaced by sock_wfree() in the event skb
 * needs to be reallocated in a driver.
 * The invariant being skb->truesize subtracted from sk->sk_wmem_alloc
 *
 * Since transmit from skb destructor is forbidden, we use a tasklet
 * to process all sockets that eventually need to send more skbs.
 * We use one tasklet per cpu, with its own queue of sockets.
 */
struct tsq_tasklet {
	struct tasklet_struct	tasklet;
	struct list_head	head; /* queue of tcp sockets */
};
static DEFINE_PER_CPU(struct tsq_tasklet, tsq_tasklet);

static void tcp_tsq_write(struct sock *sk)
{
	if ((1 << sk->sk_state) &
	    (TCPF_ESTABLISHED | TCPF_FIN_WAIT1 | TCPF_CLOSING |
	     TCPF_CLOSE_WAIT  | TCPF_LAST_ACK)) {
		struct tcp_sock *tp = tcp_sk(sk);

		if (tp->lost_out > tp->retrans_out &&
		    tp->snd_cwnd > tcp_packets_in_flight(tp)) {
			tcp_mstamp_refresh(tp);
			tcp_xmit_retransmit_queue(sk);
		}

		tcp_sk(sk)->ops->write_xmit(sk, tcp_current_mss(sk),
					    tcp_sk(sk)->nonagle, 0, GFP_ATOMIC);
	}
}

static void tcp_tsq_handler(struct sock *sk)
{
	struct tcp_sock *tp = tcp_sk(sk);
	struct sock *meta_sk = mptcp(tp) ? mptcp_meta_sk(sk) : sk;

	bh_lock_sock(meta_sk);
	if (!sock_owned_by_user(meta_sk)) {
		tcp_tsq_write(sk);

		if (mptcp(tp))
			tcp_tsq_write(meta_sk);
	} else {
		if (!test_and_set_bit(TCP_TSQ_DEFERRED, &sk->sk_tsq_flags))
			sock_hold(sk);

		if ((mptcp(tp)) && (sk->sk_state != TCP_CLOSE))
			mptcp_tsq_flags(sk);
	}

	bh_unlock_sock(meta_sk);
}
/*
 * One tasklet per cpu tries to send more skbs.
 * We run in tasklet context but need to disable irqs when
 * transferring tsq->head because tcp_wfree() might
 * interrupt us (non NAPI drivers)
 */
static void tcp_tasklet_func(unsigned long data)
{
	struct tsq_tasklet *tsq = (struct tsq_tasklet *)data;
	LIST_HEAD(list);
	unsigned long flags;
	struct list_head *q, *n;
	struct tcp_sock *tp;
	struct sock *sk;

	local_irq_save(flags);
	list_splice_init(&tsq->head, &list);
	local_irq_restore(flags);

	list_for_each_safe(q, n, &list) {
		tp = list_entry(q, struct tcp_sock, tsq_node);
		list_del(&tp->tsq_node);

		sk = (struct sock *)tp;
		smp_mb__before_atomic();
		clear_bit(TSQ_QUEUED, &sk->sk_tsq_flags);

		tcp_tsq_handler(sk);
		sk_free(sk);
	}
}

#define TCP_DEFERRED_ALL (TCPF_TSQ_DEFERRED |		\
			  TCPF_WRITE_TIMER_DEFERRED |	\
			  TCPF_DELACK_TIMER_DEFERRED |	\
			  TCPF_MTU_REDUCED_DEFERRED | \
			  TCPF_PATH_MANAGER_DEFERRED |\
			  TCPF_SUB_DEFERRED)
/**
 * tcp_release_cb - tcp release_sock() callback
 * @sk: socket
 *
 * called from release_sock() to perform protocol dependent
 * actions before socket release.
 */
void tcp_release_cb(struct sock *sk)
{
	unsigned long flags, nflags;

	/* perform an atomic operation only if at least one flag is set */
	do {
		flags = sk->sk_tsq_flags;
		if (!(flags & TCP_DEFERRED_ALL))
			return;
		nflags = flags & ~TCP_DEFERRED_ALL;
	} while (cmpxchg(&sk->sk_tsq_flags, flags, nflags) != flags);

	if (flags & TCPF_TSQ_DEFERRED) {
		tcp_tsq_write(sk);
		__sock_put(sk);

		if (mptcp(tcp_sk(sk)))
			tcp_tsq_write(mptcp_meta_sk(sk));
	}
	/* Here begins the tricky part :
	 * We are called from release_sock() with :
	 * 1) BH disabled
	 * 2) sk_lock.slock spinlock held
	 * 3) socket owned by us (sk->sk_lock.owned == 1)
	 *
	 * But following code is meant to be called from BH handlers,
	 * so we should keep BH disabled, but early release socket ownership
	 */
	sock_release_ownership(sk);

	if (flags & TCPF_WRITE_TIMER_DEFERRED) {
		tcp_write_timer_handler(sk);
		__sock_put(sk);
	}
	if (flags & TCPF_DELACK_TIMER_DEFERRED) {
		tcp_delack_timer_handler(sk);
		__sock_put(sk);
	}
	if (flags & TCPF_MTU_REDUCED_DEFERRED) {
		inet_csk(sk)->icsk_af_ops->mtu_reduced(sk);
		__sock_put(sk);
	}
	if (flags & TCPF_PATH_MANAGER_DEFERRED) {
		if (tcp_sk(sk)->mpcb->pm_ops->release_sock)
			tcp_sk(sk)->mpcb->pm_ops->release_sock(sk);
		__sock_put(sk);
	}
	if (flags & TCPF_SUB_DEFERRED)
		mptcp_tsq_sub_deferred(sk);
}
EXPORT_SYMBOL(tcp_release_cb);

void __init tcp_tasklet_init(void)
{
	int i;

	for_each_possible_cpu(i) {
		struct tsq_tasklet *tsq = &per_cpu(tsq_tasklet, i);

		INIT_LIST_HEAD(&tsq->head);
		tasklet_init(&tsq->tasklet,
			     tcp_tasklet_func,
			     (unsigned long)tsq);
	}
}

/*
 * Write buffer destructor automatically called from kfree_skb.
 * We can't xmit new skbs from this context, as we might already
 * hold qdisc lock.
 */
void tcp_wfree(struct sk_buff *skb)
{
	struct sock *sk = skb->sk;
	struct tcp_sock *tp = tcp_sk(sk);
	unsigned long flags, nval, oval;

	/* Keep one reference on sk_wmem_alloc.
	 * Will be released by sk_free() from here or tcp_tasklet_func()
	 */
	WARN_ON(refcount_sub_and_test(skb->truesize - 1, &sk->sk_wmem_alloc));

	/* If this softirq is serviced by ksoftirqd, we are likely under stress.
	 * Wait until our queues (qdisc + devices) are drained.
	 * This gives :
	 * - less callbacks to tcp_write_xmit(), reducing stress (batches)
	 * - chance for incoming ACK (processed by another cpu maybe)
	 *   to migrate this flow (skb->ooo_okay will be eventually set)
	 */
	if (refcount_read(&sk->sk_wmem_alloc) >= SKB_TRUESIZE(1) && this_cpu_ksoftirqd() == current)
		goto out;

	for (oval = READ_ONCE(sk->sk_tsq_flags);; oval = nval) {
		struct tsq_tasklet *tsq;
		bool empty;

		if (!(oval & TSQF_THROTTLED) || (oval & TSQF_QUEUED))
			goto out;

		nval = (oval & ~TSQF_THROTTLED) | TSQF_QUEUED;
		nval = cmpxchg(&sk->sk_tsq_flags, oval, nval);
		if (nval != oval)
			continue;

		/* queue this socket to tasklet queue */
		local_irq_save(flags);
		tsq = this_cpu_ptr(&tsq_tasklet);
		empty = list_empty(&tsq->head);
		list_add(&tp->tsq_node, &tsq->head);
		if (empty)
			tasklet_schedule(&tsq->tasklet);
		local_irq_restore(flags);
		return;
	}
out:
	sk_free(sk);
}

/* Note: Called under soft irq.
 * We can call TCP stack right away, unless socket is owned by user.
 */
enum hrtimer_restart tcp_pace_kick(struct hrtimer *timer)
{
	struct tcp_sock *tp = container_of(timer, struct tcp_sock, pacing_timer);
	struct sock *sk = (struct sock *)tp;

	tcp_tsq_handler(sk);
	sock_put(sk);

	return HRTIMER_NORESTART;
}

void tcp_update_skb_after_send(struct sock *sk, struct sk_buff *skb,
			       u64 prior_wstamp)
{
	struct tcp_sock *tp = tcp_sk(sk);

	if (sk->sk_pacing_status != SK_PACING_NONE) {
		unsigned long rate = sk->sk_pacing_rate;

		/* Original sch_fq does not pace first 10 MSS
		 * Note that tp->data_segs_out overflows after 2^32 packets,
		 * this is a minor annoyance.
		 */
		if (rate != ~0UL && rate && tp->data_segs_out >= 10) {
			u64 len_ns = div64_ul((u64)skb->len * NSEC_PER_SEC, rate);
			u64 credit = tp->tcp_wstamp_ns - prior_wstamp;

			/* take into account OS jitter */
			len_ns -= min_t(u64, len_ns / 2, credit);
			tp->tcp_wstamp_ns += len_ns;
		}
	}
	list_move_tail(&skb->tcp_tsorted_anchor, &tp->tsorted_sent_queue);
}

/* This routine actually transmits TCP packets queued in by
 * tcp_do_sendmsg().  This is used by both the initial
 * transmission and possible later retransmissions.
 * All SKB's seen here are completely headerless.  It is our
 * job to build the TCP header, and pass the packet down to
 * IP so it can do the same plus pass the packet off to the
 * device.
 *
 * We are working here with either a clone of the original
 * SKB, or a fresh unique copy made by the retransmit engine.
 */
static int __tcp_transmit_skb(struct sock *sk, struct sk_buff *skb,
			      int clone_it, gfp_t gfp_mask, u32 rcv_nxt)
{
	const struct inet_connection_sock *icsk = inet_csk(sk);
	struct inet_sock *inet;
	struct tcp_sock *tp;
	struct tcp_skb_cb *tcb;
	struct tcp_out_options opts;
	unsigned int tcp_options_size, tcp_header_size;
	struct sk_buff *oskb = NULL;
	struct tcp_md5sig_key *md5;
	struct tcphdr *th;
	u64 prior_wstamp;
	int err;

	BUG_ON(!skb || !tcp_skb_pcount(skb));
	tp = tcp_sk(sk);
	prior_wstamp = tp->tcp_wstamp_ns;
	tp->tcp_wstamp_ns = max(tp->tcp_wstamp_ns, tp->tcp_clock_cache);
	skb->skb_mstamp_ns = tp->tcp_wstamp_ns;
	if (clone_it) {
		TCP_SKB_CB(skb)->tx.in_flight = TCP_SKB_CB(skb)->end_seq
			- tp->snd_una;
		oskb = skb;

		tcp_skb_tsorted_save(oskb) {
			if (unlikely(skb_cloned(oskb)))
				skb = pskb_copy(oskb, gfp_mask);
			else
				skb = skb_clone(oskb, gfp_mask);
		} tcp_skb_tsorted_restore(oskb);

		if (unlikely(!skb))
			return -ENOBUFS;
		/* retransmit skbs might have a non zero value in skb->dev
		 * because skb->dev is aliased with skb->rbnode.rb_left
		 */
		skb->dev = NULL;
	}

	inet = inet_sk(sk);
	tcb = TCP_SKB_CB(skb);
	memset(&opts, 0, sizeof(opts));

	if (unlikely(tcb->tcp_flags & TCPHDR_SYN)) {
		tcp_options_size = tcp_syn_options(sk, skb, &opts, &md5);
	} else {
		tcp_options_size = tcp_established_options(sk, skb, &opts,
							   &md5);
		/* Force a PSH flag on all (GSO) packets to expedite GRO flush
		 * at receiver : This slightly improve GRO performance.
		 * Note that we do not force the PSH flag for non GSO packets,
		 * because they might be sent under high congestion events,
		 * and in this case it is better to delay the delivery of 1-MSS
		 * packets and thus the corresponding ACK packet that would
		 * release the following packet.
		 */
		if (tcp_skb_pcount(skb) > 1)
			tcb->tcp_flags |= TCPHDR_PSH;
	}
	tcp_header_size = tcp_options_size + sizeof(struct tcphdr);

	/* if no packet is in qdisc/device queue, then allow XPS to select
	 * another queue. We can be called from tcp_tsq_handler()
	 * which holds one reference to sk.
	 *
	 * TODO: Ideally, in-flight pure ACK packets should not matter here.
	 * One way to get this would be to set skb->truesize = 2 on them.
	 */
	skb->ooo_okay = sk_wmem_alloc_get(sk) < SKB_TRUESIZE(1);

	/* If we had to use memory reserve to allocate this skb,
	 * this might cause drops if packet is looped back :
	 * Other socket might not have SOCK_MEMALLOC.
	 * Packets not looped back do not care about pfmemalloc.
	 */
	skb->pfmemalloc = 0;

	skb_push(skb, tcp_header_size);
	skb_reset_transport_header(skb);

	skb_orphan(skb);
	skb->sk = sk;
	skb->destructor = skb_is_tcp_pure_ack(skb) ? __sock_wfree : tcp_wfree;
	skb_set_hash_from_sk(skb, sk);
	refcount_add(skb->truesize, &sk->sk_wmem_alloc);

	skb_set_dst_pending_confirm(skb, sk->sk_dst_pending_confirm);

	/* Build TCP header and checksum it. */
	th = (struct tcphdr *)skb->data;
	th->source		= inet->inet_sport;
	th->dest		= inet->inet_dport;
	th->seq			= htonl(tcb->seq);
	th->ack_seq		= htonl(rcv_nxt);
	*(((__be16 *)th) + 6)	= htons(((tcp_header_size >> 2) << 12) |
					tcb->tcp_flags);

	th->check		= 0;
	th->urg_ptr		= 0;

	/* The urg_mode check is necessary during a below snd_una win probe */
	if (unlikely(tcp_urg_mode(tp) && before(tcb->seq, tp->snd_up))) {
		if (before(tp->snd_up, tcb->seq + 0x10000)) {
			th->urg_ptr = htons(tp->snd_up - tcb->seq);
			th->urg = 1;
		} else if (after(tcb->seq + 0xFFFF, tp->snd_nxt)) {
			th->urg_ptr = htons(0xFFFF);
			th->urg = 1;
		}
	}

	tcp_options_write((__be32 *)(th + 1), tp, &opts, skb);
	skb_shinfo(skb)->gso_type = sk->sk_gso_type;
	if (likely(!(tcb->tcp_flags & TCPHDR_SYN))) {
		th->window	= htons(tp->ops->select_window(sk));
		tcp_ecn_send(sk, skb, th, tcp_header_size);
	} else {
		/* RFC1323: The window in SYN & SYN/ACK segments
		 * is never scaled.
		 */
		th->window	= htons(min(tp->rcv_wnd, 65535U));
	}
#ifdef CONFIG_TCP_MD5SIG
	/* Calculate the MD5 hash, as we have all we need now */
	if (md5) {
		sk_nocaps_add(sk, NETIF_F_GSO_MASK);
		tp->af_specific->calc_md5_hash(opts.hash_location,
					       md5, sk, skb);
	}
#endif

	icsk->icsk_af_ops->send_check(sk, skb);

	if (likely(tcb->tcp_flags & TCPHDR_ACK))
		tcp_event_ack_sent(sk, tcp_skb_pcount(skb), rcv_nxt);

	if (skb->len != tcp_header_size) {
		tcp_event_data_sent(tp, sk);
		tp->data_segs_out += tcp_skb_pcount(skb);
		tp->bytes_sent += skb->len - tcp_header_size;
	}

	if (after(tcb->end_seq, tp->snd_nxt) || tcb->seq == tcb->end_seq)
		TCP_ADD_STATS(sock_net(sk), TCP_MIB_OUTSEGS,
			      tcp_skb_pcount(skb));

	tp->segs_out += tcp_skb_pcount(skb);
	/* OK, its time to fill skb_shinfo(skb)->gso_{segs|size} */
	skb_shinfo(skb)->gso_segs = tcp_skb_pcount(skb);
	skb_shinfo(skb)->gso_size = tcp_skb_mss(skb);

	/* Leave earliest departure time in skb->tstamp (skb->skb_mstamp_ns) */

	/* Cleanup our debris for IP stacks */
	memset(skb->cb, 0, max(sizeof(struct inet_skb_parm),
			       sizeof(struct inet6_skb_parm)));

	tcp_add_tx_delay(skb, tp);

	err = icsk->icsk_af_ops->queue_xmit(sk, skb, &inet->cork.fl);

	if (unlikely(err > 0)) {
		tcp_enter_cwr(sk);
		err = net_xmit_eval(err);
	}
	if (!err && oskb) {
		tcp_update_skb_after_send(sk, oskb, prior_wstamp);
		tcp_rate_skb_sent(sk, oskb);
	}
	return err;
}

int tcp_transmit_skb(struct sock *sk, struct sk_buff *skb, int clone_it,
		     gfp_t gfp_mask)
{
	return __tcp_transmit_skb(sk, skb, clone_it, gfp_mask,
				  tcp_sk(sk)->rcv_nxt);
}

/* This routine just queues the buffer for sending.
 *
 * NOTE: probe0 timer is not checked, do not forget tcp_push_pending_frames,
 * otherwise socket can stall.
 */
void tcp_queue_skb(struct sock *sk, struct sk_buff *skb)
{
	struct tcp_sock *tp = tcp_sk(sk);

	/* Advance write_seq and place onto the write_queue. */
	WRITE_ONCE(tp->write_seq, TCP_SKB_CB(skb)->end_seq);
	__skb_header_release(skb);
	tcp_add_write_queue_tail(sk, skb);
	sk_wmem_queued_add(sk, skb->truesize);
	sk_mem_charge(sk, skb->truesize);
}

/* Initialize TSO segments for a packet. */
void tcp_set_skb_tso_segs(struct sk_buff *skb, unsigned int mss_now)
{
	if (skb->len <= mss_now) {
		/* Avoid the costly divide in the normal
		 * non-TSO case.
		 */
		tcp_skb_pcount_set(skb, 1);
		TCP_SKB_CB(skb)->tcp_gso_size = 0;
	} else {
		tcp_skb_pcount_set(skb, DIV_ROUND_UP(skb->len, mss_now));
		TCP_SKB_CB(skb)->tcp_gso_size = mss_now;
	}
}

/* Pcount in the middle of the write queue got changed, we need to do various
 * tweaks to fix counters
 */
void tcp_adjust_pcount(struct sock *sk, const struct sk_buff *skb, int decr)
{
	struct tcp_sock *tp = tcp_sk(sk);

	tp->packets_out -= decr;

	if (TCP_SKB_CB(skb)->sacked & TCPCB_SACKED_ACKED)
		tp->sacked_out -= decr;
	if (TCP_SKB_CB(skb)->sacked & TCPCB_SACKED_RETRANS)
		tp->retrans_out -= decr;
	if (TCP_SKB_CB(skb)->sacked & TCPCB_LOST)
		tp->lost_out -= decr;

	/* Reno case is special. Sigh... */
	if (tcp_is_reno(tp) && decr > 0)
		tp->sacked_out -= min_t(u32, tp->sacked_out, decr);

	if (tp->lost_skb_hint &&
	    before(TCP_SKB_CB(skb)->seq, TCP_SKB_CB(tp->lost_skb_hint)->seq) &&
	    (TCP_SKB_CB(skb)->sacked & TCPCB_SACKED_ACKED))
		tp->lost_cnt_hint -= decr;

	tcp_verify_left_out(tp);
}

static bool tcp_has_tx_tstamp(const struct sk_buff *skb)
{
	return TCP_SKB_CB(skb)->txstamp_ack ||
		(skb_shinfo(skb)->tx_flags & SKBTX_ANY_TSTAMP);
}

static void tcp_fragment_tstamp(struct sk_buff *skb, struct sk_buff *skb2)
{
	struct skb_shared_info *shinfo = skb_shinfo(skb);

	if (unlikely(tcp_has_tx_tstamp(skb)) &&
	    !before(shinfo->tskey, TCP_SKB_CB(skb2)->seq)) {
		struct skb_shared_info *shinfo2 = skb_shinfo(skb2);
		u8 tsflags = shinfo->tx_flags & SKBTX_ANY_TSTAMP;

		shinfo->tx_flags &= ~tsflags;
		shinfo2->tx_flags |= tsflags;
		swap(shinfo->tskey, shinfo2->tskey);
		TCP_SKB_CB(skb2)->txstamp_ack = TCP_SKB_CB(skb)->txstamp_ack;
		TCP_SKB_CB(skb)->txstamp_ack = 0;
	}
}

static void tcp_skb_fragment_eor(struct sk_buff *skb, struct sk_buff *skb2)
{
	TCP_SKB_CB(skb2)->eor = TCP_SKB_CB(skb)->eor;
	TCP_SKB_CB(skb)->eor = 0;
}

/* Insert buff after skb on the write or rtx queue of sk.  */
static void tcp_insert_write_queue_after(struct sk_buff *skb,
					 struct sk_buff *buff,
					 struct sock *sk,
					 enum tcp_queue tcp_queue)
{
	if (tcp_queue == TCP_FRAG_IN_WRITE_QUEUE)
		__skb_queue_after(&sk->sk_write_queue, skb, buff);
	else
		tcp_rbtree_insert(&sk->tcp_rtx_queue, buff);
}

/* Function to create two new TCP segments.  Shrinks the given segment
 * to the specified size and appends a new segment with the rest of the
 * packet to the list.  This won't be called frequently, I hope.
 * Remember, these are still headerless SKBs at this point.
 */
int tcp_fragment(struct sock *sk, enum tcp_queue tcp_queue,
		 struct sk_buff *skb, u32 len,
		 unsigned int mss_now, gfp_t gfp)
{
	struct tcp_sock *tp = tcp_sk(sk);
	struct sk_buff *buff;
	int nsize, old_factor;
	long limit;
	int nlen;
	u8 flags;

	if (WARN_ON(len > skb->len))
		return -EINVAL;

	nsize = skb_headlen(skb) - len;
	if (nsize < 0)
		nsize = 0;

	/* tcp_sendmsg() can overshoot sk_wmem_queued by one full size skb.
	 * We need some allowance to not penalize applications setting small
	 * SO_SNDBUF values.
	 * Also allow first and last skb in retransmit queue to be split.
	 */
	limit = sk->sk_sndbuf + 2 * SKB_TRUESIZE(GSO_MAX_SIZE);
	if (unlikely((sk->sk_wmem_queued >> 1) > limit &&
		     tcp_queue != TCP_FRAG_IN_WRITE_QUEUE &&
		     skb != tcp_rtx_queue_head(sk) &&
		     skb != tcp_rtx_queue_tail(sk))) {
		NET_INC_STATS(sock_net(sk), LINUX_MIB_TCPWQUEUETOOBIG);
		return -ENOMEM;
	}

	if (skb_unclone(skb, gfp))
		return -ENOMEM;

	/* Get a new skb... force flag on. */
	buff = sk_stream_alloc_skb(sk, nsize, gfp, true);
	if (!buff)
		return -ENOMEM; /* We'll just try again later. */
	skb_copy_decrypted(buff, skb);

	sk_wmem_queued_add(sk, buff->truesize);
	sk_mem_charge(sk, buff->truesize);
	nlen = skb->len - len - nsize;
	buff->truesize += nlen;
	skb->truesize -= nlen;

	/* Correct the sequence numbers. */
	TCP_SKB_CB(buff)->seq = TCP_SKB_CB(skb)->seq + len;
	TCP_SKB_CB(buff)->end_seq = TCP_SKB_CB(skb)->end_seq;
	TCP_SKB_CB(skb)->end_seq = TCP_SKB_CB(buff)->seq;

#ifdef CONFIG_MPTCP
	memcpy(TCP_SKB_CB(buff)->dss, TCP_SKB_CB(skb)->dss,
	       sizeof(TCP_SKB_CB(skb)->dss));
	TCP_SKB_CB(buff)->mptcp_flags = TCP_SKB_CB(skb)->mptcp_flags;
#endif

	/* PSH and FIN should only be set in the second packet. */
	flags = TCP_SKB_CB(skb)->tcp_flags;
	TCP_SKB_CB(skb)->tcp_flags = flags & ~(TCPHDR_FIN | TCPHDR_PSH);
	TCP_SKB_CB(buff)->tcp_flags = flags;
	TCP_SKB_CB(buff)->sacked = TCP_SKB_CB(skb)->sacked;
	tcp_skb_fragment_eor(skb, buff);

	skb_split(skb, buff, len);

	buff->ip_summed = CHECKSUM_PARTIAL;

	buff->tstamp = skb->tstamp;
	tcp_fragment_tstamp(skb, buff);

	old_factor = tcp_skb_pcount(skb);

	/* Fix up tso_factor for both original and new SKB.  */
	tcp_set_skb_tso_segs(skb, mss_now);
	tcp_set_skb_tso_segs(buff, mss_now);

	/* Update delivered info for the new segment */
	TCP_SKB_CB(buff)->tx = TCP_SKB_CB(skb)->tx;

	/* If this packet has been sent out already, we must
	 * adjust the various packet counters.
	 */
	if (!before(tp->snd_nxt, TCP_SKB_CB(buff)->end_seq)) {
		int diff = old_factor - tcp_skb_pcount(skb) -
			tcp_skb_pcount(buff);

		if (diff)
			tcp_adjust_pcount(sk, skb, diff);
	}

	/* Link BUFF into the send queue. */
	__skb_header_release(buff);
	tcp_insert_write_queue_after(skb, buff, sk, tcp_queue);
	if (tcp_queue == TCP_FRAG_IN_RTX_QUEUE)
		list_add(&buff->tcp_tsorted_anchor, &skb->tcp_tsorted_anchor);

	return 0;
}

/* This is similar to __pskb_pull_tail(). The difference is that pulled
 * data is not copied, but immediately discarded.
 */
int __pskb_trim_head(struct sk_buff *skb, int len)
{
	struct skb_shared_info *shinfo;
	int i, k, eat;

	eat = min_t(int, len, skb_headlen(skb));
	if (eat) {
		__skb_pull(skb, eat);
		len -= eat;
		if (!len)
			return 0;
	}
	eat = len;
	k = 0;
	shinfo = skb_shinfo(skb);
	for (i = 0; i < shinfo->nr_frags; i++) {
		int size = skb_frag_size(&shinfo->frags[i]);

		if (size <= eat) {
			skb_frag_unref(skb, i);
			eat -= size;
		} else {
			shinfo->frags[k] = shinfo->frags[i];
			if (eat) {
				skb_frag_off_add(&shinfo->frags[k], eat);
				skb_frag_size_sub(&shinfo->frags[k], eat);
				eat = 0;
			}
			k++;
		}
	}
	shinfo->nr_frags = k;

	skb->data_len -= len;
	skb->len = skb->data_len;
	return len;
}

/* Remove acked data from a packet in the transmit queue. */
int tcp_trim_head(struct sock *sk, struct sk_buff *skb, u32 len)
{
	u32 delta_truesize;

	if (skb_unclone(skb, GFP_ATOMIC))
		return -ENOMEM;

	delta_truesize = __pskb_trim_head(skb, len);

	TCP_SKB_CB(skb)->seq += len;
	skb->ip_summed = CHECKSUM_PARTIAL;

	if (delta_truesize) {
		skb->truesize	   -= delta_truesize;
		sk_wmem_queued_add(sk, -delta_truesize);
		sk_mem_uncharge(sk, delta_truesize);
		sock_set_flag(sk, SOCK_QUEUE_SHRUNK);
	}

	/* Any change of skb->len requires recalculation of tso factor. */
	if (tcp_skb_pcount(skb) > 1)
		tcp_set_skb_tso_segs(skb, tcp_skb_mss(skb));

	return 0;
}

/* Calculate MSS not accounting any TCP options.  */
static inline int __tcp_mtu_to_mss(struct sock *sk, int pmtu)
{
	const struct tcp_sock *tp = tcp_sk(sk);
	const struct inet_connection_sock *icsk = inet_csk(sk);
	int mss_now;

	/* Calculate base mss without TCP options:
	   It is MMS_S - sizeof(tcphdr) of rfc1122
	 */
	mss_now = pmtu - icsk->icsk_af_ops->net_header_len - sizeof(struct tcphdr);

	/* IPv6 adds a frag_hdr in case RTAX_FEATURE_ALLFRAG is set */
	if (icsk->icsk_af_ops->net_frag_header_len) {
		const struct dst_entry *dst = __sk_dst_get(sk);

		if (dst && dst_allfrag(dst))
			mss_now -= icsk->icsk_af_ops->net_frag_header_len;
	}

	/* Clamp it (mss_clamp does not include tcp options) */
	if (mss_now > tp->rx_opt.mss_clamp)
		mss_now = tp->rx_opt.mss_clamp;

	/* Now subtract optional transport overhead */
	mss_now -= icsk->icsk_ext_hdr_len;

	/* Then reserve room for full set of TCP options and 8 bytes of data */
	mss_now = max(mss_now,
		      READ_ONCE(sock_net(sk)->ipv4.sysctl_tcp_min_snd_mss));
	return mss_now;
}

/* Calculate MSS. Not accounting for SACKs here.  */
int tcp_mtu_to_mss(struct sock *sk, int pmtu)
{
	/* Subtract TCP options size, not including SACKs */
	return __tcp_mtu_to_mss(sk, pmtu) -
	       (tcp_sk(sk)->tcp_header_len - sizeof(struct tcphdr));
}
EXPORT_SYMBOL(tcp_mtu_to_mss);

/* Inverse of above */
int tcp_mss_to_mtu(struct sock *sk, int mss)
{
	const struct tcp_sock *tp = tcp_sk(sk);
	const struct inet_connection_sock *icsk = inet_csk(sk);
	int mtu;

	mtu = mss +
	      tp->tcp_header_len +
	      icsk->icsk_ext_hdr_len +
	      icsk->icsk_af_ops->net_header_len;

	/* IPv6 adds a frag_hdr in case RTAX_FEATURE_ALLFRAG is set */
	if (icsk->icsk_af_ops->net_frag_header_len) {
		const struct dst_entry *dst = __sk_dst_get(sk);

		if (dst && dst_allfrag(dst))
			mtu += icsk->icsk_af_ops->net_frag_header_len;
	}
	return mtu;
}
EXPORT_SYMBOL(tcp_mss_to_mtu);

/* MTU probing init per socket */
void tcp_mtup_init(struct sock *sk)
{
	struct tcp_sock *tp = tcp_sk(sk);
	struct inet_connection_sock *icsk = inet_csk(sk);
	struct net *net = sock_net(sk);

	icsk->icsk_mtup.enabled = READ_ONCE(net->ipv4.sysctl_tcp_mtu_probing) > 1;
	icsk->icsk_mtup.search_high = tp->rx_opt.mss_clamp + sizeof(struct tcphdr) +
			       icsk->icsk_af_ops->net_header_len;
	icsk->icsk_mtup.search_low = tcp_mss_to_mtu(sk, READ_ONCE(net->ipv4.sysctl_tcp_base_mss));
	icsk->icsk_mtup.probe_size = 0;
	if (icsk->icsk_mtup.enabled)
		icsk->icsk_mtup.probe_timestamp = tcp_jiffies32;
}
EXPORT_SYMBOL(tcp_mtup_init);

/* This function synchronize snd mss to current pmtu/exthdr set.

   tp->rx_opt.user_mss is mss set by user by TCP_MAXSEG. It does NOT counts
   for TCP options, but includes only bare TCP header.

   tp->rx_opt.mss_clamp is mss negotiated at connection setup.
   It is minimum of user_mss and mss received with SYN.
   It also does not include TCP options.

   inet_csk(sk)->icsk_pmtu_cookie is last pmtu, seen by this function.

   tp->mss_cache is current effective sending mss, including
   all tcp options except for SACKs. It is evaluated,
   taking into account current pmtu, but never exceeds
   tp->rx_opt.mss_clamp.

   NOTE1. rfc1122 clearly states that advertised MSS
   DOES NOT include either tcp or ip options.

   NOTE2. inet_csk(sk)->icsk_pmtu_cookie and tp->mss_cache
   are READ ONLY outside this function.		--ANK (980731)
 */
unsigned int tcp_sync_mss(struct sock *sk, u32 pmtu)
{
	struct tcp_sock *tp = tcp_sk(sk);
	struct inet_connection_sock *icsk = inet_csk(sk);
	int mss_now;

	if (icsk->icsk_mtup.search_high > pmtu)
		icsk->icsk_mtup.search_high = pmtu;

	mss_now = tcp_mtu_to_mss(sk, pmtu);
	mss_now = tcp_bound_to_half_wnd(tp, mss_now);

	/* And store cached results */
	icsk->icsk_pmtu_cookie = pmtu;
	if (icsk->icsk_mtup.enabled)
		mss_now = min(mss_now, tcp_mtu_to_mss(sk, icsk->icsk_mtup.search_low));
	tp->mss_cache = mss_now;

	return mss_now;
}
EXPORT_SYMBOL(tcp_sync_mss);

/* Compute the current effective MSS, taking SACKs and IP options,
 * and even PMTU discovery events into account.
 */
unsigned int tcp_current_mss(struct sock *sk)
{
	const struct tcp_sock *tp = tcp_sk(sk);
	const struct dst_entry *dst = __sk_dst_get(sk);
	u32 mss_now;
	unsigned int header_len;
	struct tcp_out_options opts;
	struct tcp_md5sig_key *md5;

	mss_now = tp->mss_cache;

	if (dst) {
		u32 mtu = dst_mtu(dst);
		if (mtu != inet_csk(sk)->icsk_pmtu_cookie)
			mss_now = tcp_sync_mss(sk, mtu);
	}

	header_len = tcp_established_options(sk, NULL, &opts, &md5) +
		     sizeof(struct tcphdr);
	/* The mss_cache is sized based on tp->tcp_header_len, which assumes
	 * some common options. If this is an odd packet (because we have SACK
	 * blocks etc) then our calculated header_len will be different, and
	 * we have to adjust mss_now correspondingly */
	if (header_len != tp->tcp_header_len) {
		int delta = (int) header_len - tp->tcp_header_len;
		mss_now -= delta;
	}

	return mss_now;
}
EXPORT_SYMBOL(tcp_current_mss);

/* RFC2861, slow part. Adjust cwnd, after it was not full during one rto.
 * As additional protections, we do not touch cwnd in retransmission phases,
 * and if application hit its sndbuf limit recently.
 */
static void tcp_cwnd_application_limited(struct sock *sk)
{
	struct tcp_sock *tp = tcp_sk(sk);

	if (inet_csk(sk)->icsk_ca_state == TCP_CA_Open &&
	    sk->sk_socket && !test_bit(SOCK_NOSPACE, &sk->sk_socket->flags)) {
		/* Limited by application or receiver window. */
		u32 init_win = tcp_init_cwnd(tp, __sk_dst_get(sk));
		u32 win_used = max(tp->snd_cwnd_used, init_win);
		if (win_used < tp->snd_cwnd) {
			tp->snd_ssthresh = tcp_current_ssthresh(sk);
			tp->snd_cwnd = (tp->snd_cwnd + win_used) >> 1;
		}
		tp->snd_cwnd_used = 0;
	}
	tp->snd_cwnd_stamp = tcp_jiffies32;
}

static void tcp_cwnd_validate(struct sock *sk, bool is_cwnd_limited)
{
	const struct tcp_congestion_ops *ca_ops = inet_csk(sk)->icsk_ca_ops;
	struct tcp_sock *tp = tcp_sk(sk);

	/* Track the maximum number of outstanding packets in each
	 * window, and remember whether we were cwnd-limited then.
	 */
	if (!before(tp->snd_una, tp->max_packets_seq) ||
	    tp->packets_out > tp->max_packets_out ||
	    is_cwnd_limited) {
		tp->max_packets_out = tp->packets_out;
		tp->max_packets_seq = tp->snd_nxt;
		tp->is_cwnd_limited = is_cwnd_limited;
	}

	if (tcp_is_cwnd_limited(sk)) {
		/* Network is feed fully. */
		tp->snd_cwnd_used = 0;
		tp->snd_cwnd_stamp = tcp_jiffies32;
	} else {
		/* Network starves. */
		if (tp->packets_out > tp->snd_cwnd_used)
			tp->snd_cwnd_used = tp->packets_out;

		if (READ_ONCE(sock_net(sk)->ipv4.sysctl_tcp_slow_start_after_idle) &&
		    (s32)(tcp_jiffies32 - tp->snd_cwnd_stamp) >= inet_csk(sk)->icsk_rto &&
		    !ca_ops->cong_control)
			tcp_cwnd_application_limited(sk);

		/* The following conditions together indicate the starvation
		 * is caused by insufficient sender buffer:
		 * 1) just sent some data (see tcp_write_xmit)
		 * 2) not cwnd limited (this else condition)
		 * 3) no more data to send (tcp_write_queue_empty())
		 * 4) application is hitting buffer limit (SOCK_NOSPACE)
		 * 5) For MPTCP subflows, the scheduler determines
		 *    sndbuf limited.
		 */
		if (tcp_write_queue_empty(sk) && sk->sk_socket &&
		    !(mptcp(tcp_sk(sk)) && !is_meta_sk(sk)) &&
		    test_bit(SOCK_NOSPACE, &sk->sk_socket->flags) &&
		    (1 << sk->sk_state) & (TCPF_ESTABLISHED | TCPF_CLOSE_WAIT))
			tcp_chrono_start(sk, TCP_CHRONO_SNDBUF_LIMITED);
	}
}

/* Minshall's variant of the Nagle send check. */
static bool tcp_minshall_check(const struct tcp_sock *tp)
{
	return after(tp->snd_sml, tp->snd_una) &&
		!after(tp->snd_sml, tp->snd_nxt);
}

/* Update snd_sml if this skb is under mss
 * Note that a TSO packet might end with a sub-mss segment
 * The test is really :
 * if ((skb->len % mss) != 0)
 *        tp->snd_sml = TCP_SKB_CB(skb)->end_seq;
 * But we can avoid doing the divide again given we already have
 *  skb_pcount = skb->len / mss_now
 */
void tcp_minshall_update(struct tcp_sock *tp, unsigned int mss_now,
			 const struct sk_buff *skb)
{
	if (skb->len < tcp_skb_pcount(skb) * mss_now)
		tp->snd_sml = TCP_SKB_CB(skb)->end_seq;
}

/* Return false, if packet can be sent now without violation Nagle's rules:
 * 1. It is full sized. (provided by caller in %partial bool)
 * 2. Or it contains FIN. (already checked by caller)
 * 3. Or TCP_CORK is not set, and TCP_NODELAY is set.
 * 4. Or TCP_CORK is not set, and all sent packets are ACKed.
 *    With Minshall's modification: all sent small packets are ACKed.
 */
static bool tcp_nagle_check(bool partial, const struct tcp_sock *tp,
			    int nonagle)
{
	return partial &&
		((nonagle & TCP_NAGLE_CORK) ||
		 (!nonagle && tp->packets_out && tcp_minshall_check(tp)));
}

/* Return how many segs we'd like on a TSO packet,
 * to send one TSO packet per ms
 */
static u32 tcp_tso_autosize(const struct sock *sk, unsigned int mss_now,
			    int min_tso_segs)
{
	u32 bytes, segs;

	bytes = min_t(unsigned long,
		      sk->sk_pacing_rate >> READ_ONCE(sk->sk_pacing_shift),
		      sk->sk_gso_max_size - 1 - MAX_TCP_HEADER);

	/* Goal is to send at least one packet per ms,
	 * not one big TSO packet every 100 ms.
	 * This preserves ACK clocking and is consistent
	 * with tcp_tso_should_defer() heuristic.
	 */
	segs = max_t(u32, bytes / mss_now, min_tso_segs);

	return segs;
}

/* Return the number of segments we want in the skb we are transmitting.
 * See if congestion control module wants to decide; otherwise, autosize.
 */
u32 tcp_tso_segs(struct sock *sk, unsigned int mss_now)
{
	const struct tcp_congestion_ops *ca_ops = inet_csk(sk)->icsk_ca_ops;
	u32 min_tso, tso_segs;

	min_tso = ca_ops->min_tso_segs ?
			ca_ops->min_tso_segs(sk) :
			READ_ONCE(sock_net(sk)->ipv4.sysctl_tcp_min_tso_segs);

	tso_segs = tcp_tso_autosize(sk, mss_now, min_tso);
	return min_t(u32, tso_segs, sk->sk_gso_max_segs);
}

/* Returns the portion of skb which can be sent right away */
unsigned int tcp_mss_split_point(const struct sock *sk,
				 const struct sk_buff *skb,
				 unsigned int mss_now,
				 unsigned int max_segs,
				 int nonagle)
{
	const struct tcp_sock *tp = tcp_sk(sk);
	u32 partial, needed, window, max_len;

	window = tcp_wnd_end(tp) - TCP_SKB_CB(skb)->seq;
	max_len = mss_now * max_segs;

	if (likely(max_len <= window && skb != tcp_write_queue_tail(sk)))
		return max_len;

	needed = min(skb->len, window);

	if (max_len <= needed)
		return max_len;

	partial = needed % mss_now;
	/* If last segment is not a full MSS, check if Nagle rules allow us
	 * to include this last segment in this skb.
	 * Otherwise, we'll split the skb at last MSS boundary
	 */
	if (tcp_nagle_check(partial != 0, tp, nonagle))
		return needed - partial;

	return needed;
}

/* Can at least one segment of SKB be sent right now, according to the
 * congestion window rules?  If so, return how many segments are allowed.
 */
unsigned int tcp_cwnd_test(const struct tcp_sock *tp,
			   const struct sk_buff *skb)
{
	u32 in_flight, cwnd, halfcwnd;

	/* Don't be strict about the congestion window for the final FIN.  */
	if (skb &&
	    (TCP_SKB_CB(skb)->tcp_flags & TCPHDR_FIN) &&
	    tcp_skb_pcount(skb) == 1)
		return 1;

	in_flight = tcp_packets_in_flight(tp);
	cwnd = tp->snd_cwnd;
	if (in_flight >= cwnd)
		return 0;

	/* For better scheduling, ensure we have at least
	 * 2 GSO packets in flight.
	 */
	halfcwnd = max(cwnd >> 1, 1U);
	return min(halfcwnd, cwnd - in_flight);
}
EXPORT_SYMBOL(tcp_cwnd_test);

/* Initialize TSO state of a skb.
 * This must be invoked the first time we consider transmitting
 * SKB onto the wire.
 */
int tcp_init_tso_segs(struct sk_buff *skb, unsigned int mss_now)
{
	int tso_segs = tcp_skb_pcount(skb);

	if (!tso_segs || (tso_segs > 1 && tcp_skb_mss(skb) != mss_now)) {
		tcp_set_skb_tso_segs(skb, mss_now);
		tso_segs = tcp_skb_pcount(skb);
	}
	return tso_segs;
}


/* Return true if the Nagle test allows this packet to be
 * sent now.
 */
bool tcp_nagle_test(const struct tcp_sock *tp, const struct sk_buff *skb,
		    unsigned int cur_mss, int nonagle)
{
	/* Nagle rule does not apply to frames, which sit in the middle of the
	 * write_queue (they have no chances to get new data).
	 *
	 * This is implemented in the callers, where they modify the 'nonagle'
	 * argument based upon the location of SKB in the send queue.
	 */
	if (nonagle & TCP_NAGLE_PUSH)
		return true;

	/* Don't use the nagle rule for urgent data (or for the final FIN). */
	if (tcp_urg_mode(tp) || (TCP_SKB_CB(skb)->tcp_flags & TCPHDR_FIN) ||
	    mptcp_is_data_fin(skb))
		return true;

	if (!tcp_nagle_check(skb->len < cur_mss, tp, nonagle))
		return true;

	return false;
}

/* Does at least the first segment of SKB fit into the send window? */
bool tcp_snd_wnd_test(const struct tcp_sock *tp, const struct sk_buff *skb,
		      unsigned int cur_mss)
{
	u32 end_seq = TCP_SKB_CB(skb)->end_seq;

	if (skb->len > cur_mss)
		end_seq = TCP_SKB_CB(skb)->seq + cur_mss;

	return !after(end_seq, tcp_wnd_end(tp));
}
EXPORT_SYMBOL(tcp_snd_wnd_test);

/* Trim TSO SKB to LEN bytes, put the remaining data into a new packet
 * which is put after SKB on the list.  It is very much like
 * tcp_fragment() except that it may make several kinds of assumptions
 * in order to speed up the splitting operation.  In particular, we
 * know that all the data is in scatter-gather pages, and that the
 * packet has never been sent out before (and thus is not cloned).
 */
static int tso_fragment(struct sock *sk, struct sk_buff *skb, unsigned int len,
			unsigned int mss_now, gfp_t gfp)
{
	int nlen = skb->len - len;
	struct sk_buff *buff;
	u8 flags;

	/* All of a TSO frame must be composed of paged data.  */
	if (skb->len != skb->data_len)
		return tcp_fragment(sk, TCP_FRAG_IN_WRITE_QUEUE,
				    skb, len, mss_now, gfp);

	buff = sk_stream_alloc_skb(sk, 0, gfp, true);
	if (unlikely(!buff))
		return -ENOMEM;
	skb_copy_decrypted(buff, skb);

	sk_wmem_queued_add(sk, buff->truesize);
	sk_mem_charge(sk, buff->truesize);
	buff->truesize += nlen;
	skb->truesize -= nlen;

	/* Correct the sequence numbers. */
	TCP_SKB_CB(buff)->seq = TCP_SKB_CB(skb)->seq + len;
	TCP_SKB_CB(buff)->end_seq = TCP_SKB_CB(skb)->end_seq;
	TCP_SKB_CB(skb)->end_seq = TCP_SKB_CB(buff)->seq;

#ifdef CONFIG_MPTCP
	memcpy(TCP_SKB_CB(buff)->dss, TCP_SKB_CB(skb)->dss,
	       sizeof(TCP_SKB_CB(skb)->dss));
	TCP_SKB_CB(buff)->mptcp_flags = TCP_SKB_CB(skb)->mptcp_flags;
#endif

	/* PSH and FIN should only be set in the second packet. */
	flags = TCP_SKB_CB(skb)->tcp_flags;
	TCP_SKB_CB(skb)->tcp_flags = flags & ~(TCPHDR_FIN | TCPHDR_PSH);
	TCP_SKB_CB(buff)->tcp_flags = flags;

	/* This packet was never sent out yet, so no SACK bits. */
	TCP_SKB_CB(buff)->sacked = 0;

	tcp_skb_fragment_eor(skb, buff);

	buff->ip_summed = CHECKSUM_PARTIAL;
	skb_split(skb, buff, len);
	tcp_fragment_tstamp(skb, buff);

	/* Fix up tso_factor for both original and new SKB.  */
	tcp_set_skb_tso_segs(skb, mss_now);
	tcp_set_skb_tso_segs(buff, mss_now);

	/* Link BUFF into the send queue. */
	__skb_header_release(buff);
	tcp_insert_write_queue_after(skb, buff, sk, TCP_FRAG_IN_WRITE_QUEUE);

	return 0;
}

/* Try to defer sending, if possible, in order to minimize the amount
 * of TSO splitting we do.  View it as a kind of TSO Nagle test.
 *
 * This algorithm is from John Heffner.
 */
static bool tcp_tso_should_defer(struct sock *sk, struct sk_buff *skb,
				 bool *is_cwnd_limited,
				 bool *is_rwnd_limited,
				 u32 max_segs)
{
	const struct inet_connection_sock *icsk = inet_csk(sk);
	u32 send_win, cong_win, limit, in_flight;
	struct tcp_sock *tp = tcp_sk(sk);
	struct sk_buff *head;
	int win_divisor;
	s64 delta;

	if (icsk->icsk_ca_state >= TCP_CA_Recovery)
		goto send_now;

	/* Avoid bursty behavior by allowing defer
	 * only if the last write was recent (1 ms).
	 * Note that tp->tcp_wstamp_ns can be in the future if we have
	 * packets waiting in a qdisc or device for EDT delivery.
	 */
	delta = tp->tcp_clock_cache - tp->tcp_wstamp_ns - NSEC_PER_MSEC;
	if (delta > 0)
		goto send_now;

	in_flight = tcp_packets_in_flight(tp);

	BUG_ON(tcp_skb_pcount(skb) <= 1);
	BUG_ON(tp->snd_cwnd <= in_flight);

	send_win = tcp_wnd_end(tp) - TCP_SKB_CB(skb)->seq;

	/* From in_flight test above, we know that cwnd > in_flight.  */
	cong_win = (tp->snd_cwnd - in_flight) * tp->mss_cache;

	limit = min(send_win, cong_win);

	/* If a full-sized TSO skb can be sent, do it. */
	if (limit >= max_segs * tp->mss_cache)
		goto send_now;

	/* Middle in queue won't get any more data, full sendable already? */
	if ((skb != tcp_write_queue_tail(sk)) && (limit >= skb->len))
		goto send_now;

	win_divisor = READ_ONCE(sock_net(sk)->ipv4.sysctl_tcp_tso_win_divisor);
	if (win_divisor) {
		u32 chunk = min(tp->snd_wnd, tp->snd_cwnd * tp->mss_cache);

		/* If at least some fraction of a window is available,
		 * just use it.
		 */
		chunk /= win_divisor;
		if (limit >= chunk)
			goto send_now;
	} else {
		/* Different approach, try not to defer past a single
		 * ACK.  Receiver should ACK every other full sized
		 * frame, so if we have space for more than 3 frames
		 * then send now.
		 */
		if (limit > tcp_max_tso_deferred_mss(tp) * tp->mss_cache)
			goto send_now;
	}

	/* TODO : use tsorted_sent_queue ? */
	head = tcp_rtx_queue_head(sk);
	if (!head)
		goto send_now;
	delta = tp->tcp_clock_cache - head->tstamp;
	/* If next ACK is likely to come too late (half srtt), do not defer */
	if ((s64)(delta - (u64)NSEC_PER_USEC * (tp->srtt_us >> 4)) < 0)
		goto send_now;

	/* Ok, it looks like it is advisable to defer.
	 * Three cases are tracked :
	 * 1) We are cwnd-limited
	 * 2) We are rwnd-limited
	 * 3) We are application limited.
	 */
	if (cong_win < send_win) {
		if (cong_win <= skb->len) {
			*is_cwnd_limited = true;
			return true;
		}
	} else {
		if (send_win <= skb->len) {
			*is_rwnd_limited = true;
			return true;
		}
	}

	/* If this packet won't get more data, do not wait. */
	if ((TCP_SKB_CB(skb)->tcp_flags & TCPHDR_FIN) ||
	    TCP_SKB_CB(skb)->eor ||
	    mptcp_is_data_fin(skb))
		goto send_now;

	return true;

send_now:
	return false;
}

static inline void tcp_mtu_check_reprobe(struct sock *sk)
{
	struct inet_connection_sock *icsk = inet_csk(sk);
	struct tcp_sock *tp = tcp_sk(sk);
	struct net *net = sock_net(sk);
	u32 interval;
	s32 delta;

	interval = READ_ONCE(net->ipv4.sysctl_tcp_probe_interval);
	delta = tcp_jiffies32 - icsk->icsk_mtup.probe_timestamp;
	if (unlikely(delta >= interval * HZ)) {
		int mss = tcp_current_mss(sk);

		/* Update current search range */
		icsk->icsk_mtup.probe_size = 0;
		icsk->icsk_mtup.search_high = tp->rx_opt.mss_clamp +
			sizeof(struct tcphdr) +
			icsk->icsk_af_ops->net_header_len;
		icsk->icsk_mtup.search_low = tcp_mss_to_mtu(sk, mss);

		/* Update probe time stamp */
		icsk->icsk_mtup.probe_timestamp = tcp_jiffies32;
	}
}

static bool tcp_can_coalesce_send_queue_head(struct sock *sk, int len)
{
	struct sk_buff *skb, *next;

	skb = tcp_send_head(sk);
	tcp_for_write_queue_from_safe(skb, next, sk) {
		if (len <= skb->len)
			break;

		if (unlikely(TCP_SKB_CB(skb)->eor) || tcp_has_tx_tstamp(skb))
			return false;

		len -= skb->len;
	}

	return true;
}

/* Create a new MTU probe if we are ready.
 * MTU probe is regularly attempting to increase the path MTU by
 * deliberately sending larger packets.  This discovers routing
 * changes resulting in larger path MTUs.
 *
 * Returns 0 if we should wait to probe (no cwnd available),
 *         1 if a probe was sent,
 *         -1 otherwise
 */
static int tcp_mtu_probe(struct sock *sk)
{
	struct inet_connection_sock *icsk = inet_csk(sk);
	struct tcp_sock *tp = tcp_sk(sk);
	struct sk_buff *skb, *nskb, *next;
	struct net *net = sock_net(sk);
	int probe_size;
	int size_needed;
	int copy, len;
	int mss_now;
	int interval;

	/* Not currently probing/verifying,
	 * not in recovery,
	 * have enough cwnd, and
	 * not SACKing (the variable headers throw things off)
	 */
	if (likely(!icsk->icsk_mtup.enabled ||
		   icsk->icsk_mtup.probe_size ||
		   inet_csk(sk)->icsk_ca_state != TCP_CA_Open ||
		   tp->snd_cwnd < 11 ||
		   tp->rx_opt.num_sacks || tp->rx_opt.dsack))
		return -1;

	/* Use binary search for probe_size between tcp_mss_base,
	 * and current mss_clamp. if (search_high - search_low)
	 * smaller than a threshold, backoff from probing.
	 */
	mss_now = tcp_current_mss(sk);
	probe_size = tcp_mtu_to_mss(sk, (icsk->icsk_mtup.search_high +
				    icsk->icsk_mtup.search_low) >> 1);
	size_needed = probe_size + (tp->reordering + 1) * tp->mss_cache;
	interval = icsk->icsk_mtup.search_high - icsk->icsk_mtup.search_low;
	/* When misfortune happens, we are reprobing actively,
	 * and then reprobe timer has expired. We stick with current
	 * probing process by not resetting search range to its orignal.
	 */
	if (probe_size > tcp_mtu_to_mss(sk, icsk->icsk_mtup.search_high) ||
	    interval < READ_ONCE(net->ipv4.sysctl_tcp_probe_threshold)) {
		/* Check whether enough time has elaplased for
		 * another round of probing.
		 */
		tcp_mtu_check_reprobe(sk);
		return -1;
	}

	/* Have enough data in the send queue to probe? */
	if (tp->write_seq - tp->snd_nxt < size_needed)
		return -1;

	if (tp->snd_wnd < size_needed)
		return -1;
	if (after(tp->snd_nxt + size_needed, tcp_wnd_end(tp)))
		return 0;

	/* Do we need to wait to drain cwnd? With none in flight, don't stall */
	if (tcp_packets_in_flight(tp) + 2 > tp->snd_cwnd) {
		if (!tcp_packets_in_flight(tp))
			return -1;
		else
			return 0;
	}

	if (!tcp_can_coalesce_send_queue_head(sk, probe_size))
		return -1;

	/* We're allowed to probe.  Build it now. */
	nskb = sk_stream_alloc_skb(sk, probe_size, GFP_ATOMIC, false);
	if (!nskb)
		return -1;
	sk_wmem_queued_add(sk, nskb->truesize);
	sk_mem_charge(sk, nskb->truesize);

	skb = tcp_send_head(sk);
	skb_copy_decrypted(nskb, skb);

	TCP_SKB_CB(nskb)->seq = TCP_SKB_CB(skb)->seq;
	TCP_SKB_CB(nskb)->end_seq = TCP_SKB_CB(skb)->seq + probe_size;
	TCP_SKB_CB(nskb)->tcp_flags = TCPHDR_ACK;
	TCP_SKB_CB(nskb)->sacked = 0;
	nskb->csum = 0;
	nskb->ip_summed = CHECKSUM_PARTIAL;

	tcp_insert_write_queue_before(nskb, skb, sk);
	tcp_highest_sack_replace(sk, skb, nskb);

	len = 0;
	tcp_for_write_queue_from_safe(skb, next, sk) {
		copy = min_t(int, skb->len, probe_size - len);
		skb_copy_bits(skb, 0, skb_put(nskb, copy), copy);

		if (skb->len <= copy) {
			/* We've eaten all the data from this skb.
			 * Throw it away. */
			TCP_SKB_CB(nskb)->tcp_flags |= TCP_SKB_CB(skb)->tcp_flags;
			/* If this is the last SKB we copy and eor is set
			 * we need to propagate it to the new skb.
			 */
			TCP_SKB_CB(nskb)->eor = TCP_SKB_CB(skb)->eor;
			tcp_skb_collapse_tstamp(nskb, skb);
			tcp_unlink_write_queue(skb, sk);
			sk_wmem_free_skb(sk, skb);
		} else {
			TCP_SKB_CB(nskb)->tcp_flags |= TCP_SKB_CB(skb)->tcp_flags &
						   ~(TCPHDR_FIN|TCPHDR_PSH);
			if (!skb_shinfo(skb)->nr_frags) {
				skb_pull(skb, copy);
			} else {
				__pskb_trim_head(skb, copy);
				tcp_set_skb_tso_segs(skb, mss_now);
			}
			TCP_SKB_CB(skb)->seq += copy;
		}

		len += copy;

		if (len >= probe_size)
			break;
	}
	tcp_init_tso_segs(nskb, nskb->len);

	/* We're ready to send.  If this fails, the probe will
	 * be resegmented into mss-sized pieces by tcp_write_xmit().
	 */
	if (!tcp_transmit_skb(sk, nskb, 1, GFP_ATOMIC)) {
		/* Decrement cwnd here because we are sending
		 * effectively two packets. */
		tp->snd_cwnd--;
		tcp_event_new_data_sent(sk, nskb);

		icsk->icsk_mtup.probe_size = tcp_mss_to_mtu(sk, nskb->len);
		tp->mtu_probe.probe_seq_start = TCP_SKB_CB(nskb)->seq;
		tp->mtu_probe.probe_seq_end = TCP_SKB_CB(nskb)->end_seq;

		return 1;
	}

	return -1;
}

static bool tcp_pacing_check(struct sock *sk)
{
	struct tcp_sock *tp = tcp_sk(sk);

	if (!tcp_needs_internal_pacing(sk))
		return false;

	if (tp->tcp_wstamp_ns <= tp->tcp_clock_cache)
		return false;

	if (!hrtimer_is_queued(&tp->pacing_timer)) {
		hrtimer_start(&tp->pacing_timer,
			      ns_to_ktime(tp->tcp_wstamp_ns),
			      HRTIMER_MODE_ABS_PINNED_SOFT);
		sock_hold(sk);
	}
	return true;
}

/* TCP Small Queues :
 * Control number of packets in qdisc/devices to two packets / or ~1 ms.
 * (These limits are doubled for retransmits)
 * This allows for :
 *  - better RTT estimation and ACK scheduling
 *  - faster recovery
 *  - high rates
 * Alas, some drivers / subsystems require a fair amount
 * of queued bytes to ensure line rate.
 * One example is wifi aggregation (802.11 AMPDU)
 */
static bool tcp_small_queue_check(struct sock *sk, const struct sk_buff *skb,
				  unsigned int factor)
{
	unsigned long limit;

	limit = max_t(unsigned long,
		      2 * skb->truesize,
		      sk->sk_pacing_rate >> READ_ONCE(sk->sk_pacing_shift));
	if (sk->sk_pacing_status == SK_PACING_NONE)
		limit = min_t(unsigned long, limit,
			      READ_ONCE(sock_net(sk)->ipv4.sysctl_tcp_limit_output_bytes));
	limit <<= factor;

	if (static_branch_unlikely(&tcp_tx_delay_enabled) &&
	    tcp_sk(sk)->tcp_tx_delay) {
		u64 extra_bytes = (u64)sk->sk_pacing_rate * tcp_sk(sk)->tcp_tx_delay;

		/* TSQ is based on skb truesize sum (sk_wmem_alloc), so we
		 * approximate our needs assuming an ~100% skb->truesize overhead.
		 * USEC_PER_SEC is approximated by 2^20.
		 * do_div(extra_bytes, USEC_PER_SEC/2) is replaced by a right shift.
		 */
		extra_bytes >>= (20 - 1);
		limit += extra_bytes;
	}
	if (refcount_read(&sk->sk_wmem_alloc) > limit) {
		/* Always send skb if rtx queue is empty.
		 * No need to wait for TX completion to call us back,
		 * after softirq/tasklet schedule.
		 * This helps when TX completions are delayed too much.
		 */
		if (tcp_rtx_queue_empty(sk))
			return false;

		set_bit(TSQ_THROTTLED, &sk->sk_tsq_flags);
		/* It is possible TX completion already happened
		 * before we set TSQ_THROTTLED, so we must
		 * test again the condition.
		 */
		smp_mb__after_atomic();
		if (refcount_read(&sk->sk_wmem_alloc) > limit)
			return true;
	}
	return false;
}

static void tcp_chrono_set(struct tcp_sock *tp, const enum tcp_chrono new)
{
	const u32 now = tcp_jiffies32;
	enum tcp_chrono old = tp->chrono_type;

	if (old > TCP_CHRONO_UNSPEC)
		tp->chrono_stat[old - 1] += now - tp->chrono_start;
	tp->chrono_start = now;
	tp->chrono_type = new;
}

void tcp_chrono_start(struct sock *sk, const enum tcp_chrono type)
{
	struct tcp_sock *tp = tcp_sk(sk);

	/* If there are multiple conditions worthy of tracking in a
	 * chronograph then the highest priority enum takes precedence
	 * over the other conditions. So that if something "more interesting"
	 * starts happening, stop the previous chrono and start a new one.
	 */
	if (type > tp->chrono_type)
		tcp_chrono_set(tp, type);
}

void tcp_chrono_stop(struct sock *sk, const enum tcp_chrono type)
{
	struct tcp_sock *tp = tcp_sk(sk);


	/* There are multiple conditions worthy of tracking in a
	 * chronograph, so that the highest priority enum takes
	 * precedence over the other conditions (see tcp_chrono_start).
	 * If a condition stops, we only stop chrono tracking if
	 * it's the "most interesting" or current chrono we are
	 * tracking and starts busy chrono if we have pending data.
	 */
	if (tcp_rtx_and_write_queues_empty(sk))
		tcp_chrono_set(tp, TCP_CHRONO_UNSPEC);
	else if (type == tp->chrono_type)
		tcp_chrono_set(tp, TCP_CHRONO_BUSY);
}

/* This routine writes packets to the network.  It advances the
 * send_head.  This happens as incoming acks open up the remote
 * window for us.
 *
 * LARGESEND note: !tcp_urg_mode is overkill, only frames between
 * snd_up-64k-mss .. snd_up cannot be large. However, taking into
 * account rare use of URG, this is not a big flaw.
 *
 * Send at most one packet when push_one > 0. Temporarily ignore
 * cwnd limit to force at most one packet out when push_one == 2.

 * Returns true, if no segments are in flight and we have queued segments,
 * but cannot send anything now because of SWS or another problem.
 */
bool tcp_write_xmit(struct sock *sk, unsigned int mss_now, int nonagle,
			   int push_one, gfp_t gfp)
{
	struct tcp_sock *tp = tcp_sk(sk);
	struct sk_buff *skb;
	unsigned int tso_segs, sent_pkts;
	int cwnd_quota;
	int result;
	bool is_cwnd_limited = false, is_rwnd_limited = false;
	u32 max_segs;

	sent_pkts = 0;

	tcp_mstamp_refresh(tp);

	/* pmtu not yet supported with MPTCP. Should be possible, by early
	 * exiting the loop inside tcp_mtu_probe, making sure that only one
	 * single DSS-mapping gets probed.
	 */
	if (!push_one && !mptcp(tp)) {
		/* Do MTU probing. */
		result = tcp_mtu_probe(sk);
		if (!result) {
			return false;
		} else if (result > 0) {
			sent_pkts = 1;
		}
	}

	max_segs = tcp_tso_segs(sk, mss_now);
	while ((skb = tcp_send_head(sk))) {
		unsigned int limit;

		if (unlikely(tp->repair) && tp->repair_queue == TCP_SEND_QUEUE) {
			/* "skb_mstamp_ns" is used as a start point for the retransmit timer */
			skb->skb_mstamp_ns = tp->tcp_wstamp_ns = tp->tcp_clock_cache;
			list_move_tail(&skb->tcp_tsorted_anchor, &tp->tsorted_sent_queue);
			tcp_init_tso_segs(skb, mss_now);
			goto repair; /* Skip network transmission */
		}

		if (tcp_pacing_check(sk))
			break;

		tso_segs = tcp_init_tso_segs(skb, mss_now);
		BUG_ON(!tso_segs);

		cwnd_quota = tcp_cwnd_test(tp, skb);
		if (!cwnd_quota) {
			if (push_one == 2)
				/* Force out a loss probe pkt. */
				cwnd_quota = 1;
			else
				break;
		}

		if (unlikely(!tcp_snd_wnd_test(tp, skb, mss_now))) {
			is_rwnd_limited = true;
			break;
		}

		if (tso_segs == 1) {
			if (unlikely(!tcp_nagle_test(tp, skb, mss_now,
						     (tcp_skb_is_last(sk, skb) ?
						      nonagle : TCP_NAGLE_PUSH))))
				break;
		} else {
			if (!push_one &&
			    tcp_tso_should_defer(sk, skb, &is_cwnd_limited,
						 &is_rwnd_limited, max_segs))
				break;
		}

		limit = mss_now;
		if (tso_segs > 1 && !tcp_urg_mode(tp))
			limit = tcp_mss_split_point(sk, skb, mss_now,
						    min_t(unsigned int,
							  cwnd_quota,
							  max_segs),
						    nonagle);

		if (skb->len > limit &&
		    unlikely(tso_fragment(sk, skb, limit, mss_now, gfp)))
			break;

		if (tcp_small_queue_check(sk, skb, 0))
			break;

		/* Argh, we hit an empty skb(), presumably a thread
		 * is sleeping in sendmsg()/sk_stream_wait_memory().
		 * We do not want to send a pure-ack packet and have
		 * a strange looking rtx queue with empty packet(s).
		 */
		if (TCP_SKB_CB(skb)->end_seq == TCP_SKB_CB(skb)->seq)
			break;

		if (unlikely(tcp_transmit_skb(sk, skb, 1, gfp)))
			break;

repair:
		/* Advance the send_head.  This one is sent out.
		 * This call will increment packets_out.
		 */
		tcp_event_new_data_sent(sk, skb);

		tcp_minshall_update(tp, mss_now, skb);
		sent_pkts += tcp_skb_pcount(skb);

		if (push_one)
			break;
	}

	if (is_rwnd_limited)
		tcp_chrono_start(sk, TCP_CHRONO_RWND_LIMITED);
	else
		tcp_chrono_stop(sk, TCP_CHRONO_RWND_LIMITED);

	is_cwnd_limited |= (tcp_packets_in_flight(tp) >= tp->snd_cwnd);
	if (likely(sent_pkts || is_cwnd_limited))
		tcp_cwnd_validate(sk, is_cwnd_limited);

	if (likely(sent_pkts)) {
		if (tcp_in_cwnd_reduction(sk))
			tp->prr_out += sent_pkts;

		/* Send one loss probe per tail loss episode. */
		if (push_one != 2)
			tcp_schedule_loss_probe(sk, false);
		return false;
	}
	return !tp->packets_out && !tcp_write_queue_empty(sk);
}

bool tcp_schedule_loss_probe(struct sock *sk, bool advancing_rto)
{
	struct inet_connection_sock *icsk = inet_csk(sk);
	struct tcp_sock *tp = tcp_sk(sk);
	u32 timeout, rto_delta_us;
	int early_retrans;

	/* Don't do any loss probe on a Fast Open connection before 3WHS
	 * finishes.
	 */
	if (rcu_access_pointer(tp->fastopen_rsk))
		return false;

	early_retrans = READ_ONCE(sock_net(sk)->ipv4.sysctl_tcp_early_retrans);
	/* Schedule a loss probe in 2*RTT for SACK capable connections
	 * not in loss recovery, that are either limited by cwnd or application.
	 */
	if ((early_retrans != 3 && early_retrans != 4) ||
	    !tp->packets_out || !tcp_is_sack(tp) ||
	    (icsk->icsk_ca_state != TCP_CA_Open &&
	     icsk->icsk_ca_state != TCP_CA_CWR))
		return false;

	/* Probe timeout is 2*rtt. Add minimum RTO to account
	 * for delayed ack when there's one outstanding packet. If no RTT
	 * sample is available then probe after TCP_TIMEOUT_INIT.
	 */
	if (tp->srtt_us) {
		timeout = usecs_to_jiffies(tp->srtt_us >> 2);
		if (tp->packets_out == 1)
			timeout += TCP_RTO_MIN;
		else
			timeout += TCP_TIMEOUT_MIN;
	} else {
		timeout = TCP_TIMEOUT_INIT;
	}

	/* If the RTO formula yields an earlier time, then use that time. */
	rto_delta_us = advancing_rto ?
			jiffies_to_usecs(inet_csk(sk)->icsk_rto) :
			tcp_rto_delta_us(sk);  /* How far in future is RTO? */
	if (rto_delta_us > 0)
		timeout = min_t(u32, timeout, usecs_to_jiffies(rto_delta_us));

	tcp_reset_xmit_timer(sk, ICSK_TIME_LOSS_PROBE, timeout,
			     TCP_RTO_MAX, NULL);
	return true;
}

/* Thanks to skb fast clones, we can detect if a prior transmit of
 * a packet is still in a qdisc or driver queue.
 * In this case, there is very little point doing a retransmit !
 */
static bool skb_still_in_host_queue(const struct sock *sk,
				    const struct sk_buff *skb)
{
	if (unlikely(skb_fclone_busy(sk, skb))) {
		NET_INC_STATS(sock_net(sk),
			      LINUX_MIB_TCPSPURIOUS_RTX_HOSTQUEUES);
		return true;
	}
	return false;
}

/* When probe timeout (PTO) fires, try send a new segment if possible, else
 * retransmit the last segment.
 */
void tcp_send_loss_probe(struct sock *sk)
{
	struct tcp_sock *tp = tcp_sk(sk);
	struct sk_buff *skb;
	int pcount;
	int mss = tcp_current_mss(sk);

	/* At most one outstanding TLP */
	if (tp->tlp_high_seq)
		goto rearm_timer;

	tp->tlp_retrans = 0;
	skb = tcp_send_head(sk);
	if (skb && tcp_snd_wnd_test(tp, skb, mss)) {
		pcount = tp->packets_out;
		tp->ops->write_xmit(sk, mss, TCP_NAGLE_OFF, 2, GFP_ATOMIC);
		if (tp->packets_out > pcount)
			goto probe_sent;
		goto rearm_timer;
	}
	skb = skb_rb_last(&sk->tcp_rtx_queue);
	if (unlikely(!skb)) {
		WARN_ONCE(tp->packets_out,
			  "invalid inflight: %u state %u cwnd %u mss %d\n",
			  tp->packets_out, sk->sk_state, tp->snd_cwnd, mss);
		inet_csk(sk)->icsk_pending = 0;
		return;
	}

	if (skb_still_in_host_queue(sk, skb))
		goto rearm_timer;

	pcount = tcp_skb_pcount(skb);
	if (WARN_ON(!pcount))
		goto rearm_timer;

	if ((pcount > 1) && (skb->len > (pcount - 1) * mss)) {
		if (unlikely(tcp_fragment(sk, TCP_FRAG_IN_RTX_QUEUE, skb,
					  (pcount - 1) * mss, mss,
					  GFP_ATOMIC)))
			goto rearm_timer;
		skb = skb_rb_next(skb);
	}

	if (WARN_ON(!skb || !tcp_skb_pcount(skb)))
		goto rearm_timer;

	if (__tcp_retransmit_skb(sk, skb, 1))
		goto rearm_timer;

	tp->tlp_retrans = 1;

probe_sent:
	/* Record snd_nxt for loss detection. */
	tp->tlp_high_seq = tp->snd_nxt;

	NET_INC_STATS(sock_net(sk), LINUX_MIB_TCPLOSSPROBES);
	/* Reset s.t. tcp_rearm_rto will restart timer from now */
	inet_csk(sk)->icsk_pending = 0;
rearm_timer:
	tcp_rearm_rto(sk);
}

/* Push out any pending frames which were held back due to
 * TCP_CORK or attempt at coalescing tiny packets.
 * The socket must be locked by the caller.
 */
void __tcp_push_pending_frames(struct sock *sk, unsigned int cur_mss,
			       int nonagle)
{
	/* If we are closed, the bytes will have to remain here.
	 * In time closedown will finish, we empty the write queue and
	 * all will be happy.
	 */
	if (unlikely(sk->sk_state == TCP_CLOSE))
		return;

	if (tcp_sk(sk)->ops->write_xmit(sk, cur_mss, nonagle, 0,
					sk_gfp_mask(sk, GFP_ATOMIC)))
		tcp_check_probe_timer(sk);
}

/* Send _single_ skb sitting at the send head. This function requires
 * true push pending frames to setup probe timer etc.
 */
void tcp_push_one(struct sock *sk, unsigned int mss_now)
{
	struct sk_buff *skb = tcp_send_head(sk);

	BUG_ON(!skb || skb->len < mss_now);

	tcp_sk(sk)->ops->write_xmit(sk, mss_now, TCP_NAGLE_PUSH, 1,
				    sk->sk_allocation);
}

/* This function returns the amount that we can raise the
 * usable window based on the following constraints
 *
 * 1. The window can never be shrunk once it is offered (RFC 793)
 * 2. We limit memory per socket
 *
 * RFC 1122:
 * "the suggested [SWS] avoidance algorithm for the receiver is to keep
 *  RECV.NEXT + RCV.WIN fixed until:
 *  RCV.BUFF - RCV.USER - RCV.WINDOW >= min(1/2 RCV.BUFF, MSS)"
 *
 * i.e. don't raise the right edge of the window until you can raise
 * it at least MSS bytes.
 *
 * Unfortunately, the recommended algorithm breaks header prediction,
 * since header prediction assumes th->window stays fixed.
 *
 * Strictly speaking, keeping th->window fixed violates the receiver
 * side SWS prevention criteria. The problem is that under this rule
 * a stream of single byte packets will cause the right side of the
 * window to always advance by a single byte.
 *
 * Of course, if the sender implements sender side SWS prevention
 * then this will not be a problem.
 *
 * BSD seems to make the following compromise:
 *
 *	If the free space is less than the 1/4 of the maximum
 *	space available and the free space is less than 1/2 mss,
 *	then set the window to 0.
 *	[ Actually, bsd uses MSS and 1/4 of maximal _window_ ]
 *	Otherwise, just prevent the window from shrinking
 *	and from being larger than the largest representable value.
 *
 * This prevents incremental opening of the window in the regime
 * where TCP is limited by the speed of the reader side taking
 * data out of the TCP receive queue. It does nothing about
 * those cases where the window is constrained on the sender side
 * because the pipeline is full.
 *
 * BSD also seems to "accidentally" limit itself to windows that are a
 * multiple of MSS, at least until the free space gets quite small.
 * This would appear to be a side effect of the mbuf implementation.
 * Combining these two algorithms results in the observed behavior
 * of having a fixed window size at almost all times.
 *
 * Below we obtain similar behavior by forcing the offered window to
 * a multiple of the mss when it is feasible to do so.
 *
 * Note, we don't "adjust" for TIMESTAMP or SACK option bytes.
 * Regular options like TIMESTAMP are taken into account.
 */
u32 __tcp_select_window(struct sock *sk)
{
	struct inet_connection_sock *icsk = inet_csk(sk);
	struct tcp_sock *tp = tcp_sk(sk);
	/* MSS for the peer's data.  Previous versions used mss_clamp
	 * here.  I don't know if the value based on our guesses
	 * of peer's MSS is better for the performance.  It's more correct
	 * but may be worse for the performance because of rcv_mss
	 * fluctuations.  --SAW  1998/11/1
	 */
	int mss = icsk->icsk_ack.rcv_mss;
	int free_space = tcp_space(sk);
	int allowed_space = tcp_full_space(sk);
	int full_space = min_t(int, tp->window_clamp, allowed_space);
	int window;

	if (unlikely(mss > full_space)) {
		mss = full_space;
		if (mss <= 0)
			return 0;
	}
	if (free_space < (full_space >> 1)) {
		icsk->icsk_ack.quick = 0;

		if (tcp_under_memory_pressure(sk))
			tp->rcv_ssthresh = min(tp->rcv_ssthresh,
					       4U * tp->advmss);

		/* free_space might become our new window, make sure we don't
		 * increase it due to wscale.
		 */
		free_space = round_down(free_space, 1 << tp->rx_opt.rcv_wscale);

		/* if free space is less than mss estimate, or is below 1/16th
		 * of the maximum allowed, try to move to zero-window, else
		 * tcp_clamp_window() will grow rcv buf up to tcp_rmem[2], and
		 * new incoming data is dropped due to memory limits.
		 * With large window, mss test triggers way too late in order
		 * to announce zero window in time before rmem limit kicks in.
		 */
		if (free_space < (allowed_space >> 4) || free_space < mss)
			return 0;
	}

	if (free_space > tp->rcv_ssthresh)
		free_space = tp->rcv_ssthresh;

	/* Don't do rounding if we are using window scaling, since the
	 * scaled window will not line up with the MSS boundary anyway.
	 */
	if (tp->rx_opt.rcv_wscale) {
		window = free_space;

		/* Advertise enough space so that it won't get scaled away.
		 * Import case: prevent zero window announcement if
		 * 1<<rcv_wscale > mss.
		 */
		window = ALIGN(window, (1 << tp->rx_opt.rcv_wscale));
	} else {
		window = tp->rcv_wnd;
		/* Get the largest window that is a nice multiple of mss.
		 * Window clamp already applied above.
		 * If our current window offering is within 1 mss of the
		 * free space we just keep it. This prevents the divide
		 * and multiply from happening most of the time.
		 * We also don't do any window rounding when the free space
		 * is too small.
		 */
		if (window <= free_space - mss || window > free_space)
			window = rounddown(free_space, mss);
		else if (mss == full_space &&
			 free_space > window + (full_space >> 1))
			window = free_space;
	}

	return window;
}

void tcp_skb_collapse_tstamp(struct sk_buff *skb,
			     const struct sk_buff *next_skb)
{
	if (unlikely(tcp_has_tx_tstamp(next_skb))) {
		const struct skb_shared_info *next_shinfo =
			skb_shinfo(next_skb);
		struct skb_shared_info *shinfo = skb_shinfo(skb);

		shinfo->tx_flags |= next_shinfo->tx_flags & SKBTX_ANY_TSTAMP;
		shinfo->tskey = next_shinfo->tskey;
		TCP_SKB_CB(skb)->txstamp_ack |=
			TCP_SKB_CB(next_skb)->txstamp_ack;
	}
}

/* Collapses two adjacent SKB's during retransmission. */
static bool tcp_collapse_retrans(struct sock *sk, struct sk_buff *skb)
{
	struct tcp_sock *tp = tcp_sk(sk);
	struct sk_buff *next_skb = skb_rb_next(skb);
	int next_skb_size;

	next_skb_size = next_skb->len;

	BUG_ON(tcp_skb_pcount(skb) != 1 || tcp_skb_pcount(next_skb) != 1);

	if (next_skb_size) {
		if (next_skb_size <= skb_availroom(skb))
			skb_copy_bits(next_skb, 0, skb_put(skb, next_skb_size),
				      next_skb_size);
		else if (!tcp_skb_shift(skb, next_skb, 1, next_skb_size))
			return false;
	}
	tcp_highest_sack_replace(sk, next_skb, skb);

	/* Update sequence range on original skb. */
	TCP_SKB_CB(skb)->end_seq = TCP_SKB_CB(next_skb)->end_seq;

	/* Merge over control information. This moves PSH/FIN etc. over */
	TCP_SKB_CB(skb)->tcp_flags |= TCP_SKB_CB(next_skb)->tcp_flags;

	/* All done, get rid of second SKB and account for it so
	 * packet counting does not break.
	 */
	TCP_SKB_CB(skb)->sacked |= TCP_SKB_CB(next_skb)->sacked & TCPCB_EVER_RETRANS;
	TCP_SKB_CB(skb)->eor = TCP_SKB_CB(next_skb)->eor;

	/* changed transmit queue under us so clear hints */
	tcp_clear_retrans_hints_partial(tp);
	if (next_skb == tp->retransmit_skb_hint)
		tp->retransmit_skb_hint = skb;

	tcp_adjust_pcount(sk, next_skb, tcp_skb_pcount(next_skb));

	tcp_skb_collapse_tstamp(skb, next_skb);

	tcp_rtx_queue_unlink_and_free(next_skb, sk);
	return true;
}

/* Check if coalescing SKBs is legal. */
static bool tcp_can_collapse(const struct sock *sk, const struct sk_buff *skb)
{
	if (tcp_skb_pcount(skb) > 1)
		return false;
	if (skb_cloned(skb))
		return false;
	/* Some heuristics for collapsing over SACK'd could be invented */
	if (TCP_SKB_CB(skb)->sacked & TCPCB_SACKED_ACKED)
		return false;

	return true;
}

/* Collapse packets in the retransmit queue to make to create
 * less packets on the wire. This is only done on retransmission.
 */
static void tcp_retrans_try_collapse(struct sock *sk, struct sk_buff *to,
				     int space)
{
	struct tcp_sock *tp = tcp_sk(sk);
	struct sk_buff *skb = to, *tmp;
	bool first = true;

	if (!READ_ONCE(sock_net(sk)->ipv4.sysctl_tcp_retrans_collapse))
		return;
	if (TCP_SKB_CB(skb)->tcp_flags & TCPHDR_SYN)
		return;

	/* Currently not supported for MPTCP - but it should be possible */
	if (mptcp(tp))
		return;

	skb_rbtree_walk_from_safe(skb, tmp) {
		if (!tcp_can_collapse(sk, skb))
			break;

		if (!tcp_skb_can_collapse_to(to))
			break;

		space -= skb->len;

		if (first) {
			first = false;
			continue;
		}

		if (space < 0)
			break;

		if (after(TCP_SKB_CB(skb)->end_seq, tcp_wnd_end(tp)))
			break;

		if (!tcp_collapse_retrans(sk, to))
			break;
	}
}

/* This retransmits one SKB.  Policy decisions and retransmit queue
 * state updates are done by the caller.  Returns non-zero if an
 * error occurred which prevented the send.
 */
int __tcp_retransmit_skb(struct sock *sk, struct sk_buff *skb, int segs)
{
	struct inet_connection_sock *icsk = inet_csk(sk);
	struct tcp_sock *tp = tcp_sk(sk);
	unsigned int cur_mss;
	int diff, len, err;


	/* Inconclusive MTU probe */
	if (icsk->icsk_mtup.probe_size)
		icsk->icsk_mtup.probe_size = 0;

	/* Do not sent more than we queued. 1/4 is reserved for possible
	 * copying overhead: fragmentation, tunneling, mangling etc.
	 */
	if (refcount_read(&sk->sk_wmem_alloc) >
	    min_t(u32, sk->sk_wmem_queued + (sk->sk_wmem_queued >> 2),
		  sk->sk_sndbuf))
		return -EAGAIN;

	if (skb_still_in_host_queue(sk, skb))
		return -EBUSY;

	if (before(TCP_SKB_CB(skb)->seq, tp->snd_una)) {
		if (unlikely(before(TCP_SKB_CB(skb)->end_seq, tp->snd_una))) {
			WARN_ON_ONCE(1);
			return -EINVAL;
		}
		if (tcp_trim_head(sk, skb, tp->snd_una - TCP_SKB_CB(skb)->seq))
			return -ENOMEM;
	}

	if (inet_csk(sk)->icsk_af_ops->rebuild_header(sk))
		return -EHOSTUNREACH; /* Routing failure or similar. */

	cur_mss = tcp_current_mss(sk);

	/* If receiver has shrunk his window, and skb is out of
	 * new window, do not retransmit it. The exception is the
	 * case, when window is shrunk to zero. In this case
	 * our retransmit serves as a zero window probe.
	 */
	if (!before(TCP_SKB_CB(skb)->seq, tcp_wnd_end(tp)) &&
	    TCP_SKB_CB(skb)->seq != tp->snd_una)
		return -EAGAIN;

	len = cur_mss * segs;
	if (skb->len > len) {
		if (tcp_fragment(sk, TCP_FRAG_IN_RTX_QUEUE, skb, len,
				 cur_mss, GFP_ATOMIC))
			return -ENOMEM; /* We'll try again later. */
	} else {
		if (skb_unclone(skb, GFP_ATOMIC))
			return -ENOMEM;

		diff = tcp_skb_pcount(skb);
		tcp_set_skb_tso_segs(skb, cur_mss);
		diff -= tcp_skb_pcount(skb);
		if (diff)
			tcp_adjust_pcount(sk, skb, diff);
		if (skb->len < cur_mss)
			tcp_retrans_try_collapse(sk, skb, cur_mss);
	}

	/* RFC3168, section 6.1.1.1. ECN fallback */
	if ((TCP_SKB_CB(skb)->tcp_flags & TCPHDR_SYN_ECN) == TCPHDR_SYN_ECN)
		tcp_ecn_clear_syn(sk, skb);

	/* Update global and local TCP statistics. */
	segs = tcp_skb_pcount(skb);
	TCP_ADD_STATS(sock_net(sk), TCP_MIB_RETRANSSEGS, segs);
	if (TCP_SKB_CB(skb)->tcp_flags & TCPHDR_SYN)
		__NET_INC_STATS(sock_net(sk), LINUX_MIB_TCPSYNRETRANS);
	tp->total_retrans += segs;
	tp->bytes_retrans += skb->len;

	/* make sure skb->data is aligned on arches that require it
	 * and check if ack-trimming & collapsing extended the headroom
	 * beyond what csum_start can cover.
	 */
	if (unlikely((NET_IP_ALIGN && ((unsigned long)skb->data & 3)) ||
		     skb_headroom(skb) >= 0xFFFF)) {
		struct sk_buff *nskb;

		tcp_skb_tsorted_save(skb) {
			nskb = __pskb_copy(skb, MAX_TCP_HEADER, GFP_ATOMIC);
			if (nskb) {
				nskb->dev = NULL;
				err = tcp_transmit_skb(sk, nskb, 0, GFP_ATOMIC);
			} else {
				err = -ENOBUFS;
			}
		} tcp_skb_tsorted_restore(skb);

		if (!err) {
			tcp_update_skb_after_send(sk, skb, tp->tcp_wstamp_ns);
			tcp_rate_skb_sent(sk, skb);
		}
	} else {
		err = tcp_transmit_skb(sk, skb, 1, GFP_ATOMIC);
	}

	/* To avoid taking spuriously low RTT samples based on a timestamp
	 * for a transmit that never happened, always mark EVER_RETRANS
	 */
	TCP_SKB_CB(skb)->sacked |= TCPCB_EVER_RETRANS;

	if (BPF_SOCK_OPS_TEST_FLAG(tp, BPF_SOCK_OPS_RETRANS_CB_FLAG))
		tcp_call_bpf_3arg(sk, BPF_SOCK_OPS_RETRANS_CB,
				  TCP_SKB_CB(skb)->seq, segs, err);

	if (likely(!err)) {
		trace_tcp_retransmit_skb(sk, skb);
	} else if (err != -EBUSY) {
		NET_ADD_STATS(sock_net(sk), LINUX_MIB_TCPRETRANSFAIL, segs);
	}
	return err;
}

int tcp_retransmit_skb(struct sock *sk, struct sk_buff *skb, int segs)
{
	struct tcp_sock *tp = tcp_sk(sk);
	int err = __tcp_retransmit_skb(sk, skb, segs);

	if (err == 0) {
#if FASTRETRANS_DEBUG > 0
		if (TCP_SKB_CB(skb)->sacked & TCPCB_SACKED_RETRANS) {
			net_dbg_ratelimited("retrans_out leaked\n");
		}
#endif
		TCP_SKB_CB(skb)->sacked |= TCPCB_RETRANS;
		tp->retrans_out += tcp_skb_pcount(skb);
	}

	/* Save stamp of the first (attempted) retransmit. */
	if (!tp->retrans_stamp)
		tp->retrans_stamp = tcp_skb_timestamp(skb);

	if (tp->undo_retrans < 0)
		tp->undo_retrans = 0;
	tp->undo_retrans += tcp_skb_pcount(skb);
	return err;
}

/* This gets called after a retransmit timeout, and the initially
 * retransmitted data is acknowledged.  It tries to continue
 * resending the rest of the retransmit queue, until either
 * we've sent it all or the congestion window limit is reached.
 */
void tcp_xmit_retransmit_queue(struct sock *sk)
{
	const struct inet_connection_sock *icsk = inet_csk(sk);
	struct sk_buff *skb, *rtx_head, *hole = NULL;
	struct tcp_sock *tp = tcp_sk(sk);
	u32 max_segs;
	int mib_idx;

	if (!tp->packets_out)
		return;

	rtx_head = tcp_rtx_queue_head(sk);
	skb = tp->retransmit_skb_hint ?: rtx_head;
	max_segs = tcp_tso_segs(sk, tcp_current_mss(sk));
	skb_rbtree_walk_from(skb) {
		__u8 sacked;
		int segs;

		if (tcp_pacing_check(sk))
			break;

		/* we could do better than to assign each time */
		if (!hole)
			tp->retransmit_skb_hint = skb;

		segs = tp->snd_cwnd - tcp_packets_in_flight(tp);
		if (segs <= 0)
			return;
		sacked = TCP_SKB_CB(skb)->sacked;
		/* In case tcp_shift_skb_data() have aggregated large skbs,
		 * we need to make sure not sending too bigs TSO packets
		 */
		segs = min_t(int, segs, max_segs);

		if (tp->retrans_out >= tp->lost_out) {
			break;
		} else if (!(sacked & TCPCB_LOST)) {
			if (!hole && !(sacked & (TCPCB_SACKED_RETRANS|TCPCB_SACKED_ACKED)))
				hole = skb;
			continue;

		} else {
			if (icsk->icsk_ca_state != TCP_CA_Loss)
				mib_idx = LINUX_MIB_TCPFASTRETRANS;
			else
				mib_idx = LINUX_MIB_TCPSLOWSTARTRETRANS;
		}

		if (sacked & (TCPCB_SACKED_ACKED|TCPCB_SACKED_RETRANS))
			continue;

		if (tcp_small_queue_check(sk, skb, 1))
			return;

		if (tcp_retransmit_skb(sk, skb, segs))
			return;

		NET_ADD_STATS(sock_net(sk), mib_idx, tcp_skb_pcount(skb));

		if (tcp_in_cwnd_reduction(sk))
			tp->prr_out += tcp_skb_pcount(skb);

		if (skb == rtx_head &&
		    icsk->icsk_pending != ICSK_TIME_REO_TIMEOUT)
			tcp_reset_xmit_timer(sk, ICSK_TIME_RETRANS,
					     inet_csk(sk)->icsk_rto,
					     TCP_RTO_MAX,
					     skb);
	}
}

/* We allow to exceed memory limits for FIN packets to expedite
 * connection tear down and (memory) recovery.
 * Otherwise tcp_send_fin() could be tempted to either delay FIN
 * or even be forced to close flow without any FIN.
 * In general, we want to allow one skb per socket to avoid hangs
 * with edge trigger epoll()
 */
void sk_forced_mem_schedule(struct sock *sk, int size)
{
	int amt;

	if (size <= sk->sk_forward_alloc)
		return;
	amt = sk_mem_pages(size);
	sk->sk_forward_alloc += amt * SK_MEM_QUANTUM;
	sk_memory_allocated_add(sk, amt);

	if (mem_cgroup_sockets_enabled && sk->sk_memcg)
		mem_cgroup_charge_skmem(sk->sk_memcg, amt);
}

/* Send a FIN. The caller locks the socket for us.
 * We should try to send a FIN packet really hard, but eventually give up.
 */
void tcp_send_fin(struct sock *sk)
{
	struct sk_buff *skb, *tskb = tcp_write_queue_tail(sk);
	struct tcp_sock *tp = tcp_sk(sk);

	/* Optimization, tack on the FIN if we have one skb in write queue and
	 * this skb was not yet sent, or we are under memory pressure.
	 * Note: in the latter case, FIN packet will be sent after a timeout,
	 * as TCP stack thinks it has already been transmitted.
	 */
	if (!tskb && tcp_under_memory_pressure(sk))
		tskb = skb_rb_last(&sk->tcp_rtx_queue);

	if (tskb) {
		TCP_SKB_CB(tskb)->tcp_flags |= TCPHDR_FIN;
		TCP_SKB_CB(tskb)->end_seq++;
		tp->write_seq++;
		if (tcp_write_queue_empty(sk)) {
			/* This means tskb was already sent.
			 * Pretend we included the FIN on previous transmit.
			 * We need to set tp->snd_nxt to the value it would have
			 * if FIN had been sent. This is because retransmit path
			 * does not change tp->snd_nxt.
			 */
			WRITE_ONCE(tp->snd_nxt, tp->snd_nxt + 1);
			return;
		}
	} else {
		skb = alloc_skb_fclone(MAX_TCP_HEADER, sk->sk_allocation);
		if (unlikely(!skb))
			return;

		INIT_LIST_HEAD(&skb->tcp_tsorted_anchor);
		skb_reserve(skb, MAX_TCP_HEADER);
		sk_forced_mem_schedule(sk, skb->truesize);
		/* FIN eats a sequence byte, write_seq advanced by tcp_queue_skb(). */
		tcp_init_nondata_skb(skb, tp->write_seq,
				     TCPHDR_ACK | TCPHDR_FIN);
		tcp_queue_skb(sk, skb);
	}
	__tcp_push_pending_frames(sk, tcp_current_mss(sk), TCP_NAGLE_OFF);
}

/* We get here when a process closes a file descriptor (either due to
 * an explicit close() or as a byproduct of exit()'ing) and there
 * was unread data in the receive queue.  This behavior is recommended
 * by RFC 2525, section 2.17.  -DaveM
 */
void tcp_send_active_reset(struct sock *sk, gfp_t priority)
{
	struct sk_buff *skb;

	TCP_INC_STATS(sock_net(sk), TCP_MIB_OUTRSTS);

	/* NOTE: No TCP options attached and we never retransmit this. */
	skb = alloc_skb(MAX_TCP_HEADER, priority);
	if (!skb) {
		NET_INC_STATS(sock_net(sk), LINUX_MIB_TCPABORTFAILED);
		return;
	}

	/* Reserve space for headers and prepare control bits. */
	skb_reserve(skb, MAX_TCP_HEADER);
	tcp_init_nondata_skb(skb, tcp_acceptable_seq(sk),
			     TCPHDR_ACK | TCPHDR_RST);
	tcp_mstamp_refresh(tcp_sk(sk));
	/* Send it off. */
	if (tcp_transmit_skb(sk, skb, 0, priority))
		NET_INC_STATS(sock_net(sk), LINUX_MIB_TCPABORTFAILED);

	/* skb of trace_tcp_send_reset() keeps the skb that caused RST,
	 * skb here is different to the troublesome skb, so use NULL
	 */
	trace_tcp_send_reset(sk, NULL);
}

/* Send a crossed SYN-ACK during socket establishment.
 * WARNING: This routine must only be called when we have already sent
 * a SYN packet that crossed the incoming SYN that caused this routine
 * to get called. If this assumption fails then the initial rcv_wnd
 * and rcv_wscale values will not be correct.
 */
int tcp_send_synack(struct sock *sk)
{
	struct sk_buff *skb;

	skb = tcp_rtx_queue_head(sk);
	if (!skb || !(TCP_SKB_CB(skb)->tcp_flags & TCPHDR_SYN)) {
		pr_err("%s: wrong queue state\n", __func__);
		return -EFAULT;
	}
	if (!(TCP_SKB_CB(skb)->tcp_flags & TCPHDR_ACK)) {
		if (skb_cloned(skb)) {
			struct sk_buff *nskb;

			tcp_skb_tsorted_save(skb) {
				nskb = skb_copy(skb, GFP_ATOMIC);
			} tcp_skb_tsorted_restore(skb);
			if (!nskb)
				return -ENOMEM;
			INIT_LIST_HEAD(&nskb->tcp_tsorted_anchor);
			tcp_highest_sack_replace(sk, skb, nskb);
			tcp_rtx_queue_unlink_and_free(skb, sk);
			__skb_header_release(nskb);
			tcp_rbtree_insert(&sk->tcp_rtx_queue, nskb);
			sk_wmem_queued_add(sk, nskb->truesize);
			sk_mem_charge(sk, nskb->truesize);
			skb = nskb;
		}

		TCP_SKB_CB(skb)->tcp_flags |= TCPHDR_ACK;
		tcp_ecn_send_synack(sk, skb);
	}
	return tcp_transmit_skb(sk, skb, 1, GFP_ATOMIC);
}

/**
 * tcp_make_synack - Prepare a SYN-ACK.
 * sk: listener socket
 * dst: dst entry attached to the SYNACK
 * req: request_sock pointer
 *
 * Allocate one skb and build a SYNACK packet.
 * @dst is consumed : Caller should not use it again.
 */
struct sk_buff *tcp_make_synack(const struct sock *sk, struct dst_entry *dst,
				struct request_sock *req,
				struct tcp_fastopen_cookie *foc,
				enum tcp_synack_type synack_type)
{
	struct inet_request_sock *ireq = inet_rsk(req);
	const struct tcp_sock *tp = tcp_sk(sk);
	struct tcp_md5sig_key *md5 = NULL;
	struct tcp_out_options opts;
	struct sk_buff *skb;
	int tcp_header_size;
	struct tcphdr *th;
	int mss;
	u64 now;

	skb = alloc_skb(MAX_TCP_HEADER, GFP_ATOMIC);
	if (unlikely(!skb)) {
		dst_release(dst);
		return NULL;
	}
	/* Reserve space for headers. */
	skb_reserve(skb, MAX_TCP_HEADER);

	switch (synack_type) {
	case TCP_SYNACK_NORMAL:
		skb_set_owner_w(skb, req_to_sk(req));
		break;
	case TCP_SYNACK_COOKIE:
		/* Under synflood, we do not attach skb to a socket,
		 * to avoid false sharing.
		 */
		break;
	case TCP_SYNACK_FASTOPEN:
		/* sk is a const pointer, because we want to express multiple
		 * cpu might call us concurrently.
		 * sk->sk_wmem_alloc in an atomic, we can promote to rw.
		 */
		skb_set_owner_w(skb, (struct sock *)sk);
		break;
	}
	skb_dst_set(skb, dst);

	mss = tcp_mss_clamp(tp, dst_metric_advmss(dst));

	memset(&opts, 0, sizeof(opts));
	now = tcp_clock_ns();
#ifdef CONFIG_SYN_COOKIES
	if (unlikely(req->cookie_ts))
		skb->skb_mstamp_ns = cookie_init_timestamp(req);
	else
#endif
	{
		skb->skb_mstamp_ns = now;
		if (!tcp_rsk(req)->snt_synack) /* Timestamp first SYNACK */
			tcp_rsk(req)->snt_synack = tcp_skb_timestamp_us(skb);
	}

#ifdef CONFIG_TCP_MD5SIG
	rcu_read_lock();
	md5 = tcp_rsk(req)->af_specific->req_md5_lookup(sk, req_to_sk(req));
#endif
	skb_set_hash(skb, tcp_rsk(req)->txhash, PKT_HASH_TYPE_L4);
	tcp_header_size = tcp_synack_options(sk, req, mss, skb, &opts, md5,
					     foc, synack_type) + sizeof(*th);

	skb_push(skb, tcp_header_size);
	skb_reset_transport_header(skb);

	th = (struct tcphdr *)skb->data;
	memset(th, 0, sizeof(struct tcphdr));
	th->syn = 1;
	th->ack = 1;
	tcp_ecn_make_synack(req, th);
	th->source = htons(ireq->ir_num);
	th->dest = ireq->ir_rmt_port;
	skb->mark = ireq->ir_mark;
	skb->ip_summed = CHECKSUM_PARTIAL;
	th->seq = htonl(tcp_rsk(req)->snt_isn);
	/* XXX data is queued and acked as is. No buffer/window check */
	th->ack_seq = htonl(tcp_rsk(req)->rcv_nxt);

	/* RFC1323: The window in SYN & SYN/ACK segments is never scaled. */
	th->window = htons(min(req->rsk_rcv_wnd, 65535U));
	tcp_options_write((__be32 *)(th + 1), NULL, &opts, skb);
	th->doff = (tcp_header_size >> 2);
	__TCP_INC_STATS(sock_net(sk), TCP_MIB_OUTSEGS);

#ifdef CONFIG_TCP_MD5SIG
	/* Okay, we have all we need - do the md5 hash if needed */
	if (md5)
		tcp_rsk(req)->af_specific->calc_md5_hash(opts.hash_location,
					       md5, req_to_sk(req), skb);
	rcu_read_unlock();
#endif

	skb->skb_mstamp_ns = now;
	tcp_add_tx_delay(skb, tp);

	return skb;
}
EXPORT_SYMBOL(tcp_make_synack);

static void tcp_ca_dst_init(struct sock *sk, const struct dst_entry *dst)
{
	struct inet_connection_sock *icsk = inet_csk(sk);
	const struct tcp_congestion_ops *ca;
	u32 ca_key = dst_metric(dst, RTAX_CC_ALGO);

	if (ca_key == TCP_CA_UNSPEC)
		return;

	rcu_read_lock();
	ca = tcp_ca_find_key(ca_key);
	if (likely(ca && try_module_get(ca->owner))) {
		module_put(icsk->icsk_ca_ops->owner);
		icsk->icsk_ca_dst_locked = tcp_ca_dst_locked(dst);
		icsk->icsk_ca_ops = ca;
	}
	rcu_read_unlock();
}

/* Do all connect socket setups that can be done AF independent. */
static void tcp_connect_init(struct sock *sk)
{
	const struct dst_entry *dst = __sk_dst_get(sk);
	struct tcp_sock *tp = tcp_sk(sk);
	__u8 rcv_wscale;
	u32 rcv_wnd;

	/* We'll fix this up when we get a response from the other end.
	 * See tcp_input.c:tcp_rcv_state_process case TCP_SYN_SENT.
	 */
	tp->tcp_header_len = sizeof(struct tcphdr);
	if (READ_ONCE(sock_net(sk)->ipv4.sysctl_tcp_timestamps))
		tp->tcp_header_len += TCPOLEN_TSTAMP_ALIGNED;

#ifdef CONFIG_TCP_MD5SIG
	if (tp->af_specific->md5_lookup(sk, sk))
		tp->tcp_header_len += TCPOLEN_MD5SIG_ALIGNED;
#endif

	/* If user gave his TCP_MAXSEG, record it to clamp */
	if (tp->rx_opt.user_mss)
		tp->rx_opt.mss_clamp = tp->rx_opt.user_mss;
	tp->max_window = 0;
	tcp_mtup_init(sk);
	tcp_sync_mss(sk, dst_mtu(dst));

	tcp_ca_dst_init(sk, dst);

	if (!tp->window_clamp)
		tp->window_clamp = dst_metric(dst, RTAX_WINDOW);
	tp->advmss = tcp_mss_clamp(tp, dst_metric_advmss(dst));

	tcp_initialize_rcv_mss(sk);

	/* limit the window selection if the user enforce a smaller rx buffer */
	if (sk->sk_userlocks & SOCK_RCVBUF_LOCK &&
	    (tp->window_clamp > tcp_full_space(sk) || tp->window_clamp == 0))
		tp->window_clamp = tcp_full_space(sk);

	rcv_wnd = tcp_rwnd_init_bpf(sk);
	if (rcv_wnd == 0)
		rcv_wnd = dst_metric(dst, RTAX_INITRWND);

<<<<<<< HEAD
	tp->ops->select_initial_window(sk, tcp_full_space(sk),
				       tp->advmss - (tp->rx_opt.ts_recent_stamp ? tp->tcp_header_len - sizeof(struct tcphdr) : 0),
				       &tp->rcv_wnd,
				       &tp->window_clamp,
				       sock_net(sk)->ipv4.sysctl_tcp_window_scaling,
				       &rcv_wscale,
				       rcv_wnd);
=======
	tcp_select_initial_window(sk, tcp_full_space(sk),
				  tp->advmss - (tp->rx_opt.ts_recent_stamp ? tp->tcp_header_len - sizeof(struct tcphdr) : 0),
				  &tp->rcv_wnd,
				  &tp->window_clamp,
				  READ_ONCE(sock_net(sk)->ipv4.sysctl_tcp_window_scaling),
				  &rcv_wscale,
				  rcv_wnd);
>>>>>>> 8d8935e7

	tp->rx_opt.rcv_wscale = rcv_wscale;
	tp->rcv_ssthresh = tp->rcv_wnd;

	sk->sk_err = 0;
	sock_reset_flag(sk, SOCK_DONE);
	tp->snd_wnd = 0;
	tcp_init_wl(tp, 0);
	tcp_write_queue_purge(sk);
	tp->snd_una = tp->write_seq;
	tp->snd_sml = tp->write_seq;
	tp->snd_up = tp->write_seq;
	WRITE_ONCE(tp->snd_nxt, tp->write_seq);

	if (likely(!tp->repair))
		tp->rcv_nxt = 0;
	else
		tp->rcv_tstamp = tcp_jiffies32;
	tp->rcv_wup = tp->rcv_nxt;
	/* force set rcv_right_edge here at start of connection */
	tp->rcv_right_edge = tp->rcv_wup + tp->rcv_wnd;
	WRITE_ONCE(tp->copied_seq, tp->rcv_nxt);

	inet_csk(sk)->icsk_rto = tcp_timeout_init(sk);
	inet_csk(sk)->icsk_retransmits = 0;
	tcp_clear_retrans(tp);

#ifdef CONFIG_MPTCP
	if (sock_flag(sk, SOCK_MPTCP) && mptcp_doit(sk)) {
		if (is_master_tp(tp)) {
			tp->request_mptcp = 1;
			mptcp_connect_init(sk);
		} else if (tp->mptcp) {
			struct inet_sock *inet	= inet_sk(sk);

			tp->mptcp->snt_isn	= tp->write_seq;
			tp->mptcp->init_rcv_wnd	= tp->rcv_wnd;

			/* Set nonce for new subflows */
			if (sk->sk_family == AF_INET)
				tp->mptcp->mptcp_loc_nonce = mptcp_v4_get_nonce(
							inet->inet_saddr,
							inet->inet_daddr,
							inet->inet_sport,
							inet->inet_dport);
#if IS_ENABLED(CONFIG_IPV6)
			else
				tp->mptcp->mptcp_loc_nonce = mptcp_v6_get_nonce(
						inet6_sk(sk)->saddr.s6_addr32,
						sk->sk_v6_daddr.s6_addr32,
						inet->inet_sport,
						inet->inet_dport);
#endif
		}
	}
#endif
}

static void tcp_connect_queue_skb(struct sock *sk, struct sk_buff *skb)
{
	struct tcp_sock *tp = tcp_sk(sk);
	struct tcp_skb_cb *tcb = TCP_SKB_CB(skb);

	tcb->end_seq += skb->len;
	__skb_header_release(skb);
	sk_wmem_queued_add(sk, skb->truesize);
	sk_mem_charge(sk, skb->truesize);
	WRITE_ONCE(tp->write_seq, tcb->end_seq);
	tp->packets_out += tcp_skb_pcount(skb);
}

/* Build and send a SYN with data and (cached) Fast Open cookie. However,
 * queue a data-only packet after the regular SYN, such that regular SYNs
 * are retransmitted on timeouts. Also if the remote SYN-ACK acknowledges
 * only the SYN sequence, the data are retransmitted in the first ACK.
 * If cookie is not cached or other error occurs, falls back to send a
 * regular SYN with Fast Open cookie request option.
 */
static int tcp_send_syn_data(struct sock *sk, struct sk_buff *syn)
{
	struct inet_connection_sock *icsk = inet_csk(sk);
	struct tcp_sock *tp = tcp_sk(sk);
	struct tcp_fastopen_request *fo = tp->fastopen_req;
	int space, err = 0;
	struct sk_buff *syn_data;

	tp->rx_opt.mss_clamp = tp->advmss;  /* If MSS is not cached */
	if (!tcp_fastopen_cookie_check(sk, &tp->rx_opt.mss_clamp, &fo->cookie))
		goto fallback;

	/* MSS for SYN-data is based on cached MSS and bounded by PMTU and
	 * user-MSS. Reserve maximum option space for middleboxes that add
	 * private TCP options. The cost is reduced data space in SYN :(
	 */
	tp->rx_opt.mss_clamp = tcp_mss_clamp(tp, tp->rx_opt.mss_clamp);
	/* Sync mss_cache after updating the mss_clamp */
	tcp_sync_mss(sk, icsk->icsk_pmtu_cookie);

	space = __tcp_mtu_to_mss(sk, icsk->icsk_pmtu_cookie) -
		MAX_TCP_OPTION_SPACE;

	space = min_t(size_t, space, fo->size);

	/* limit to order-0 allocations */
	space = min_t(size_t, space, SKB_MAX_HEAD(MAX_TCP_HEADER));

	syn_data = sk_stream_alloc_skb(sk, space, sk->sk_allocation, false);
	if (!syn_data)
		goto fallback;
	syn_data->ip_summed = CHECKSUM_PARTIAL;
	memcpy(syn_data->cb, syn->cb, sizeof(syn->cb));
	if (space) {
		int copied = copy_from_iter(skb_put(syn_data, space), space,
					    &fo->data->msg_iter);
		if (unlikely(!copied)) {
			tcp_skb_tsorted_anchor_cleanup(syn_data);
			kfree_skb(syn_data);
			goto fallback;
		}
		if (copied != space) {
			skb_trim(syn_data, copied);
			space = copied;
		}
		skb_zcopy_set(syn_data, fo->uarg, NULL);
	}
	/* No more data pending in inet_wait_for_connect() */
	if (space == fo->size)
		fo->data = NULL;
	fo->copied = space;

	tcp_connect_queue_skb(sk, syn_data);
	if (syn_data->len)
		tcp_chrono_start(sk, TCP_CHRONO_BUSY);

	err = tcp_transmit_skb(sk, syn_data, 1, sk->sk_allocation);

	syn->skb_mstamp_ns = syn_data->skb_mstamp_ns;

	/* Now full SYN+DATA was cloned and sent (or not),
	 * remove the SYN from the original skb (syn_data)
	 * we keep in write queue in case of a retransmit, as we
	 * also have the SYN packet (with no data) in the same queue.
	 */
	TCP_SKB_CB(syn_data)->seq++;
	TCP_SKB_CB(syn_data)->tcp_flags = TCPHDR_ACK | TCPHDR_PSH;
	if (!err) {
		tp->syn_data = (fo->copied > 0);
		tcp_rbtree_insert(&sk->tcp_rtx_queue, syn_data);
		NET_INC_STATS(sock_net(sk), LINUX_MIB_TCPORIGDATASENT);
		goto done;
	}

	/* data was not sent, put it in write_queue */
	__skb_queue_tail(&sk->sk_write_queue, syn_data);
	tp->packets_out -= tcp_skb_pcount(syn_data);

fallback:
	/* Send a regular SYN with Fast Open cookie request option */
	if (fo->cookie.len > 0)
		fo->cookie.len = 0;
	err = tcp_transmit_skb(sk, syn, 1, sk->sk_allocation);
	if (err)
		tp->syn_fastopen = 0;
done:
	fo->cookie.len = -1;  /* Exclude Fast Open option for SYN retries */
	return err;
}

/* Build a SYN and send it off. */
int tcp_connect(struct sock *sk)
{
	struct tcp_sock *tp = tcp_sk(sk);
	struct sk_buff *buff;
	int err;

	tcp_call_bpf(sk, BPF_SOCK_OPS_TCP_CONNECT_CB, 0, NULL);

	if (inet_csk(sk)->icsk_af_ops->rebuild_header(sk))
		return -EHOSTUNREACH; /* Routing failure or similar. */

	tcp_connect_init(sk);

	if (unlikely(tp->repair)) {
		tcp_finish_connect(sk, NULL);
		return 0;
	}

	buff = sk_stream_alloc_skb(sk, 0, sk->sk_allocation, true);
	if (unlikely(!buff))
		return -ENOBUFS;

	tcp_init_nondata_skb(buff, tp->write_seq++, TCPHDR_SYN);
	tcp_mstamp_refresh(tp);
	tp->retrans_stamp = tcp_time_stamp(tp);
	tcp_connect_queue_skb(sk, buff);
	tcp_ecn_send_syn(sk, buff);
	tcp_rbtree_insert(&sk->tcp_rtx_queue, buff);

	/* Send off SYN; include data in Fast Open. */
	err = tp->fastopen_req ? tcp_send_syn_data(sk, buff) :
	      tcp_transmit_skb(sk, buff, 1, sk->sk_allocation);
	if (err == -ECONNREFUSED)
		return err;

	/* We change tp->snd_nxt after the tcp_transmit_skb() call
	 * in order to make this packet get counted in tcpOutSegs.
	 */
	WRITE_ONCE(tp->snd_nxt, tp->write_seq);
	tp->pushed_seq = tp->write_seq;
	buff = tcp_send_head(sk);
	if (unlikely(buff)) {
		WRITE_ONCE(tp->snd_nxt, TCP_SKB_CB(buff)->seq);
		tp->pushed_seq	= TCP_SKB_CB(buff)->seq;
	}
	TCP_INC_STATS(sock_net(sk), TCP_MIB_ACTIVEOPENS);

	/* Timer for repeating the SYN until an answer. */
	inet_csk_reset_xmit_timer(sk, ICSK_TIME_RETRANS,
				  inet_csk(sk)->icsk_rto, TCP_RTO_MAX);
	return 0;
}
EXPORT_SYMBOL(tcp_connect);

/* Send out a delayed ack, the caller does the policy checking
 * to see if we should even be here.  See tcp_input.c:tcp_ack_snd_check()
 * for details.
 */
void tcp_send_delayed_ack(struct sock *sk)
{
	struct inet_connection_sock *icsk = inet_csk(sk);
	int ato = icsk->icsk_ack.ato;
	unsigned long timeout;

	if (ato > TCP_DELACK_MIN) {
		const struct tcp_sock *tp = tcp_sk(sk);
		int max_ato = HZ / 2;

		if (inet_csk_in_pingpong_mode(sk) ||
		    (icsk->icsk_ack.pending & ICSK_ACK_PUSHED))
			max_ato = TCP_DELACK_MAX;

		/* Slow path, intersegment interval is "high". */

		/* If some rtt estimate is known, use it to bound delayed ack.
		 * Do not use inet_csk(sk)->icsk_rto here, use results of rtt measurements
		 * directly.
		 */
		if (tp->srtt_us) {
			int rtt = max_t(int, usecs_to_jiffies(tp->srtt_us >> 3),
					TCP_DELACK_MIN);

			if (rtt < max_ato)
				max_ato = rtt;
		}

		ato = min(ato, max_ato);
	}

	/* Stay within the limit we were given */
	timeout = jiffies + ato;

	/* Use new timeout only if there wasn't a older one earlier. */
	if (icsk->icsk_ack.pending & ICSK_ACK_TIMER) {
		/* If delack timer was blocked or is about to expire,
		 * send ACK now.
		 */
		if (icsk->icsk_ack.blocked ||
		    time_before_eq(icsk->icsk_ack.timeout, jiffies + (ato >> 2))) {
			tcp_send_ack(sk);
			return;
		}

		if (!time_before(timeout, icsk->icsk_ack.timeout))
			timeout = icsk->icsk_ack.timeout;
	}
	icsk->icsk_ack.pending |= ICSK_ACK_SCHED | ICSK_ACK_TIMER;
	icsk->icsk_ack.timeout = timeout;
	sk_reset_timer(sk, &icsk->icsk_delack_timer, timeout);
}

/* This routine sends an ack and also updates the window. */
void __tcp_send_ack(struct sock *sk, u32 rcv_nxt)
{
	struct sk_buff *buff;

	/* If we have been reset, we may not send again. */
	if (sk->sk_state == TCP_CLOSE)
		return;

	/* We are not putting this on the write queue, so
	 * tcp_transmit_skb() will set the ownership to this
	 * sock.
	 */
	buff = alloc_skb(MAX_TCP_HEADER,
			 sk_gfp_mask(sk, GFP_ATOMIC | __GFP_NOWARN));
	if (unlikely(!buff)) {
		inet_csk_schedule_ack(sk);
		inet_csk(sk)->icsk_ack.ato = TCP_ATO_MIN;
		inet_csk_reset_xmit_timer(sk, ICSK_TIME_DACK,
					  TCP_DELACK_MAX, TCP_RTO_MAX);
		return;
	}

	/* Reserve space for headers and prepare control bits. */
	skb_reserve(buff, MAX_TCP_HEADER);
	tcp_init_nondata_skb(buff, tcp_acceptable_seq(sk), TCPHDR_ACK);

	/* We do not want pure acks influencing TCP Small Queues or fq/pacing
	 * too much.
	 * SKB_TRUESIZE(max(1 .. 66, MAX_TCP_HEADER)) is unfortunately ~784
	 */
	skb_set_tcp_pure_ack(buff);

	/* Send it off, this clears delayed acks for us. */
	__tcp_transmit_skb(sk, buff, 0, (__force gfp_t)0, rcv_nxt);
}
EXPORT_SYMBOL_GPL(__tcp_send_ack);

void tcp_send_ack(struct sock *sk)
{
	__tcp_send_ack(sk, tcp_sk(sk)->rcv_nxt);
}
EXPORT_SYMBOL_GPL(tcp_send_ack);

/* This routine sends a packet with an out of date sequence
 * number. It assumes the other end will try to ack it.
 *
 * Question: what should we make while urgent mode?
 * 4.4BSD forces sending single byte of data. We cannot send
 * out of window data, because we have SND.NXT==SND.MAX...
 *
 * Current solution: to send TWO zero-length segments in urgent mode:
 * one is with SEG.SEQ=SND.UNA to deliver urgent pointer, another is
 * out-of-date with SND.UNA-1 to probe window.
 */
int tcp_xmit_probe_skb(struct sock *sk, int urgent, int mib)
{
	struct tcp_sock *tp = tcp_sk(sk);
	struct sk_buff *skb;

	/* We don't queue it, tcp_transmit_skb() sets ownership. */
	skb = alloc_skb(MAX_TCP_HEADER,
			sk_gfp_mask(sk, GFP_ATOMIC | __GFP_NOWARN));
	if (!skb)
		return -1;

	/* Reserve space for headers and set control bits. */
	skb_reserve(skb, MAX_TCP_HEADER);
	/* Use a previous sequence.  This should cause the other
	 * end to send an ack.  Don't queue or clone SKB, just
	 * send it.
	 */
	tcp_init_nondata_skb(skb, tp->snd_una - !urgent, TCPHDR_ACK);
	NET_INC_STATS(sock_net(sk), mib);
	return tcp_transmit_skb(sk, skb, 0, (__force gfp_t)0);
}

/* Called from setsockopt( ... TCP_REPAIR ) */
void tcp_send_window_probe(struct sock *sk)
{
	if (sk->sk_state == TCP_ESTABLISHED) {
		tcp_sk(sk)->snd_wl1 = tcp_sk(sk)->rcv_nxt - 1;
		tcp_mstamp_refresh(tcp_sk(sk));
		tcp_xmit_probe_skb(sk, 0, LINUX_MIB_TCPWINPROBE);
	}
}

/* Initiate keepalive or window probe from timer. */
int tcp_write_wakeup(struct sock *sk, int mib)
{
	struct tcp_sock *tp = tcp_sk(sk);
	struct sk_buff *skb;

	if (sk->sk_state == TCP_CLOSE)
		return -1;

	skb = tcp_send_head(sk);
	if (skb && before(TCP_SKB_CB(skb)->seq, tcp_wnd_end(tp))) {
		int err;
		unsigned int mss = tcp_current_mss(sk);
		unsigned int seg_size = tcp_wnd_end(tp) - TCP_SKB_CB(skb)->seq;

		if (before(tp->pushed_seq, TCP_SKB_CB(skb)->end_seq))
			tp->pushed_seq = TCP_SKB_CB(skb)->end_seq;

		/* We are probing the opening of a window
		 * but the window size is != 0
		 * must have been a result SWS avoidance ( sender )
		 */
		if (seg_size < TCP_SKB_CB(skb)->end_seq - TCP_SKB_CB(skb)->seq ||
		    skb->len > mss) {
			seg_size = min(seg_size, mss);
			TCP_SKB_CB(skb)->tcp_flags |= TCPHDR_PSH;
			if (tcp_fragment(sk, TCP_FRAG_IN_WRITE_QUEUE,
					 skb, seg_size, mss, GFP_ATOMIC))
				return -1;
		} else if (!tcp_skb_pcount(skb))
			tcp_set_skb_tso_segs(skb, mss);

		TCP_SKB_CB(skb)->tcp_flags |= TCPHDR_PSH;
		err = tcp_transmit_skb(sk, skb, 1, GFP_ATOMIC);
		if (!err)
			tcp_event_new_data_sent(sk, skb);
		return err;
	} else {
		if (between(tp->snd_up, tp->snd_una + 1, tp->snd_una + 0xFFFF))
			tcp_xmit_probe_skb(sk, 1, mib);
		return tcp_xmit_probe_skb(sk, 0, mib);
	}
}

/* A window probe timeout has occurred.  If window is not closed send
 * a partial packet else a zero probe.
 */
void tcp_send_probe0(struct sock *sk)
{
	struct inet_connection_sock *icsk = inet_csk(sk);
	struct tcp_sock *tp = tcp_sk(sk);
	struct net *net = sock_net(sk);
	unsigned long timeout;
	int err;

	err = tp->ops->write_wakeup(sk, LINUX_MIB_TCPWINPROBE);

	if (tp->packets_out || tcp_write_queue_empty(sk)) {
		/* Cancel probe timer, if it is not required. */
		icsk->icsk_probes_out = 0;
		icsk->icsk_backoff = 0;
		icsk->icsk_probes_tstamp = 0;
		return;
	}

	icsk->icsk_probes_out++;
	if (err <= 0) {
		if (icsk->icsk_backoff < READ_ONCE(net->ipv4.sysctl_tcp_retries2))
			icsk->icsk_backoff++;
		timeout = tcp_probe0_when(sk, TCP_RTO_MAX);
	} else {
		/* If packet was not sent due to local congestion,
		 * Let senders fight for local resources conservatively.
		 */
		timeout = TCP_RESOURCE_PROBE_INTERVAL;
	}

	timeout = tcp_clamp_probe0_to_user_timeout(sk, timeout);
	tcp_reset_xmit_timer(sk, ICSK_TIME_PROBE0, timeout, TCP_RTO_MAX, NULL);
}

int tcp_rtx_synack(const struct sock *sk, struct request_sock *req)
{
	const struct tcp_request_sock_ops *af_ops = tcp_rsk(req)->af_specific;
	struct flowi fl;
	int res;

	tcp_rsk(req)->txhash = net_tx_rndhash();
	res = af_ops->send_synack(sk, NULL, &fl, req, NULL, TCP_SYNACK_NORMAL);
	if (!res) {
		TCP_INC_STATS(sock_net(sk), TCP_MIB_RETRANSSEGS);
		NET_INC_STATS(sock_net(sk), LINUX_MIB_TCPSYNRETRANS);
		if (unlikely(tcp_passive_fastopen(sk)))
			tcp_sk(sk)->total_retrans++;
		trace_tcp_retransmit_synack(sk, req);
	}
	return res;
}
EXPORT_SYMBOL(tcp_rtx_synack);<|MERGE_RESOLUTION|>--- conflicted
+++ resolved
@@ -3505,23 +3505,13 @@
 	if (rcv_wnd == 0)
 		rcv_wnd = dst_metric(dst, RTAX_INITRWND);
 
-<<<<<<< HEAD
 	tp->ops->select_initial_window(sk, tcp_full_space(sk),
 				       tp->advmss - (tp->rx_opt.ts_recent_stamp ? tp->tcp_header_len - sizeof(struct tcphdr) : 0),
 				       &tp->rcv_wnd,
 				       &tp->window_clamp,
-				       sock_net(sk)->ipv4.sysctl_tcp_window_scaling,
+				       READ_ONCE(sock_net(sk)->ipv4.sysctl_tcp_window_scaling),
 				       &rcv_wscale,
 				       rcv_wnd);
-=======
-	tcp_select_initial_window(sk, tcp_full_space(sk),
-				  tp->advmss - (tp->rx_opt.ts_recent_stamp ? tp->tcp_header_len - sizeof(struct tcphdr) : 0),
-				  &tp->rcv_wnd,
-				  &tp->window_clamp,
-				  READ_ONCE(sock_net(sk)->ipv4.sysctl_tcp_window_scaling),
-				  &rcv_wscale,
-				  rcv_wnd);
->>>>>>> 8d8935e7
 
 	tp->rx_opt.rcv_wscale = rcv_wscale;
 	tp->rcv_ssthresh = tp->rcv_wnd;
