// SPDX-License-Identifier: GPL-2.0-only
/*
 * INET		An implementation of the TCP/IP protocol suite for the LINUX
 *		operating system.  INET is implemented using the  BSD Socket
 *		interface as the means of communication with the user level.
 *
 *		Implementation of the Transmission Control Protocol(TCP).
 *
 * Authors:	Ross Biro
 *		Fred N. van Kempen, <waltje@uWalt.NL.Mugnet.ORG>
 *		Mark Evans, <evansmp@uhura.aston.ac.uk>
 *		Corey Minyard <wf-rch!minyard@relay.EU.net>
 *		Florian La Roche, <flla@stud.uni-sb.de>
 *		Charles Hedrick, <hedrick@klinzhai.rutgers.edu>
 *		Linus Torvalds, <torvalds@cs.helsinki.fi>
 *		Alan Cox, <gw4pts@gw4pts.ampr.org>
 *		Matthew Dillon, <dillon@apollo.west.oic.com>
 *		Arnt Gulbrandsen, <agulbra@nvg.unit.no>
 *		Jorge Cwik, <jorge@laser.satlink.net>
 */

/*
 * Changes:	Pedro Roque	:	Retransmit queue handled by TCP.
 *				:	Fragmentation on mtu decrease
 *				:	Segment collapse on retransmit
 *				:	AF independence
 *
 *		Linus Torvalds	:	send_delayed_ack
 *		David S. Miller	:	Charge memory using the right skb
 *					during syn/ack processing.
 *		David S. Miller :	Output engine completely rewritten.
 *		Andrea Arcangeli:	SYNACK carry ts_recent in tsecr.
 *		Cacophonix Gaul :	draft-minshall-nagle-01
 *		J Hadi Salim	:	ECN support
 *
 */

#define pr_fmt(fmt) "TCP: " fmt

#include <net/mptcp.h>
#include <net/mptcp_v4.h>
#if IS_ENABLED(CONFIG_IPV6)
#include <net/mptcp_v6.h>
#endif
#include <net/ipv6.h>
#include <net/tcp.h>

#include <linux/compiler.h>
#include <linux/gfp.h>
#include <linux/module.h>
#include <linux/static_key.h>

#include <trace/events/tcp.h>

/* Refresh clocks of a TCP socket,
 * ensuring monotically increasing values.
 */
void tcp_mstamp_refresh(struct tcp_sock *tp)
{
	u64 val = tcp_clock_ns();

	tp->tcp_clock_cache = val;
	tp->tcp_mstamp = div_u64(val, NSEC_PER_USEC);
}

/* Account for new data that has been sent to the network. */
void tcp_event_new_data_sent(struct sock *sk, struct sk_buff *skb)
{
	struct inet_connection_sock *icsk = inet_csk(sk);
	struct tcp_sock *tp = tcp_sk(sk);
	unsigned int prior_packets = tp->packets_out;

	WRITE_ONCE(tp->snd_nxt, TCP_SKB_CB(skb)->end_seq);

	__skb_unlink(skb, &sk->sk_write_queue);
	tcp_rbtree_insert(&sk->tcp_rtx_queue, skb);

	if (tp->highest_sack == NULL)
		tp->highest_sack = skb;

	tp->packets_out += tcp_skb_pcount(skb);
	if (!prior_packets || icsk->icsk_pending == ICSK_TIME_LOSS_PROBE)
		tcp_rearm_rto(sk);

	NET_ADD_STATS(sock_net(sk), LINUX_MIB_TCPORIGDATASENT,
		      tcp_skb_pcount(skb));
	tcp_check_space(sk);
}

/* SND.NXT, if window was not shrunk or the amount of shrunk was less than one
 * window scaling factor due to loss of precision.
 * If window has been shrunk, what should we make? It is not clear at all.
 * Using SND.UNA we will fail to open window, SND.NXT is out of window. :-(
 * Anything in between SND.UNA...SND.UNA+SND.WND also can be already
 * invalid. OK, let's make this for now:
 */
static inline __u32 tcp_acceptable_seq(const struct sock *sk)
{
	const struct tcp_sock *tp = tcp_sk(sk);

	if (!before(tcp_wnd_end(tp), tp->snd_nxt) ||
	    (tp->rx_opt.wscale_ok &&
	     ((tp->snd_nxt - tcp_wnd_end(tp)) < (1 << tp->rx_opt.rcv_wscale))))
		return tp->snd_nxt;
	else
		return tcp_wnd_end(tp);
}

/* Calculate mss to advertise in SYN segment.
 * RFC1122, RFC1063, draft-ietf-tcpimpl-pmtud-01 state that:
 *
 * 1. It is independent of path mtu.
 * 2. Ideally, it is maximal possible segment size i.e. 65535-40.
 * 3. For IPv4 it is reasonable to calculate it from maximal MTU of
 *    attached devices, because some buggy hosts are confused by
 *    large MSS.
 * 4. We do not make 3, we advertise MSS, calculated from first
 *    hop device mtu, but allow to raise it to ip_rt_min_advmss.
 *    This may be overridden via information stored in routing table.
 * 5. Value 65535 for MSS is valid in IPv6 and means "as large as possible,
 *    probably even Jumbo".
 */
static __u16 tcp_advertise_mss(struct sock *sk)
{
	struct tcp_sock *tp = tcp_sk(sk);
	const struct dst_entry *dst = __sk_dst_get(sk);
	int mss = tp->advmss;

	if (dst) {
		unsigned int metric = dst_metric_advmss(dst);

		if (metric < mss) {
			mss = metric;
			tp->advmss = mss;
		}
	}

	return (__u16)mss;
}

/* RFC2861. Reset CWND after idle period longer RTO to "restart window".
 * This is the first part of cwnd validation mechanism.
 */
void tcp_cwnd_restart(struct sock *sk, s32 delta)
{
	struct tcp_sock *tp = tcp_sk(sk);
	u32 restart_cwnd = tcp_init_cwnd(tp, __sk_dst_get(sk));
	u32 cwnd = tp->snd_cwnd;

	tcp_ca_event(sk, CA_EVENT_CWND_RESTART);

	tp->snd_ssthresh = tcp_current_ssthresh(sk);
	restart_cwnd = min(restart_cwnd, cwnd);

	while ((delta -= inet_csk(sk)->icsk_rto) > 0 && cwnd > restart_cwnd)
		cwnd >>= 1;
	tp->snd_cwnd = max(cwnd, restart_cwnd);
	tp->snd_cwnd_stamp = tcp_jiffies32;
	tp->snd_cwnd_used = 0;
}

/* Congestion state accounting after a packet has been sent. */
static void tcp_event_data_sent(struct tcp_sock *tp,
				struct sock *sk)
{
	struct inet_connection_sock *icsk = inet_csk(sk);
	const u32 now = tcp_jiffies32;

	if (tcp_packets_in_flight(tp) == 0)
		tcp_ca_event(sk, CA_EVENT_TX_START);

	/* If this is the first data packet sent in response to the
	 * previous received data,
	 * and it is a reply for ato after last received packet,
	 * increase pingpong count.
	 */
	if (before(tp->lsndtime, icsk->icsk_ack.lrcvtime) &&
	    (u32)(now - icsk->icsk_ack.lrcvtime) < icsk->icsk_ack.ato)
		inet_csk_inc_pingpong_cnt(sk);

	tp->lsndtime = now;
}

/* Account for an ACK we sent. */
static inline void tcp_event_ack_sent(struct sock *sk, unsigned int pkts,
				      u32 rcv_nxt)
{
	struct tcp_sock *tp = tcp_sk(sk);

	if (unlikely(tp->compressed_ack > TCP_FASTRETRANS_THRESH)) {
		NET_ADD_STATS(sock_net(sk), LINUX_MIB_TCPACKCOMPRESSED,
			      tp->compressed_ack - TCP_FASTRETRANS_THRESH);
		tp->compressed_ack = TCP_FASTRETRANS_THRESH;
		if (hrtimer_try_to_cancel(&tp->compressed_ack_timer) == 1)
			__sock_put(sk);
	}

	if (unlikely(rcv_nxt != tp->rcv_nxt))
		return;  /* Special ACK sent by DCTCP to reflect ECN */
	tcp_dec_quickack_mode(sk, pkts);
	inet_csk_clear_xmit_timer(sk, ICSK_TIME_DACK);
}

/* Determine a window scaling and initial window to offer.
 * Based on the assumption that the given amount of space
 * will be offered. Store the results in the tp structure.
 * NOTE: for smooth operation initial space offering should
 * be a multiple of mss if possible. We assume here that mss >= 1.
 * This MUST be enforced by all callers.
 */
void tcp_select_initial_window(const struct sock *sk, int __space, __u32 mss,
			       __u32 *rcv_wnd, __u32 *window_clamp,
			       int wscale_ok, __u8 *rcv_wscale,
			       __u32 init_rcv_wnd)
{
	unsigned int space = (__space < 0 ? 0 : __space);

	/* If no clamp set the clamp to the max possible scaled window */
	if (*window_clamp == 0)
		(*window_clamp) = (U16_MAX << TCP_MAX_WSCALE);
	space = min(*window_clamp, space);

	/* Quantize space offering to a multiple of mss if possible. */
	if (space > mss)
		space = rounddown(space, mss);

	/* NOTE: offering an initial window larger than 32767
	 * will break some buggy TCP stacks. If the admin tells us
	 * it is likely we could be speaking with such a buggy stack
	 * we will truncate our initial window offering to 32K-1
	 * unless the remote has sent us a window scaling option,
	 * which we interpret as a sign the remote TCP is not
	 * misinterpreting the window field as a signed quantity.
	 */
	if (sock_net(sk)->ipv4.sysctl_tcp_workaround_signed_windows)
		(*rcv_wnd) = min(space, MAX_TCP_WINDOW);
	else
		(*rcv_wnd) = min_t(u32, space, U16_MAX);

	if (init_rcv_wnd)
		*rcv_wnd = min(*rcv_wnd, init_rcv_wnd * mss);

	*rcv_wscale = 0;
	if (wscale_ok) {
		/* Set window scaling on max possible window */
		space = max_t(u32, space, sock_net(sk)->ipv4.sysctl_tcp_rmem[2]);
		space = max_t(u32, space, sysctl_rmem_max);
		space = min_t(u32, space, *window_clamp);
		*rcv_wscale = clamp_t(int, ilog2(space) - 15,
				      0, TCP_MAX_WSCALE);
	}
	/* Set the clamp no higher than max representable value */
	(*window_clamp) = min_t(__u32, U16_MAX << (*rcv_wscale), *window_clamp);
}
EXPORT_SYMBOL(tcp_select_initial_window);

/* Chose a new window to advertise, update state in tcp_sock for the
 * socket, and return result with RFC1323 scaling applied.  The return
 * value can be stuffed directly into th->window for an outgoing
 * frame.
 */
u16 tcp_select_window(struct sock *sk)
{
	struct tcp_sock *tp = tcp_sk(sk);
	u32 old_win = tp->rcv_wnd;
	/* The window must never shrink at the meta-level. At the subflow we
	 * have to allow this. Otherwise we may announce a window too large
	 * for the current meta-level sk_rcvbuf.
	 */
	u32 cur_win = tcp_receive_window_now(mptcp(tp) ? tcp_sk(mptcp_meta_sk(sk)) : tp);
	u32 new_win = tp->ops->__select_window(sk);

	/* Never shrink the offered window */
	if (new_win < cur_win) {
		/* Danger Will Robinson!
		 * Don't update rcv_wup/rcv_wnd here or else
		 * we will not be able to advertise a zero
		 * window in time.  --DaveM
		 *
		 * Relax Will Robinson.
		 */
		if (new_win == 0)
			NET_INC_STATS(sock_net(sk),
				      LINUX_MIB_TCPWANTZEROWINDOWADV);
		new_win = ALIGN(cur_win, 1 << tp->rx_opt.rcv_wscale);
	}

	tp->rcv_wnd = new_win;
	tp->rcv_wup = tp->rcv_nxt;
	tcp_update_rcv_right_edge(tp);

	/* Make sure we do not exceed the maximum possible
	 * scaled window.
	 */
	if (!tp->rx_opt.rcv_wscale &&
	    sock_net(sk)->ipv4.sysctl_tcp_workaround_signed_windows)
		new_win = min(new_win, MAX_TCP_WINDOW);
	else
		new_win = min(new_win, (65535U << tp->rx_opt.rcv_wscale));

	/* RFC1323 scaling applied */
	new_win >>= tp->rx_opt.rcv_wscale;

	/* If we advertise zero window, disable fast path. */
	if (new_win == 0) {
		tp->pred_flags = 0;
		if (old_win)
			NET_INC_STATS(sock_net(sk),
				      LINUX_MIB_TCPTOZEROWINDOWADV);
	} else if (old_win == 0) {
		NET_INC_STATS(sock_net(sk), LINUX_MIB_TCPFROMZEROWINDOWADV);
	}

	return new_win;
}

/* Packet ECN state for a SYN-ACK */
static void tcp_ecn_send_synack(struct sock *sk, struct sk_buff *skb)
{
	const struct tcp_sock *tp = tcp_sk(sk);

	TCP_SKB_CB(skb)->tcp_flags &= ~TCPHDR_CWR;
	if (!(tp->ecn_flags & TCP_ECN_OK))
		TCP_SKB_CB(skb)->tcp_flags &= ~TCPHDR_ECE;
	else if (tcp_ca_needs_ecn(sk) ||
		 tcp_bpf_ca_needs_ecn(sk))
		INET_ECN_xmit(sk);
}

/* Packet ECN state for a SYN.  */
static void tcp_ecn_send_syn(struct sock *sk, struct sk_buff *skb)
{
	struct tcp_sock *tp = tcp_sk(sk);
	bool bpf_needs_ecn = tcp_bpf_ca_needs_ecn(sk);
	bool use_ecn = sock_net(sk)->ipv4.sysctl_tcp_ecn == 1 ||
		tcp_ca_needs_ecn(sk) || bpf_needs_ecn;

	if (!use_ecn) {
		const struct dst_entry *dst = __sk_dst_get(sk);

		if (dst && dst_feature(dst, RTAX_FEATURE_ECN))
			use_ecn = true;
	}

	tp->ecn_flags = 0;

	if (use_ecn) {
		TCP_SKB_CB(skb)->tcp_flags |= TCPHDR_ECE | TCPHDR_CWR;
		tp->ecn_flags = TCP_ECN_OK;
		if (tcp_ca_needs_ecn(sk) || bpf_needs_ecn)
			INET_ECN_xmit(sk);
	}
}

static void tcp_ecn_clear_syn(struct sock *sk, struct sk_buff *skb)
{
	if (sock_net(sk)->ipv4.sysctl_tcp_ecn_fallback)
		/* tp->ecn_flags are cleared at a later point in time when
		 * SYN ACK is ultimatively being received.
		 */
		TCP_SKB_CB(skb)->tcp_flags &= ~(TCPHDR_ECE | TCPHDR_CWR);
}

static void
tcp_ecn_make_synack(const struct request_sock *req, struct tcphdr *th)
{
	if (inet_rsk(req)->ecn_ok)
		th->ece = 1;
}

/* Set up ECN state for a packet on a ESTABLISHED socket that is about to
 * be sent.
 */
static void tcp_ecn_send(struct sock *sk, struct sk_buff *skb,
			 struct tcphdr *th, int tcp_header_len)
{
	struct tcp_sock *tp = tcp_sk(sk);

	if (tp->ecn_flags & TCP_ECN_OK) {
		/* Not-retransmitted data segment: set ECT and inject CWR. */
		if (skb->len != tcp_header_len &&
		    !before(TCP_SKB_CB(skb)->seq, tp->snd_nxt)) {
			INET_ECN_xmit(sk);
			if (tp->ecn_flags & TCP_ECN_QUEUE_CWR) {
				tp->ecn_flags &= ~TCP_ECN_QUEUE_CWR;
				th->cwr = 1;
				skb_shinfo(skb)->gso_type |= SKB_GSO_TCP_ECN;
			}
		} else if (!tcp_ca_needs_ecn(sk)) {
			/* ACK or retransmitted segment: clear ECT|CE */
			INET_ECN_dontxmit(sk);
		}
		if (tp->ecn_flags & TCP_ECN_DEMAND_CWR)
			th->ece = 1;
	}
}

/* Constructs common control bits of non-data skb. If SYN/FIN is present,
 * auto increment end seqno.
 */
void tcp_init_nondata_skb(struct sk_buff *skb, u32 seq, u8 flags)
{
	skb->ip_summed = CHECKSUM_PARTIAL;

	TCP_SKB_CB(skb)->tcp_flags = flags;
	TCP_SKB_CB(skb)->sacked = 0;

	tcp_skb_pcount_set(skb, 1);

	TCP_SKB_CB(skb)->seq = seq;
	if (flags & (TCPHDR_SYN | TCPHDR_FIN))
		seq++;
	TCP_SKB_CB(skb)->end_seq = seq;
}

bool tcp_urg_mode(const struct tcp_sock *tp)
{
	return tp->snd_una != tp->snd_up;
}

#define OPTION_SACK_ADVERTISE	(1 << 0)
#define OPTION_TS		(1 << 1)
#define OPTION_MD5		(1 << 2)
#define OPTION_WSCALE		(1 << 3)
#define OPTION_FAST_OPEN_COOKIE	(1 << 8)
#define OPTION_SMC		(1 << 9)
/* Before adding here - take a look at OPTION_MPTCP in include/net/mptcp.h */

static void smc_options_write(__be32 *ptr, u16 *options)
{
#if IS_ENABLED(CONFIG_SMC)
	if (static_branch_unlikely(&tcp_have_smc)) {
		if (unlikely(OPTION_SMC & *options)) {
			*ptr++ = htonl((TCPOPT_NOP  << 24) |
				       (TCPOPT_NOP  << 16) |
				       (TCPOPT_EXP <<  8) |
				       (TCPOLEN_EXP_SMC_BASE));
			*ptr++ = htonl(TCPOPT_SMC_MAGIC);
		}
	}
#endif
}

/* Write previously computed TCP options to the packet.
 *
 * Beware: Something in the Internet is very sensitive to the ordering of
 * TCP options, we learned this through the hard way, so be careful here.
 * Luckily we can at least blame others for their non-compliance but from
 * inter-operability perspective it seems that we're somewhat stuck with
 * the ordering which we have been using if we want to keep working with
 * those broken things (not that it currently hurts anybody as there isn't
 * particular reason why the ordering would need to be changed).
 *
 * At least SACK_PERM as the first option is known to lead to a disaster
 * (but it may well be that other scenarios fail similarly).
 */
static void tcp_options_write(__be32 *ptr, struct tcp_sock *tp,
			      struct tcp_out_options *opts, struct sk_buff *skb)
{
	u16 options = opts->options;	/* mungable copy */

	if (unlikely(OPTION_MD5 & options)) {
		*ptr++ = htonl((TCPOPT_NOP << 24) | (TCPOPT_NOP << 16) |
			       (TCPOPT_MD5SIG << 8) | TCPOLEN_MD5SIG);
		/* overload cookie hash location */
		opts->hash_location = (__u8 *)ptr;
		ptr += 4;
	}

	if (unlikely(opts->mss)) {
		*ptr++ = htonl((TCPOPT_MSS << 24) |
			       (TCPOLEN_MSS << 16) |
			       opts->mss);
	}

	if (likely(OPTION_TS & options)) {
		if (unlikely(OPTION_SACK_ADVERTISE & options)) {
			*ptr++ = htonl((TCPOPT_SACK_PERM << 24) |
				       (TCPOLEN_SACK_PERM << 16) |
				       (TCPOPT_TIMESTAMP << 8) |
				       TCPOLEN_TIMESTAMP);
			options &= ~OPTION_SACK_ADVERTISE;
		} else {
			*ptr++ = htonl((TCPOPT_NOP << 24) |
				       (TCPOPT_NOP << 16) |
				       (TCPOPT_TIMESTAMP << 8) |
				       TCPOLEN_TIMESTAMP);
		}
		*ptr++ = htonl(opts->tsval);
		*ptr++ = htonl(opts->tsecr);
	}

	if (unlikely(OPTION_SACK_ADVERTISE & options)) {
		*ptr++ = htonl((TCPOPT_NOP << 24) |
			       (TCPOPT_NOP << 16) |
			       (TCPOPT_SACK_PERM << 8) |
			       TCPOLEN_SACK_PERM);
	}

	if (unlikely(OPTION_WSCALE & options)) {
		*ptr++ = htonl((TCPOPT_NOP << 24) |
			       (TCPOPT_WINDOW << 16) |
			       (TCPOLEN_WINDOW << 8) |
			       opts->ws);
	}

	if (unlikely(opts->num_sack_blocks)) {
		struct tcp_sack_block *sp = tp->rx_opt.dsack ?
			tp->duplicate_sack : tp->selective_acks;
		int this_sack;

		*ptr++ = htonl((TCPOPT_NOP  << 24) |
			       (TCPOPT_NOP  << 16) |
			       (TCPOPT_SACK <<  8) |
			       (TCPOLEN_SACK_BASE + (opts->num_sack_blocks *
						     TCPOLEN_SACK_PERBLOCK)));

		for (this_sack = 0; this_sack < opts->num_sack_blocks;
		     ++this_sack) {
			*ptr++ = htonl(sp[this_sack].start_seq);
			*ptr++ = htonl(sp[this_sack].end_seq);
		}

		tp->rx_opt.dsack = 0;
	}

	if (unlikely(OPTION_FAST_OPEN_COOKIE & options)) {
		struct tcp_fastopen_cookie *foc = opts->fastopen_cookie;
		u8 *p = (u8 *)ptr;
		u32 len; /* Fast Open option length */

		if (foc->exp) {
			len = TCPOLEN_EXP_FASTOPEN_BASE + foc->len;
			*ptr = htonl((TCPOPT_EXP << 24) | (len << 16) |
				     TCPOPT_FASTOPEN_MAGIC);
			p += TCPOLEN_EXP_FASTOPEN_BASE;
		} else {
			len = TCPOLEN_FASTOPEN_BASE + foc->len;
			*p++ = TCPOPT_FASTOPEN;
			*p++ = len;
		}

		memcpy(p, foc->val, foc->len);
		if ((len & 3) == 2) {
			p[foc->len] = TCPOPT_NOP;
			p[foc->len + 1] = TCPOPT_NOP;
		}
		ptr += (len + 3) >> 2;
	}

	smc_options_write(ptr, &options);

	if (unlikely(OPTION_MPTCP & opts->options))
		mptcp_options_write(ptr, tp, opts, skb);
}

static void smc_set_option(const struct tcp_sock *tp,
			   struct tcp_out_options *opts,
			   unsigned int *remaining)
{
#if IS_ENABLED(CONFIG_SMC)
	if (static_branch_unlikely(&tcp_have_smc)) {
		if (tp->syn_smc) {
			if (*remaining >= TCPOLEN_EXP_SMC_BASE_ALIGNED) {
				opts->options |= OPTION_SMC;
				*remaining -= TCPOLEN_EXP_SMC_BASE_ALIGNED;
			}
		}
	}
#endif
}

static void smc_set_option_cond(const struct tcp_sock *tp,
				const struct inet_request_sock *ireq,
				struct tcp_out_options *opts,
				unsigned int *remaining)
{
#if IS_ENABLED(CONFIG_SMC)
	if (static_branch_unlikely(&tcp_have_smc)) {
		if (tp->syn_smc && ireq->smc_ok) {
			if (*remaining >= TCPOLEN_EXP_SMC_BASE_ALIGNED) {
				opts->options |= OPTION_SMC;
				*remaining -= TCPOLEN_EXP_SMC_BASE_ALIGNED;
			}
		}
	}
#endif
}

/* Compute TCP options for SYN packets. This is not the final
 * network wire format yet.
 */
static unsigned int tcp_syn_options(struct sock *sk, struct sk_buff *skb,
				struct tcp_out_options *opts,
				struct tcp_md5sig_key **md5)
{
	struct tcp_sock *tp = tcp_sk(sk);
	unsigned int remaining = MAX_TCP_OPTION_SPACE;
	struct tcp_fastopen_request *fastopen = tp->fastopen_req;

	*md5 = NULL;
#ifdef CONFIG_TCP_MD5SIG
	if (static_branch_unlikely(&tcp_md5_needed) &&
	    rcu_access_pointer(tp->md5sig_info)) {
		*md5 = tp->af_specific->md5_lookup(sk, sk);
		if (*md5) {
			opts->options |= OPTION_MD5;
			remaining -= TCPOLEN_MD5SIG_ALIGNED;
		}
	}
#endif

	/* We always get an MSS option.  The option bytes which will be seen in
	 * normal data packets should timestamps be used, must be in the MSS
	 * advertised.  But we subtract them from tp->mss_cache so that
	 * calculations in tcp_sendmsg are simpler etc.  So account for this
	 * fact here if necessary.  If we don't do this correctly, as a
	 * receiver we won't recognize data packets as being full sized when we
	 * should, and thus we won't abide by the delayed ACK rules correctly.
	 * SACKs don't matter, we never delay an ACK when we have any of those
	 * going out.  */
	opts->mss = tcp_advertise_mss(sk);
	remaining -= TCPOLEN_MSS_ALIGNED;

	if (likely(READ_ONCE(sock_net(sk)->ipv4.sysctl_tcp_timestamps) && !*md5)) {
		opts->options |= OPTION_TS;
		opts->tsval = tcp_skb_timestamp(skb) + tp->tsoffset;
		opts->tsecr = tp->rx_opt.ts_recent;
		remaining -= TCPOLEN_TSTAMP_ALIGNED;
	}
	if (likely(READ_ONCE(sock_net(sk)->ipv4.sysctl_tcp_window_scaling))) {
		opts->ws = tp->rx_opt.rcv_wscale;
		opts->options |= OPTION_WSCALE;
		remaining -= TCPOLEN_WSCALE_ALIGNED;
	}
	if (likely(READ_ONCE(sock_net(sk)->ipv4.sysctl_tcp_sack))) {
		opts->options |= OPTION_SACK_ADVERTISE;
		if (unlikely(!(OPTION_TS & opts->options)))
			remaining -= TCPOLEN_SACKPERM_ALIGNED;
	}
	if (tp->request_mptcp || mptcp(tp))
		mptcp_syn_options(sk, opts, &remaining);

	if (fastopen && fastopen->cookie.len >= 0) {
		u32 need = fastopen->cookie.len;

		need += fastopen->cookie.exp ? TCPOLEN_EXP_FASTOPEN_BASE :
					       TCPOLEN_FASTOPEN_BASE;
		need = (need + 3) & ~3U;  /* Align to 32 bits */
		if (remaining >= need) {
			opts->options |= OPTION_FAST_OPEN_COOKIE;
			opts->fastopen_cookie = &fastopen->cookie;
			remaining -= need;
			tp->syn_fastopen = 1;
			tp->syn_fastopen_exp = fastopen->cookie.exp ? 1 : 0;
		}
	}

	smc_set_option(tp, opts, &remaining);

	return MAX_TCP_OPTION_SPACE - remaining;
}

/* Set up TCP options for SYN-ACKs. */
static unsigned int tcp_synack_options(const struct sock *sk,
				       struct request_sock *req,
				       unsigned int mss, struct sk_buff *skb,
				       struct tcp_out_options *opts,
				       const struct tcp_md5sig_key *md5,
				       struct tcp_fastopen_cookie *foc,
				       enum tcp_synack_type synack_type)
{
	struct inet_request_sock *ireq = inet_rsk(req);
	unsigned int remaining = MAX_TCP_OPTION_SPACE;

#ifdef CONFIG_TCP_MD5SIG
	if (md5) {
		opts->options |= OPTION_MD5;
		remaining -= TCPOLEN_MD5SIG_ALIGNED;

		/* We can't fit any SACK blocks in a packet with MD5 + TS
		 * options. There was discussion about disabling SACK
		 * rather than TS in order to fit in better with old,
		 * buggy kernels, but that was deemed to be unnecessary.
		 */
		if (synack_type != TCP_SYNACK_COOKIE)
			ireq->tstamp_ok &= !ireq->sack_ok;
	}
#endif

	/* We always send an MSS option. */
	opts->mss = mss;
	remaining -= TCPOLEN_MSS_ALIGNED;

	if (likely(ireq->wscale_ok)) {
		opts->ws = ireq->rcv_wscale;
		opts->options |= OPTION_WSCALE;
		remaining -= TCPOLEN_WSCALE_ALIGNED;
	}
	if (likely(ireq->tstamp_ok)) {
		opts->options |= OPTION_TS;
		opts->tsval = tcp_skb_timestamp(skb) + tcp_rsk(req)->ts_off;
		opts->tsecr = req->ts_recent;
		remaining -= TCPOLEN_TSTAMP_ALIGNED;
	}
	if (likely(ireq->sack_ok)) {
		opts->options |= OPTION_SACK_ADVERTISE;
		if (unlikely(!ireq->tstamp_ok))
			remaining -= TCPOLEN_SACKPERM_ALIGNED;
	}
	if (foc != NULL && foc->len >= 0) {
		u32 need = foc->len;

		need += foc->exp ? TCPOLEN_EXP_FASTOPEN_BASE :
				   TCPOLEN_FASTOPEN_BASE;
		need = (need + 3) & ~3U;  /* Align to 32 bits */
		if (remaining >= need) {
			opts->options |= OPTION_FAST_OPEN_COOKIE;
			opts->fastopen_cookie = foc;
			remaining -= need;
		}
	}

	smc_set_option_cond(tcp_sk(sk), ireq, opts, &remaining);

	if (ireq->saw_mpc)
		mptcp_synack_options(req, opts, &remaining);

	return MAX_TCP_OPTION_SPACE - remaining;
}

/* Compute TCP options for ESTABLISHED sockets. This is not the
 * final wire format yet.
 */
static unsigned int tcp_established_options(struct sock *sk, struct sk_buff *skb,
					struct tcp_out_options *opts,
					struct tcp_md5sig_key **md5)
{
	struct tcp_sock *tp = tcp_sk(sk);
	unsigned int size = 0;
	unsigned int eff_sacks;

	opts->options = 0;

	*md5 = NULL;
#ifdef CONFIG_TCP_MD5SIG
	if (static_branch_unlikely(&tcp_md5_needed) &&
	    rcu_access_pointer(tp->md5sig_info)) {
		*md5 = tp->af_specific->md5_lookup(sk, sk);
		if (*md5) {
			opts->options |= OPTION_MD5;
			size += TCPOLEN_MD5SIG_ALIGNED;
		}
	}
#endif

	if (likely(tp->rx_opt.tstamp_ok)) {
		opts->options |= OPTION_TS;
		opts->tsval = skb ? tcp_skb_timestamp(skb) + tp->tsoffset : 0;
		opts->tsecr = tp->rx_opt.ts_recent;
		size += TCPOLEN_TSTAMP_ALIGNED;
	}
	if (mptcp(tp))
		mptcp_established_options(sk, skb, opts, &size);

	eff_sacks = tp->rx_opt.num_sacks + tp->rx_opt.dsack;
	if (unlikely(eff_sacks)) {
		const unsigned remaining = MAX_TCP_OPTION_SPACE - size;
		if (remaining < TCPOLEN_SACK_BASE_ALIGNED)
			opts->num_sack_blocks = 0;
		else
			opts->num_sack_blocks =
			    min_t(unsigned int, eff_sacks,
				  (remaining - TCPOLEN_SACK_BASE_ALIGNED) /
				  TCPOLEN_SACK_PERBLOCK);
		if (likely(opts->num_sack_blocks))
			size += TCPOLEN_SACK_BASE_ALIGNED +
				opts->num_sack_blocks * TCPOLEN_SACK_PERBLOCK;
	}

	return size;
}


/* TCP SMALL QUEUES (TSQ)
 *
 * TSQ goal is to keep small amount of skbs per tcp flow in tx queues (qdisc+dev)
 * to reduce RTT and bufferbloat.
 * We do this using a special skb destructor (tcp_wfree).
 *
 * Its important tcp_wfree() can be replaced by sock_wfree() in the event skb
 * needs to be reallocated in a driver.
 * The invariant being skb->truesize subtracted from sk->sk_wmem_alloc
 *
 * Since transmit from skb destructor is forbidden, we use a tasklet
 * to process all sockets that eventually need to send more skbs.
 * We use one tasklet per cpu, with its own queue of sockets.
 */
struct tsq_tasklet {
	struct tasklet_struct	tasklet;
	struct list_head	head; /* queue of tcp sockets */
};
static DEFINE_PER_CPU(struct tsq_tasklet, tsq_tasklet);

static void tcp_tsq_write(struct sock *sk)
{
	if ((1 << sk->sk_state) &
	    (TCPF_ESTABLISHED | TCPF_FIN_WAIT1 | TCPF_CLOSING |
	     TCPF_CLOSE_WAIT  | TCPF_LAST_ACK)) {
		struct tcp_sock *tp = tcp_sk(sk);

		if (tp->lost_out > tp->retrans_out &&
		    tp->snd_cwnd > tcp_packets_in_flight(tp)) {
			tcp_mstamp_refresh(tp);
			tcp_xmit_retransmit_queue(sk);
		}

		tcp_sk(sk)->ops->write_xmit(sk, tcp_current_mss(sk),
					    tcp_sk(sk)->nonagle, 0, GFP_ATOMIC);
	}
}

static void tcp_tsq_handler(struct sock *sk)
{
	struct tcp_sock *tp = tcp_sk(sk);
	struct sock *meta_sk = mptcp(tp) ? mptcp_meta_sk(sk) : sk;

	bh_lock_sock(meta_sk);
	if (!sock_owned_by_user(meta_sk)) {
		tcp_tsq_write(sk);

		if (mptcp(tp))
			tcp_tsq_write(meta_sk);
	} else {
		if (!test_and_set_bit(TCP_TSQ_DEFERRED, &sk->sk_tsq_flags))
			sock_hold(sk);

		if ((mptcp(tp)) && (sk->sk_state != TCP_CLOSE))
			mptcp_tsq_flags(sk);
	}

	bh_unlock_sock(meta_sk);
}
/*
 * One tasklet per cpu tries to send more skbs.
 * We run in tasklet context but need to disable irqs when
 * transferring tsq->head because tcp_wfree() might
 * interrupt us (non NAPI drivers)
 */
static void tcp_tasklet_func(unsigned long data)
{
	struct tsq_tasklet *tsq = (struct tsq_tasklet *)data;
	LIST_HEAD(list);
	unsigned long flags;
	struct list_head *q, *n;
	struct tcp_sock *tp;
	struct sock *sk;

	local_irq_save(flags);
	list_splice_init(&tsq->head, &list);
	local_irq_restore(flags);

	list_for_each_safe(q, n, &list) {
		tp = list_entry(q, struct tcp_sock, tsq_node);
		list_del(&tp->tsq_node);

		sk = (struct sock *)tp;
		smp_mb__before_atomic();
		clear_bit(TSQ_QUEUED, &sk->sk_tsq_flags);

		tcp_tsq_handler(sk);
		sk_free(sk);
	}
}

#define TCP_DEFERRED_ALL (TCPF_TSQ_DEFERRED |		\
			  TCPF_WRITE_TIMER_DEFERRED |	\
			  TCPF_DELACK_TIMER_DEFERRED |	\
			  TCPF_MTU_REDUCED_DEFERRED | \
			  TCPF_PATH_MANAGER_DEFERRED |\
			  TCPF_SUB_DEFERRED)
/**
 * tcp_release_cb - tcp release_sock() callback
 * @sk: socket
 *
 * called from release_sock() to perform protocol dependent
 * actions before socket release.
 */
void tcp_release_cb(struct sock *sk)
{
	unsigned long flags, nflags;

	/* perform an atomic operation only if at least one flag is set */
	do {
		flags = sk->sk_tsq_flags;
		if (!(flags & TCP_DEFERRED_ALL))
			return;
		nflags = flags & ~TCP_DEFERRED_ALL;
	} while (cmpxchg(&sk->sk_tsq_flags, flags, nflags) != flags);

	if (flags & TCPF_TSQ_DEFERRED) {
		tcp_tsq_write(sk);
		__sock_put(sk);

		if (mptcp(tcp_sk(sk)))
			tcp_tsq_write(mptcp_meta_sk(sk));
	}
	/* Here begins the tricky part :
	 * We are called from release_sock() with :
	 * 1) BH disabled
	 * 2) sk_lock.slock spinlock held
	 * 3) socket owned by us (sk->sk_lock.owned == 1)
	 *
	 * But following code is meant to be called from BH handlers,
	 * so we should keep BH disabled, but early release socket ownership
	 */
	sock_release_ownership(sk);

	if (flags & TCPF_WRITE_TIMER_DEFERRED) {
		tcp_write_timer_handler(sk);
		__sock_put(sk);
	}
	if (flags & TCPF_DELACK_TIMER_DEFERRED) {
		tcp_delack_timer_handler(sk);
		__sock_put(sk);
	}
	if (flags & TCPF_MTU_REDUCED_DEFERRED) {
		inet_csk(sk)->icsk_af_ops->mtu_reduced(sk);
		__sock_put(sk);
	}
	if (flags & TCPF_PATH_MANAGER_DEFERRED) {
		if (tcp_sk(sk)->mpcb->pm_ops->release_sock)
			tcp_sk(sk)->mpcb->pm_ops->release_sock(sk);
		__sock_put(sk);
	}
	if (flags & TCPF_SUB_DEFERRED)
		mptcp_tsq_sub_deferred(sk);
}
EXPORT_SYMBOL(tcp_release_cb);

void __init tcp_tasklet_init(void)
{
	int i;

	for_each_possible_cpu(i) {
		struct tsq_tasklet *tsq = &per_cpu(tsq_tasklet, i);

		INIT_LIST_HEAD(&tsq->head);
		tasklet_init(&tsq->tasklet,
			     tcp_tasklet_func,
			     (unsigned long)tsq);
	}
}

/*
 * Write buffer destructor automatically called from kfree_skb.
 * We can't xmit new skbs from this context, as we might already
 * hold qdisc lock.
 */
void tcp_wfree(struct sk_buff *skb)
{
	struct sock *sk = skb->sk;
	struct tcp_sock *tp = tcp_sk(sk);
	unsigned long flags, nval, oval;

	/* Keep one reference on sk_wmem_alloc.
	 * Will be released by sk_free() from here or tcp_tasklet_func()
	 */
	WARN_ON(refcount_sub_and_test(skb->truesize - 1, &sk->sk_wmem_alloc));

	/* If this softirq is serviced by ksoftirqd, we are likely under stress.
	 * Wait until our queues (qdisc + devices) are drained.
	 * This gives :
	 * - less callbacks to tcp_write_xmit(), reducing stress (batches)
	 * - chance for incoming ACK (processed by another cpu maybe)
	 *   to migrate this flow (skb->ooo_okay will be eventually set)
	 */
	if (refcount_read(&sk->sk_wmem_alloc) >= SKB_TRUESIZE(1) && this_cpu_ksoftirqd() == current)
		goto out;

	for (oval = READ_ONCE(sk->sk_tsq_flags);; oval = nval) {
		struct tsq_tasklet *tsq;
		bool empty;

		if (!(oval & TSQF_THROTTLED) || (oval & TSQF_QUEUED))
			goto out;

		nval = (oval & ~TSQF_THROTTLED) | TSQF_QUEUED;
		nval = cmpxchg(&sk->sk_tsq_flags, oval, nval);
		if (nval != oval)
			continue;

		/* queue this socket to tasklet queue */
		local_irq_save(flags);
		tsq = this_cpu_ptr(&tsq_tasklet);
		empty = list_empty(&tsq->head);
		list_add(&tp->tsq_node, &tsq->head);
		if (empty)
			tasklet_schedule(&tsq->tasklet);
		local_irq_restore(flags);
		return;
	}
out:
	sk_free(sk);
}

/* Note: Called under soft irq.
 * We can call TCP stack right away, unless socket is owned by user.
 */
enum hrtimer_restart tcp_pace_kick(struct hrtimer *timer)
{
	struct tcp_sock *tp = container_of(timer, struct tcp_sock, pacing_timer);
	struct sock *sk = (struct sock *)tp;

	tcp_tsq_handler(sk);
	sock_put(sk);

	return HRTIMER_NORESTART;
}

void tcp_update_skb_after_send(struct sock *sk, struct sk_buff *skb,
			       u64 prior_wstamp)
{
	struct tcp_sock *tp = tcp_sk(sk);

	if (sk->sk_pacing_status != SK_PACING_NONE) {
		unsigned long rate = sk->sk_pacing_rate;

		/* Original sch_fq does not pace first 10 MSS
		 * Note that tp->data_segs_out overflows after 2^32 packets,
		 * this is a minor annoyance.
		 */
		if (rate != ~0UL && rate && tp->data_segs_out >= 10) {
			u64 len_ns = div64_ul((u64)skb->len * NSEC_PER_SEC, rate);
			u64 credit = tp->tcp_wstamp_ns - prior_wstamp;

			/* take into account OS jitter */
			len_ns -= min_t(u64, len_ns / 2, credit);
			tp->tcp_wstamp_ns += len_ns;
		}
	}
	list_move_tail(&skb->tcp_tsorted_anchor, &tp->tsorted_sent_queue);
}

/* This routine actually transmits TCP packets queued in by
 * tcp_do_sendmsg().  This is used by both the initial
 * transmission and possible later retransmissions.
 * All SKB's seen here are completely headerless.  It is our
 * job to build the TCP header, and pass the packet down to
 * IP so it can do the same plus pass the packet off to the
 * device.
 *
 * We are working here with either a clone of the original
 * SKB, or a fresh unique copy made by the retransmit engine.
 */
static int __tcp_transmit_skb(struct sock *sk, struct sk_buff *skb,
			      int clone_it, gfp_t gfp_mask, u32 rcv_nxt)
{
	const struct inet_connection_sock *icsk = inet_csk(sk);
	struct inet_sock *inet;
	struct tcp_sock *tp;
	struct tcp_skb_cb *tcb;
	struct tcp_out_options opts;
	unsigned int tcp_options_size, tcp_header_size;
	struct sk_buff *oskb = NULL;
	struct tcp_md5sig_key *md5;
	struct tcphdr *th;
	u64 prior_wstamp;
	int err;

	BUG_ON(!skb || !tcp_skb_pcount(skb));
	tp = tcp_sk(sk);
	prior_wstamp = tp->tcp_wstamp_ns;
	tp->tcp_wstamp_ns = max(tp->tcp_wstamp_ns, tp->tcp_clock_cache);
	skb->skb_mstamp_ns = tp->tcp_wstamp_ns;
	if (clone_it) {
		TCP_SKB_CB(skb)->tx.in_flight = TCP_SKB_CB(skb)->end_seq
			- tp->snd_una;
		oskb = skb;

		tcp_skb_tsorted_save(oskb) {
			if (unlikely(skb_cloned(oskb)))
				skb = pskb_copy(oskb, gfp_mask);
			else
				skb = skb_clone(oskb, gfp_mask);
		} tcp_skb_tsorted_restore(oskb);

		if (unlikely(!skb))
			return -ENOBUFS;
		/* retransmit skbs might have a non zero value in skb->dev
		 * because skb->dev is aliased with skb->rbnode.rb_left
		 */
		skb->dev = NULL;
	}

	inet = inet_sk(sk);
	tcb = TCP_SKB_CB(skb);
	memset(&opts, 0, sizeof(opts));

	if (unlikely(tcb->tcp_flags & TCPHDR_SYN)) {
		tcp_options_size = tcp_syn_options(sk, skb, &opts, &md5);
	} else {
		tcp_options_size = tcp_established_options(sk, skb, &opts,
							   &md5);
		/* Force a PSH flag on all (GSO) packets to expedite GRO flush
		 * at receiver : This slightly improve GRO performance.
		 * Note that we do not force the PSH flag for non GSO packets,
		 * because they might be sent under high congestion events,
		 * and in this case it is better to delay the delivery of 1-MSS
		 * packets and thus the corresponding ACK packet that would
		 * release the following packet.
		 */
		if (tcp_skb_pcount(skb) > 1)
			tcb->tcp_flags |= TCPHDR_PSH;
	}
	tcp_header_size = tcp_options_size + sizeof(struct tcphdr);

	/* if no packet is in qdisc/device queue, then allow XPS to select
	 * another queue. We can be called from tcp_tsq_handler()
	 * which holds one reference to sk.
	 *
	 * TODO: Ideally, in-flight pure ACK packets should not matter here.
	 * One way to get this would be to set skb->truesize = 2 on them.
	 */
	skb->ooo_okay = sk_wmem_alloc_get(sk) < SKB_TRUESIZE(1);

	/* If we had to use memory reserve to allocate this skb,
	 * this might cause drops if packet is looped back :
	 * Other socket might not have SOCK_MEMALLOC.
	 * Packets not looped back do not care about pfmemalloc.
	 */
	skb->pfmemalloc = 0;

	skb_push(skb, tcp_header_size);
	skb_reset_transport_header(skb);

	skb_orphan(skb);
	skb->sk = sk;
	skb->destructor = skb_is_tcp_pure_ack(skb) ? __sock_wfree : tcp_wfree;
	skb_set_hash_from_sk(skb, sk);
	refcount_add(skb->truesize, &sk->sk_wmem_alloc);

	skb_set_dst_pending_confirm(skb, sk->sk_dst_pending_confirm);

	/* Build TCP header and checksum it. */
	th = (struct tcphdr *)skb->data;
	th->source		= inet->inet_sport;
	th->dest		= inet->inet_dport;
	th->seq			= htonl(tcb->seq);
	th->ack_seq		= htonl(rcv_nxt);
	*(((__be16 *)th) + 6)	= htons(((tcp_header_size >> 2) << 12) |
					tcb->tcp_flags);

	th->check		= 0;
	th->urg_ptr		= 0;

	/* The urg_mode check is necessary during a below snd_una win probe */
	if (unlikely(tcp_urg_mode(tp) && before(tcb->seq, tp->snd_up))) {
		if (before(tp->snd_up, tcb->seq + 0x10000)) {
			th->urg_ptr = htons(tp->snd_up - tcb->seq);
			th->urg = 1;
		} else if (after(tcb->seq + 0xFFFF, tp->snd_nxt)) {
			th->urg_ptr = htons(0xFFFF);
			th->urg = 1;
		}
	}

	tcp_options_write((__be32 *)(th + 1), tp, &opts, skb);
	skb_shinfo(skb)->gso_type = sk->sk_gso_type;
	if (likely(!(tcb->tcp_flags & TCPHDR_SYN))) {
		th->window	= htons(tp->ops->select_window(sk));
		tcp_ecn_send(sk, skb, th, tcp_header_size);
	} else {
		/* RFC1323: The window in SYN & SYN/ACK segments
		 * is never scaled.
		 */
		th->window	= htons(min(tp->rcv_wnd, 65535U));
	}
#ifdef CONFIG_TCP_MD5SIG
	/* Calculate the MD5 hash, as we have all we need now */
	if (md5) {
		sk_nocaps_add(sk, NETIF_F_GSO_MASK);
		tp->af_specific->calc_md5_hash(opts.hash_location,
					       md5, sk, skb);
	}
#endif

	icsk->icsk_af_ops->send_check(sk, skb);

	if (likely(tcb->tcp_flags & TCPHDR_ACK))
		tcp_event_ack_sent(sk, tcp_skb_pcount(skb), rcv_nxt);

	if (skb->len != tcp_header_size) {
		tcp_event_data_sent(tp, sk);
		tp->data_segs_out += tcp_skb_pcount(skb);
		tp->bytes_sent += skb->len - tcp_header_size;
	}

	if (after(tcb->end_seq, tp->snd_nxt) || tcb->seq == tcb->end_seq)
		TCP_ADD_STATS(sock_net(sk), TCP_MIB_OUTSEGS,
			      tcp_skb_pcount(skb));

	tp->segs_out += tcp_skb_pcount(skb);
	/* OK, its time to fill skb_shinfo(skb)->gso_{segs|size} */
	skb_shinfo(skb)->gso_segs = tcp_skb_pcount(skb);
	skb_shinfo(skb)->gso_size = tcp_skb_mss(skb);

	/* Leave earliest departure time in skb->tstamp (skb->skb_mstamp_ns) */

	/* Cleanup our debris for IP stacks */
	memset(skb->cb, 0, max(sizeof(struct inet_skb_parm),
			       sizeof(struct inet6_skb_parm)));

	tcp_add_tx_delay(skb, tp);

	err = icsk->icsk_af_ops->queue_xmit(sk, skb, &inet->cork.fl);

	if (unlikely(err > 0)) {
		tcp_enter_cwr(sk);
		err = net_xmit_eval(err);
	}
	if (!err && oskb) {
		tcp_update_skb_after_send(sk, oskb, prior_wstamp);
		tcp_rate_skb_sent(sk, oskb);
	}
	return err;
}

int tcp_transmit_skb(struct sock *sk, struct sk_buff *skb, int clone_it,
		     gfp_t gfp_mask)
{
	return __tcp_transmit_skb(sk, skb, clone_it, gfp_mask,
				  tcp_sk(sk)->rcv_nxt);
}

/* This routine just queues the buffer for sending.
 *
 * NOTE: probe0 timer is not checked, do not forget tcp_push_pending_frames,
 * otherwise socket can stall.
 */
void tcp_queue_skb(struct sock *sk, struct sk_buff *skb)
{
	struct tcp_sock *tp = tcp_sk(sk);

	/* Advance write_seq and place onto the write_queue. */
	WRITE_ONCE(tp->write_seq, TCP_SKB_CB(skb)->end_seq);
	__skb_header_release(skb);
	tcp_add_write_queue_tail(sk, skb);
	sk_wmem_queued_add(sk, skb->truesize);
	sk_mem_charge(sk, skb->truesize);
}

/* Initialize TSO segments for a packet. */
void tcp_set_skb_tso_segs(struct sk_buff *skb, unsigned int mss_now)
{
	if (skb->len <= mss_now) {
		/* Avoid the costly divide in the normal
		 * non-TSO case.
		 */
		tcp_skb_pcount_set(skb, 1);
		TCP_SKB_CB(skb)->tcp_gso_size = 0;
	} else {
		tcp_skb_pcount_set(skb, DIV_ROUND_UP(skb->len, mss_now));
		TCP_SKB_CB(skb)->tcp_gso_size = mss_now;
	}
}

/* Pcount in the middle of the write queue got changed, we need to do various
 * tweaks to fix counters
 */
void tcp_adjust_pcount(struct sock *sk, const struct sk_buff *skb, int decr)
{
	struct tcp_sock *tp = tcp_sk(sk);

	tp->packets_out -= decr;

	if (TCP_SKB_CB(skb)->sacked & TCPCB_SACKED_ACKED)
		tp->sacked_out -= decr;
	if (TCP_SKB_CB(skb)->sacked & TCPCB_SACKED_RETRANS)
		tp->retrans_out -= decr;
	if (TCP_SKB_CB(skb)->sacked & TCPCB_LOST)
		tp->lost_out -= decr;

	/* Reno case is special. Sigh... */
	if (tcp_is_reno(tp) && decr > 0)
		tp->sacked_out -= min_t(u32, tp->sacked_out, decr);

	if (tp->lost_skb_hint &&
	    before(TCP_SKB_CB(skb)->seq, TCP_SKB_CB(tp->lost_skb_hint)->seq) &&
	    (TCP_SKB_CB(skb)->sacked & TCPCB_SACKED_ACKED))
		tp->lost_cnt_hint -= decr;

	tcp_verify_left_out(tp);
}

static bool tcp_has_tx_tstamp(const struct sk_buff *skb)
{
	return TCP_SKB_CB(skb)->txstamp_ack ||
		(skb_shinfo(skb)->tx_flags & SKBTX_ANY_TSTAMP);
}

static void tcp_fragment_tstamp(struct sk_buff *skb, struct sk_buff *skb2)
{
	struct skb_shared_info *shinfo = skb_shinfo(skb);

	if (unlikely(tcp_has_tx_tstamp(skb)) &&
	    !before(shinfo->tskey, TCP_SKB_CB(skb2)->seq)) {
		struct skb_shared_info *shinfo2 = skb_shinfo(skb2);
		u8 tsflags = shinfo->tx_flags & SKBTX_ANY_TSTAMP;

		shinfo->tx_flags &= ~tsflags;
		shinfo2->tx_flags |= tsflags;
		swap(shinfo->tskey, shinfo2->tskey);
		TCP_SKB_CB(skb2)->txstamp_ack = TCP_SKB_CB(skb)->txstamp_ack;
		TCP_SKB_CB(skb)->txstamp_ack = 0;
	}
}

static void tcp_skb_fragment_eor(struct sk_buff *skb, struct sk_buff *skb2)
{
	TCP_SKB_CB(skb2)->eor = TCP_SKB_CB(skb)->eor;
	TCP_SKB_CB(skb)->eor = 0;
}

/* Insert buff after skb on the write or rtx queue of sk.  */
static void tcp_insert_write_queue_after(struct sk_buff *skb,
					 struct sk_buff *buff,
					 struct sock *sk,
					 enum tcp_queue tcp_queue)
{
	if (tcp_queue == TCP_FRAG_IN_WRITE_QUEUE)
		__skb_queue_after(&sk->sk_write_queue, skb, buff);
	else
		tcp_rbtree_insert(&sk->tcp_rtx_queue, buff);
}

/* Function to create two new TCP segments.  Shrinks the given segment
 * to the specified size and appends a new segment with the rest of the
 * packet to the list.  This won't be called frequently, I hope.
 * Remember, these are still headerless SKBs at this point.
 */
int tcp_fragment(struct sock *sk, enum tcp_queue tcp_queue,
		 struct sk_buff *skb, u32 len,
		 unsigned int mss_now, gfp_t gfp)
{
	struct tcp_sock *tp = tcp_sk(sk);
	struct sk_buff *buff;
	int nsize, old_factor;
	long limit;
	int nlen;
	u8 flags;

	if (WARN_ON(len > skb->len))
		return -EINVAL;

	nsize = skb_headlen(skb) - len;
	if (nsize < 0)
		nsize = 0;

	/* tcp_sendmsg() can overshoot sk_wmem_queued by one full size skb.
	 * We need some allowance to not penalize applications setting small
	 * SO_SNDBUF values.
	 * Also allow first and last skb in retransmit queue to be split.
	 */
	limit = sk->sk_sndbuf + 2 * SKB_TRUESIZE(GSO_MAX_SIZE);
	if (unlikely((sk->sk_wmem_queued >> 1) > limit &&
		     tcp_queue != TCP_FRAG_IN_WRITE_QUEUE &&
		     skb != tcp_rtx_queue_head(sk) &&
		     skb != tcp_rtx_queue_tail(sk))) {
		NET_INC_STATS(sock_net(sk), LINUX_MIB_TCPWQUEUETOOBIG);
		return -ENOMEM;
	}

	if (skb_unclone(skb, gfp))
		return -ENOMEM;

	/* Get a new skb... force flag on. */
	buff = sk_stream_alloc_skb(sk, nsize, gfp, true);
	if (!buff)
		return -ENOMEM; /* We'll just try again later. */
	skb_copy_decrypted(buff, skb);

	sk_wmem_queued_add(sk, buff->truesize);
	sk_mem_charge(sk, buff->truesize);
	nlen = skb->len - len - nsize;
	buff->truesize += nlen;
	skb->truesize -= nlen;

	/* Correct the sequence numbers. */
	TCP_SKB_CB(buff)->seq = TCP_SKB_CB(skb)->seq + len;
	TCP_SKB_CB(buff)->end_seq = TCP_SKB_CB(skb)->end_seq;
	TCP_SKB_CB(skb)->end_seq = TCP_SKB_CB(buff)->seq;

#ifdef CONFIG_MPTCP
	memcpy(TCP_SKB_CB(buff)->dss, TCP_SKB_CB(skb)->dss,
	       sizeof(TCP_SKB_CB(skb)->dss));
	TCP_SKB_CB(buff)->mptcp_flags = TCP_SKB_CB(skb)->mptcp_flags;
#endif

	/* PSH and FIN should only be set in the second packet. */
	flags = TCP_SKB_CB(skb)->tcp_flags;
	TCP_SKB_CB(skb)->tcp_flags = flags & ~(TCPHDR_FIN | TCPHDR_PSH);
	TCP_SKB_CB(buff)->tcp_flags = flags;
	TCP_SKB_CB(buff)->sacked = TCP_SKB_CB(skb)->sacked;
	tcp_skb_fragment_eor(skb, buff);

	skb_split(skb, buff, len);

	buff->ip_summed = CHECKSUM_PARTIAL;

	buff->tstamp = skb->tstamp;
	tcp_fragment_tstamp(skb, buff);

	old_factor = tcp_skb_pcount(skb);

	/* Fix up tso_factor for both original and new SKB.  */
	tcp_set_skb_tso_segs(skb, mss_now);
	tcp_set_skb_tso_segs(buff, mss_now);

	/* Update delivered info for the new segment */
	TCP_SKB_CB(buff)->tx = TCP_SKB_CB(skb)->tx;

	/* If this packet has been sent out already, we must
	 * adjust the various packet counters.
	 */
	if (!before(tp->snd_nxt, TCP_SKB_CB(buff)->end_seq)) {
		int diff = old_factor - tcp_skb_pcount(skb) -
			tcp_skb_pcount(buff);

		if (diff)
			tcp_adjust_pcount(sk, skb, diff);
	}

	/* Link BUFF into the send queue. */
	__skb_header_release(buff);
	tcp_insert_write_queue_after(skb, buff, sk, tcp_queue);
	if (tcp_queue == TCP_FRAG_IN_RTX_QUEUE)
		list_add(&buff->tcp_tsorted_anchor, &skb->tcp_tsorted_anchor);

	return 0;
}

/* This is similar to __pskb_pull_tail(). The difference is that pulled
 * data is not copied, but immediately discarded.
 */
int __pskb_trim_head(struct sk_buff *skb, int len)
{
	struct skb_shared_info *shinfo;
	int i, k, eat;

	eat = min_t(int, len, skb_headlen(skb));
	if (eat) {
		__skb_pull(skb, eat);
		len -= eat;
		if (!len)
			return 0;
	}
	eat = len;
	k = 0;
	shinfo = skb_shinfo(skb);
	for (i = 0; i < shinfo->nr_frags; i++) {
		int size = skb_frag_size(&shinfo->frags[i]);

		if (size <= eat) {
			skb_frag_unref(skb, i);
			eat -= size;
		} else {
			shinfo->frags[k] = shinfo->frags[i];
			if (eat) {
				skb_frag_off_add(&shinfo->frags[k], eat);
				skb_frag_size_sub(&shinfo->frags[k], eat);
				eat = 0;
			}
			k++;
		}
	}
	shinfo->nr_frags = k;

	skb->data_len -= len;
	skb->len = skb->data_len;
	return len;
}

/* Remove acked data from a packet in the transmit queue. */
int tcp_trim_head(struct sock *sk, struct sk_buff *skb, u32 len)
{
	u32 delta_truesize;

	if (skb_unclone(skb, GFP_ATOMIC))
		return -ENOMEM;

	delta_truesize = __pskb_trim_head(skb, len);

	TCP_SKB_CB(skb)->seq += len;
	skb->ip_summed = CHECKSUM_PARTIAL;

	if (delta_truesize) {
		skb->truesize	   -= delta_truesize;
		sk_wmem_queued_add(sk, -delta_truesize);
		sk_mem_uncharge(sk, delta_truesize);
		sock_set_flag(sk, SOCK_QUEUE_SHRUNK);
	}

	/* Any change of skb->len requires recalculation of tso factor. */
	if (tcp_skb_pcount(skb) > 1)
		tcp_set_skb_tso_segs(skb, tcp_skb_mss(skb));

	return 0;
}

/* Calculate MSS not accounting any TCP options.  */
static inline int __tcp_mtu_to_mss(struct sock *sk, int pmtu)
{
	const struct tcp_sock *tp = tcp_sk(sk);
	const struct inet_connection_sock *icsk = inet_csk(sk);
	int mss_now;

	/* Calculate base mss without TCP options:
	   It is MMS_S - sizeof(tcphdr) of rfc1122
	 */
	mss_now = pmtu - icsk->icsk_af_ops->net_header_len - sizeof(struct tcphdr);

	/* IPv6 adds a frag_hdr in case RTAX_FEATURE_ALLFRAG is set */
	if (icsk->icsk_af_ops->net_frag_header_len) {
		const struct dst_entry *dst = __sk_dst_get(sk);

		if (dst && dst_allfrag(dst))
			mss_now -= icsk->icsk_af_ops->net_frag_header_len;
	}

	/* Clamp it (mss_clamp does not include tcp options) */
	if (mss_now > tp->rx_opt.mss_clamp)
		mss_now = tp->rx_opt.mss_clamp;

	/* Now subtract optional transport overhead */
	mss_now -= icsk->icsk_ext_hdr_len;

	/* Then reserve room for full set of TCP options and 8 bytes of data */
	mss_now = max(mss_now,
		      READ_ONCE(sock_net(sk)->ipv4.sysctl_tcp_min_snd_mss));
	return mss_now;
}

/* Calculate MSS. Not accounting for SACKs here.  */
int tcp_mtu_to_mss(struct sock *sk, int pmtu)
{
	/* Subtract TCP options size, not including SACKs */
	return __tcp_mtu_to_mss(sk, pmtu) -
	       (tcp_sk(sk)->tcp_header_len - sizeof(struct tcphdr));
}
EXPORT_SYMBOL(tcp_mtu_to_mss);

/* Inverse of above */
int tcp_mss_to_mtu(struct sock *sk, int mss)
{
	const struct tcp_sock *tp = tcp_sk(sk);
	const struct inet_connection_sock *icsk = inet_csk(sk);
	int mtu;

	mtu = mss +
	      tp->tcp_header_len +
	      icsk->icsk_ext_hdr_len +
	      icsk->icsk_af_ops->net_header_len;

	/* IPv6 adds a frag_hdr in case RTAX_FEATURE_ALLFRAG is set */
	if (icsk->icsk_af_ops->net_frag_header_len) {
		const struct dst_entry *dst = __sk_dst_get(sk);

		if (dst && dst_allfrag(dst))
			mtu += icsk->icsk_af_ops->net_frag_header_len;
	}
	return mtu;
}
EXPORT_SYMBOL(tcp_mss_to_mtu);

/* MTU probing init per socket */
void tcp_mtup_init(struct sock *sk)
{
	struct tcp_sock *tp = tcp_sk(sk);
	struct inet_connection_sock *icsk = inet_csk(sk);
	struct net *net = sock_net(sk);

	icsk->icsk_mtup.enabled = READ_ONCE(net->ipv4.sysctl_tcp_mtu_probing) > 1;
	icsk->icsk_mtup.search_high = tp->rx_opt.mss_clamp + sizeof(struct tcphdr) +
			       icsk->icsk_af_ops->net_header_len;
	icsk->icsk_mtup.search_low = tcp_mss_to_mtu(sk, READ_ONCE(net->ipv4.sysctl_tcp_base_mss));
	icsk->icsk_mtup.probe_size = 0;
	if (icsk->icsk_mtup.enabled)
		icsk->icsk_mtup.probe_timestamp = tcp_jiffies32;
}
EXPORT_SYMBOL(tcp_mtup_init);

/* This function synchronize snd mss to current pmtu/exthdr set.

   tp->rx_opt.user_mss is mss set by user by TCP_MAXSEG. It does NOT counts
   for TCP options, but includes only bare TCP header.

   tp->rx_opt.mss_clamp is mss negotiated at connection setup.
   It is minimum of user_mss and mss received with SYN.
   It also does not include TCP options.

   inet_csk(sk)->icsk_pmtu_cookie is last pmtu, seen by this function.

   tp->mss_cache is current effective sending mss, including
   all tcp options except for SACKs. It is evaluated,
   taking into account current pmtu, but never exceeds
   tp->rx_opt.mss_clamp.

   NOTE1. rfc1122 clearly states that advertised MSS
   DOES NOT include either tcp or ip options.

   NOTE2. inet_csk(sk)->icsk_pmtu_cookie and tp->mss_cache
   are READ ONLY outside this function.		--ANK (980731)
 */
unsigned int tcp_sync_mss(struct sock *sk, u32 pmtu)
{
	struct tcp_sock *tp = tcp_sk(sk);
	struct inet_connection_sock *icsk = inet_csk(sk);
	int mss_now;

	if (icsk->icsk_mtup.search_high > pmtu)
		icsk->icsk_mtup.search_high = pmtu;

	mss_now = tcp_mtu_to_mss(sk, pmtu);
	mss_now = tcp_bound_to_half_wnd(tp, mss_now);

	/* And store cached results */
	icsk->icsk_pmtu_cookie = pmtu;
	if (icsk->icsk_mtup.enabled)
		mss_now = min(mss_now, tcp_mtu_to_mss(sk, icsk->icsk_mtup.search_low));
	tp->mss_cache = mss_now;

	return mss_now;
}
EXPORT_SYMBOL(tcp_sync_mss);

/* Compute the current effective MSS, taking SACKs and IP options,
 * and even PMTU discovery events into account.
 */
unsigned int tcp_current_mss(struct sock *sk)
{
	const struct tcp_sock *tp = tcp_sk(sk);
	const struct dst_entry *dst = __sk_dst_get(sk);
	u32 mss_now;
	unsigned int header_len;
	struct tcp_out_options opts;
	struct tcp_md5sig_key *md5;

	mss_now = tp->mss_cache;

	if (dst) {
		u32 mtu = dst_mtu(dst);
		if (mtu != inet_csk(sk)->icsk_pmtu_cookie)
			mss_now = tcp_sync_mss(sk, mtu);
	}

	header_len = tcp_established_options(sk, NULL, &opts, &md5) +
		     sizeof(struct tcphdr);
	/* The mss_cache is sized based on tp->tcp_header_len, which assumes
	 * some common options. If this is an odd packet (because we have SACK
	 * blocks etc) then our calculated header_len will be different, and
	 * we have to adjust mss_now correspondingly */
	if (header_len != tp->tcp_header_len) {
		int delta = (int) header_len - tp->tcp_header_len;
		mss_now -= delta;
	}

	return mss_now;
}
EXPORT_SYMBOL(tcp_current_mss);

/* RFC2861, slow part. Adjust cwnd, after it was not full during one rto.
 * As additional protections, we do not touch cwnd in retransmission phases,
 * and if application hit its sndbuf limit recently.
 */
static void tcp_cwnd_application_limited(struct sock *sk)
{
	struct tcp_sock *tp = tcp_sk(sk);

	if (inet_csk(sk)->icsk_ca_state == TCP_CA_Open &&
	    sk->sk_socket && !test_bit(SOCK_NOSPACE, &sk->sk_socket->flags)) {
		/* Limited by application or receiver window. */
		u32 init_win = tcp_init_cwnd(tp, __sk_dst_get(sk));
		u32 win_used = max(tp->snd_cwnd_used, init_win);
		if (win_used < tp->snd_cwnd) {
			tp->snd_ssthresh = tcp_current_ssthresh(sk);
			tp->snd_cwnd = (tp->snd_cwnd + win_used) >> 1;
		}
		tp->snd_cwnd_used = 0;
	}
	tp->snd_cwnd_stamp = tcp_jiffies32;
}

static void tcp_cwnd_validate(struct sock *sk, bool is_cwnd_limited)
{
	const struct tcp_congestion_ops *ca_ops = inet_csk(sk)->icsk_ca_ops;
	struct tcp_sock *tp = tcp_sk(sk);

	/* Track the maximum number of outstanding packets in each
	 * window, and remember whether we were cwnd-limited then.
	 */
	if (!before(tp->snd_una, tp->max_packets_seq) ||
	    tp->packets_out > tp->max_packets_out ||
	    is_cwnd_limited) {
		tp->max_packets_out = tp->packets_out;
		tp->max_packets_seq = tp->snd_nxt;
		tp->is_cwnd_limited = is_cwnd_limited;
	}

	if (tcp_is_cwnd_limited(sk)) {
		/* Network is feed fully. */
		tp->snd_cwnd_used = 0;
		tp->snd_cwnd_stamp = tcp_jiffies32;
	} else {
		/* Network starves. */
		if (tp->packets_out > tp->snd_cwnd_used)
			tp->snd_cwnd_used = tp->packets_out;

		if (READ_ONCE(sock_net(sk)->ipv4.sysctl_tcp_slow_start_after_idle) &&
		    (s32)(tcp_jiffies32 - tp->snd_cwnd_stamp) >= inet_csk(sk)->icsk_rto &&
		    !ca_ops->cong_control)
			tcp_cwnd_application_limited(sk);

		/* The following conditions together indicate the starvation
		 * is caused by insufficient sender buffer:
		 * 1) just sent some data (see tcp_write_xmit)
		 * 2) not cwnd limited (this else condition)
		 * 3) no more data to send (tcp_write_queue_empty())
		 * 4) application is hitting buffer limit (SOCK_NOSPACE)
		 * 5) For MPTCP subflows, the scheduler determines
		 *    sndbuf limited.
		 */
		if (tcp_write_queue_empty(sk) && sk->sk_socket &&
		    !(mptcp(tcp_sk(sk)) && !is_meta_sk(sk)) &&
		    test_bit(SOCK_NOSPACE, &sk->sk_socket->flags) &&
		    (1 << sk->sk_state) & (TCPF_ESTABLISHED | TCPF_CLOSE_WAIT))
			tcp_chrono_start(sk, TCP_CHRONO_SNDBUF_LIMITED);
	}
}

/* Minshall's variant of the Nagle send check. */
static bool tcp_minshall_check(const struct tcp_sock *tp)
{
	return after(tp->snd_sml, tp->snd_una) &&
		!after(tp->snd_sml, tp->snd_nxt);
}

/* Update snd_sml if this skb is under mss
 * Note that a TSO packet might end with a sub-mss segment
 * The test is really :
 * if ((skb->len % mss) != 0)
 *        tp->snd_sml = TCP_SKB_CB(skb)->end_seq;
 * But we can avoid doing the divide again given we already have
 *  skb_pcount = skb->len / mss_now
 */
void tcp_minshall_update(struct tcp_sock *tp, unsigned int mss_now,
			 const struct sk_buff *skb)
{
	if (skb->len < tcp_skb_pcount(skb) * mss_now)
		tp->snd_sml = TCP_SKB_CB(skb)->end_seq;
}

/* Return false, if packet can be sent now without violation Nagle's rules:
 * 1. It is full sized. (provided by caller in %partial bool)
 * 2. Or it contains FIN. (already checked by caller)
 * 3. Or TCP_CORK is not set, and TCP_NODELAY is set.
 * 4. Or TCP_CORK is not set, and all sent packets are ACKed.
 *    With Minshall's modification: all sent small packets are ACKed.
 */
static bool tcp_nagle_check(bool partial, const struct tcp_sock *tp,
			    int nonagle)
{
	return partial &&
		((nonagle & TCP_NAGLE_CORK) ||
		 (!nonagle && tp->packets_out && tcp_minshall_check(tp)));
}

/* Return how many segs we'd like on a TSO packet,
 * to send one TSO packet per ms
 */
static u32 tcp_tso_autosize(const struct sock *sk, unsigned int mss_now,
			    int min_tso_segs)
{
	u32 bytes, segs;

	bytes = min_t(unsigned long,
		      sk->sk_pacing_rate >> READ_ONCE(sk->sk_pacing_shift),
		      sk->sk_gso_max_size - 1 - MAX_TCP_HEADER);

	/* Goal is to send at least one packet per ms,
	 * not one big TSO packet every 100 ms.
	 * This preserves ACK clocking and is consistent
	 * with tcp_tso_should_defer() heuristic.
	 */
	segs = max_t(u32, bytes / mss_now, min_tso_segs);

	return segs;
}

/* Return the number of segments we want in the skb we are transmitting.
 * See if congestion control module wants to decide; otherwise, autosize.
 */
u32 tcp_tso_segs(struct sock *sk, unsigned int mss_now)
{
	const struct tcp_congestion_ops *ca_ops = inet_csk(sk)->icsk_ca_ops;
	u32 min_tso, tso_segs;

	min_tso = ca_ops->min_tso_segs ?
			ca_ops->min_tso_segs(sk) :
			READ_ONCE(sock_net(sk)->ipv4.sysctl_tcp_min_tso_segs);

	tso_segs = tcp_tso_autosize(sk, mss_now, min_tso);
	return min_t(u32, tso_segs, sk->sk_gso_max_segs);
}

/* Returns the portion of skb which can be sent right away */
unsigned int tcp_mss_split_point(const struct sock *sk,
				 const struct sk_buff *skb,
				 unsigned int mss_now,
				 unsigned int max_segs,
				 int nonagle)
{
	const struct tcp_sock *tp = tcp_sk(sk);
	u32 partial, needed, window, max_len;

	window = tcp_wnd_end(tp) - TCP_SKB_CB(skb)->seq;
	max_len = mss_now * max_segs;

	if (likely(max_len <= window && skb != tcp_write_queue_tail(sk)))
		return max_len;

	needed = min(skb->len, window);

	if (max_len <= needed)
		return max_len;

	partial = needed % mss_now;
	/* If last segment is not a full MSS, check if Nagle rules allow us
	 * to include this last segment in this skb.
	 * Otherwise, we'll split the skb at last MSS boundary
	 */
	if (tcp_nagle_check(partial != 0, tp, nonagle))
		return needed - partial;

	return needed;
}

/* Can at least one segment of SKB be sent right now, according to the
 * congestion window rules?  If so, return how many segments are allowed.
 */
unsigned int tcp_cwnd_test(const struct tcp_sock *tp,
			   const struct sk_buff *skb)
{
	u32 in_flight, cwnd, halfcwnd;

	/* Don't be strict about the congestion window for the final FIN.  */
	if (skb &&
	    (TCP_SKB_CB(skb)->tcp_flags & TCPHDR_FIN) &&
	    tcp_skb_pcount(skb) == 1)
		return 1;

	in_flight = tcp_packets_in_flight(tp);
	cwnd = tp->snd_cwnd;
	if (in_flight >= cwnd)
		return 0;

	/* For better scheduling, ensure we have at least
	 * 2 GSO packets in flight.
	 */
	halfcwnd = max(cwnd >> 1, 1U);
	return min(halfcwnd, cwnd - in_flight);
}
EXPORT_SYMBOL(tcp_cwnd_test);

/* Initialize TSO state of a skb.
 * This must be invoked the first time we consider transmitting
 * SKB onto the wire.
 */
int tcp_init_tso_segs(struct sk_buff *skb, unsigned int mss_now)
{
	int tso_segs = tcp_skb_pcount(skb);

	if (!tso_segs || (tso_segs > 1 && tcp_skb_mss(skb) != mss_now)) {
		tcp_set_skb_tso_segs(skb, mss_now);
		tso_segs = tcp_skb_pcount(skb);
	}
	return tso_segs;
}


/* Return true if the Nagle test allows this packet to be
 * sent now.
 */
bool tcp_nagle_test(const struct tcp_sock *tp, const struct sk_buff *skb,
		    unsigned int cur_mss, int nonagle)
{
	/* Nagle rule does not apply to frames, which sit in the middle of the
	 * write_queue (they have no chances to get new data).
	 *
	 * This is implemented in the callers, where they modify the 'nonagle'
	 * argument based upon the location of SKB in the send queue.
	 */
	if (nonagle & TCP_NAGLE_PUSH)
		return true;

	/* Don't use the nagle rule for urgent data (or for the final FIN). */
	if (tcp_urg_mode(tp) || (TCP_SKB_CB(skb)->tcp_flags & TCPHDR_FIN) ||
	    mptcp_is_data_fin(skb))
		return true;

	if (!tcp_nagle_check(skb->len < cur_mss, tp, nonagle))
		return true;

	return false;
}

/* Does at least the first segment of SKB fit into the send window? */
bool tcp_snd_wnd_test(const struct tcp_sock *tp, const struct sk_buff *skb,
		      unsigned int cur_mss)
{
	u32 end_seq = TCP_SKB_CB(skb)->end_seq;

	if (skb->len > cur_mss)
		end_seq = TCP_SKB_CB(skb)->seq + cur_mss;

	return !after(end_seq, tcp_wnd_end(tp));
}
EXPORT_SYMBOL(tcp_snd_wnd_test);

/* Trim TSO SKB to LEN bytes, put the remaining data into a new packet
 * which is put after SKB on the list.  It is very much like
 * tcp_fragment() except that it may make several kinds of assumptions
 * in order to speed up the splitting operation.  In particular, we
 * know that all the data is in scatter-gather pages, and that the
 * packet has never been sent out before (and thus is not cloned).
 */
static int tso_fragment(struct sock *sk, struct sk_buff *skb, unsigned int len,
			unsigned int mss_now, gfp_t gfp)
{
	int nlen = skb->len - len;
	struct sk_buff *buff;
	u8 flags;

	/* All of a TSO frame must be composed of paged data.  */
	if (skb->len != skb->data_len)
		return tcp_fragment(sk, TCP_FRAG_IN_WRITE_QUEUE,
				    skb, len, mss_now, gfp);

	buff = sk_stream_alloc_skb(sk, 0, gfp, true);
	if (unlikely(!buff))
		return -ENOMEM;
	skb_copy_decrypted(buff, skb);

	sk_wmem_queued_add(sk, buff->truesize);
	sk_mem_charge(sk, buff->truesize);
	buff->truesize += nlen;
	skb->truesize -= nlen;

	/* Correct the sequence numbers. */
	TCP_SKB_CB(buff)->seq = TCP_SKB_CB(skb)->seq + len;
	TCP_SKB_CB(buff)->end_seq = TCP_SKB_CB(skb)->end_seq;
	TCP_SKB_CB(skb)->end_seq = TCP_SKB_CB(buff)->seq;

#ifdef CONFIG_MPTCP
	memcpy(TCP_SKB_CB(buff)->dss, TCP_SKB_CB(skb)->dss,
	       sizeof(TCP_SKB_CB(skb)->dss));
	TCP_SKB_CB(buff)->mptcp_flags = TCP_SKB_CB(skb)->mptcp_flags;
#endif

	/* PSH and FIN should only be set in the second packet. */
	flags = TCP_SKB_CB(skb)->tcp_flags;
	TCP_SKB_CB(skb)->tcp_flags = flags & ~(TCPHDR_FIN | TCPHDR_PSH);
	TCP_SKB_CB(buff)->tcp_flags = flags;

	/* This packet was never sent out yet, so no SACK bits. */
	TCP_SKB_CB(buff)->sacked = 0;

	tcp_skb_fragment_eor(skb, buff);

	buff->ip_summed = CHECKSUM_PARTIAL;
	skb_split(skb, buff, len);
	tcp_fragment_tstamp(skb, buff);

	/* Fix up tso_factor for both original and new SKB.  */
	tcp_set_skb_tso_segs(skb, mss_now);
	tcp_set_skb_tso_segs(buff, mss_now);

	/* Link BUFF into the send queue. */
	__skb_header_release(buff);
	tcp_insert_write_queue_after(skb, buff, sk, TCP_FRAG_IN_WRITE_QUEUE);

	return 0;
}

/* Try to defer sending, if possible, in order to minimize the amount
 * of TSO splitting we do.  View it as a kind of TSO Nagle test.
 *
 * This algorithm is from John Heffner.
 */
static bool tcp_tso_should_defer(struct sock *sk, struct sk_buff *skb,
				 bool *is_cwnd_limited,
				 bool *is_rwnd_limited,
				 u32 max_segs)
{
	const struct inet_connection_sock *icsk = inet_csk(sk);
	u32 send_win, cong_win, limit, in_flight;
	struct tcp_sock *tp = tcp_sk(sk);
	struct sk_buff *head;
	int win_divisor;
	s64 delta;

	if (icsk->icsk_ca_state >= TCP_CA_Recovery)
		goto send_now;

	/* Avoid bursty behavior by allowing defer
	 * only if the last write was recent (1 ms).
	 * Note that tp->tcp_wstamp_ns can be in the future if we have
	 * packets waiting in a qdisc or device for EDT delivery.
	 */
	delta = tp->tcp_clock_cache - tp->tcp_wstamp_ns - NSEC_PER_MSEC;
	if (delta > 0)
		goto send_now;

	in_flight = tcp_packets_in_flight(tp);

	BUG_ON(tcp_skb_pcount(skb) <= 1);
	BUG_ON(tp->snd_cwnd <= in_flight);

	send_win = tcp_wnd_end(tp) - TCP_SKB_CB(skb)->seq;

	/* From in_flight test above, we know that cwnd > in_flight.  */
	cong_win = (tp->snd_cwnd - in_flight) * tp->mss_cache;

	limit = min(send_win, cong_win);

	/* If a full-sized TSO skb can be sent, do it. */
	if (limit >= max_segs * tp->mss_cache)
		goto send_now;

	/* Middle in queue won't get any more data, full sendable already? */
	if ((skb != tcp_write_queue_tail(sk)) && (limit >= skb->len))
		goto send_now;

	win_divisor = READ_ONCE(sock_net(sk)->ipv4.sysctl_tcp_tso_win_divisor);
	if (win_divisor) {
		u32 chunk = min(tp->snd_wnd, tp->snd_cwnd * tp->mss_cache);

		/* If at least some fraction of a window is available,
		 * just use it.
		 */
		chunk /= win_divisor;
		if (limit >= chunk)
			goto send_now;
	} else {
		/* Different approach, try not to defer past a single
		 * ACK.  Receiver should ACK every other full sized
		 * frame, so if we have space for more than 3 frames
		 * then send now.
		 */
		if (limit > tcp_max_tso_deferred_mss(tp) * tp->mss_cache)
			goto send_now;
	}

	/* TODO : use tsorted_sent_queue ? */
	head = tcp_rtx_queue_head(sk);
	if (!head)
		goto send_now;
	delta = tp->tcp_clock_cache - head->tstamp;
	/* If next ACK is likely to come too late (half srtt), do not defer */
	if ((s64)(delta - (u64)NSEC_PER_USEC * (tp->srtt_us >> 4)) < 0)
		goto send_now;

	/* Ok, it looks like it is advisable to defer.
	 * Three cases are tracked :
	 * 1) We are cwnd-limited
	 * 2) We are rwnd-limited
	 * 3) We are application limited.
	 */
	if (cong_win < send_win) {
		if (cong_win <= skb->len) {
			*is_cwnd_limited = true;
			return true;
		}
	} else {
		if (send_win <= skb->len) {
			*is_rwnd_limited = true;
			return true;
		}
	}

	/* If this packet won't get more data, do not wait. */
	if ((TCP_SKB_CB(skb)->tcp_flags & TCPHDR_FIN) ||
	    TCP_SKB_CB(skb)->eor ||
	    mptcp_is_data_fin(skb))
		goto send_now;

	return true;

send_now:
	return false;
}

static inline void tcp_mtu_check_reprobe(struct sock *sk)
{
	struct inet_connection_sock *icsk = inet_csk(sk);
	struct tcp_sock *tp = tcp_sk(sk);
	struct net *net = sock_net(sk);
	u32 interval;
	s32 delta;

	interval = READ_ONCE(net->ipv4.sysctl_tcp_probe_interval);
	delta = tcp_jiffies32 - icsk->icsk_mtup.probe_timestamp;
	if (unlikely(delta >= interval * HZ)) {
		int mss = tcp_current_mss(sk);

		/* Update current search range */
		icsk->icsk_mtup.probe_size = 0;
		icsk->icsk_mtup.search_high = tp->rx_opt.mss_clamp +
			sizeof(struct tcphdr) +
			icsk->icsk_af_ops->net_header_len;
		icsk->icsk_mtup.search_low = tcp_mss_to_mtu(sk, mss);

		/* Update probe time stamp */
		icsk->icsk_mtup.probe_timestamp = tcp_jiffies32;
	}
}

static bool tcp_can_coalesce_send_queue_head(struct sock *sk, int len)
{
	struct sk_buff *skb, *next;

	skb = tcp_send_head(sk);
	tcp_for_write_queue_from_safe(skb, next, sk) {
		if (len <= skb->len)
			break;

		if (unlikely(TCP_SKB_CB(skb)->eor) || tcp_has_tx_tstamp(skb))
			return false;

		len -= skb->len;
	}

	return true;
}

/* Create a new MTU probe if we are ready.
 * MTU probe is regularly attempting to increase the path MTU by
 * deliberately sending larger packets.  This discovers routing
 * changes resulting in larger path MTUs.
 *
 * Returns 0 if we should wait to probe (no cwnd available),
 *         1 if a probe was sent,
 *         -1 otherwise
 */
static int tcp_mtu_probe(struct sock *sk)
{
	struct inet_connection_sock *icsk = inet_csk(sk);
	struct tcp_sock *tp = tcp_sk(sk);
	struct sk_buff *skb, *nskb, *next;
	struct net *net = sock_net(sk);
	int probe_size;
	int size_needed;
	int copy, len;
	int mss_now;
	int interval;

	/* Not currently probing/verifying,
	 * not in recovery,
	 * have enough cwnd, and
	 * not SACKing (the variable headers throw things off)
	 */
	if (likely(!icsk->icsk_mtup.enabled ||
		   icsk->icsk_mtup.probe_size ||
		   inet_csk(sk)->icsk_ca_state != TCP_CA_Open ||
		   tp->snd_cwnd < 11 ||
		   tp->rx_opt.num_sacks || tp->rx_opt.dsack))
		return -1;

	/* Use binary search for probe_size between tcp_mss_base,
	 * and current mss_clamp. if (search_high - search_low)
	 * smaller than a threshold, backoff from probing.
	 */
	mss_now = tcp_current_mss(sk);
	probe_size = tcp_mtu_to_mss(sk, (icsk->icsk_mtup.search_high +
				    icsk->icsk_mtup.search_low) >> 1);
	size_needed = probe_size + (tp->reordering + 1) * tp->mss_cache;
	interval = icsk->icsk_mtup.search_high - icsk->icsk_mtup.search_low;
	/* When misfortune happens, we are reprobing actively,
	 * and then reprobe timer has expired. We stick with current
	 * probing process by not resetting search range to its orignal.
	 */
	if (probe_size > tcp_mtu_to_mss(sk, icsk->icsk_mtup.search_high) ||
	    interval < READ_ONCE(net->ipv4.sysctl_tcp_probe_threshold)) {
		/* Check whether enough time has elaplased for
		 * another round of probing.
		 */
		tcp_mtu_check_reprobe(sk);
		return -1;
	}

	/* Have enough data in the send queue to probe? */
	if (tp->write_seq - tp->snd_nxt < size_needed)
		return -1;

	if (tp->snd_wnd < size_needed)
		return -1;
	if (after(tp->snd_nxt + size_needed, tcp_wnd_end(tp)))
		return 0;

	/* Do we need to wait to drain cwnd? With none in flight, don't stall */
	if (tcp_packets_in_flight(tp) + 2 > tp->snd_cwnd) {
		if (!tcp_packets_in_flight(tp))
			return -1;
		else
			return 0;
	}

	if (!tcp_can_coalesce_send_queue_head(sk, probe_size))
		return -1;

	/* We're allowed to probe.  Build it now. */
	nskb = sk_stream_alloc_skb(sk, probe_size, GFP_ATOMIC, false);
	if (!nskb)
		return -1;
	sk_wmem_queued_add(sk, nskb->truesize);
	sk_mem_charge(sk, nskb->truesize);

	skb = tcp_send_head(sk);
	skb_copy_decrypted(nskb, skb);

	TCP_SKB_CB(nskb)->seq = TCP_SKB_CB(skb)->seq;
	TCP_SKB_CB(nskb)->end_seq = TCP_SKB_CB(skb)->seq + probe_size;
	TCP_SKB_CB(nskb)->tcp_flags = TCPHDR_ACK;
	TCP_SKB_CB(nskb)->sacked = 0;
	nskb->csum = 0;
	nskb->ip_summed = CHECKSUM_PARTIAL;

	tcp_insert_write_queue_before(nskb, skb, sk);
	tcp_highest_sack_replace(sk, skb, nskb);

	len = 0;
	tcp_for_write_queue_from_safe(skb, next, sk) {
		copy = min_t(int, skb->len, probe_size - len);
		skb_copy_bits(skb, 0, skb_put(nskb, copy), copy);

		if (skb->len <= copy) {
			/* We've eaten all the data from this skb.
			 * Throw it away. */
			TCP_SKB_CB(nskb)->tcp_flags |= TCP_SKB_CB(skb)->tcp_flags;
			/* If this is the last SKB we copy and eor is set
			 * we need to propagate it to the new skb.
			 */
			TCP_SKB_CB(nskb)->eor = TCP_SKB_CB(skb)->eor;
			tcp_skb_collapse_tstamp(nskb, skb);
			tcp_unlink_write_queue(skb, sk);
			sk_wmem_free_skb(sk, skb);
		} else {
			TCP_SKB_CB(nskb)->tcp_flags |= TCP_SKB_CB(skb)->tcp_flags &
						   ~(TCPHDR_FIN|TCPHDR_PSH);
			if (!skb_shinfo(skb)->nr_frags) {
				skb_pull(skb, copy);
			} else {
				__pskb_trim_head(skb, copy);
				tcp_set_skb_tso_segs(skb, mss_now);
			}
			TCP_SKB_CB(skb)->seq += copy;
		}

		len += copy;

		if (len >= probe_size)
			break;
	}
	tcp_init_tso_segs(nskb, nskb->len);

	/* We're ready to send.  If this fails, the probe will
	 * be resegmented into mss-sized pieces by tcp_write_xmit().
	 */
	if (!tcp_transmit_skb(sk, nskb, 1, GFP_ATOMIC)) {
		/* Decrement cwnd here because we are sending
		 * effectively two packets. */
		tp->snd_cwnd--;
		tcp_event_new_data_sent(sk, nskb);

		icsk->icsk_mtup.probe_size = tcp_mss_to_mtu(sk, nskb->len);
		tp->mtu_probe.probe_seq_start = TCP_SKB_CB(nskb)->seq;
		tp->mtu_probe.probe_seq_end = TCP_SKB_CB(nskb)->end_seq;

		return 1;
	}

	return -1;
}

static bool tcp_pacing_check(struct sock *sk)
{
	struct tcp_sock *tp = tcp_sk(sk);

	if (!tcp_needs_internal_pacing(sk))
		return false;

	if (tp->tcp_wstamp_ns <= tp->tcp_clock_cache)
		return false;

	if (!hrtimer_is_queued(&tp->pacing_timer)) {
		hrtimer_start(&tp->pacing_timer,
			      ns_to_ktime(tp->tcp_wstamp_ns),
			      HRTIMER_MODE_ABS_PINNED_SOFT);
		sock_hold(sk);
	}
	return true;
}

/* TCP Small Queues :
 * Control number of packets in qdisc/devices to two packets / or ~1 ms.
 * (These limits are doubled for retransmits)
 * This allows for :
 *  - better RTT estimation and ACK scheduling
 *  - faster recovery
 *  - high rates
 * Alas, some drivers / subsystems require a fair amount
 * of queued bytes to ensure line rate.
 * One example is wifi aggregation (802.11 AMPDU)
 */
static bool tcp_small_queue_check(struct sock *sk, const struct sk_buff *skb,
				  unsigned int factor)
{
	unsigned long limit;

	limit = max_t(unsigned long,
		      2 * skb->truesize,
		      sk->sk_pacing_rate >> READ_ONCE(sk->sk_pacing_shift));
	if (sk->sk_pacing_status == SK_PACING_NONE)
		limit = min_t(unsigned long, limit,
			      READ_ONCE(sock_net(sk)->ipv4.sysctl_tcp_limit_output_bytes));
	limit <<= factor;

	if (static_branch_unlikely(&tcp_tx_delay_enabled) &&
	    tcp_sk(sk)->tcp_tx_delay) {
		u64 extra_bytes = (u64)sk->sk_pacing_rate * tcp_sk(sk)->tcp_tx_delay;

		/* TSQ is based on skb truesize sum (sk_wmem_alloc), so we
		 * approximate our needs assuming an ~100% skb->truesize overhead.
		 * USEC_PER_SEC is approximated by 2^20.
		 * do_div(extra_bytes, USEC_PER_SEC/2) is replaced by a right shift.
		 */
		extra_bytes >>= (20 - 1);
		limit += extra_bytes;
	}
	if (refcount_read(&sk->sk_wmem_alloc) > limit) {
		/* Always send skb if rtx queue is empty.
		 * No need to wait for TX completion to call us back,
		 * after softirq/tasklet schedule.
		 * This helps when TX completions are delayed too much.
		 */
		if (tcp_rtx_queue_empty(sk))
			return false;

		set_bit(TSQ_THROTTLED, &sk->sk_tsq_flags);
		/* It is possible TX completion already happened
		 * before we set TSQ_THROTTLED, so we must
		 * test again the condition.
		 */
		smp_mb__after_atomic();
		if (refcount_read(&sk->sk_wmem_alloc) > limit)
			return true;
	}
	return false;
}

static void tcp_chrono_set(struct tcp_sock *tp, const enum tcp_chrono new)
{
	const u32 now = tcp_jiffies32;
	enum tcp_chrono old = tp->chrono_type;

	if (old > TCP_CHRONO_UNSPEC)
		tp->chrono_stat[old - 1] += now - tp->chrono_start;
	tp->chrono_start = now;
	tp->chrono_type = new;
}

void tcp_chrono_start(struct sock *sk, const enum tcp_chrono type)
{
	struct tcp_sock *tp = tcp_sk(sk);

	/* If there are multiple conditions worthy of tracking in a
	 * chronograph then the highest priority enum takes precedence
	 * over the other conditions. So that if something "more interesting"
	 * starts happening, stop the previous chrono and start a new one.
	 */
	if (type > tp->chrono_type)
		tcp_chrono_set(tp, type);
}

void tcp_chrono_stop(struct sock *sk, const enum tcp_chrono type)
{
	struct tcp_sock *tp = tcp_sk(sk);


	/* There are multiple conditions worthy of tracking in a
	 * chronograph, so that the highest priority enum takes
	 * precedence over the other conditions (see tcp_chrono_start).
	 * If a condition stops, we only stop chrono tracking if
	 * it's the "most interesting" or current chrono we are
	 * tracking and starts busy chrono if we have pending data.
	 */
	if (tcp_rtx_and_write_queues_empty(sk))
		tcp_chrono_set(tp, TCP_CHRONO_UNSPEC);
	else if (type == tp->chrono_type)
		tcp_chrono_set(tp, TCP_CHRONO_BUSY);
}

/* This routine writes packets to the network.  It advances the
 * send_head.  This happens as incoming acks open up the remote
 * window for us.
 *
 * LARGESEND note: !tcp_urg_mode is overkill, only frames between
 * snd_up-64k-mss .. snd_up cannot be large. However, taking into
 * account rare use of URG, this is not a big flaw.
 *
 * Send at most one packet when push_one > 0. Temporarily ignore
 * cwnd limit to force at most one packet out when push_one == 2.

 * Returns true, if no segments are in flight and we have queued segments,
 * but cannot send anything now because of SWS or another problem.
 */
bool tcp_write_xmit(struct sock *sk, unsigned int mss_now, int nonagle,
			   int push_one, gfp_t gfp)
{
	struct tcp_sock *tp = tcp_sk(sk);
	struct sk_buff *skb;
	unsigned int tso_segs, sent_pkts;
	int cwnd_quota;
	int result;
	bool is_cwnd_limited = false, is_rwnd_limited = false;
	u32 max_segs;

	sent_pkts = 0;

	tcp_mstamp_refresh(tp);

	/* pmtu not yet supported with MPTCP. Should be possible, by early
	 * exiting the loop inside tcp_mtu_probe, making sure that only one
	 * single DSS-mapping gets probed.
	 */
	if (!push_one && !mptcp(tp)) {
		/* Do MTU probing. */
		result = tcp_mtu_probe(sk);
		if (!result) {
			return false;
		} else if (result > 0) {
			sent_pkts = 1;
		}
	}

	max_segs = tcp_tso_segs(sk, mss_now);
	while ((skb = tcp_send_head(sk))) {
		unsigned int limit;

		if (unlikely(tp->repair) && tp->repair_queue == TCP_SEND_QUEUE) {
			/* "skb_mstamp_ns" is used as a start point for the retransmit timer */
			skb->skb_mstamp_ns = tp->tcp_wstamp_ns = tp->tcp_clock_cache;
			list_move_tail(&skb->tcp_tsorted_anchor, &tp->tsorted_sent_queue);
			tcp_init_tso_segs(skb, mss_now);
			goto repair; /* Skip network transmission */
		}

		if (tcp_pacing_check(sk))
			break;

		tso_segs = tcp_init_tso_segs(skb, mss_now);
		BUG_ON(!tso_segs);

		cwnd_quota = tcp_cwnd_test(tp, skb);
		if (!cwnd_quota) {
			if (push_one == 2)
				/* Force out a loss probe pkt. */
				cwnd_quota = 1;
			else
				break;
		}

		if (unlikely(!tcp_snd_wnd_test(tp, skb, mss_now))) {
			is_rwnd_limited = true;
			break;
		}

		if (tso_segs == 1) {
			if (unlikely(!tcp_nagle_test(tp, skb, mss_now,
						     (tcp_skb_is_last(sk, skb) ?
						      nonagle : TCP_NAGLE_PUSH))))
				break;
		} else {
			if (!push_one &&
			    tcp_tso_should_defer(sk, skb, &is_cwnd_limited,
						 &is_rwnd_limited, max_segs))
				break;
		}

		limit = mss_now;
		if (tso_segs > 1 && !tcp_urg_mode(tp))
			limit = tcp_mss_split_point(sk, skb, mss_now,
						    min_t(unsigned int,
							  cwnd_quota,
							  max_segs),
						    nonagle);

		if (skb->len > limit &&
		    unlikely(tso_fragment(sk, skb, limit, mss_now, gfp)))
			break;

		if (tcp_small_queue_check(sk, skb, 0))
			break;

		/* Argh, we hit an empty skb(), presumably a thread
		 * is sleeping in sendmsg()/sk_stream_wait_memory().
		 * We do not want to send a pure-ack packet and have
		 * a strange looking rtx queue with empty packet(s).
		 */
		if (TCP_SKB_CB(skb)->end_seq == TCP_SKB_CB(skb)->seq)
			break;

		if (unlikely(tcp_transmit_skb(sk, skb, 1, gfp)))
			break;

repair:
		/* Advance the send_head.  This one is sent out.
		 * This call will increment packets_out.
		 */
		tcp_event_new_data_sent(sk, skb);

		tcp_minshall_update(tp, mss_now, skb);
		sent_pkts += tcp_skb_pcount(skb);

		if (push_one)
			break;
	}

	if (is_rwnd_limited)
		tcp_chrono_start(sk, TCP_CHRONO_RWND_LIMITED);
	else
		tcp_chrono_stop(sk, TCP_CHRONO_RWND_LIMITED);

	is_cwnd_limited |= (tcp_packets_in_flight(tp) >= tp->snd_cwnd);
	if (likely(sent_pkts || is_cwnd_limited))
		tcp_cwnd_validate(sk, is_cwnd_limited);

	if (likely(sent_pkts)) {
		if (tcp_in_cwnd_reduction(sk))
			tp->prr_out += sent_pkts;

		/* Send one loss probe per tail loss episode. */
		if (push_one != 2)
			tcp_schedule_loss_probe(sk, false);
		return false;
	}
	return !tp->packets_out && !tcp_write_queue_empty(sk);
}

bool tcp_schedule_loss_probe(struct sock *sk, bool advancing_rto)
{
	struct inet_connection_sock *icsk = inet_csk(sk);
	struct tcp_sock *tp = tcp_sk(sk);
	u32 timeout, rto_delta_us;
	int early_retrans;

	/* Don't do any loss probe on a Fast Open connection before 3WHS
	 * finishes.
	 */
	if (rcu_access_pointer(tp->fastopen_rsk))
		return false;

	early_retrans = READ_ONCE(sock_net(sk)->ipv4.sysctl_tcp_early_retrans);
	/* Schedule a loss probe in 2*RTT for SACK capable connections
	 * not in loss recovery, that are either limited by cwnd or application.
	 */
	if ((early_retrans != 3 && early_retrans != 4) ||
	    !tp->packets_out || !tcp_is_sack(tp) ||
	    (icsk->icsk_ca_state != TCP_CA_Open &&
	     icsk->icsk_ca_state != TCP_CA_CWR))
		return false;

	/* Probe timeout is 2*rtt. Add minimum RTO to account
	 * for delayed ack when there's one outstanding packet. If no RTT
	 * sample is available then probe after TCP_TIMEOUT_INIT.
	 */
	if (tp->srtt_us) {
		timeout = usecs_to_jiffies(tp->srtt_us >> 2);
		if (tp->packets_out == 1)
			timeout += TCP_RTO_MIN;
		else
			timeout += TCP_TIMEOUT_MIN;
	} else {
		timeout = TCP_TIMEOUT_INIT;
	}

	/* If the RTO formula yields an earlier time, then use that time. */
	rto_delta_us = advancing_rto ?
			jiffies_to_usecs(inet_csk(sk)->icsk_rto) :
			tcp_rto_delta_us(sk);  /* How far in future is RTO? */
	if (rto_delta_us > 0)
		timeout = min_t(u32, timeout, usecs_to_jiffies(rto_delta_us));

	tcp_reset_xmit_timer(sk, ICSK_TIME_LOSS_PROBE, timeout,
			     TCP_RTO_MAX, NULL);
	return true;
}

/* Thanks to skb fast clones, we can detect if a prior transmit of
 * a packet is still in a qdisc or driver queue.
 * In this case, there is very little point doing a retransmit !
 */
static bool skb_still_in_host_queue(const struct sock *sk,
				    const struct sk_buff *skb)
{
	if (unlikely(skb_fclone_busy(sk, skb))) {
		NET_INC_STATS(sock_net(sk),
			      LINUX_MIB_TCPSPURIOUS_RTX_HOSTQUEUES);
		return true;
	}
	return false;
}

/* When probe timeout (PTO) fires, try send a new segment if possible, else
 * retransmit the last segment.
 */
void tcp_send_loss_probe(struct sock *sk)
{
	struct tcp_sock *tp = tcp_sk(sk);
	struct sk_buff *skb;
	int pcount;
	int mss = tcp_current_mss(sk);

	/* At most one outstanding TLP */
	if (tp->tlp_high_seq)
		goto rearm_timer;

	tp->tlp_retrans = 0;
	skb = tcp_send_head(sk);
	if (skb && tcp_snd_wnd_test(tp, skb, mss)) {
		pcount = tp->packets_out;
		tp->ops->write_xmit(sk, mss, TCP_NAGLE_OFF, 2, GFP_ATOMIC);
		if (tp->packets_out > pcount)
			goto probe_sent;
		goto rearm_timer;
	}
	skb = skb_rb_last(&sk->tcp_rtx_queue);
	if (unlikely(!skb)) {
		WARN_ONCE(tp->packets_out,
			  "invalid inflight: %u state %u cwnd %u mss %d\n",
			  tp->packets_out, sk->sk_state, tp->snd_cwnd, mss);
		inet_csk(sk)->icsk_pending = 0;
		return;
	}

	if (skb_still_in_host_queue(sk, skb))
		goto rearm_timer;

	pcount = tcp_skb_pcount(skb);
	if (WARN_ON(!pcount))
		goto rearm_timer;

	if ((pcount > 1) && (skb->len > (pcount - 1) * mss)) {
		if (unlikely(tcp_fragment(sk, TCP_FRAG_IN_RTX_QUEUE, skb,
					  (pcount - 1) * mss, mss,
					  GFP_ATOMIC)))
			goto rearm_timer;
		skb = skb_rb_next(skb);
	}

	if (WARN_ON(!skb || !tcp_skb_pcount(skb)))
		goto rearm_timer;

	if (__tcp_retransmit_skb(sk, skb, 1))
		goto rearm_timer;

	tp->tlp_retrans = 1;

probe_sent:
	/* Record snd_nxt for loss detection. */
	tp->tlp_high_seq = tp->snd_nxt;

	NET_INC_STATS(sock_net(sk), LINUX_MIB_TCPLOSSPROBES);
	/* Reset s.t. tcp_rearm_rto will restart timer from now */
	inet_csk(sk)->icsk_pending = 0;
rearm_timer:
	tcp_rearm_rto(sk);
}

/* Push out any pending frames which were held back due to
 * TCP_CORK or attempt at coalescing tiny packets.
 * The socket must be locked by the caller.
 */
void __tcp_push_pending_frames(struct sock *sk, unsigned int cur_mss,
			       int nonagle)
{
	/* If we are closed, the bytes will have to remain here.
	 * In time closedown will finish, we empty the write queue and
	 * all will be happy.
	 */
	if (unlikely(sk->sk_state == TCP_CLOSE))
		return;

	if (tcp_sk(sk)->ops->write_xmit(sk, cur_mss, nonagle, 0,
					sk_gfp_mask(sk, GFP_ATOMIC)))
		tcp_check_probe_timer(sk);
}

/* Send _single_ skb sitting at the send head. This function requires
 * true push pending frames to setup probe timer etc.
 */
void tcp_push_one(struct sock *sk, unsigned int mss_now)
{
	struct sk_buff *skb = tcp_send_head(sk);

	BUG_ON(!skb || skb->len < mss_now);

	tcp_sk(sk)->ops->write_xmit(sk, mss_now, TCP_NAGLE_PUSH, 1,
				    sk->sk_allocation);
}

/* This function returns the amount that we can raise the
 * usable window based on the following constraints
 *
 * 1. The window can never be shrunk once it is offered (RFC 793)
 * 2. We limit memory per socket
 *
 * RFC 1122:
 * "the suggested [SWS] avoidance algorithm for the receiver is to keep
 *  RECV.NEXT + RCV.WIN fixed until:
 *  RCV.BUFF - RCV.USER - RCV.WINDOW >= min(1/2 RCV.BUFF, MSS)"
 *
 * i.e. don't raise the right edge of the window until you can raise
 * it at least MSS bytes.
 *
 * Unfortunately, the recommended algorithm breaks header prediction,
 * since header prediction assumes th->window stays fixed.
 *
 * Strictly speaking, keeping th->window fixed violates the receiver
 * side SWS prevention criteria. The problem is that under this rule
 * a stream of single byte packets will cause the right side of the
 * window to always advance by a single byte.
 *
 * Of course, if the sender implements sender side SWS prevention
 * then this will not be a problem.
 *
 * BSD seems to make the following compromise:
 *
 *	If the free space is less than the 1/4 of the maximum
 *	space available and the free space is less than 1/2 mss,
 *	then set the window to 0.
 *	[ Actually, bsd uses MSS and 1/4 of maximal _window_ ]
 *	Otherwise, just prevent the window from shrinking
 *	and from being larger than the largest representable value.
 *
 * This prevents incremental opening of the window in the regime
 * where TCP is limited by the speed of the reader side taking
 * data out of the TCP receive queue. It does nothing about
 * those cases where the window is constrained on the sender side
 * because the pipeline is full.
 *
 * BSD also seems to "accidentally" limit itself to windows that are a
 * multiple of MSS, at least until the free space gets quite small.
 * This would appear to be a side effect of the mbuf implementation.
 * Combining these two algorithms results in the observed behavior
 * of having a fixed window size at almost all times.
 *
 * Below we obtain similar behavior by forcing the offered window to
 * a multiple of the mss when it is feasible to do so.
 *
 * Note, we don't "adjust" for TIMESTAMP or SACK option bytes.
 * Regular options like TIMESTAMP are taken into account.
 */
u32 __tcp_select_window(struct sock *sk)
{
	struct inet_connection_sock *icsk = inet_csk(sk);
	struct tcp_sock *tp = tcp_sk(sk);
	/* MSS for the peer's data.  Previous versions used mss_clamp
	 * here.  I don't know if the value based on our guesses
	 * of peer's MSS is better for the performance.  It's more correct
	 * but may be worse for the performance because of rcv_mss
	 * fluctuations.  --SAW  1998/11/1
	 */
	int mss = icsk->icsk_ack.rcv_mss;
	int free_space = tcp_space(sk);
	int allowed_space = tcp_full_space(sk);
	int full_space = min_t(int, tp->window_clamp, allowed_space);
	int window;

	if (unlikely(mss > full_space)) {
		mss = full_space;
		if (mss <= 0)
			return 0;
	}
	if (free_space < (full_space >> 1)) {
		icsk->icsk_ack.quick = 0;

		if (tcp_under_memory_pressure(sk))
			tp->rcv_ssthresh = min(tp->rcv_ssthresh,
					       4U * tp->advmss);

		/* free_space might become our new window, make sure we don't
		 * increase it due to wscale.
		 */
		free_space = round_down(free_space, 1 << tp->rx_opt.rcv_wscale);

		/* if free space is less than mss estimate, or is below 1/16th
		 * of the maximum allowed, try to move to zero-window, else
		 * tcp_clamp_window() will grow rcv buf up to tcp_rmem[2], and
		 * new incoming data is dropped due to memory limits.
		 * With large window, mss test triggers way too late in order
		 * to announce zero window in time before rmem limit kicks in.
		 */
		if (free_space < (allowed_space >> 4) || free_space < mss)
			return 0;
	}

	if (free_space > tp->rcv_ssthresh)
		free_space = tp->rcv_ssthresh;

	/* Don't do rounding if we are using window scaling, since the
	 * scaled window will not line up with the MSS boundary anyway.
	 */
	if (tp->rx_opt.rcv_wscale) {
		window = free_space;

		/* Advertise enough space so that it won't get scaled away.
		 * Import case: prevent zero window announcement if
		 * 1<<rcv_wscale > mss.
		 */
		window = ALIGN(window, (1 << tp->rx_opt.rcv_wscale));
	} else {
		window = tp->rcv_wnd;
		/* Get the largest window that is a nice multiple of mss.
		 * Window clamp already applied above.
		 * If our current window offering is within 1 mss of the
		 * free space we just keep it. This prevents the divide
		 * and multiply from happening most of the time.
		 * We also don't do any window rounding when the free space
		 * is too small.
		 */
		if (window <= free_space - mss || window > free_space)
			window = rounddown(free_space, mss);
		else if (mss == full_space &&
			 free_space > window + (full_space >> 1))
			window = free_space;
	}

	return window;
}

void tcp_skb_collapse_tstamp(struct sk_buff *skb,
			     const struct sk_buff *next_skb)
{
	if (unlikely(tcp_has_tx_tstamp(next_skb))) {
		const struct skb_shared_info *next_shinfo =
			skb_shinfo(next_skb);
		struct skb_shared_info *shinfo = skb_shinfo(skb);

		shinfo->tx_flags |= next_shinfo->tx_flags & SKBTX_ANY_TSTAMP;
		shinfo->tskey = next_shinfo->tskey;
		TCP_SKB_CB(skb)->txstamp_ack |=
			TCP_SKB_CB(next_skb)->txstamp_ack;
	}
}

/* Collapses two adjacent SKB's during retransmission. */
static bool tcp_collapse_retrans(struct sock *sk, struct sk_buff *skb)
{
	struct tcp_sock *tp = tcp_sk(sk);
	struct sk_buff *next_skb = skb_rb_next(skb);
	int next_skb_size;

	next_skb_size = next_skb->len;

	BUG_ON(tcp_skb_pcount(skb) != 1 || tcp_skb_pcount(next_skb) != 1);

	if (next_skb_size) {
		if (next_skb_size <= skb_availroom(skb))
			skb_copy_bits(next_skb, 0, skb_put(skb, next_skb_size),
				      next_skb_size);
		else if (!tcp_skb_shift(skb, next_skb, 1, next_skb_size))
			return false;
	}
	tcp_highest_sack_replace(sk, next_skb, skb);

	/* Update sequence range on original skb. */
	TCP_SKB_CB(skb)->end_seq = TCP_SKB_CB(next_skb)->end_seq;

	/* Merge over control information. This moves PSH/FIN etc. over */
	TCP_SKB_CB(skb)->tcp_flags |= TCP_SKB_CB(next_skb)->tcp_flags;

	/* All done, get rid of second SKB and account for it so
	 * packet counting does not break.
	 */
	TCP_SKB_CB(skb)->sacked |= TCP_SKB_CB(next_skb)->sacked & TCPCB_EVER_RETRANS;
	TCP_SKB_CB(skb)->eor = TCP_SKB_CB(next_skb)->eor;

	/* changed transmit queue under us so clear hints */
	tcp_clear_retrans_hints_partial(tp);
	if (next_skb == tp->retransmit_skb_hint)
		tp->retransmit_skb_hint = skb;

	tcp_adjust_pcount(sk, next_skb, tcp_skb_pcount(next_skb));

	tcp_skb_collapse_tstamp(skb, next_skb);

	tcp_rtx_queue_unlink_and_free(next_skb, sk);
	return true;
}

/* Check if coalescing SKBs is legal. */
static bool tcp_can_collapse(const struct sock *sk, const struct sk_buff *skb)
{
	if (tcp_skb_pcount(skb) > 1)
		return false;
	if (skb_cloned(skb))
		return false;
	/* Some heuristics for collapsing over SACK'd could be invented */
	if (TCP_SKB_CB(skb)->sacked & TCPCB_SACKED_ACKED)
		return false;

	return true;
}

/* Collapse packets in the retransmit queue to make to create
 * less packets on the wire. This is only done on retransmission.
 */
static void tcp_retrans_try_collapse(struct sock *sk, struct sk_buff *to,
				     int space)
{
	struct tcp_sock *tp = tcp_sk(sk);
	struct sk_buff *skb = to, *tmp;
	bool first = true;

	if (!READ_ONCE(sock_net(sk)->ipv4.sysctl_tcp_retrans_collapse))
		return;
	if (TCP_SKB_CB(skb)->tcp_flags & TCPHDR_SYN)
		return;

	/* Currently not supported for MPTCP - but it should be possible */
	if (mptcp(tp))
		return;

	skb_rbtree_walk_from_safe(skb, tmp) {
		if (!tcp_can_collapse(sk, skb))
			break;

		if (!tcp_skb_can_collapse_to(to))
			break;

		space -= skb->len;

		if (first) {
			first = false;
			continue;
		}

		if (space < 0)
			break;

		if (after(TCP_SKB_CB(skb)->end_seq, tcp_wnd_end(tp)))
			break;

		if (!tcp_collapse_retrans(sk, to))
			break;
	}
}

/* This retransmits one SKB.  Policy decisions and retransmit queue
 * state updates are done by the caller.  Returns non-zero if an
 * error occurred which prevented the send.
 */
int __tcp_retransmit_skb(struct sock *sk, struct sk_buff *skb, int segs)
{
	struct inet_connection_sock *icsk = inet_csk(sk);
	struct tcp_sock *tp = tcp_sk(sk);
	unsigned int cur_mss;
	int diff, len, err;


	/* Inconclusive MTU probe */
	if (icsk->icsk_mtup.probe_size)
		icsk->icsk_mtup.probe_size = 0;

	/* Do not sent more than we queued. 1/4 is reserved for possible
	 * copying overhead: fragmentation, tunneling, mangling etc.
	 */
	if (refcount_read(&sk->sk_wmem_alloc) >
	    min_t(u32, sk->sk_wmem_queued + (sk->sk_wmem_queued >> 2),
		  sk->sk_sndbuf))
		return -EAGAIN;

	if (skb_still_in_host_queue(sk, skb))
		return -EBUSY;

	if (before(TCP_SKB_CB(skb)->seq, tp->snd_una)) {
		if (unlikely(before(TCP_SKB_CB(skb)->end_seq, tp->snd_una))) {
			WARN_ON_ONCE(1);
			return -EINVAL;
		}
		if (tcp_trim_head(sk, skb, tp->snd_una - TCP_SKB_CB(skb)->seq))
			return -ENOMEM;
	}

	if (inet_csk(sk)->icsk_af_ops->rebuild_header(sk))
		return -EHOSTUNREACH; /* Routing failure or similar. */

	cur_mss = tcp_current_mss(sk);

	/* If receiver has shrunk his window, and skb is out of
	 * new window, do not retransmit it. The exception is the
	 * case, when window is shrunk to zero. In this case
	 * our retransmit serves as a zero window probe.
	 */
	if (!before(TCP_SKB_CB(skb)->seq, tcp_wnd_end(tp)) &&
	    TCP_SKB_CB(skb)->seq != tp->snd_una)
		return -EAGAIN;

	len = cur_mss * segs;
	if (skb->len > len) {
		if (tcp_fragment(sk, TCP_FRAG_IN_RTX_QUEUE, skb, len,
				 cur_mss, GFP_ATOMIC))
			return -ENOMEM; /* We'll try again later. */
	} else {
		if (skb_unclone(skb, GFP_ATOMIC))
			return -ENOMEM;

		diff = tcp_skb_pcount(skb);
		tcp_set_skb_tso_segs(skb, cur_mss);
		diff -= tcp_skb_pcount(skb);
		if (diff)
			tcp_adjust_pcount(sk, skb, diff);
		if (skb->len < cur_mss)
			tcp_retrans_try_collapse(sk, skb, cur_mss);
	}

	/* RFC3168, section 6.1.1.1. ECN fallback */
	if ((TCP_SKB_CB(skb)->tcp_flags & TCPHDR_SYN_ECN) == TCPHDR_SYN_ECN)
		tcp_ecn_clear_syn(sk, skb);

	/* Update global and local TCP statistics. */
	segs = tcp_skb_pcount(skb);
	TCP_ADD_STATS(sock_net(sk), TCP_MIB_RETRANSSEGS, segs);
	if (TCP_SKB_CB(skb)->tcp_flags & TCPHDR_SYN)
		__NET_INC_STATS(sock_net(sk), LINUX_MIB_TCPSYNRETRANS);
	tp->total_retrans += segs;
	tp->bytes_retrans += skb->len;

	/* make sure skb->data is aligned on arches that require it
	 * and check if ack-trimming & collapsing extended the headroom
	 * beyond what csum_start can cover.
	 */
	if (unlikely((NET_IP_ALIGN && ((unsigned long)skb->data & 3)) ||
		     skb_headroom(skb) >= 0xFFFF)) {
		struct sk_buff *nskb;

		tcp_skb_tsorted_save(skb) {
			nskb = __pskb_copy(skb, MAX_TCP_HEADER, GFP_ATOMIC);
			if (nskb) {
				nskb->dev = NULL;
				err = tcp_transmit_skb(sk, nskb, 0, GFP_ATOMIC);
			} else {
				err = -ENOBUFS;
			}
		} tcp_skb_tsorted_restore(skb);

		if (!err) {
			tcp_update_skb_after_send(sk, skb, tp->tcp_wstamp_ns);
			tcp_rate_skb_sent(sk, skb);
		}
	} else {
		err = tcp_transmit_skb(sk, skb, 1, GFP_ATOMIC);
	}

	/* To avoid taking spuriously low RTT samples based on a timestamp
	 * for a transmit that never happened, always mark EVER_RETRANS
	 */
	TCP_SKB_CB(skb)->sacked |= TCPCB_EVER_RETRANS;

	if (BPF_SOCK_OPS_TEST_FLAG(tp, BPF_SOCK_OPS_RETRANS_CB_FLAG))
		tcp_call_bpf_3arg(sk, BPF_SOCK_OPS_RETRANS_CB,
				  TCP_SKB_CB(skb)->seq, segs, err);

	if (likely(!err)) {
		trace_tcp_retransmit_skb(sk, skb);
	} else if (err != -EBUSY) {
		NET_ADD_STATS(sock_net(sk), LINUX_MIB_TCPRETRANSFAIL, segs);
	}
	return err;
}

int tcp_retransmit_skb(struct sock *sk, struct sk_buff *skb, int segs)
{
	struct tcp_sock *tp = tcp_sk(sk);
	int err = __tcp_retransmit_skb(sk, skb, segs);

	if (err == 0) {
#if FASTRETRANS_DEBUG > 0
		if (TCP_SKB_CB(skb)->sacked & TCPCB_SACKED_RETRANS) {
			net_dbg_ratelimited("retrans_out leaked\n");
		}
#endif
		TCP_SKB_CB(skb)->sacked |= TCPCB_RETRANS;
		tp->retrans_out += tcp_skb_pcount(skb);
	}

	/* Save stamp of the first (attempted) retransmit. */
	if (!tp->retrans_stamp)
		tp->retrans_stamp = tcp_skb_timestamp(skb);

	if (tp->undo_retrans < 0)
		tp->undo_retrans = 0;
	tp->undo_retrans += tcp_skb_pcount(skb);
	return err;
}

/* This gets called after a retransmit timeout, and the initially
 * retransmitted data is acknowledged.  It tries to continue
 * resending the rest of the retransmit queue, until either
 * we've sent it all or the congestion window limit is reached.
 */
void tcp_xmit_retransmit_queue(struct sock *sk)
{
	const struct inet_connection_sock *icsk = inet_csk(sk);
	struct sk_buff *skb, *rtx_head, *hole = NULL;
	struct tcp_sock *tp = tcp_sk(sk);
	u32 max_segs;
	int mib_idx;

	if (!tp->packets_out)
		return;

	rtx_head = tcp_rtx_queue_head(sk);
	skb = tp->retransmit_skb_hint ?: rtx_head;
	max_segs = tcp_tso_segs(sk, tcp_current_mss(sk));
	skb_rbtree_walk_from(skb) {
		__u8 sacked;
		int segs;

		if (tcp_pacing_check(sk))
			break;

		/* we could do better than to assign each time */
		if (!hole)
			tp->retransmit_skb_hint = skb;

		segs = tp->snd_cwnd - tcp_packets_in_flight(tp);
		if (segs <= 0)
			return;
		sacked = TCP_SKB_CB(skb)->sacked;
		/* In case tcp_shift_skb_data() have aggregated large skbs,
		 * we need to make sure not sending too bigs TSO packets
		 */
		segs = min_t(int, segs, max_segs);

		if (tp->retrans_out >= tp->lost_out) {
			break;
		} else if (!(sacked & TCPCB_LOST)) {
			if (!hole && !(sacked & (TCPCB_SACKED_RETRANS|TCPCB_SACKED_ACKED)))
				hole = skb;
			continue;

		} else {
			if (icsk->icsk_ca_state != TCP_CA_Loss)
				mib_idx = LINUX_MIB_TCPFASTRETRANS;
			else
				mib_idx = LINUX_MIB_TCPSLOWSTARTRETRANS;
		}

		if (sacked & (TCPCB_SACKED_ACKED|TCPCB_SACKED_RETRANS))
			continue;

		if (tcp_small_queue_check(sk, skb, 1))
			return;

		if (tcp_retransmit_skb(sk, skb, segs))
			return;

		NET_ADD_STATS(sock_net(sk), mib_idx, tcp_skb_pcount(skb));

		if (tcp_in_cwnd_reduction(sk))
			tp->prr_out += tcp_skb_pcount(skb);

		if (skb == rtx_head &&
		    icsk->icsk_pending != ICSK_TIME_REO_TIMEOUT)
			tcp_reset_xmit_timer(sk, ICSK_TIME_RETRANS,
					     inet_csk(sk)->icsk_rto,
					     TCP_RTO_MAX,
					     skb);
	}
}

/* We allow to exceed memory limits for FIN packets to expedite
 * connection tear down and (memory) recovery.
 * Otherwise tcp_send_fin() could be tempted to either delay FIN
 * or even be forced to close flow without any FIN.
 * In general, we want to allow one skb per socket to avoid hangs
 * with edge trigger epoll()
 */
void sk_forced_mem_schedule(struct sock *sk, int size)
{
	int amt;

	if (size <= sk->sk_forward_alloc)
		return;
	amt = sk_mem_pages(size);
	sk->sk_forward_alloc += amt * SK_MEM_QUANTUM;
	sk_memory_allocated_add(sk, amt);

	if (mem_cgroup_sockets_enabled && sk->sk_memcg)
		mem_cgroup_charge_skmem(sk->sk_memcg, amt);
}

/* Send a FIN. The caller locks the socket for us.
 * We should try to send a FIN packet really hard, but eventually give up.
 */
void tcp_send_fin(struct sock *sk)
{
	struct sk_buff *skb, *tskb = tcp_write_queue_tail(sk);
	struct tcp_sock *tp = tcp_sk(sk);

	/* Optimization, tack on the FIN if we have one skb in write queue and
	 * this skb was not yet sent, or we are under memory pressure.
	 * Note: in the latter case, FIN packet will be sent after a timeout,
	 * as TCP stack thinks it has already been transmitted.
	 */
	if (!tskb && tcp_under_memory_pressure(sk))
		tskb = skb_rb_last(&sk->tcp_rtx_queue);

	if (tskb) {
		TCP_SKB_CB(tskb)->tcp_flags |= TCPHDR_FIN;
		TCP_SKB_CB(tskb)->end_seq++;
		tp->write_seq++;
		if (tcp_write_queue_empty(sk)) {
			/* This means tskb was already sent.
			 * Pretend we included the FIN on previous transmit.
			 * We need to set tp->snd_nxt to the value it would have
			 * if FIN had been sent. This is because retransmit path
			 * does not change tp->snd_nxt.
			 */
			WRITE_ONCE(tp->snd_nxt, tp->snd_nxt + 1);
			return;
		}
	} else {
		skb = alloc_skb_fclone(MAX_TCP_HEADER, sk->sk_allocation);
		if (unlikely(!skb))
			return;

		INIT_LIST_HEAD(&skb->tcp_tsorted_anchor);
		skb_reserve(skb, MAX_TCP_HEADER);
		sk_forced_mem_schedule(sk, skb->truesize);
		/* FIN eats a sequence byte, write_seq advanced by tcp_queue_skb(). */
		tcp_init_nondata_skb(skb, tp->write_seq,
				     TCPHDR_ACK | TCPHDR_FIN);
		tcp_queue_skb(sk, skb);
	}
	__tcp_push_pending_frames(sk, tcp_current_mss(sk), TCP_NAGLE_OFF);
}

/* We get here when a process closes a file descriptor (either due to
 * an explicit close() or as a byproduct of exit()'ing) and there
 * was unread data in the receive queue.  This behavior is recommended
 * by RFC 2525, section 2.17.  -DaveM
 */
void tcp_send_active_reset(struct sock *sk, gfp_t priority)
{
	struct sk_buff *skb;

	TCP_INC_STATS(sock_net(sk), TCP_MIB_OUTRSTS);

	/* NOTE: No TCP options attached and we never retransmit this. */
	skb = alloc_skb(MAX_TCP_HEADER, priority);
	if (!skb) {
		NET_INC_STATS(sock_net(sk), LINUX_MIB_TCPABORTFAILED);
		return;
	}

	/* Reserve space for headers and prepare control bits. */
	skb_reserve(skb, MAX_TCP_HEADER);
	tcp_init_nondata_skb(skb, tcp_acceptable_seq(sk),
			     TCPHDR_ACK | TCPHDR_RST);
	tcp_mstamp_refresh(tcp_sk(sk));
	/* Send it off. */
	if (tcp_transmit_skb(sk, skb, 0, priority))
		NET_INC_STATS(sock_net(sk), LINUX_MIB_TCPABORTFAILED);

	/* skb of trace_tcp_send_reset() keeps the skb that caused RST,
	 * skb here is different to the troublesome skb, so use NULL
	 */
	trace_tcp_send_reset(sk, NULL);
}

/* Send a crossed SYN-ACK during socket establishment.
 * WARNING: This routine must only be called when we have already sent
 * a SYN packet that crossed the incoming SYN that caused this routine
 * to get called. If this assumption fails then the initial rcv_wnd
 * and rcv_wscale values will not be correct.
 */
int tcp_send_synack(struct sock *sk)
{
	struct sk_buff *skb;

	skb = tcp_rtx_queue_head(sk);
	if (!skb || !(TCP_SKB_CB(skb)->tcp_flags & TCPHDR_SYN)) {
		pr_err("%s: wrong queue state\n", __func__);
		return -EFAULT;
	}
	if (!(TCP_SKB_CB(skb)->tcp_flags & TCPHDR_ACK)) {
		if (skb_cloned(skb)) {
			struct sk_buff *nskb;

			tcp_skb_tsorted_save(skb) {
				nskb = skb_copy(skb, GFP_ATOMIC);
			} tcp_skb_tsorted_restore(skb);
			if (!nskb)
				return -ENOMEM;
			INIT_LIST_HEAD(&nskb->tcp_tsorted_anchor);
			tcp_highest_sack_replace(sk, skb, nskb);
			tcp_rtx_queue_unlink_and_free(skb, sk);
			__skb_header_release(nskb);
			tcp_rbtree_insert(&sk->tcp_rtx_queue, nskb);
			sk_wmem_queued_add(sk, nskb->truesize);
			sk_mem_charge(sk, nskb->truesize);
			skb = nskb;
		}

		TCP_SKB_CB(skb)->tcp_flags |= TCPHDR_ACK;
		tcp_ecn_send_synack(sk, skb);
	}
	return tcp_transmit_skb(sk, skb, 1, GFP_ATOMIC);
}

/**
 * tcp_make_synack - Prepare a SYN-ACK.
 * sk: listener socket
 * dst: dst entry attached to the SYNACK
 * req: request_sock pointer
 *
 * Allocate one skb and build a SYNACK packet.
 * @dst is consumed : Caller should not use it again.
 */
struct sk_buff *tcp_make_synack(const struct sock *sk, struct dst_entry *dst,
				struct request_sock *req,
				struct tcp_fastopen_cookie *foc,
				enum tcp_synack_type synack_type)
{
	struct inet_request_sock *ireq = inet_rsk(req);
	const struct tcp_sock *tp = tcp_sk(sk);
	struct tcp_md5sig_key *md5 = NULL;
	struct tcp_out_options opts;
	struct sk_buff *skb;
	int tcp_header_size;
	struct tcphdr *th;
	int mss;
	u64 now;

	skb = alloc_skb(MAX_TCP_HEADER, GFP_ATOMIC);
	if (unlikely(!skb)) {
		dst_release(dst);
		return NULL;
	}
	/* Reserve space for headers. */
	skb_reserve(skb, MAX_TCP_HEADER);

	switch (synack_type) {
	case TCP_SYNACK_NORMAL:
		skb_set_owner_w(skb, req_to_sk(req));
		break;
	case TCP_SYNACK_COOKIE:
		/* Under synflood, we do not attach skb to a socket,
		 * to avoid false sharing.
		 */
		break;
	case TCP_SYNACK_FASTOPEN:
		/* sk is a const pointer, because we want to express multiple
		 * cpu might call us concurrently.
		 * sk->sk_wmem_alloc in an atomic, we can promote to rw.
		 */
		skb_set_owner_w(skb, (struct sock *)sk);
		break;
	}
	skb_dst_set(skb, dst);

	mss = tcp_mss_clamp(tp, dst_metric_advmss(dst));

	memset(&opts, 0, sizeof(opts));
	now = tcp_clock_ns();
#ifdef CONFIG_SYN_COOKIES
	if (unlikely(req->cookie_ts))
		skb->skb_mstamp_ns = cookie_init_timestamp(req);
	else
#endif
	{
		skb->skb_mstamp_ns = now;
		if (!tcp_rsk(req)->snt_synack) /* Timestamp first SYNACK */
			tcp_rsk(req)->snt_synack = tcp_skb_timestamp_us(skb);
	}

#ifdef CONFIG_TCP_MD5SIG
	rcu_read_lock();
	md5 = tcp_rsk(req)->af_specific->req_md5_lookup(sk, req_to_sk(req));
#endif
	skb_set_hash(skb, tcp_rsk(req)->txhash, PKT_HASH_TYPE_L4);
	tcp_header_size = tcp_synack_options(sk, req, mss, skb, &opts, md5,
					     foc, synack_type) + sizeof(*th);

	skb_push(skb, tcp_header_size);
	skb_reset_transport_header(skb);

	th = (struct tcphdr *)skb->data;
	memset(th, 0, sizeof(struct tcphdr));
	th->syn = 1;
	th->ack = 1;
	tcp_ecn_make_synack(req, th);
	th->source = htons(ireq->ir_num);
	th->dest = ireq->ir_rmt_port;
	skb->mark = ireq->ir_mark;
	skb->ip_summed = CHECKSUM_PARTIAL;
	th->seq = htonl(tcp_rsk(req)->snt_isn);
	/* XXX data is queued and acked as is. No buffer/window check */
	th->ack_seq = htonl(tcp_rsk(req)->rcv_nxt);

	/* RFC1323: The window in SYN & SYN/ACK segments is never scaled. */
	th->window = htons(min(req->rsk_rcv_wnd, 65535U));
	tcp_options_write((__be32 *)(th + 1), NULL, &opts, skb);
	th->doff = (tcp_header_size >> 2);
	__TCP_INC_STATS(sock_net(sk), TCP_MIB_OUTSEGS);

#ifdef CONFIG_TCP_MD5SIG
	/* Okay, we have all we need - do the md5 hash if needed */
	if (md5)
		tcp_rsk(req)->af_specific->calc_md5_hash(opts.hash_location,
					       md5, req_to_sk(req), skb);
	rcu_read_unlock();
#endif

	skb->skb_mstamp_ns = now;
	tcp_add_tx_delay(skb, tp);

	return skb;
}
EXPORT_SYMBOL(tcp_make_synack);

static void tcp_ca_dst_init(struct sock *sk, const struct dst_entry *dst)
{
	struct inet_connection_sock *icsk = inet_csk(sk);
	const struct tcp_congestion_ops *ca;
	u32 ca_key = dst_metric(dst, RTAX_CC_ALGO);

	if (ca_key == TCP_CA_UNSPEC)
		return;

	rcu_read_lock();
	ca = tcp_ca_find_key(ca_key);
	if (likely(ca && try_module_get(ca->owner))) {
		module_put(icsk->icsk_ca_ops->owner);
		icsk->icsk_ca_dst_locked = tcp_ca_dst_locked(dst);
		icsk->icsk_ca_ops = ca;
	}
	rcu_read_unlock();
}

/* Do all connect socket setups that can be done AF independent. */
static void tcp_connect_init(struct sock *sk)
{
	const struct dst_entry *dst = __sk_dst_get(sk);
	struct tcp_sock *tp = tcp_sk(sk);
	__u8 rcv_wscale;
	u32 rcv_wnd;

	/* We'll fix this up when we get a response from the other end.
	 * See tcp_input.c:tcp_rcv_state_process case TCP_SYN_SENT.
	 */
	tp->tcp_header_len = sizeof(struct tcphdr);
	if (READ_ONCE(sock_net(sk)->ipv4.sysctl_tcp_timestamps))
		tp->tcp_header_len += TCPOLEN_TSTAMP_ALIGNED;

#ifdef CONFIG_TCP_MD5SIG
	if (tp->af_specific->md5_lookup(sk, sk))
		tp->tcp_header_len += TCPOLEN_MD5SIG_ALIGNED;
#endif

	/* If user gave his TCP_MAXSEG, record it to clamp */
	if (tp->rx_opt.user_mss)
		tp->rx_opt.mss_clamp = tp->rx_opt.user_mss;
	tp->max_window = 0;
	tcp_mtup_init(sk);
	tcp_sync_mss(sk, dst_mtu(dst));

	tcp_ca_dst_init(sk, dst);

	if (!tp->window_clamp)
		tp->window_clamp = dst_metric(dst, RTAX_WINDOW);
	tp->advmss = tcp_mss_clamp(tp, dst_metric_advmss(dst));

	tcp_initialize_rcv_mss(sk);

	/* limit the window selection if the user enforce a smaller rx buffer */
	if (sk->sk_userlocks & SOCK_RCVBUF_LOCK &&
	    (tp->window_clamp > tcp_full_space(sk) || tp->window_clamp == 0))
		tp->window_clamp = tcp_full_space(sk);

	rcv_wnd = tcp_rwnd_init_bpf(sk);
	if (rcv_wnd == 0)
		rcv_wnd = dst_metric(dst, RTAX_INITRWND);

	tp->ops->select_initial_window(sk, tcp_full_space(sk),
				       tp->advmss - (tp->rx_opt.ts_recent_stamp ? tp->tcp_header_len - sizeof(struct tcphdr) : 0),
				       &tp->rcv_wnd,
				       &tp->window_clamp,
<<<<<<< HEAD
				       sock_net(sk)->ipv4.sysctl_tcp_window_scaling,
=======
				       READ_ONCE(sock_net(sk)->ipv4.sysctl_tcp_window_scaling),
>>>>>>> 57973e87
				       &rcv_wscale,
				       rcv_wnd);

	tp->rx_opt.rcv_wscale = rcv_wscale;
	tp->rcv_ssthresh = tp->rcv_wnd;

	sk->sk_err = 0;
	sock_reset_flag(sk, SOCK_DONE);
	tp->snd_wnd = 0;
	tcp_init_wl(tp, 0);
	tcp_write_queue_purge(sk);
	tp->snd_una = tp->write_seq;
	tp->snd_sml = tp->write_seq;
	tp->snd_up = tp->write_seq;
	WRITE_ONCE(tp->snd_nxt, tp->write_seq);

	if (likely(!tp->repair))
		tp->rcv_nxt = 0;
	else
		tp->rcv_tstamp = tcp_jiffies32;
	tp->rcv_wup = tp->rcv_nxt;
	/* force set rcv_right_edge here at start of connection */
	tp->rcv_right_edge = tp->rcv_wup + tp->rcv_wnd;
	WRITE_ONCE(tp->copied_seq, tp->rcv_nxt);

	inet_csk(sk)->icsk_rto = tcp_timeout_init(sk);
	inet_csk(sk)->icsk_retransmits = 0;
	tcp_clear_retrans(tp);

#ifdef CONFIG_MPTCP
	if (sock_flag(sk, SOCK_MPTCP) && mptcp_doit(sk)) {
		if (is_master_tp(tp)) {
			tp->request_mptcp = 1;
			mptcp_connect_init(sk);
		} else if (tp->mptcp) {
			struct inet_sock *inet	= inet_sk(sk);

			tp->mptcp->snt_isn	= tp->write_seq;
			tp->mptcp->init_rcv_wnd	= tp->rcv_wnd;

			/* Set nonce for new subflows */
			if (sk->sk_family == AF_INET)
				tp->mptcp->mptcp_loc_nonce = mptcp_v4_get_nonce(
							inet->inet_saddr,
							inet->inet_daddr,
							inet->inet_sport,
							inet->inet_dport);
#if IS_ENABLED(CONFIG_IPV6)
			else
				tp->mptcp->mptcp_loc_nonce = mptcp_v6_get_nonce(
						inet6_sk(sk)->saddr.s6_addr32,
						sk->sk_v6_daddr.s6_addr32,
						inet->inet_sport,
						inet->inet_dport);
#endif
		}
	}
#endif
}

static void tcp_connect_queue_skb(struct sock *sk, struct sk_buff *skb)
{
	struct tcp_sock *tp = tcp_sk(sk);
	struct tcp_skb_cb *tcb = TCP_SKB_CB(skb);

	tcb->end_seq += skb->len;
	__skb_header_release(skb);
	sk_wmem_queued_add(sk, skb->truesize);
	sk_mem_charge(sk, skb->truesize);
	WRITE_ONCE(tp->write_seq, tcb->end_seq);
	tp->packets_out += tcp_skb_pcount(skb);
}

/* Build and send a SYN with data and (cached) Fast Open cookie. However,
 * queue a data-only packet after the regular SYN, such that regular SYNs
 * are retransmitted on timeouts. Also if the remote SYN-ACK acknowledges
 * only the SYN sequence, the data are retransmitted in the first ACK.
 * If cookie is not cached or other error occurs, falls back to send a
 * regular SYN with Fast Open cookie request option.
 */
static int tcp_send_syn_data(struct sock *sk, struct sk_buff *syn)
{
	struct inet_connection_sock *icsk = inet_csk(sk);
	struct tcp_sock *tp = tcp_sk(sk);
	struct tcp_fastopen_request *fo = tp->fastopen_req;
	int space, err = 0;
	struct sk_buff *syn_data;

	tp->rx_opt.mss_clamp = tp->advmss;  /* If MSS is not cached */
	if (!tcp_fastopen_cookie_check(sk, &tp->rx_opt.mss_clamp, &fo->cookie))
		goto fallback;

	/* MSS for SYN-data is based on cached MSS and bounded by PMTU and
	 * user-MSS. Reserve maximum option space for middleboxes that add
	 * private TCP options. The cost is reduced data space in SYN :(
	 */
	tp->rx_opt.mss_clamp = tcp_mss_clamp(tp, tp->rx_opt.mss_clamp);
	/* Sync mss_cache after updating the mss_clamp */
	tcp_sync_mss(sk, icsk->icsk_pmtu_cookie);

	space = __tcp_mtu_to_mss(sk, icsk->icsk_pmtu_cookie) -
		MAX_TCP_OPTION_SPACE;

	space = min_t(size_t, space, fo->size);

	/* limit to order-0 allocations */
	space = min_t(size_t, space, SKB_MAX_HEAD(MAX_TCP_HEADER));

	syn_data = sk_stream_alloc_skb(sk, space, sk->sk_allocation, false);
	if (!syn_data)
		goto fallback;
	syn_data->ip_summed = CHECKSUM_PARTIAL;
	memcpy(syn_data->cb, syn->cb, sizeof(syn->cb));
	if (space) {
		int copied = copy_from_iter(skb_put(syn_data, space), space,
					    &fo->data->msg_iter);
		if (unlikely(!copied)) {
			tcp_skb_tsorted_anchor_cleanup(syn_data);
			kfree_skb(syn_data);
			goto fallback;
		}
		if (copied != space) {
			skb_trim(syn_data, copied);
			space = copied;
		}
		skb_zcopy_set(syn_data, fo->uarg, NULL);
	}
	/* No more data pending in inet_wait_for_connect() */
	if (space == fo->size)
		fo->data = NULL;
	fo->copied = space;

	tcp_connect_queue_skb(sk, syn_data);
	if (syn_data->len)
		tcp_chrono_start(sk, TCP_CHRONO_BUSY);

	err = tcp_transmit_skb(sk, syn_data, 1, sk->sk_allocation);

	syn->skb_mstamp_ns = syn_data->skb_mstamp_ns;

	/* Now full SYN+DATA was cloned and sent (or not),
	 * remove the SYN from the original skb (syn_data)
	 * we keep in write queue in case of a retransmit, as we
	 * also have the SYN packet (with no data) in the same queue.
	 */
	TCP_SKB_CB(syn_data)->seq++;
	TCP_SKB_CB(syn_data)->tcp_flags = TCPHDR_ACK | TCPHDR_PSH;
	if (!err) {
		tp->syn_data = (fo->copied > 0);
		tcp_rbtree_insert(&sk->tcp_rtx_queue, syn_data);
		NET_INC_STATS(sock_net(sk), LINUX_MIB_TCPORIGDATASENT);
		goto done;
	}

	/* data was not sent, put it in write_queue */
	__skb_queue_tail(&sk->sk_write_queue, syn_data);
	tp->packets_out -= tcp_skb_pcount(syn_data);

fallback:
	/* Send a regular SYN with Fast Open cookie request option */
	if (fo->cookie.len > 0)
		fo->cookie.len = 0;
	err = tcp_transmit_skb(sk, syn, 1, sk->sk_allocation);
	if (err)
		tp->syn_fastopen = 0;
done:
	fo->cookie.len = -1;  /* Exclude Fast Open option for SYN retries */
	return err;
}

/* Build a SYN and send it off. */
int tcp_connect(struct sock *sk)
{
	struct tcp_sock *tp = tcp_sk(sk);
	struct sk_buff *buff;
	int err;

	tcp_call_bpf(sk, BPF_SOCK_OPS_TCP_CONNECT_CB, 0, NULL);

	if (inet_csk(sk)->icsk_af_ops->rebuild_header(sk))
		return -EHOSTUNREACH; /* Routing failure or similar. */

	tcp_connect_init(sk);

	if (unlikely(tp->repair)) {
		tcp_finish_connect(sk, NULL);
		return 0;
	}

	buff = sk_stream_alloc_skb(sk, 0, sk->sk_allocation, true);
	if (unlikely(!buff))
		return -ENOBUFS;

	tcp_init_nondata_skb(buff, tp->write_seq++, TCPHDR_SYN);
	tcp_mstamp_refresh(tp);
	tp->retrans_stamp = tcp_time_stamp(tp);
	tcp_connect_queue_skb(sk, buff);
	tcp_ecn_send_syn(sk, buff);
	tcp_rbtree_insert(&sk->tcp_rtx_queue, buff);

	/* Send off SYN; include data in Fast Open. */
	err = tp->fastopen_req ? tcp_send_syn_data(sk, buff) :
	      tcp_transmit_skb(sk, buff, 1, sk->sk_allocation);
	if (err == -ECONNREFUSED)
		return err;

	/* We change tp->snd_nxt after the tcp_transmit_skb() call
	 * in order to make this packet get counted in tcpOutSegs.
	 */
	WRITE_ONCE(tp->snd_nxt, tp->write_seq);
	tp->pushed_seq = tp->write_seq;
	buff = tcp_send_head(sk);
	if (unlikely(buff)) {
		WRITE_ONCE(tp->snd_nxt, TCP_SKB_CB(buff)->seq);
		tp->pushed_seq	= TCP_SKB_CB(buff)->seq;
	}
	TCP_INC_STATS(sock_net(sk), TCP_MIB_ACTIVEOPENS);

	/* Timer for repeating the SYN until an answer. */
	inet_csk_reset_xmit_timer(sk, ICSK_TIME_RETRANS,
				  inet_csk(sk)->icsk_rto, TCP_RTO_MAX);
	return 0;
}
EXPORT_SYMBOL(tcp_connect);

/* Send out a delayed ack, the caller does the policy checking
 * to see if we should even be here.  See tcp_input.c:tcp_ack_snd_check()
 * for details.
 */
void tcp_send_delayed_ack(struct sock *sk)
{
	struct inet_connection_sock *icsk = inet_csk(sk);
	int ato = icsk->icsk_ack.ato;
	unsigned long timeout;

	if (ato > TCP_DELACK_MIN) {
		const struct tcp_sock *tp = tcp_sk(sk);
		int max_ato = HZ / 2;

		if (inet_csk_in_pingpong_mode(sk) ||
		    (icsk->icsk_ack.pending & ICSK_ACK_PUSHED))
			max_ato = TCP_DELACK_MAX;

		/* Slow path, intersegment interval is "high". */

		/* If some rtt estimate is known, use it to bound delayed ack.
		 * Do not use inet_csk(sk)->icsk_rto here, use results of rtt measurements
		 * directly.
		 */
		if (tp->srtt_us) {
			int rtt = max_t(int, usecs_to_jiffies(tp->srtt_us >> 3),
					TCP_DELACK_MIN);

			if (rtt < max_ato)
				max_ato = rtt;
		}

		ato = min(ato, max_ato);
	}

	/* Stay within the limit we were given */
	timeout = jiffies + ato;

	/* Use new timeout only if there wasn't a older one earlier. */
	if (icsk->icsk_ack.pending & ICSK_ACK_TIMER) {
		/* If delack timer was blocked or is about to expire,
		 * send ACK now.
		 */
		if (icsk->icsk_ack.blocked ||
		    time_before_eq(icsk->icsk_ack.timeout, jiffies + (ato >> 2))) {
			tcp_send_ack(sk);
			return;
		}

		if (!time_before(timeout, icsk->icsk_ack.timeout))
			timeout = icsk->icsk_ack.timeout;
	}
	icsk->icsk_ack.pending |= ICSK_ACK_SCHED | ICSK_ACK_TIMER;
	icsk->icsk_ack.timeout = timeout;
	sk_reset_timer(sk, &icsk->icsk_delack_timer, timeout);
}

/* This routine sends an ack and also updates the window. */
void __tcp_send_ack(struct sock *sk, u32 rcv_nxt)
{
	struct sk_buff *buff;

	/* If we have been reset, we may not send again. */
	if (sk->sk_state == TCP_CLOSE)
		return;

	/* We are not putting this on the write queue, so
	 * tcp_transmit_skb() will set the ownership to this
	 * sock.
	 */
	buff = alloc_skb(MAX_TCP_HEADER,
			 sk_gfp_mask(sk, GFP_ATOMIC | __GFP_NOWARN));
	if (unlikely(!buff)) {
		inet_csk_schedule_ack(sk);
		inet_csk(sk)->icsk_ack.ato = TCP_ATO_MIN;
		inet_csk_reset_xmit_timer(sk, ICSK_TIME_DACK,
					  TCP_DELACK_MAX, TCP_RTO_MAX);
		return;
	}

	/* Reserve space for headers and prepare control bits. */
	skb_reserve(buff, MAX_TCP_HEADER);
	tcp_init_nondata_skb(buff, tcp_acceptable_seq(sk), TCPHDR_ACK);

	/* We do not want pure acks influencing TCP Small Queues or fq/pacing
	 * too much.
	 * SKB_TRUESIZE(max(1 .. 66, MAX_TCP_HEADER)) is unfortunately ~784
	 */
	skb_set_tcp_pure_ack(buff);

	/* Send it off, this clears delayed acks for us. */
	__tcp_transmit_skb(sk, buff, 0, (__force gfp_t)0, rcv_nxt);
}
EXPORT_SYMBOL_GPL(__tcp_send_ack);

void tcp_send_ack(struct sock *sk)
{
	__tcp_send_ack(sk, tcp_sk(sk)->rcv_nxt);
}
EXPORT_SYMBOL_GPL(tcp_send_ack);

/* This routine sends a packet with an out of date sequence
 * number. It assumes the other end will try to ack it.
 *
 * Question: what should we make while urgent mode?
 * 4.4BSD forces sending single byte of data. We cannot send
 * out of window data, because we have SND.NXT==SND.MAX...
 *
 * Current solution: to send TWO zero-length segments in urgent mode:
 * one is with SEG.SEQ=SND.UNA to deliver urgent pointer, another is
 * out-of-date with SND.UNA-1 to probe window.
 */
int tcp_xmit_probe_skb(struct sock *sk, int urgent, int mib)
{
	struct tcp_sock *tp = tcp_sk(sk);
	struct sk_buff *skb;

	/* We don't queue it, tcp_transmit_skb() sets ownership. */
	skb = alloc_skb(MAX_TCP_HEADER,
			sk_gfp_mask(sk, GFP_ATOMIC | __GFP_NOWARN));
	if (!skb)
		return -1;

	/* Reserve space for headers and set control bits. */
	skb_reserve(skb, MAX_TCP_HEADER);
	/* Use a previous sequence.  This should cause the other
	 * end to send an ack.  Don't queue or clone SKB, just
	 * send it.
	 */
	tcp_init_nondata_skb(skb, tp->snd_una - !urgent, TCPHDR_ACK);
	NET_INC_STATS(sock_net(sk), mib);
	return tcp_transmit_skb(sk, skb, 0, (__force gfp_t)0);
}

/* Called from setsockopt( ... TCP_REPAIR ) */
void tcp_send_window_probe(struct sock *sk)
{
	if (sk->sk_state == TCP_ESTABLISHED) {
		tcp_sk(sk)->snd_wl1 = tcp_sk(sk)->rcv_nxt - 1;
		tcp_mstamp_refresh(tcp_sk(sk));
		tcp_xmit_probe_skb(sk, 0, LINUX_MIB_TCPWINPROBE);
	}
}

/* Initiate keepalive or window probe from timer. */
int tcp_write_wakeup(struct sock *sk, int mib)
{
	struct tcp_sock *tp = tcp_sk(sk);
	struct sk_buff *skb;

	if (sk->sk_state == TCP_CLOSE)
		return -1;

	skb = tcp_send_head(sk);
	if (skb && before(TCP_SKB_CB(skb)->seq, tcp_wnd_end(tp))) {
		int err;
		unsigned int mss = tcp_current_mss(sk);
		unsigned int seg_size = tcp_wnd_end(tp) - TCP_SKB_CB(skb)->seq;

		if (before(tp->pushed_seq, TCP_SKB_CB(skb)->end_seq))
			tp->pushed_seq = TCP_SKB_CB(skb)->end_seq;

		/* We are probing the opening of a window
		 * but the window size is != 0
		 * must have been a result SWS avoidance ( sender )
		 */
		if (seg_size < TCP_SKB_CB(skb)->end_seq - TCP_SKB_CB(skb)->seq ||
		    skb->len > mss) {
			seg_size = min(seg_size, mss);
			TCP_SKB_CB(skb)->tcp_flags |= TCPHDR_PSH;
			if (tcp_fragment(sk, TCP_FRAG_IN_WRITE_QUEUE,
					 skb, seg_size, mss, GFP_ATOMIC))
				return -1;
		} else if (!tcp_skb_pcount(skb))
			tcp_set_skb_tso_segs(skb, mss);

		TCP_SKB_CB(skb)->tcp_flags |= TCPHDR_PSH;
		err = tcp_transmit_skb(sk, skb, 1, GFP_ATOMIC);
		if (!err)
			tcp_event_new_data_sent(sk, skb);
		return err;
	} else {
		if (between(tp->snd_up, tp->snd_una + 1, tp->snd_una + 0xFFFF))
			tcp_xmit_probe_skb(sk, 1, mib);
		return tcp_xmit_probe_skb(sk, 0, mib);
	}
}

/* A window probe timeout has occurred.  If window is not closed send
 * a partial packet else a zero probe.
 */
void tcp_send_probe0(struct sock *sk)
{
	struct inet_connection_sock *icsk = inet_csk(sk);
	struct tcp_sock *tp = tcp_sk(sk);
	struct net *net = sock_net(sk);
	unsigned long timeout;
	int err;

	err = tp->ops->write_wakeup(sk, LINUX_MIB_TCPWINPROBE);

	if (tp->packets_out || tcp_write_queue_empty(sk)) {
		/* Cancel probe timer, if it is not required. */
		icsk->icsk_probes_out = 0;
		icsk->icsk_backoff = 0;
		icsk->icsk_probes_tstamp = 0;
		return;
	}

	icsk->icsk_probes_out++;
	if (err <= 0) {
		if (icsk->icsk_backoff < READ_ONCE(net->ipv4.sysctl_tcp_retries2))
			icsk->icsk_backoff++;
		timeout = tcp_probe0_when(sk, TCP_RTO_MAX);
	} else {
		/* If packet was not sent due to local congestion,
		 * Let senders fight for local resources conservatively.
		 */
		timeout = TCP_RESOURCE_PROBE_INTERVAL;
	}

	timeout = tcp_clamp_probe0_to_user_timeout(sk, timeout);
	tcp_reset_xmit_timer(sk, ICSK_TIME_PROBE0, timeout, TCP_RTO_MAX, NULL);
}

int tcp_rtx_synack(const struct sock *sk, struct request_sock *req)
{
	const struct tcp_request_sock_ops *af_ops = tcp_rsk(req)->af_specific;
	struct flowi fl;
	int res;

	tcp_rsk(req)->txhash = net_tx_rndhash();
	res = af_ops->send_synack(sk, NULL, &fl, req, NULL, TCP_SYNACK_NORMAL);
	if (!res) {
		TCP_INC_STATS(sock_net(sk), TCP_MIB_RETRANSSEGS);
		NET_INC_STATS(sock_net(sk), LINUX_MIB_TCPSYNRETRANS);
		if (unlikely(tcp_passive_fastopen(sk)))
			tcp_sk(sk)->total_retrans++;
		trace_tcp_retransmit_synack(sk, req);
	}
	return res;
}
EXPORT_SYMBOL(tcp_rtx_synack);<|MERGE_RESOLUTION|>--- conflicted
+++ resolved
@@ -3509,11 +3509,7 @@
 				       tp->advmss - (tp->rx_opt.ts_recent_stamp ? tp->tcp_header_len - sizeof(struct tcphdr) : 0),
 				       &tp->rcv_wnd,
 				       &tp->window_clamp,
-<<<<<<< HEAD
-				       sock_net(sk)->ipv4.sysctl_tcp_window_scaling,
-=======
 				       READ_ONCE(sock_net(sk)->ipv4.sysctl_tcp_window_scaling),
->>>>>>> 57973e87
 				       &rcv_wscale,
 				       rcv_wnd);
 
