--- conflicted
+++ resolved
@@ -1030,15 +1030,12 @@
 	sock_hold(sk);
 }
 
-<<<<<<< HEAD
-=======
 static bool tcp_pacing_check(const struct sock *sk)
 {
 	return tcp_needs_internal_pacing(sk) &&
 	       hrtimer_is_queued(&tcp_sk(sk)->pacing_timer);
 }
 
->>>>>>> 0052fdb3
 void tcp_update_skb_after_send(struct tcp_sock *tp, struct sk_buff *skb)
 {
 	skb->skb_mstamp = tp->tcp_mstamp;
