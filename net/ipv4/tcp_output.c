--- conflicted
+++ resolved
@@ -810,13 +810,8 @@
 		if (mptcp(tp))
 			tcp_tsq_write(meta_sk);
 	} else {
-<<<<<<< HEAD
-		if (!test_and_set_bit(TCP_TSQ_DEFERRED, &meta_sk->sk_tsq_flags))
-			sock_hold(meta_sk);
-=======
 		if (!test_and_set_bit(TCP_TSQ_DEFERRED, &sk->sk_tsq_flags))
 			sock_hold(sk);
->>>>>>> 22010a04
 
 		if ((mptcp(tp)) && (sk->sk_state != TCP_CLOSE))
 			mptcp_tsq_flags(sk);
@@ -1649,7 +1644,7 @@
 	tp->snd_cwnd_stamp = tcp_jiffies32;
 }
 
-void tcp_cwnd_validate(struct sock *sk, bool is_cwnd_limited)
+static void tcp_cwnd_validate(struct sock *sk, bool is_cwnd_limited)
 {
 	const struct tcp_congestion_ops *ca_ops = inet_csk(sk)->icsk_ca_ops;
 	struct tcp_sock *tp = tcp_sk(sk);
@@ -2459,8 +2454,7 @@
 		if (push_one != 2)
 			tcp_schedule_loss_probe(sk, false);
 		is_cwnd_limited |= (tcp_packets_in_flight(tp) >= tp->snd_cwnd);
-		if (tp->ops->cwnd_validate)
-			tp->ops->cwnd_validate(sk, is_cwnd_limited);
+		tcp_cwnd_validate(sk, is_cwnd_limited);
 		return false;
 	}
 	return !tp->packets_out && !tcp_write_queue_empty(sk);
