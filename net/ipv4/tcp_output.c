--- conflicted
+++ resolved
@@ -1347,13 +1347,8 @@
  * modulo only when the receiver window alone is the limiting factor or
  * when we would be allowed to send the split-due-to-Nagle skb fully.
  */
-<<<<<<< HEAD
 unsigned int tcp_mss_split_point(const struct sock *sk, const struct sk_buff *skb,
-				 unsigned int mss_now, unsigned int cwnd)
-=======
-static unsigned int tcp_mss_split_point(const struct sock *sk, const struct sk_buff *skb,
-					unsigned int mss_now, unsigned int max_segs)
->>>>>>> b84cfb38
+				 unsigned int mss_now, unsigned int max_segs)
 {
 	const struct tcp_sock *tp = tcp_sk(sk);
 	u32 needed, window, max_len;
