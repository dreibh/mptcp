--- conflicted
+++ resolved
@@ -395,12 +395,7 @@
 	}
 
 	if (icsk->icsk_probes_out >= max_probes) {
-<<<<<<< HEAD
-abort:
-		tcp_write_err(sk);
-=======
 abort:		tcp_write_err(sk);
->>>>>>> e1efcf0a
 		if (is_meta_sk(sk) &&
 		    mptcp_in_infinite_mapping_weak(tp->mpcb)) {
 			mptcp_sub_force_close_all(tp->mpcb, NULL);
