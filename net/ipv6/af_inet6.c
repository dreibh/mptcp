/*
 *	PF_INET6 socket protocol family
 *	Linux INET6 implementation
 *
 *	Authors:
 *	Pedro Roque		<roque@di.fc.ul.pt>
 *
 *	Adapted from linux/net/ipv4/af_inet.c
 *
 *	Fixes:
 *	piggy, Karl Knutson	:	Socket protocol table
 *	Hideaki YOSHIFUJI	:	sin6_scope_id support
 *	Arnaldo Melo		:	check proc_net_create return, cleanups
 *
 *	This program is free software; you can redistribute it and/or
 *	modify it under the terms of the GNU General Public License
 *	as published by the Free Software Foundation; either version
 *	2 of the License, or (at your option) any later version.
 */

#define pr_fmt(fmt) "IPv6: " fmt

#include <linux/module.h>
#include <linux/capability.h>
#include <linux/errno.h>
#include <linux/types.h>
#include <linux/socket.h>
#include <linux/in.h>
#include <linux/kernel.h>
#include <linux/timer.h>
#include <linux/string.h>
#include <linux/sockios.h>
#include <linux/net.h>
#include <linux/fcntl.h>
#include <linux/mm.h>
#include <linux/interrupt.h>
#include <linux/proc_fs.h>
#include <linux/stat.h>
#include <linux/init.h>
#include <linux/slab.h>

#include <linux/inet.h>
#include <linux/netdevice.h>
#include <linux/icmpv6.h>
#include <linux/netfilter_ipv6.h>

#include <net/ip.h>
#include <net/ipv6.h>
#include <net/udp.h>
#include <net/udplite.h>
#include <net/tcp.h>
#include <net/ping.h>
#include <net/protocol.h>
#include <net/inet_common.h>
#include <net/route.h>
#include <net/transp_v6.h>
#include <net/ip6_route.h>
#include <net/addrconf.h>
#include <net/ndisc.h>
#ifdef CONFIG_IPV6_TUNNEL
#include <net/ip6_tunnel.h>
#endif
#include <net/calipso.h>
#include <net/seg6.h>

#include <linux/uaccess.h>
#include <linux/mroute6.h>

#include "ip6_offload.h"

MODULE_AUTHOR("Cast of dozens");
MODULE_DESCRIPTION("IPv6 protocol stack for Linux");
MODULE_LICENSE("GPL");

/* The inetsw6 table contains everything that inet6_create needs to
 * build a new socket.
 */
static struct list_head inetsw6[SOCK_MAX];
static DEFINE_SPINLOCK(inetsw6_lock);

struct ipv6_params ipv6_defaults = {
	.disable_ipv6 = 0,
	.autoconf = 1,
};

static int disable_ipv6_mod;

module_param_named(disable, disable_ipv6_mod, int, 0444);
MODULE_PARM_DESC(disable, "Disable IPv6 module such that it is non-functional");

module_param_named(disable_ipv6, ipv6_defaults.disable_ipv6, int, 0444);
MODULE_PARM_DESC(disable_ipv6, "Disable IPv6 on all interfaces");

module_param_named(autoconf, ipv6_defaults.autoconf, int, 0444);
MODULE_PARM_DESC(autoconf, "Enable IPv6 address autoconfiguration on all interfaces");

bool ipv6_mod_enabled(void)
{
	return disable_ipv6_mod == 0;
}
EXPORT_SYMBOL_GPL(ipv6_mod_enabled);

static __inline__ struct ipv6_pinfo *inet6_sk_generic(struct sock *sk)
{
	const int offset = sk->sk_prot->obj_size - sizeof(struct ipv6_pinfo);

	return (struct ipv6_pinfo *)(((u8 *)sk) + offset);
}

<<<<<<< HEAD
int inet6_create(struct net *net, struct socket *sock, int protocol, int kern)
=======
void inet6_sock_destruct(struct sock *sk)
{
	inet6_cleanup_sock(sk);
	inet_sock_destruct(sk);
}
EXPORT_SYMBOL_GPL(inet6_sock_destruct);

static int inet6_create(struct net *net, struct socket *sock, int protocol,
			int kern)
>>>>>>> 767049ce
{
	struct inet_sock *inet;
	struct ipv6_pinfo *np;
	struct sock *sk;
	struct inet_protosw *answer;
	struct proto *answer_prot;
	unsigned char answer_flags;
	int try_loading_module = 0;
	int err;

	if (protocol < 0 || protocol >= IPPROTO_MAX)
		return -EINVAL;

	/* Look for the requested type/protocol pair. */
lookup_protocol:
	err = -ESOCKTNOSUPPORT;
	rcu_read_lock();
	list_for_each_entry_rcu(answer, &inetsw6[sock->type], list) {

		err = 0;
		/* Check the non-wild match. */
		if (protocol == answer->protocol) {
			if (protocol != IPPROTO_IP)
				break;
		} else {
			/* Check for the two wild cases. */
			if (IPPROTO_IP == protocol) {
				protocol = answer->protocol;
				break;
			}
			if (IPPROTO_IP == answer->protocol)
				break;
		}
		err = -EPROTONOSUPPORT;
	}

	if (err) {
		if (try_loading_module < 2) {
			rcu_read_unlock();
			/*
			 * Be more specific, e.g. net-pf-10-proto-132-type-1
			 * (net-pf-PF_INET6-proto-IPPROTO_SCTP-type-SOCK_STREAM)
			 */
			if (++try_loading_module == 1)
				request_module("net-pf-%d-proto-%d-type-%d",
						PF_INET6, protocol, sock->type);
			/*
			 * Fall back to generic, e.g. net-pf-10-proto-132
			 * (net-pf-PF_INET6-proto-IPPROTO_SCTP)
			 */
			else
				request_module("net-pf-%d-proto-%d",
						PF_INET6, protocol);
			goto lookup_protocol;
		} else
			goto out_rcu_unlock;
	}

	err = -EPERM;
	if (sock->type == SOCK_RAW && !kern &&
	    !ns_capable(net->user_ns, CAP_NET_RAW))
		goto out_rcu_unlock;

	sock->ops = answer->ops;
	answer_prot = answer->prot;
	answer_flags = answer->flags;
	rcu_read_unlock();

	WARN_ON(!answer_prot->slab);

	err = -ENOBUFS;
	sk = sk_alloc(net, PF_INET6, GFP_KERNEL, answer_prot, kern);
	if (!sk)
		goto out;

	sock_init_data(sock, sk);

	err = 0;
	if (INET_PROTOSW_REUSE & answer_flags)
		sk->sk_reuse = SK_CAN_REUSE;

	inet = inet_sk(sk);
	inet->is_icsk = (INET_PROTOSW_ICSK & answer_flags) != 0;

	if (SOCK_RAW == sock->type) {
		inet->inet_num = protocol;
		if (IPPROTO_RAW == protocol)
			inet->hdrincl = 1;
	}

	sk->sk_destruct		= inet6_sock_destruct;
	sk->sk_family		= PF_INET6;
	sk->sk_protocol		= protocol;

	sk->sk_backlog_rcv	= answer->prot->backlog_rcv;

	inet_sk(sk)->pinet6 = np = inet6_sk_generic(sk);
	np->hop_limit	= -1;
	np->mcast_hops	= IPV6_DEFAULT_MCASTHOPS;
	np->mc_loop	= 1;
	np->pmtudisc	= IPV6_PMTUDISC_WANT;
	np->repflow	= net->ipv6.sysctl.flowlabel_reflect;
	sk->sk_ipv6only	= net->ipv6.sysctl.bindv6only;

	/* Init the ipv4 part of the socket since we can have sockets
	 * using v6 API for ipv4.
	 */
	inet->uc_ttl	= -1;

	inet->mc_loop	= 1;
	inet->mc_ttl	= 1;
	inet->mc_index	= 0;
	inet->mc_list	= NULL;
	inet->rcv_tos	= 0;

	if (net->ipv4.sysctl_ip_no_pmtu_disc)
		inet->pmtudisc = IP_PMTUDISC_DONT;
	else
		inet->pmtudisc = IP_PMTUDISC_WANT;
	/*
	 * Increment only the relevant sk_prot->socks debug field, this changes
	 * the previous behaviour of incrementing both the equivalent to
	 * answer->prot->socks (inet6_sock_nr) and inet_sock_nr.
	 *
	 * This allows better debug granularity as we'll know exactly how many
	 * UDPv6, TCPv6, etc socks were allocated, not the sum of all IPv6
	 * transport protocol socks. -acme
	 */
	sk_refcnt_debug_inc(sk);

	if (inet->inet_num) {
		/* It assumes that any protocol which allows
		 * the user to assign a number at socket
		 * creation time automatically shares.
		 */
		inet->inet_sport = htons(inet->inet_num);
		err = sk->sk_prot->hash(sk);
		if (err) {
			sk_common_release(sk);
			goto out;
		}
	}
	if (sk->sk_prot->init) {
		err = sk->sk_prot->init(sk);
		if (err) {
			sk_common_release(sk);
			goto out;
		}
	}

	if (!kern) {
		err = BPF_CGROUP_RUN_PROG_INET_SOCK(sk);
		if (err) {
			sk_common_release(sk);
			goto out;
		}
	}
out:
	return err;
out_rcu_unlock:
	rcu_read_unlock();
	goto out;
}

static int __inet6_bind(struct sock *sk, struct sockaddr *uaddr, int addr_len,
			bool force_bind_address_no_port, bool with_lock)
{
	struct sockaddr_in6 *addr = (struct sockaddr_in6 *)uaddr;
	struct inet_sock *inet = inet_sk(sk);
	struct ipv6_pinfo *np = inet6_sk(sk);
	struct net *net = sock_net(sk);
	__be32 v4addr = 0;
	unsigned short snum;
	bool saved_ipv6only;
	int addr_type = 0;
	int err = 0;

	if (addr->sin6_family != AF_INET6)
		return -EAFNOSUPPORT;

	addr_type = ipv6_addr_type(&addr->sin6_addr);
	if ((addr_type & IPV6_ADDR_MULTICAST) && sk->sk_type == SOCK_STREAM)
		return -EINVAL;

	snum = ntohs(addr->sin6_port);
	if (snum && snum < inet_prot_sock(net) &&
	    !ns_capable(net->user_ns, CAP_NET_BIND_SERVICE))
		return -EACCES;

	if (with_lock)
		lock_sock(sk);

	/* Check these errors (active socket, double bind). */
	if (sk->sk_state != TCP_CLOSE || inet->inet_num) {
		err = -EINVAL;
		goto out;
	}

	/* Check if the address belongs to the host. */
	if (addr_type == IPV6_ADDR_MAPPED) {
		struct net_device *dev = NULL;
		int chk_addr_ret;

		/* Binding to v4-mapped address on a v6-only socket
		 * makes no sense
		 */
		if (sk->sk_ipv6only) {
			err = -EINVAL;
			goto out;
		}

		rcu_read_lock();
		if (sk->sk_bound_dev_if) {
			dev = dev_get_by_index_rcu(net, sk->sk_bound_dev_if);
			if (!dev) {
				err = -ENODEV;
				goto out_unlock;
			}
		}

		/* Reproduce AF_INET checks to make the bindings consistent */
		v4addr = addr->sin6_addr.s6_addr32[3];
		chk_addr_ret = inet_addr_type_dev_table(net, dev, v4addr);
		rcu_read_unlock();

		if (!inet_can_nonlocal_bind(net, inet) &&
		    v4addr != htonl(INADDR_ANY) &&
		    chk_addr_ret != RTN_LOCAL &&
		    chk_addr_ret != RTN_MULTICAST &&
		    chk_addr_ret != RTN_BROADCAST) {
			err = -EADDRNOTAVAIL;
			goto out;
		}
	} else {
		if (addr_type != IPV6_ADDR_ANY) {
			struct net_device *dev = NULL;

			rcu_read_lock();
			if (__ipv6_addr_needs_scope_id(addr_type)) {
				if (addr_len >= sizeof(struct sockaddr_in6) &&
				    addr->sin6_scope_id) {
					/* Override any existing binding, if another one
					 * is supplied by user.
					 */
					sk->sk_bound_dev_if = addr->sin6_scope_id;
				}

				/* Binding to link-local address requires an interface */
				if (!sk->sk_bound_dev_if) {
					err = -EINVAL;
					goto out_unlock;
				}
			}

			if (sk->sk_bound_dev_if) {
				dev = dev_get_by_index_rcu(net, sk->sk_bound_dev_if);
				if (!dev) {
					err = -ENODEV;
					goto out_unlock;
				}
			}

			/* ipv4 addr of the socket is invalid.  Only the
			 * unspecified and mapped address have a v4 equivalent.
			 */
			v4addr = LOOPBACK4_IPV6;
			if (!(addr_type & IPV6_ADDR_MULTICAST))	{
				if (!ipv6_can_nonlocal_bind(net, inet) &&
				    !ipv6_chk_addr(net, &addr->sin6_addr,
						   dev, 0)) {
					err = -EADDRNOTAVAIL;
					goto out_unlock;
				}
			}
			rcu_read_unlock();
		}
	}

	inet->inet_rcv_saddr = v4addr;
	inet->inet_saddr = v4addr;

	sk->sk_v6_rcv_saddr = addr->sin6_addr;

	if (!(addr_type & IPV6_ADDR_MULTICAST))
		np->saddr = addr->sin6_addr;

	saved_ipv6only = sk->sk_ipv6only;
	if (addr_type != IPV6_ADDR_ANY && addr_type != IPV6_ADDR_MAPPED)
		sk->sk_ipv6only = 1;

	/* Make sure we are allowed to bind here. */
	if (snum || !(inet->bind_address_no_port ||
		      force_bind_address_no_port)) {
		if (sk->sk_prot->get_port(sk, snum)) {
			sk->sk_ipv6only = saved_ipv6only;
			inet_reset_saddr(sk);
			err = -EADDRINUSE;
			goto out;
		}
		err = BPF_CGROUP_RUN_PROG_INET6_POST_BIND(sk);
		if (err) {
			sk->sk_ipv6only = saved_ipv6only;
			inet_reset_saddr(sk);
			goto out;
		}
	}

	if (addr_type != IPV6_ADDR_ANY)
		sk->sk_userlocks |= SOCK_BINDADDR_LOCK;
	if (snum)
		sk->sk_userlocks |= SOCK_BINDPORT_LOCK;
	inet->inet_sport = htons(inet->inet_num);
	inet->inet_dport = 0;
	inet->inet_daddr = 0;
out:
	if (with_lock)
		release_sock(sk);
	return err;
out_unlock:
	rcu_read_unlock();
	goto out;
}

/* bind for INET6 API */
int inet6_bind(struct socket *sock, struct sockaddr *uaddr, int addr_len)
{
	struct sock *sk = sock->sk;
	int err = 0;

	/* If the socket has its own bind function then use it. */
	if (sk->sk_prot->bind)
		return sk->sk_prot->bind(sk, uaddr, addr_len);

	if (addr_len < SIN6_LEN_RFC2133)
		return -EINVAL;

	/* BPF prog is run before any checks are done so that if the prog
	 * changes context in a wrong way it will be caught.
	 */
	err = BPF_CGROUP_RUN_PROG_INET6_BIND(sk, uaddr);
	if (err)
		return err;

	return __inet6_bind(sk, uaddr, addr_len, false, true);
}
EXPORT_SYMBOL(inet6_bind);

int inet6_release(struct socket *sock)
{
	struct sock *sk = sock->sk;

	if (!sk)
		return -EINVAL;

	/* Free mc lists */
	ipv6_sock_mc_close(sk);

	/* Free ac lists */
	ipv6_sock_ac_close(sk);

	return inet_release(sock);
}
EXPORT_SYMBOL(inet6_release);

void inet6_destroy_sock(struct sock *sk)
{
	struct ipv6_pinfo *np = inet6_sk(sk);
	struct sk_buff *skb;
	struct ipv6_txoptions *opt;

	/* Release rx options */

	skb = xchg(&np->pktoptions, NULL);
	if (skb)
		kfree_skb(skb);

	skb = xchg(&np->rxpmtu, NULL);
	if (skb)
		kfree_skb(skb);

	/* Free flowlabels */
	fl6_free_socklist(sk);

	/* Free tx options */

	opt = xchg((__force struct ipv6_txoptions **)&np->opt, NULL);
	if (opt) {
		atomic_sub(opt->tot_len, &sk->sk_omem_alloc);
		txopt_put(opt);
	}
}
EXPORT_SYMBOL_GPL(inet6_destroy_sock);

void inet6_cleanup_sock(struct sock *sk)
{
	inet6_destroy_sock(sk);
}
EXPORT_SYMBOL_GPL(inet6_cleanup_sock);

/*
 *	This does both peername and sockname.
 */

int inet6_getname(struct socket *sock, struct sockaddr *uaddr,
		 int peer)
{
	struct sockaddr_in6 *sin = (struct sockaddr_in6 *)uaddr;
	struct sock *sk = sock->sk;
	struct inet_sock *inet = inet_sk(sk);
	struct ipv6_pinfo *np = inet6_sk(sk);

	sin->sin6_family = AF_INET6;
	sin->sin6_flowinfo = 0;
	sin->sin6_scope_id = 0;
	if (peer) {
		if (!inet->inet_dport)
			return -ENOTCONN;
		if (((1 << sk->sk_state) & (TCPF_CLOSE | TCPF_SYN_SENT)) &&
		    peer == 1)
			return -ENOTCONN;
		sin->sin6_port = inet->inet_dport;
		sin->sin6_addr = sk->sk_v6_daddr;
		if (np->sndflow)
			sin->sin6_flowinfo = np->flow_label;
	} else {
		if (ipv6_addr_any(&sk->sk_v6_rcv_saddr))
			sin->sin6_addr = np->saddr;
		else
			sin->sin6_addr = sk->sk_v6_rcv_saddr;

		sin->sin6_port = inet->inet_sport;
	}
	sin->sin6_scope_id = ipv6_iface_scope_id(&sin->sin6_addr,
						 sk->sk_bound_dev_if);
	return sizeof(*sin);
}
EXPORT_SYMBOL(inet6_getname);

int inet6_ioctl(struct socket *sock, unsigned int cmd, unsigned long arg)
{
	struct sock *sk = sock->sk;
	struct net *net = sock_net(sk);

	switch (cmd) {
	case SIOCGSTAMP:
		return sock_get_timestamp(sk, (struct timeval __user *)arg);

	case SIOCGSTAMPNS:
		return sock_get_timestampns(sk, (struct timespec __user *)arg);

	case SIOCADDRT:
	case SIOCDELRT:

		return ipv6_route_ioctl(net, cmd, (void __user *)arg);

	case SIOCSIFADDR:
		return addrconf_add_ifaddr(net, (void __user *) arg);
	case SIOCDIFADDR:
		return addrconf_del_ifaddr(net, (void __user *) arg);
	case SIOCSIFDSTADDR:
		return addrconf_set_dstaddr(net, (void __user *) arg);
	default:
		if (!sk->sk_prot->ioctl)
			return -ENOIOCTLCMD;
		return sk->sk_prot->ioctl(sk, cmd, arg);
	}
	/*NOTREACHED*/
	return 0;
}
EXPORT_SYMBOL(inet6_ioctl);

const struct proto_ops inet6_stream_ops = {
	.family		   = PF_INET6,
	.owner		   = THIS_MODULE,
	.release	   = inet6_release,
	.bind		   = inet6_bind,
	.connect	   = inet_stream_connect,	/* ok		*/
	.socketpair	   = sock_no_socketpair,	/* a do nothing	*/
	.accept		   = inet_accept,		/* ok		*/
	.getname	   = inet6_getname,
	.poll		   = tcp_poll,			/* ok		*/
	.ioctl		   = inet6_ioctl,		/* must change  */
	.listen		   = inet_listen,		/* ok		*/
	.shutdown	   = inet_shutdown,		/* ok		*/
	.setsockopt	   = sock_common_setsockopt,	/* ok		*/
	.getsockopt	   = sock_common_getsockopt,	/* ok		*/
	.sendmsg	   = inet_sendmsg,		/* ok		*/
	.recvmsg	   = inet_recvmsg,		/* ok		*/
#ifdef CONFIG_MMU
	.mmap		   = tcp_mmap,
#endif
	.sendpage	   = inet_sendpage,
	.sendmsg_locked    = tcp_sendmsg_locked,
	.sendpage_locked   = tcp_sendpage_locked,
	.splice_read	   = tcp_splice_read,
	.read_sock	   = tcp_read_sock,
	.peek_len	   = tcp_peek_len,
#ifdef CONFIG_COMPAT
	.compat_setsockopt = compat_sock_common_setsockopt,
	.compat_getsockopt = compat_sock_common_getsockopt,
#endif
	.set_rcvlowat	   = tcp_set_rcvlowat,
};

const struct proto_ops inet6_dgram_ops = {
	.family		   = PF_INET6,
	.owner		   = THIS_MODULE,
	.release	   = inet6_release,
	.bind		   = inet6_bind,
	.connect	   = inet_dgram_connect,	/* ok		*/
	.socketpair	   = sock_no_socketpair,	/* a do nothing	*/
	.accept		   = sock_no_accept,		/* a do nothing	*/
	.getname	   = inet6_getname,
	.poll		   = udp_poll,			/* ok		*/
	.ioctl		   = inet6_ioctl,		/* must change  */
	.listen		   = sock_no_listen,		/* ok		*/
	.shutdown	   = inet_shutdown,		/* ok		*/
	.setsockopt	   = sock_common_setsockopt,	/* ok		*/
	.getsockopt	   = sock_common_getsockopt,	/* ok		*/
	.sendmsg	   = inet_sendmsg,		/* ok		*/
	.recvmsg	   = inet_recvmsg,		/* ok		*/
	.mmap		   = sock_no_mmap,
	.sendpage	   = sock_no_sendpage,
	.set_peek_off	   = sk_set_peek_off,
#ifdef CONFIG_COMPAT
	.compat_setsockopt = compat_sock_common_setsockopt,
	.compat_getsockopt = compat_sock_common_getsockopt,
#endif
};

static const struct net_proto_family inet6_family_ops = {
	.family = PF_INET6,
	.create = inet6_create,
	.owner	= THIS_MODULE,
};

int inet6_register_protosw(struct inet_protosw *p)
{
	struct list_head *lh;
	struct inet_protosw *answer;
	struct list_head *last_perm;
	int protocol = p->protocol;
	int ret;

	spin_lock_bh(&inetsw6_lock);

	ret = -EINVAL;
	if (p->type >= SOCK_MAX)
		goto out_illegal;

	/* If we are trying to override a permanent protocol, bail. */
	answer = NULL;
	ret = -EPERM;
	last_perm = &inetsw6[p->type];
	list_for_each(lh, &inetsw6[p->type]) {
		answer = list_entry(lh, struct inet_protosw, list);

		/* Check only the non-wild match. */
		if (INET_PROTOSW_PERMANENT & answer->flags) {
			if (protocol == answer->protocol)
				break;
			last_perm = lh;
		}

		answer = NULL;
	}
	if (answer)
		goto out_permanent;

	/* Add the new entry after the last permanent entry if any, so that
	 * the new entry does not override a permanent entry when matched with
	 * a wild-card protocol. But it is allowed to override any existing
	 * non-permanent entry.  This means that when we remove this entry, the
	 * system automatically returns to the old behavior.
	 */
	list_add_rcu(&p->list, last_perm);
	ret = 0;
out:
	spin_unlock_bh(&inetsw6_lock);
	return ret;

out_permanent:
	pr_err("Attempt to override permanent protocol %d\n", protocol);
	goto out;

out_illegal:
	pr_err("Ignoring attempt to register invalid socket type %d\n",
	       p->type);
	goto out;
}
EXPORT_SYMBOL(inet6_register_protosw);

void
inet6_unregister_protosw(struct inet_protosw *p)
{
	if (INET_PROTOSW_PERMANENT & p->flags) {
		pr_err("Attempt to unregister permanent protocol %d\n",
		       p->protocol);
	} else {
		spin_lock_bh(&inetsw6_lock);
		list_del_rcu(&p->list);
		spin_unlock_bh(&inetsw6_lock);

		synchronize_net();
	}
}
EXPORT_SYMBOL(inet6_unregister_protosw);

int inet6_sk_rebuild_header(struct sock *sk)
{
	struct ipv6_pinfo *np = inet6_sk(sk);
	struct dst_entry *dst;

	dst = __sk_dst_check(sk, np->dst_cookie);

	if (!dst) {
		struct inet_sock *inet = inet_sk(sk);
		struct in6_addr *final_p, final;
		struct flowi6 fl6;

		memset(&fl6, 0, sizeof(fl6));
		fl6.flowi6_proto = sk->sk_protocol;
		fl6.daddr = sk->sk_v6_daddr;
		fl6.saddr = np->saddr;
		fl6.flowlabel = np->flow_label;
		fl6.flowi6_oif = sk->sk_bound_dev_if;
		fl6.flowi6_mark = sk->sk_mark;
		fl6.fl6_dport = inet->inet_dport;
		fl6.fl6_sport = inet->inet_sport;
		fl6.flowi6_uid = sk->sk_uid;
		security_sk_classify_flow(sk, flowi6_to_flowi(&fl6));

		rcu_read_lock();
		final_p = fl6_update_dst(&fl6, rcu_dereference(np->opt),
					 &final);
		rcu_read_unlock();

		dst = ip6_dst_lookup_flow(sock_net(sk), sk, &fl6, final_p);
		if (IS_ERR(dst)) {
			sk->sk_route_caps = 0;
			sk->sk_err_soft = -PTR_ERR(dst);
			return PTR_ERR(dst);
		}

		ip6_dst_store(sk, dst, NULL, NULL);
	}

	return 0;
}
EXPORT_SYMBOL_GPL(inet6_sk_rebuild_header);

bool ipv6_opt_accepted(const struct sock *sk, const struct sk_buff *skb,
		       const struct inet6_skb_parm *opt)
{
	const struct ipv6_pinfo *np = inet6_sk(sk);

	if (np->rxopt.all) {
		if (((opt->flags & IP6SKB_HOPBYHOP) &&
		     (np->rxopt.bits.hopopts || np->rxopt.bits.ohopopts)) ||
		    (ip6_flowinfo((struct ipv6hdr *) skb_network_header(skb)) &&
		     np->rxopt.bits.rxflow) ||
		    (opt->srcrt && (np->rxopt.bits.srcrt ||
		     np->rxopt.bits.osrcrt)) ||
		    ((opt->dst1 || opt->dst0) &&
		     (np->rxopt.bits.dstopts || np->rxopt.bits.odstopts)))
			return true;
	}
	return false;
}
EXPORT_SYMBOL_GPL(ipv6_opt_accepted);

static struct packet_type ipv6_packet_type __read_mostly = {
	.type = cpu_to_be16(ETH_P_IPV6),
	.func = ipv6_rcv,
	.list_func = ipv6_list_rcv,
};

static int __init ipv6_packet_init(void)
{
	dev_add_pack(&ipv6_packet_type);
	return 0;
}

static void ipv6_packet_cleanup(void)
{
	dev_remove_pack(&ipv6_packet_type);
}

static int __net_init ipv6_init_mibs(struct net *net)
{
	int i;

	net->mib.udp_stats_in6 = alloc_percpu(struct udp_mib);
	if (!net->mib.udp_stats_in6)
		return -ENOMEM;
	net->mib.udplite_stats_in6 = alloc_percpu(struct udp_mib);
	if (!net->mib.udplite_stats_in6)
		goto err_udplite_mib;
	net->mib.ipv6_statistics = alloc_percpu(struct ipstats_mib);
	if (!net->mib.ipv6_statistics)
		goto err_ip_mib;

	for_each_possible_cpu(i) {
		struct ipstats_mib *af_inet6_stats;
		af_inet6_stats = per_cpu_ptr(net->mib.ipv6_statistics, i);
		u64_stats_init(&af_inet6_stats->syncp);
	}


	net->mib.icmpv6_statistics = alloc_percpu(struct icmpv6_mib);
	if (!net->mib.icmpv6_statistics)
		goto err_icmp_mib;
	net->mib.icmpv6msg_statistics = kzalloc(sizeof(struct icmpv6msg_mib),
						GFP_KERNEL);
	if (!net->mib.icmpv6msg_statistics)
		goto err_icmpmsg_mib;
	return 0;

err_icmpmsg_mib:
	free_percpu(net->mib.icmpv6_statistics);
err_icmp_mib:
	free_percpu(net->mib.ipv6_statistics);
err_ip_mib:
	free_percpu(net->mib.udplite_stats_in6);
err_udplite_mib:
	free_percpu(net->mib.udp_stats_in6);
	return -ENOMEM;
}

static void ipv6_cleanup_mibs(struct net *net)
{
	free_percpu(net->mib.udp_stats_in6);
	free_percpu(net->mib.udplite_stats_in6);
	free_percpu(net->mib.ipv6_statistics);
	free_percpu(net->mib.icmpv6_statistics);
	kfree(net->mib.icmpv6msg_statistics);
}

static int __net_init inet6_net_init(struct net *net)
{
	int err = 0;

	net->ipv6.sysctl.bindv6only = 0;
	net->ipv6.sysctl.icmpv6_time = 1*HZ;
	net->ipv6.sysctl.icmpv6_echo_ignore_all = 0;
	net->ipv6.sysctl.flowlabel_consistency = 1;
	net->ipv6.sysctl.auto_flowlabels = IP6_DEFAULT_AUTO_FLOW_LABELS;
	net->ipv6.sysctl.idgen_retries = 3;
	net->ipv6.sysctl.idgen_delay = 1 * HZ;
	net->ipv6.sysctl.flowlabel_state_ranges = 0;
	net->ipv6.sysctl.max_dst_opts_cnt = IP6_DEFAULT_MAX_DST_OPTS_CNT;
	net->ipv6.sysctl.max_hbh_opts_cnt = IP6_DEFAULT_MAX_HBH_OPTS_CNT;
	net->ipv6.sysctl.max_dst_opts_len = IP6_DEFAULT_MAX_DST_OPTS_LEN;
	net->ipv6.sysctl.max_hbh_opts_len = IP6_DEFAULT_MAX_HBH_OPTS_LEN;
	atomic_set(&net->ipv6.fib6_sernum, 1);

	err = ipv6_init_mibs(net);
	if (err)
		return err;
#ifdef CONFIG_PROC_FS
	err = udp6_proc_init(net);
	if (err)
		goto out;
	err = tcp6_proc_init(net);
	if (err)
		goto proc_tcp6_fail;
	err = ac6_proc_init(net);
	if (err)
		goto proc_ac6_fail;
#endif
	return err;

#ifdef CONFIG_PROC_FS
proc_ac6_fail:
	tcp6_proc_exit(net);
proc_tcp6_fail:
	udp6_proc_exit(net);
out:
	ipv6_cleanup_mibs(net);
	return err;
#endif
}

static void __net_exit inet6_net_exit(struct net *net)
{
#ifdef CONFIG_PROC_FS
	udp6_proc_exit(net);
	tcp6_proc_exit(net);
	ac6_proc_exit(net);
#endif
	ipv6_cleanup_mibs(net);
}

static struct pernet_operations inet6_net_ops = {
	.init = inet6_net_init,
	.exit = inet6_net_exit,
};

static const struct ipv6_stub ipv6_stub_impl = {
	.ipv6_sock_mc_join = ipv6_sock_mc_join,
	.ipv6_sock_mc_drop = ipv6_sock_mc_drop,
	.ipv6_dst_lookup_flow = ip6_dst_lookup_flow,
	.fib6_get_table	   = fib6_get_table,
	.fib6_table_lookup = fib6_table_lookup,
	.fib6_lookup       = fib6_lookup,
	.fib6_multipath_select = fib6_multipath_select,
	.ip6_mtu_from_fib6 = ip6_mtu_from_fib6,
	.udpv6_encap_enable = udpv6_encap_enable,
	.ndisc_send_na = ndisc_send_na,
	.nd_tbl	= &nd_tbl,
};

static const struct ipv6_bpf_stub ipv6_bpf_stub_impl = {
	.inet6_bind = __inet6_bind,
};

static int __init inet6_init(void)
{
	struct list_head *r;
	int err = 0;

	sock_skb_cb_check_size(sizeof(struct inet6_skb_parm));

	/* Register the socket-side information for inet6_create.  */
	for (r = &inetsw6[0]; r < &inetsw6[SOCK_MAX]; ++r)
		INIT_LIST_HEAD(r);

	if (disable_ipv6_mod) {
		pr_info("Loaded, but administratively disabled, reboot required to enable\n");
		goto out;
	}

	err = proto_register(&tcpv6_prot, 1);
	if (err)
		goto out;

	err = proto_register(&udpv6_prot, 1);
	if (err)
		goto out_unregister_tcp_proto;

	err = proto_register(&udplitev6_prot, 1);
	if (err)
		goto out_unregister_udp_proto;

	err = proto_register(&rawv6_prot, 1);
	if (err)
		goto out_unregister_udplite_proto;

	err = proto_register(&pingv6_prot, 1);
	if (err)
		goto out_unregister_raw_proto;

	/* We MUST register RAW sockets before we create the ICMP6,
	 * IGMP6, or NDISC control sockets.
	 */
	err = rawv6_init();
	if (err)
		goto out_unregister_ping_proto;

	/* Register the family here so that the init calls below will
	 * be able to create sockets. (?? is this dangerous ??)
	 */
	err = sock_register(&inet6_family_ops);
	if (err)
		goto out_sock_register_fail;

	/*
	 *	ipngwg API draft makes clear that the correct semantics
	 *	for TCP and UDP is to consider one TCP and UDP instance
	 *	in a host available by both INET and INET6 APIs and
	 *	able to communicate via both network protocols.
	 */

	err = register_pernet_subsys(&inet6_net_ops);
	if (err)
		goto register_pernet_fail;
	err = ip6_mr_init();
	if (err)
		goto ipmr_fail;
	err = icmpv6_init();
	if (err)
		goto icmp_fail;
	err = ndisc_init();
	if (err)
		goto ndisc_fail;
	err = igmp6_init();
	if (err)
		goto igmp_fail;

	err = ipv6_netfilter_init();
	if (err)
		goto netfilter_fail;
	/* Create /proc/foo6 entries. */
#ifdef CONFIG_PROC_FS
	err = -ENOMEM;
	if (raw6_proc_init())
		goto proc_raw6_fail;
	if (udplite6_proc_init())
		goto proc_udplite6_fail;
	if (ipv6_misc_proc_init())
		goto proc_misc6_fail;
	if (if6_proc_init())
		goto proc_if6_fail;
#endif
	err = ip6_route_init();
	if (err)
		goto ip6_route_fail;
	err = ndisc_late_init();
	if (err)
		goto ndisc_late_fail;
	err = ip6_flowlabel_init();
	if (err)
		goto ip6_flowlabel_fail;
	err = addrconf_init();
	if (err)
		goto addrconf_fail;

	/* Init v6 extension headers. */
	err = ipv6_exthdrs_init();
	if (err)
		goto ipv6_exthdrs_fail;

	err = ipv6_frag_init();
	if (err)
		goto ipv6_frag_fail;

	/* Init v6 transport protocols. */
	err = udpv6_init();
	if (err)
		goto udpv6_fail;

	err = udplitev6_init();
	if (err)
		goto udplitev6_fail;

	err = udpv6_offload_init();
	if (err)
		goto udpv6_offload_fail;

	err = tcpv6_init();
	if (err)
		goto tcpv6_fail;

	err = ipv6_packet_init();
	if (err)
		goto ipv6_packet_fail;

	err = pingv6_init();
	if (err)
		goto pingv6_fail;

	err = calipso_init();
	if (err)
		goto calipso_fail;

	err = seg6_init();
	if (err)
		goto seg6_fail;

	err = igmp6_late_init();
	if (err)
		goto igmp6_late_err;

#ifdef CONFIG_SYSCTL
	err = ipv6_sysctl_register();
	if (err)
		goto sysctl_fail;
#endif

	/* ensure that ipv6 stubs are visible only after ipv6 is ready */
	wmb();
	ipv6_stub = &ipv6_stub_impl;
	ipv6_bpf_stub = &ipv6_bpf_stub_impl;
out:
	return err;

#ifdef CONFIG_SYSCTL
sysctl_fail:
	igmp6_late_cleanup();
#endif
igmp6_late_err:
	seg6_exit();
seg6_fail:
	calipso_exit();
calipso_fail:
	pingv6_exit();
pingv6_fail:
	ipv6_packet_cleanup();
ipv6_packet_fail:
	tcpv6_exit();
tcpv6_fail:
	udpv6_offload_exit();
udpv6_offload_fail:
	udplitev6_exit();
udplitev6_fail:
	udpv6_exit();
udpv6_fail:
	ipv6_frag_exit();
ipv6_frag_fail:
	ipv6_exthdrs_exit();
ipv6_exthdrs_fail:
	addrconf_cleanup();
addrconf_fail:
	ip6_flowlabel_cleanup();
ip6_flowlabel_fail:
	ndisc_late_cleanup();
ndisc_late_fail:
	ip6_route_cleanup();
ip6_route_fail:
#ifdef CONFIG_PROC_FS
	if6_proc_exit();
proc_if6_fail:
	ipv6_misc_proc_exit();
proc_misc6_fail:
	udplite6_proc_exit();
proc_udplite6_fail:
	raw6_proc_exit();
proc_raw6_fail:
#endif
	ipv6_netfilter_fini();
netfilter_fail:
	igmp6_cleanup();
igmp_fail:
	ndisc_cleanup();
ndisc_fail:
	icmpv6_cleanup();
icmp_fail:
	ip6_mr_cleanup();
ipmr_fail:
	unregister_pernet_subsys(&inet6_net_ops);
register_pernet_fail:
	sock_unregister(PF_INET6);
	rtnl_unregister_all(PF_INET6);
out_sock_register_fail:
	rawv6_exit();
out_unregister_ping_proto:
	proto_unregister(&pingv6_prot);
out_unregister_raw_proto:
	proto_unregister(&rawv6_prot);
out_unregister_udplite_proto:
	proto_unregister(&udplitev6_prot);
out_unregister_udp_proto:
	proto_unregister(&udpv6_prot);
out_unregister_tcp_proto:
	proto_unregister(&tcpv6_prot);
	goto out;
}
module_init(inet6_init);

MODULE_ALIAS_NETPROTO(PF_INET6);<|MERGE_RESOLUTION|>--- conflicted
+++ resolved
@@ -107,9 +107,6 @@
 	return (struct ipv6_pinfo *)(((u8 *)sk) + offset);
 }
 
-<<<<<<< HEAD
-int inet6_create(struct net *net, struct socket *sock, int protocol, int kern)
-=======
 void inet6_sock_destruct(struct sock *sk)
 {
 	inet6_cleanup_sock(sk);
@@ -119,7 +116,6 @@
 
 static int inet6_create(struct net *net, struct socket *sock, int protocol,
 			int kern)
->>>>>>> 767049ce
 {
 	struct inet_sock *inet;
 	struct ipv6_pinfo *np;
