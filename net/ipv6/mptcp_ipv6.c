--- conflicted
+++ resolved
@@ -122,11 +122,8 @@
 	req->mptcp_hash_tmac = *(u64 *)mptcp_hash_mac;
 
 	req->rem_id = tmp_opt.rem_id;
-<<<<<<< HEAD
 	req->saw_mpc = tmp_opt.saw_mpc;
-=======
 	req->low_prio = tmp_opt.low_prio;
->>>>>>> 31aba8fc
 	tcp_openreq_init(req, &tmp_opt, NULL, skb);
 
 	treq = inet6_rsk(req);
