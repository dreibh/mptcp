/*
 *  IPv6 Syncookies implementation for the Linux kernel
 *
 *  Authors:
 *  Glenn Griffin	<ggriffin.kernel@gmail.com>
 *
 *  Based on IPv4 implementation by Andi Kleen
 *  linux/net/ipv4/syncookies.c
 *
 *	This program is free software; you can redistribute it and/or
 *      modify it under the terms of the GNU General Public License
 *      as published by the Free Software Foundation; either version
 *      2 of the License, or (at your option) any later version.
 *
 */

#include <linux/tcp.h>
#include <linux/random.h>
#include <linux/siphash.h>
#include <linux/kernel.h>
#include <net/secure_seq.h>
#include <net/ipv6.h>
#include <net/mptcp.h>
#include <net/mptcp_v6.h>
#include <net/tcp.h>

#define COOKIEBITS 24	/* Upper bits store count */
#define COOKIEMASK (((__u32)1 << COOKIEBITS) - 1)

static siphash_key_t syncookie6_secret[2] __read_mostly;

/* RFC 2460, Section 8.3:
 * [ipv6 tcp] MSS must be computed as the maximum packet size minus 60 [..]
 *
 * Due to IPV6_MIN_MTU=1280 the lowest possible MSS is 1220, which allows
 * using higher values than ipv4 tcp syncookies.
 * The other values are chosen based on ethernet (1500 and 9k MTU), plus
 * one that accounts for common encap (PPPoe) overhead. Table must be sorted.
 */
static __u16 const msstab[] = {
	1280 - 60, /* IPV6_MIN_MTU - 60 */
	1480 - 60,
	1500 - 60,
	9000 - 60,
};

static u32 cookie_hash(const struct in6_addr *saddr,
		       const struct in6_addr *daddr,
		       __be16 sport, __be16 dport, u32 count, int c)
{
	const struct {
		struct in6_addr saddr;
		struct in6_addr daddr;
		u32 count;
		__be16 sport;
		__be16 dport;
	} __aligned(SIPHASH_ALIGNMENT) combined = {
		.saddr = *saddr,
		.daddr = *daddr,
		.count = count,
		.sport = sport,
		.dport = dport
	};

	net_get_random_once(syncookie6_secret, sizeof(syncookie6_secret));
	return siphash(&combined, offsetofend(typeof(combined), dport),
		       &syncookie6_secret[c]);
}

static __u32 secure_tcp_syn_cookie(const struct in6_addr *saddr,
				   const struct in6_addr *daddr,
				   __be16 sport, __be16 dport, __u32 sseq,
				   __u32 data)
{
	u32 count = tcp_cookie_time();
	return (cookie_hash(saddr, daddr, sport, dport, 0, 0) +
		sseq + (count << COOKIEBITS) +
		((cookie_hash(saddr, daddr, sport, dport, count, 1) + data)
		& COOKIEMASK));
}

static __u32 check_tcp_syn_cookie(__u32 cookie, const struct in6_addr *saddr,
				  const struct in6_addr *daddr, __be16 sport,
				  __be16 dport, __u32 sseq)
{
	__u32 diff, count = tcp_cookie_time();

	cookie -= cookie_hash(saddr, daddr, sport, dport, 0, 0) + sseq;

	diff = (count - (cookie >> COOKIEBITS)) & ((__u32) -1 >> COOKIEBITS);
	if (diff >= MAX_SYNCOOKIE_AGE)
		return (__u32)-1;

	return (cookie -
		cookie_hash(saddr, daddr, sport, dport, count - diff, 1))
		& COOKIEMASK;
}

u32 __cookie_v6_init_sequence(const struct ipv6hdr *iph,
			      const struct tcphdr *th, __u16 *mssp)
{
	int mssind;
	const __u16 mss = *mssp;

	for (mssind = ARRAY_SIZE(msstab) - 1; mssind ; mssind--)
		if (mss >= msstab[mssind])
			break;

	*mssp = msstab[mssind];

	return secure_tcp_syn_cookie(&iph->saddr, &iph->daddr, th->source,
				     th->dest, ntohl(th->seq), mssind);
}
EXPORT_SYMBOL_GPL(__cookie_v6_init_sequence);

__u32 cookie_v6_init_sequence(struct request_sock *req, const struct sock *sk,
			      const struct sk_buff *skb, __u16 *mssp)
{
	const struct ipv6hdr *iph = ipv6_hdr(skb);
	const struct tcphdr *th = tcp_hdr(skb);

	return __cookie_v6_init_sequence(iph, th, mssp);
}

int __cookie_v6_check(const struct ipv6hdr *iph, const struct tcphdr *th,
		      __u32 cookie)
{
	__u32 seq = ntohl(th->seq) - 1;
	__u32 mssind = check_tcp_syn_cookie(cookie, &iph->saddr, &iph->daddr,
					    th->source, th->dest, seq);

	return mssind < ARRAY_SIZE(msstab) ? msstab[mssind] : 0;
}
EXPORT_SYMBOL_GPL(__cookie_v6_check);

struct sock *cookie_v6_check(struct sock *sk, struct sk_buff *skb)
{
	struct tcp_options_received tcp_opt;
	struct mptcp_options_received mopt;
	struct inet_request_sock *ireq;
	struct tcp_request_sock *treq;
	struct ipv6_pinfo *np = inet6_sk(sk);
	struct tcp_sock *tp = tcp_sk(sk);
	const struct tcphdr *th = tcp_hdr(skb);
	__u32 cookie = ntohl(th->ack_seq) - 1;
	struct sock *ret = sk;
	struct request_sock *req;
	int full_space, mss;
	struct dst_entry *dst;
	__u8 rcv_wscale;
	u32 tsoff = 0;

	if (!sock_net(sk)->ipv4.sysctl_tcp_syncookies || !th->ack || th->rst)
		goto out;

	if (tcp_synq_no_recent_overflow(sk))
		goto out;

	mss = __cookie_v6_check(ipv6_hdr(skb), th, cookie);
	if (mss == 0) {
		__NET_INC_STATS(sock_net(sk), LINUX_MIB_SYNCOOKIESFAILED);
		goto out;
	}

	__NET_INC_STATS(sock_net(sk), LINUX_MIB_SYNCOOKIESRECV);

	/* check for timestamp cookie support */
	memset(&tcp_opt, 0, sizeof(tcp_opt));
	mptcp_init_mp_opt(&mopt);
	tcp_parse_options(sock_net(sk), skb, &tcp_opt, &mopt, 0, NULL, NULL);

	if (tcp_opt.saw_tstamp && tcp_opt.rcv_tsecr) {
		tsoff = secure_tcpv6_ts_off(sock_net(sk),
					    ipv6_hdr(skb)->daddr.s6_addr32,
					    ipv6_hdr(skb)->saddr.s6_addr32);
		tcp_opt.rcv_tsecr -= tsoff;
	}

	if (!cookie_timestamp_decode(sock_net(sk), &tcp_opt))
		goto out;

	ret = NULL;
#ifdef CONFIG_MPTCP
	if (mopt.saw_mpc)
		req = inet_reqsk_alloc(&mptcp6_request_sock_ops, sk, false);
	else
#endif
		req = inet_reqsk_alloc(&tcp6_request_sock_ops, sk, false);
	if (!req)
		goto out;

	ireq = inet_rsk(req);
	ireq->mptcp_rqsk = 0;
	ireq->saw_mpc = 0;
	treq = tcp_rsk(req);
	treq->tfo_listener = false;

	/* Must be done before anything else, as it initializes
	 * hash_entry of the MPTCP request-sock.
	 */
	if (mopt.saw_mpc)
		mptcp_cookies_reqsk_init(req, &mopt, skb);

	if (security_inet_conn_request(sk, skb, req))
		goto out_free;

	req->mss = mss;
	ireq->ir_rmt_port = th->source;
	ireq->ir_num = ntohs(th->dest);
	ireq->ir_v6_rmt_addr = ipv6_hdr(skb)->saddr;
	ireq->ir_v6_loc_addr = ipv6_hdr(skb)->daddr;
	if (ipv6_opt_accepted(sk, skb, &TCP_SKB_CB(skb)->header.h6) ||
	    np->rxopt.bits.rxinfo || np->rxopt.bits.rxoinfo ||
	    np->rxopt.bits.rxhlim || np->rxopt.bits.rxohlim) {
		refcount_inc(&skb->users);
		ireq->pktopts = skb;
	}

	ireq->ir_iif = inet_request_bound_dev_if(sk, skb);
	/* So that link locals have meaning */
	if (!sk->sk_bound_dev_if &&
	    ipv6_addr_type(&ireq->ir_v6_rmt_addr) & IPV6_ADDR_LINKLOCAL)
		ireq->ir_iif = tcp_v6_iif(skb);

	ireq->ir_mark = inet_request_mark(sk, skb);

	req->num_retrans = 0;
	ireq->snd_wscale	= tcp_opt.snd_wscale;
	ireq->sack_ok		= tcp_opt.sack_ok;
	ireq->wscale_ok		= tcp_opt.wscale_ok;
	ireq->tstamp_ok		= tcp_opt.saw_tstamp;
	req->ts_recent		= tcp_opt.saw_tstamp ? tcp_opt.rcv_tsval : 0;
	treq->snt_synack	= 0;
	treq->rcv_isn = ntohl(th->seq) - 1;
	treq->snt_isn = cookie;
	treq->ts_off = 0;
	treq->txhash = net_tx_rndhash();
	if (IS_ENABLED(CONFIG_SMC))
		ireq->smc_ok = 0;

	/*
	 * We need to lookup the dst_entry to get the correct window size.
	 * This is taken from tcp_v6_syn_recv_sock.  Somebody please enlighten
	 * me if there is a preferred way.
	 */
	{
		struct in6_addr *final_p, final;
		struct flowi6 fl6;
		memset(&fl6, 0, sizeof(fl6));
		fl6.flowi6_proto = IPPROTO_TCP;
		fl6.daddr = ireq->ir_v6_rmt_addr;
		final_p = fl6_update_dst(&fl6, rcu_dereference(np->opt), &final);
		fl6.saddr = ireq->ir_v6_loc_addr;
		fl6.flowi6_oif = ireq->ir_iif;
		fl6.flowi6_mark = ireq->ir_mark;
		fl6.fl6_dport = ireq->ir_rmt_port;
		fl6.fl6_sport = inet_sk(sk)->inet_sport;
		fl6.flowi6_uid = sk->sk_uid;
		security_req_classify_flow(req, flowi6_to_flowi(&fl6));

		dst = ip6_dst_lookup_flow(sock_net(sk), sk, &fl6, final_p);
		if (IS_ERR(dst))
			goto out_free;
	}

	req->rsk_window_clamp = tp->window_clamp ? :dst_metric(dst, RTAX_WINDOW);
<<<<<<< HEAD
	tp->ops->select_initial_window(sk, tcp_full_space(sk), req->mss,
=======
	/* limit the window selection if the user enforce a smaller rx buffer */
	full_space = tcp_full_space(sk);
	if (sk->sk_userlocks & SOCK_RCVBUF_LOCK &&
	    (req->rsk_window_clamp > full_space || req->rsk_window_clamp == 0))
		req->rsk_window_clamp = full_space;

	tp->ops->select_initial_window(sk, full_space, req->mss,
>>>>>>> 1e364a14
				       &req->rsk_rcv_wnd, &req->rsk_window_clamp,
				       ireq->wscale_ok, &rcv_wscale,
				       dst_metric(dst, RTAX_INITRWND));

	ireq->rcv_wscale = rcv_wscale;
	ireq->ecn_ok = cookie_ecn_ok(&tcp_opt, sock_net(sk), dst);

	ret = tcp_get_cookie_sock(sk, skb, req, dst, tsoff);
out:
	return ret;
out_free:
	reqsk_free(req);
	return NULL;
}<|MERGE_RESOLUTION|>--- conflicted
+++ resolved
@@ -264,9 +264,6 @@
 	}
 
 	req->rsk_window_clamp = tp->window_clamp ? :dst_metric(dst, RTAX_WINDOW);
-<<<<<<< HEAD
-	tp->ops->select_initial_window(sk, tcp_full_space(sk), req->mss,
-=======
 	/* limit the window selection if the user enforce a smaller rx buffer */
 	full_space = tcp_full_space(sk);
 	if (sk->sk_userlocks & SOCK_RCVBUF_LOCK &&
@@ -274,7 +271,6 @@
 		req->rsk_window_clamp = full_space;
 
 	tp->ops->select_initial_window(sk, full_space, req->mss,
->>>>>>> 1e364a14
 				       &req->rsk_rcv_wnd, &req->rsk_window_clamp,
 				       ireq->wscale_ok, &rcv_wscale,
 				       dst_metric(dst, RTAX_INITRWND));
