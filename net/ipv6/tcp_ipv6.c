/*
 *	TCP over IPv6
 *	Linux INET6 implementation
 *
 *	Authors:
 *	Pedro Roque		<roque@di.fc.ul.pt>
 *
 *	Based on:
 *	linux/net/ipv4/tcp.c
 *	linux/net/ipv4/tcp_input.c
 *	linux/net/ipv4/tcp_output.c
 *
 *	Fixes:
 *	Hideaki YOSHIFUJI	:	sin6_scope_id support
 *	YOSHIFUJI Hideaki @USAGI and:	Support IPV6_V6ONLY socket option, which
 *	Alexey Kuznetsov		allow both IPv4 and IPv6 sockets to bind
 *					a single port at the same time.
 *	YOSHIFUJI Hideaki @USAGI:	convert /proc/net/tcp6 to seq_file.
 *
 *	This program is free software; you can redistribute it and/or
 *      modify it under the terms of the GNU General Public License
 *      as published by the Free Software Foundation; either version
 *      2 of the License, or (at your option) any later version.
 */

#include <linux/bottom_half.h>
#include <linux/module.h>
#include <linux/errno.h>
#include <linux/types.h>
#include <linux/socket.h>
#include <linux/sockios.h>
#include <linux/net.h>
#include <linux/jiffies.h>
#include <linux/in.h>
#include <linux/in6.h>
#include <linux/netdevice.h>
#include <linux/init.h>
#include <linux/jhash.h>
#include <linux/ipsec.h>
#include <linux/times.h>
#include <linux/slab.h>
#include <linux/uaccess.h>
#include <linux/ipv6.h>
#include <linux/icmpv6.h>
#include <linux/random.h>

#include <net/tcp.h>
#include <net/ndisc.h>
#include <net/inet6_hashtables.h>
#include <net/inet6_connection_sock.h>
#include <net/ipv6.h>
#include <net/transp_v6.h>
#include <net/addrconf.h>
#include <net/ip6_route.h>
#include <net/ip6_checksum.h>
#include <net/inet_ecn.h>
#include <net/protocol.h>
#include <net/xfrm.h>
#include <net/snmp.h>
#include <net/dsfield.h>
#include <net/timewait_sock.h>
#include <net/inet_common.h>
#include <net/secure_seq.h>
#include <net/tcp_memcontrol.h>
#include <net/mptcp.h>
#include <net/mptcp_v6.h>
#include <net/busy_poll.h>

#include <linux/proc_fs.h>
#include <linux/seq_file.h>

#include <linux/crypto.h>
#include <linux/scatterlist.h>

#ifdef CONFIG_TCP_MD5SIG
static const struct tcp_sock_af_ops tcp_sock_ipv6_specific;
static const struct tcp_sock_af_ops tcp_sock_ipv6_mapped_specific;
#else
static struct tcp_md5sig_key *tcp_v6_md5_do_lookup(struct sock *sk,
						   const struct in6_addr *addr)
{
	return NULL;
}
#endif

void inet6_sk_rx_dst_set(struct sock *sk, const struct sk_buff *skb)
{
	struct dst_entry *dst = skb_dst(skb);

	if (dst) {
		const struct rt6_info *rt = (const struct rt6_info *)dst;

		dst_hold(dst);
		sk->sk_rx_dst = dst;
		inet_sk(sk)->rx_dst_ifindex = skb->skb_iif;
		if (rt->rt6i_node)
			inet6_sk(sk)->rx_dst_cookie = rt->rt6i_node->fn_sernum;
	}
}

<<<<<<< HEAD
void tcp_v6_hash(struct sock *sk)
{
	if (sk->sk_state != TCP_CLOSE) {
		if (inet_csk(sk)->icsk_af_ops == &ipv6_mapped ||
		    inet_csk(sk)->icsk_af_ops == &mptcp_v6_mapped) {
			tcp_prot.hash(sk);
			return;
		}
		local_bh_disable();
		__inet6_hash(sk, NULL);
		local_bh_enable();
	}
}

__u32 tcp_v6_init_sequence(const struct sk_buff *skb)
=======
static __u32 tcp_v6_init_sequence(const struct sk_buff *skb)
>>>>>>> b953c0d2
{
	return secure_tcpv6_sequence_number(ipv6_hdr(skb)->daddr.s6_addr32,
					    ipv6_hdr(skb)->saddr.s6_addr32,
					    tcp_hdr(skb)->dest,
					    tcp_hdr(skb)->source);
}

int tcp_v6_connect(struct sock *sk, struct sockaddr *uaddr,
			  int addr_len)
{
	struct sockaddr_in6 *usin = (struct sockaddr_in6 *) uaddr;
	struct inet_sock *inet = inet_sk(sk);
	struct inet_connection_sock *icsk = inet_csk(sk);
	struct ipv6_pinfo *np = inet6_sk(sk);
	struct tcp_sock *tp = tcp_sk(sk);
	struct in6_addr *saddr = NULL, *final_p, final;
	struct rt6_info *rt;
	struct flowi6 fl6;
	struct dst_entry *dst;
	int addr_type;
	int err;

	if (addr_len < SIN6_LEN_RFC2133)
		return -EINVAL;

	if (usin->sin6_family != AF_INET6)
		return -EAFNOSUPPORT;

	memset(&fl6, 0, sizeof(fl6));

	if (np->sndflow) {
		fl6.flowlabel = usin->sin6_flowinfo&IPV6_FLOWINFO_MASK;
		IP6_ECN_flow_init(fl6.flowlabel);
		if (fl6.flowlabel&IPV6_FLOWLABEL_MASK) {
			struct ip6_flowlabel *flowlabel;
			flowlabel = fl6_sock_lookup(sk, fl6.flowlabel);
			if (!flowlabel)
				return -EINVAL;
			fl6_sock_release(flowlabel);
		}
	}

	/*
	 *	connect() to INADDR_ANY means loopback (BSD'ism).
	 */

	if (ipv6_addr_any(&usin->sin6_addr))
		usin->sin6_addr.s6_addr[15] = 0x1;

	addr_type = ipv6_addr_type(&usin->sin6_addr);

	if (addr_type & IPV6_ADDR_MULTICAST)
		return -ENETUNREACH;

	if (addr_type&IPV6_ADDR_LINKLOCAL) {
		if (addr_len >= sizeof(struct sockaddr_in6) &&
		    usin->sin6_scope_id) {
			/* If interface is set while binding, indices
			 * must coincide.
			 */
			if (sk->sk_bound_dev_if &&
			    sk->sk_bound_dev_if != usin->sin6_scope_id)
				return -EINVAL;

			sk->sk_bound_dev_if = usin->sin6_scope_id;
		}

		/* Connect to link-local address requires an interface */
		if (!sk->sk_bound_dev_if)
			return -EINVAL;
	}

	if (tp->rx_opt.ts_recent_stamp &&
	    !ipv6_addr_equal(&sk->sk_v6_daddr, &usin->sin6_addr)) {
		tp->rx_opt.ts_recent = 0;
		tp->rx_opt.ts_recent_stamp = 0;
		tp->write_seq = 0;
	}

	sk->sk_v6_daddr = usin->sin6_addr;
	np->flow_label = fl6.flowlabel;

	/*
	 *	TCP over IPv4
	 */

	if (addr_type == IPV6_ADDR_MAPPED) {
		u32 exthdrlen = icsk->icsk_ext_hdr_len;
		struct sockaddr_in sin;

		SOCK_DEBUG(sk, "connect: ipv4 mapped\n");

		if (__ipv6_only_sock(sk))
			return -ENETUNREACH;

		sin.sin_family = AF_INET;
		sin.sin_port = usin->sin6_port;
		sin.sin_addr.s_addr = usin->sin6_addr.s6_addr32[3];

#ifdef CONFIG_MPTCP
		if (sock_flag(sk, SOCK_MPTCP))
			icsk->icsk_af_ops = &mptcp_v6_mapped;
		else
#endif
			icsk->icsk_af_ops = &ipv6_mapped;
		sk->sk_backlog_rcv = tcp_v4_do_rcv;
#ifdef CONFIG_TCP_MD5SIG
		tp->af_specific = &tcp_sock_ipv6_mapped_specific;
#endif

		err = tcp_v4_connect(sk, (struct sockaddr *)&sin, sizeof(sin));

		if (err) {
			icsk->icsk_ext_hdr_len = exthdrlen;
#ifdef CONFIG_MPTCP
			if (sock_flag(sk, SOCK_MPTCP))
				icsk->icsk_af_ops = &mptcp_v6_specific;
			else
#endif
				icsk->icsk_af_ops = &ipv6_specific;
			sk->sk_backlog_rcv = tcp_v6_do_rcv;
#ifdef CONFIG_TCP_MD5SIG
			tp->af_specific = &tcp_sock_ipv6_specific;
#endif
			goto failure;
		}
		np->saddr = sk->sk_v6_rcv_saddr;

		return err;
	}

	if (!ipv6_addr_any(&sk->sk_v6_rcv_saddr))
		saddr = &sk->sk_v6_rcv_saddr;

	fl6.flowi6_proto = IPPROTO_TCP;
	fl6.daddr = sk->sk_v6_daddr;
	fl6.saddr = saddr ? *saddr : np->saddr;
	fl6.flowi6_oif = sk->sk_bound_dev_if;
	fl6.flowi6_mark = sk->sk_mark;
	fl6.fl6_dport = usin->sin6_port;
	fl6.fl6_sport = inet->inet_sport;

	final_p = fl6_update_dst(&fl6, np->opt, &final);

	security_sk_classify_flow(sk, flowi6_to_flowi(&fl6));

	dst = ip6_dst_lookup_flow(sk, &fl6, final_p);
	if (IS_ERR(dst)) {
		err = PTR_ERR(dst);
		goto failure;
	}

	if (!saddr) {
		saddr = &fl6.saddr;
		sk->sk_v6_rcv_saddr = *saddr;
	}

	/* set the source address */
	np->saddr = *saddr;
	inet->inet_rcv_saddr = LOOPBACK4_IPV6;

	sk->sk_gso_type = SKB_GSO_TCPV6;
	__ip6_dst_store(sk, dst, NULL, NULL);

	rt = (struct rt6_info *) dst;
	if (tcp_death_row.sysctl_tw_recycle &&
	    !tp->rx_opt.ts_recent_stamp &&
	    ipv6_addr_equal(&rt->rt6i_dst.addr, &sk->sk_v6_daddr))
		tcp_fetch_timewait_stamp(sk, dst);

	icsk->icsk_ext_hdr_len = 0;
	if (np->opt)
		icsk->icsk_ext_hdr_len = (np->opt->opt_flen +
					  np->opt->opt_nflen);

	tp->rx_opt.mss_clamp = IPV6_MIN_MTU - sizeof(struct tcphdr) - sizeof(struct ipv6hdr);

	inet->inet_dport = usin->sin6_port;

	tcp_set_state(sk, TCP_SYN_SENT);
	err = inet6_hash_connect(&tcp_death_row, sk);
	if (err)
		goto late_failure;

	ip6_set_txhash(sk);

	if (!tp->write_seq && likely(!tp->repair))
		tp->write_seq = secure_tcpv6_sequence_number(np->saddr.s6_addr32,
							     sk->sk_v6_daddr.s6_addr32,
							     inet->inet_sport,
							     inet->inet_dport);

	err = tcp_connect(sk);
	if (err)
		goto late_failure;

	return 0;

late_failure:
	tcp_set_state(sk, TCP_CLOSE);
	__sk_dst_reset(sk);
failure:
	inet->inet_dport = 0;
	sk->sk_route_caps = 0;
	return err;
}

void tcp_v6_mtu_reduced(struct sock *sk)
{
	struct dst_entry *dst;

	if ((1 << sk->sk_state) & (TCPF_LISTEN | TCPF_CLOSE))
		return;

	dst = inet6_csk_update_pmtu(sk, tcp_sk(sk)->mtu_info);
	if (!dst)
		return;

	if (inet_csk(sk)->icsk_pmtu_cookie > dst_mtu(dst)) {
		tcp_sync_mss(sk, dst_mtu(dst));
		tcp_simple_retransmit(sk);
	}
}

static void tcp_v6_err(struct sk_buff *skb, struct inet6_skb_parm *opt,
		u8 type, u8 code, int offset, __be32 info)
{
	const struct ipv6hdr *hdr = (const struct ipv6hdr *)skb->data;
	const struct tcphdr *th = (struct tcphdr *)(skb->data+offset);
	struct net *net = dev_net(skb->dev);
	struct request_sock *fastopen;
	struct ipv6_pinfo *np;
<<<<<<< HEAD
	struct sock *sk, *meta_sk;
	int err;
=======
>>>>>>> b953c0d2
	struct tcp_sock *tp;
	__u32 seq, snd_una;
	struct sock *sk;
	int err;

	sk = __inet6_lookup_established(net, &tcp_hashinfo,
					&hdr->daddr, th->dest,
					&hdr->saddr, ntohs(th->source),
					skb->dev->ifindex);

	if (!sk) {
		ICMP6_INC_STATS_BH(net, __in6_dev_get(skb->dev),
				   ICMP6_MIB_INERRORS);
		return;
	}

	if (sk->sk_state == TCP_TIME_WAIT) {
		inet_twsk_put(inet_twsk(sk));
		return;
	}
	seq = ntohl(th->seq);
	if (sk->sk_state == TCP_NEW_SYN_RECV)
		return tcp_req_err(sk, seq);

	tp = tcp_sk(sk);
	if (mptcp(tp))
		meta_sk = mptcp_meta_sk(sk);
	else
		meta_sk = sk;

	bh_lock_sock(meta_sk);
	if (sock_owned_by_user(meta_sk) && type != ICMPV6_PKT_TOOBIG)
		NET_INC_STATS_BH(net, LINUX_MIB_LOCKDROPPEDICMPS);

	if (sk->sk_state == TCP_CLOSE)
		goto out;

	if (ipv6_hdr(skb)->hop_limit < inet6_sk(sk)->min_hopcount) {
		NET_INC_STATS_BH(net, LINUX_MIB_TCPMINTTLDROP);
		goto out;
	}

<<<<<<< HEAD
	seq = ntohl(th->seq);
=======
	tp = tcp_sk(sk);
>>>>>>> b953c0d2
	/* XXX (TFO) - tp->snd_una should be ISN (tcp_create_openreq_child() */
	fastopen = tp->fastopen_rsk;
	snd_una = fastopen ? tcp_rsk(fastopen)->snt_isn : tp->snd_una;
	if (sk->sk_state != TCP_LISTEN &&
	    !between(seq, snd_una, tp->snd_nxt)) {
		NET_INC_STATS_BH(net, LINUX_MIB_OUTOFWINDOWICMPS);
		goto out;
	}

	np = inet6_sk(sk);

	if (type == NDISC_REDIRECT) {
		struct dst_entry *dst = __sk_dst_check(sk, np->dst_cookie);

		if (dst)
			dst->ops->redirect(dst, sk, skb);
		goto out;
	}

	if (type == ICMPV6_PKT_TOOBIG) {
		/* We are not interested in TCP_LISTEN and open_requests
		 * (SYN-ACKs send out by Linux are always <576bytes so
		 * they should go through unfragmented).
		 */
		if (sk->sk_state == TCP_LISTEN)
			goto out;

		if (!ip6_sk_accept_pmtu(sk))
			goto out;

		tp->mtu_info = ntohl(info);
		if (!sock_owned_by_user(meta_sk))
			tcp_v6_mtu_reduced(sk);
		else {
			if (!test_and_set_bit(TCP_MTU_REDUCED_DEFERRED,
					   &tp->tsq_flags))
				sock_hold(sk);
			if (mptcp(tp))
				mptcp_tsq_flags(sk);
		}
		goto out;
	}

	icmpv6_err_convert(type, code, &err);

	/* Might be for an request_sock */
	switch (sk->sk_state) {
<<<<<<< HEAD
		struct request_sock *req, **prev;
	case TCP_LISTEN:
		if (sock_owned_by_user(meta_sk))
			goto out;

		/* Note : We use inet6_iif() here, not tcp_v6_iif() */
		req = inet6_csk_search_req(sk, &prev, th->dest, &hdr->daddr,
					   &hdr->saddr, inet6_iif(skb));
		if (!req)
			goto out;

		/* ICMPs are not backlogged, hence we cannot get
		 * an established socket here.
		 */
		WARN_ON(req->sk != NULL);

		if (seq != tcp_rsk(req)->snt_isn) {
			NET_INC_STATS_BH(net, LINUX_MIB_OUTOFWINDOWICMPS);
			goto out;
		}

		inet_csk_reqsk_queue_drop(sk, req, prev);
		NET_INC_STATS_BH(sock_net(sk), LINUX_MIB_LISTENDROPS);
		goto out;

=======
>>>>>>> b953c0d2
	case TCP_SYN_SENT:
	case TCP_SYN_RECV:
		/* Only in fast or simultaneous open. If a fast open socket is
		 * is already accepted it is treated as a connected one below.
		 */
		if (fastopen && !fastopen->sk)
			break;

		if (!sock_owned_by_user(meta_sk)) {
			sk->sk_err = err;
			sk->sk_error_report(sk);		/* Wake people up to see the error (see connect in sock.c) */

			tcp_done(sk);
		} else
			sk->sk_err_soft = err;
		goto out;
	}

	if (!sock_owned_by_user(meta_sk) && np->recverr) {
		sk->sk_err = err;
		sk->sk_error_report(sk);
	} else
		sk->sk_err_soft = err;

out:
	bh_unlock_sock(meta_sk);
	sock_put(sk);
}


int tcp_v6_send_synack(struct sock *sk, struct dst_entry *dst,
		       struct flowi *fl,
		       struct request_sock *req,
		       u16 queue_mapping,
		       struct tcp_fastopen_cookie *foc)
{
	struct inet_request_sock *ireq = inet_rsk(req);
	struct ipv6_pinfo *np = inet6_sk(sk);
	struct flowi6 *fl6 = &fl->u.ip6;
	struct sk_buff *skb;
	int err = -ENOMEM;

	/* First, grab a route. */
	if (!dst && (dst = inet6_csk_route_req(sk, fl6, req)) == NULL)
		goto done;

	skb = tcp_make_synack(sk, dst, req, foc);

	if (skb) {
		__tcp_v6_send_check(skb, &ireq->ir_v6_loc_addr,
				    &ireq->ir_v6_rmt_addr);

		fl6->daddr = ireq->ir_v6_rmt_addr;
		if (np->repflow && ireq->pktopts)
			fl6->flowlabel = ip6_flowlabel(ipv6_hdr(ireq->pktopts));

		skb_set_queue_mapping(skb, queue_mapping);
		err = ip6_xmit(sk, skb, fl6, np->opt, np->tclass);
		err = net_xmit_eval(err);
		if (!tcp_rsk(req)->snt_synack && !err)
			tcp_rsk(req)->snt_synack = tcp_time_stamp;
	}

done:
	return err;
}

void tcp_v6_reqsk_destructor(struct request_sock *req)
{
	kfree_skb(inet_rsk(req)->pktopts);
}

#ifdef CONFIG_TCP_MD5SIG
static struct tcp_md5sig_key *tcp_v6_md5_do_lookup(struct sock *sk,
						   const struct in6_addr *addr)
{
	return tcp_md5_do_lookup(sk, (union tcp_md5_addr *)addr, AF_INET6);
}

static struct tcp_md5sig_key *tcp_v6_md5_lookup(struct sock *sk,
						const struct sock *addr_sk)
{
	return tcp_v6_md5_do_lookup(sk, &addr_sk->sk_v6_daddr);
}

static int tcp_v6_parse_md5_keys(struct sock *sk, char __user *optval,
				 int optlen)
{
	struct tcp_md5sig cmd;
	struct sockaddr_in6 *sin6 = (struct sockaddr_in6 *)&cmd.tcpm_addr;

	if (optlen < sizeof(cmd))
		return -EINVAL;

	if (copy_from_user(&cmd, optval, sizeof(cmd)))
		return -EFAULT;

	if (sin6->sin6_family != AF_INET6)
		return -EINVAL;

	if (!cmd.tcpm_keylen) {
		if (ipv6_addr_v4mapped(&sin6->sin6_addr))
			return tcp_md5_do_del(sk, (union tcp_md5_addr *)&sin6->sin6_addr.s6_addr32[3],
					      AF_INET);
		return tcp_md5_do_del(sk, (union tcp_md5_addr *)&sin6->sin6_addr,
				      AF_INET6);
	}

	if (cmd.tcpm_keylen > TCP_MD5SIG_MAXKEYLEN)
		return -EINVAL;

	if (ipv6_addr_v4mapped(&sin6->sin6_addr))
		return tcp_md5_do_add(sk, (union tcp_md5_addr *)&sin6->sin6_addr.s6_addr32[3],
				      AF_INET, cmd.tcpm_key, cmd.tcpm_keylen, GFP_KERNEL);

	return tcp_md5_do_add(sk, (union tcp_md5_addr *)&sin6->sin6_addr,
			      AF_INET6, cmd.tcpm_key, cmd.tcpm_keylen, GFP_KERNEL);
}

static int tcp_v6_md5_hash_pseudoheader(struct tcp_md5sig_pool *hp,
					const struct in6_addr *daddr,
					const struct in6_addr *saddr, int nbytes)
{
	struct tcp6_pseudohdr *bp;
	struct scatterlist sg;

	bp = &hp->md5_blk.ip6;
	/* 1. TCP pseudo-header (RFC2460) */
	bp->saddr = *saddr;
	bp->daddr = *daddr;
	bp->protocol = cpu_to_be32(IPPROTO_TCP);
	bp->len = cpu_to_be32(nbytes);

	sg_init_one(&sg, bp, sizeof(*bp));
	return crypto_hash_update(&hp->md5_desc, &sg, sizeof(*bp));
}

static int tcp_v6_md5_hash_hdr(char *md5_hash, struct tcp_md5sig_key *key,
			       const struct in6_addr *daddr, struct in6_addr *saddr,
			       const struct tcphdr *th)
{
	struct tcp_md5sig_pool *hp;
	struct hash_desc *desc;

	hp = tcp_get_md5sig_pool();
	if (!hp)
		goto clear_hash_noput;
	desc = &hp->md5_desc;

	if (crypto_hash_init(desc))
		goto clear_hash;
	if (tcp_v6_md5_hash_pseudoheader(hp, daddr, saddr, th->doff << 2))
		goto clear_hash;
	if (tcp_md5_hash_header(hp, th))
		goto clear_hash;
	if (tcp_md5_hash_key(hp, key))
		goto clear_hash;
	if (crypto_hash_final(desc, md5_hash))
		goto clear_hash;

	tcp_put_md5sig_pool();
	return 0;

clear_hash:
	tcp_put_md5sig_pool();
clear_hash_noput:
	memset(md5_hash, 0, 16);
	return 1;
}

static int tcp_v6_md5_hash_skb(char *md5_hash,
			       const struct tcp_md5sig_key *key,
			       const struct sock *sk,
			       const struct sk_buff *skb)
{
	const struct in6_addr *saddr, *daddr;
	struct tcp_md5sig_pool *hp;
	struct hash_desc *desc;
	const struct tcphdr *th = tcp_hdr(skb);

	if (sk) { /* valid for establish/request sockets */
		saddr = &sk->sk_v6_rcv_saddr;
		daddr = &sk->sk_v6_daddr;
	} else {
		const struct ipv6hdr *ip6h = ipv6_hdr(skb);
		saddr = &ip6h->saddr;
		daddr = &ip6h->daddr;
	}

	hp = tcp_get_md5sig_pool();
	if (!hp)
		goto clear_hash_noput;
	desc = &hp->md5_desc;

	if (crypto_hash_init(desc))
		goto clear_hash;

	if (tcp_v6_md5_hash_pseudoheader(hp, daddr, saddr, skb->len))
		goto clear_hash;
	if (tcp_md5_hash_header(hp, th))
		goto clear_hash;
	if (tcp_md5_hash_skb_data(hp, skb, th->doff << 2))
		goto clear_hash;
	if (tcp_md5_hash_key(hp, key))
		goto clear_hash;
	if (crypto_hash_final(desc, md5_hash))
		goto clear_hash;

	tcp_put_md5sig_pool();
	return 0;

clear_hash:
	tcp_put_md5sig_pool();
clear_hash_noput:
	memset(md5_hash, 0, 16);
	return 1;
}

static bool tcp_v6_inbound_md5_hash(struct sock *sk, const struct sk_buff *skb)
{
	const __u8 *hash_location = NULL;
	struct tcp_md5sig_key *hash_expected;
	const struct ipv6hdr *ip6h = ipv6_hdr(skb);
	const struct tcphdr *th = tcp_hdr(skb);
	int genhash;
	u8 newhash[16];

	hash_expected = tcp_v6_md5_do_lookup(sk, &ip6h->saddr);
	hash_location = tcp_parse_md5sig_option(th);

	/* We've parsed the options - do we have a hash? */
	if (!hash_expected && !hash_location)
		return false;

	if (hash_expected && !hash_location) {
		NET_INC_STATS_BH(sock_net(sk), LINUX_MIB_TCPMD5NOTFOUND);
		return true;
	}

	if (!hash_expected && hash_location) {
		NET_INC_STATS_BH(sock_net(sk), LINUX_MIB_TCPMD5UNEXPECTED);
		return true;
	}

	/* check the signature */
	genhash = tcp_v6_md5_hash_skb(newhash,
				      hash_expected,
				      NULL, skb);

	if (genhash || memcmp(hash_location, newhash, 16) != 0) {
		net_info_ratelimited("MD5 Hash %s for [%pI6c]:%u->[%pI6c]:%u\n",
				     genhash ? "failed" : "mismatch",
				     &ip6h->saddr, ntohs(th->source),
				     &ip6h->daddr, ntohs(th->dest));
		return true;
	}
	return false;
}
#endif

static int tcp_v6_init_req(struct request_sock *req, struct sock *sk,
			   struct sk_buff *skb, bool want_cookie)
{
	struct inet_request_sock *ireq = inet_rsk(req);
	struct ipv6_pinfo *np = inet6_sk(sk);

	ireq->ir_v6_rmt_addr = ipv6_hdr(skb)->saddr;
	ireq->ir_v6_loc_addr = ipv6_hdr(skb)->daddr;

	/* So that link locals have meaning */
	if (!sk->sk_bound_dev_if &&
	    ipv6_addr_type(&ireq->ir_v6_rmt_addr) & IPV6_ADDR_LINKLOCAL)
		ireq->ir_iif = tcp_v6_iif(skb);

	if (!TCP_SKB_CB(skb)->tcp_tw_isn &&
	    (ipv6_opt_accepted(sk, skb, &TCP_SKB_CB(skb)->header.h6) ||
	     np->rxopt.bits.rxinfo ||
	     np->rxopt.bits.rxoinfo || np->rxopt.bits.rxhlim ||
	     np->rxopt.bits.rxohlim || np->repflow)) {
		atomic_inc(&skb->users);
		ireq->pktopts = skb;
	}

	return 0;
}

static struct dst_entry *tcp_v6_route_req(struct sock *sk, struct flowi *fl,
					  const struct request_sock *req,
					  bool *strict)
{
	if (strict)
		*strict = true;
	return inet6_csk_route_req(sk, &fl->u.ip6, req);
}

struct request_sock_ops tcp6_request_sock_ops __read_mostly = {
	.family		=	AF_INET6,
	.obj_size	=	sizeof(struct tcp6_request_sock),
	.rtx_syn_ack	=	tcp_rtx_synack,
	.send_ack	=	tcp_v6_reqsk_send_ack,
	.destructor	=	tcp_v6_reqsk_destructor,
	.send_reset	=	tcp_v6_send_reset,
	.syn_ack_timeout =	tcp_syn_ack_timeout,
};

const struct tcp_request_sock_ops tcp_request_sock_ipv6_ops = {
	.mss_clamp	=	IPV6_MIN_MTU - sizeof(struct tcphdr) -
				sizeof(struct ipv6hdr),
#ifdef CONFIG_TCP_MD5SIG
	.req_md5_lookup	=	tcp_v6_md5_lookup,
	.calc_md5_hash	=	tcp_v6_md5_hash_skb,
#endif
	.init_req	=	tcp_v6_init_req,
#ifdef CONFIG_SYN_COOKIES
	.cookie_init_seq =	cookie_v6_init_sequence,
#endif
	.route_req	=	tcp_v6_route_req,
	.init_seq	=	tcp_v6_init_sequence,
	.send_synack	=	tcp_v6_send_synack,
	.queue_hash_add =	inet6_csk_reqsk_queue_hash_add,
};

static void tcp_v6_send_response(struct sock *sk, struct sk_buff *skb, u32 seq,
				 u32 ack, u32 data_ack, u32 win, u32 tsval, u32 tsecr,
				 int oif, struct tcp_md5sig_key *key, int rst,
				 u8 tclass, u32 label, int mptcp)
{
	const struct tcphdr *th = tcp_hdr(skb);
	struct tcphdr *t1;
	struct sk_buff *buff;
	struct flowi6 fl6;
	struct net *net = sk ? sock_net(sk) : dev_net(skb_dst(skb)->dev);
	struct sock *ctl_sk = net->ipv6.tcp_sk;
	unsigned int tot_len = sizeof(struct tcphdr);
	struct dst_entry *dst;
	__be32 *topt;

	if (tsecr)
		tot_len += TCPOLEN_TSTAMP_ALIGNED;
#ifdef CONFIG_TCP_MD5SIG
	if (key)
		tot_len += TCPOLEN_MD5SIG_ALIGNED;
#endif
#ifdef CONFIG_MPTCP
	if (mptcp)
		tot_len += MPTCP_SUB_LEN_DSS + MPTCP_SUB_LEN_ACK;
#endif
	buff = alloc_skb(MAX_HEADER + sizeof(struct ipv6hdr) + tot_len,
			 GFP_ATOMIC);
	if (!buff)
		return;

	skb_reserve(buff, MAX_HEADER + sizeof(struct ipv6hdr) + tot_len);

	t1 = (struct tcphdr *) skb_push(buff, tot_len);
	skb_reset_transport_header(buff);

	/* Swap the send and the receive. */
	memset(t1, 0, sizeof(*t1));
	t1->dest = th->source;
	t1->source = th->dest;
	t1->doff = tot_len / 4;
	t1->seq = htonl(seq);
	t1->ack_seq = htonl(ack);
	t1->ack = !rst || !th->ack;
	t1->rst = rst;
	t1->window = htons(win);

	topt = (__be32 *)(t1 + 1);

	if (tsecr) {
		*topt++ = htonl((TCPOPT_NOP << 24) | (TCPOPT_NOP << 16) |
				(TCPOPT_TIMESTAMP << 8) | TCPOLEN_TIMESTAMP);
		*topt++ = htonl(tsval);
		*topt++ = htonl(tsecr);
	}

#ifdef CONFIG_TCP_MD5SIG
	if (key) {
		*topt++ = htonl((TCPOPT_NOP << 24) | (TCPOPT_NOP << 16) |
				(TCPOPT_MD5SIG << 8) | TCPOLEN_MD5SIG);
		tcp_v6_md5_hash_hdr((__u8 *)topt, key,
				    &ipv6_hdr(skb)->saddr,
				    &ipv6_hdr(skb)->daddr, t1);
		topt += 4;
	}
#endif
#ifdef CONFIG_MPTCP
	if (mptcp) {
		/* Construction of 32-bit data_ack */
		*topt++ = htonl((TCPOPT_MPTCP << 24) |
				((MPTCP_SUB_LEN_DSS + MPTCP_SUB_LEN_ACK) << 16) |
				(0x20 << 8) |
				(0x01));
		*topt++ = htonl(data_ack);
	}
#endif

	memset(&fl6, 0, sizeof(fl6));
	fl6.daddr = ipv6_hdr(skb)->saddr;
	fl6.saddr = ipv6_hdr(skb)->daddr;
	fl6.flowlabel = label;

	buff->ip_summed = CHECKSUM_PARTIAL;
	buff->csum = 0;

	__tcp_v6_send_check(buff, &fl6.saddr, &fl6.daddr);

	fl6.flowi6_proto = IPPROTO_TCP;
	if (rt6_need_strict(&fl6.daddr) && !oif)
		fl6.flowi6_oif = tcp_v6_iif(skb);
	else
		fl6.flowi6_oif = oif;
	fl6.flowi6_mark = IP6_REPLY_MARK(net, skb->mark);
	fl6.fl6_dport = t1->dest;
	fl6.fl6_sport = t1->source;
	security_skb_classify_flow(skb, flowi6_to_flowi(&fl6));

	/* Pass a socket to ip6_dst_lookup either it is for RST
	 * Underlying function will use this to retrieve the network
	 * namespace
	 */
	dst = ip6_dst_lookup_flow(ctl_sk, &fl6, NULL);
	if (!IS_ERR(dst)) {
		skb_dst_set(buff, dst);
		ip6_xmit(ctl_sk, buff, &fl6, NULL, tclass);
		TCP_INC_STATS_BH(net, TCP_MIB_OUTSEGS);
		if (rst)
			TCP_INC_STATS_BH(net, TCP_MIB_OUTRSTS);
		return;
	}

	kfree_skb(buff);
}

void tcp_v6_send_reset(struct sock *sk, struct sk_buff *skb)
{
	const struct tcphdr *th = tcp_hdr(skb);
	u32 seq = 0, ack_seq = 0;
	struct tcp_md5sig_key *key = NULL;
#ifdef CONFIG_TCP_MD5SIG
	const __u8 *hash_location = NULL;
	struct ipv6hdr *ipv6h = ipv6_hdr(skb);
	unsigned char newhash[16];
	int genhash;
	struct sock *sk1 = NULL;
#endif
	int oif;

	if (th->rst)
		return;

	/* If sk not NULL, it means we did a successful lookup and incoming
	 * route had to be correct. prequeue might have dropped our dst.
	 */
	if (!sk && !ipv6_unicast_destination(skb))
		return;

#ifdef CONFIG_TCP_MD5SIG
	hash_location = tcp_parse_md5sig_option(th);
	if (!sk && hash_location) {
		/*
		 * active side is lost. Try to find listening socket through
		 * source port, and then find md5 key through listening socket.
		 * we are not loose security here:
		 * Incoming packet is checked with md5 hash with finding key,
		 * no RST generated if md5 hash doesn't match.
		 */
		sk1 = inet6_lookup_listener(dev_net(skb_dst(skb)->dev),
					   &tcp_hashinfo, &ipv6h->saddr,
					   th->source, &ipv6h->daddr,
					   ntohs(th->source), tcp_v6_iif(skb));
		if (!sk1)
			return;

		rcu_read_lock();
		key = tcp_v6_md5_do_lookup(sk1, &ipv6h->saddr);
		if (!key)
			goto release_sk1;

		genhash = tcp_v6_md5_hash_skb(newhash, key, NULL, skb);
		if (genhash || memcmp(hash_location, newhash, 16) != 0)
			goto release_sk1;
	} else {
		key = sk ? tcp_v6_md5_do_lookup(sk, &ipv6h->saddr) : NULL;
	}
#endif

	if (th->ack)
		seq = ntohl(th->ack_seq);
	else
		ack_seq = ntohl(th->seq) + th->syn + th->fin + skb->len -
			  (th->doff << 2);

	oif = sk ? sk->sk_bound_dev_if : 0;
	tcp_v6_send_response(sk, skb, seq, ack_seq, 0, 0, 0, 0, oif, key, 1, 0, 0, 0);

#ifdef CONFIG_TCP_MD5SIG
release_sk1:
	if (sk1) {
		rcu_read_unlock();
		sock_put(sk1);
	}
#endif
}

static void tcp_v6_send_ack(struct sock *sk, struct sk_buff *skb, u32 seq,
			    u32 ack, u32 data_ack, u32 win, u32 tsval, u32 tsecr, int oif,
			    struct tcp_md5sig_key *key, u8 tclass,
			    u32 label, int mptcp)
{
	tcp_v6_send_response(sk, skb, seq, ack, data_ack, win, tsval, tsecr, oif,
			     key, 0, tclass, label, mptcp);
}

static void tcp_v6_timewait_ack(struct sock *sk, struct sk_buff *skb)
{
	struct inet_timewait_sock *tw = inet_twsk(sk);
	struct tcp_timewait_sock *tcptw = tcp_twsk(sk);
	u32 data_ack = 0;
	int mptcp = 0;

	if (tcptw->mptcp_tw && tcptw->mptcp_tw->meta_tw) {
		data_ack = (u32)tcptw->mptcp_tw->rcv_nxt;
		mptcp = 1;
	}
	tcp_v6_send_ack(sk, skb, tcptw->tw_snd_nxt, tcptw->tw_rcv_nxt,
			data_ack,
			tcptw->tw_rcv_wnd >> tw->tw_rcv_wscale,
			tcp_time_stamp + tcptw->tw_ts_offset,
			tcptw->tw_ts_recent, tw->tw_bound_dev_if, tcp_twsk_md5_key(tcptw),
<<<<<<< HEAD
			tw->tw_tclass, (tw->tw_flowlabel << 12), mptcp);
=======
			tw->tw_tclass, cpu_to_be32(tw->tw_flowlabel));
>>>>>>> b953c0d2

	inet_twsk_put(tw);
}

void tcp_v6_reqsk_send_ack(struct sock *sk, struct sk_buff *skb,
			   struct request_sock *req)
{
	/* sk->sk_state == TCP_LISTEN -> for regular TCP_SYN_RECV
	 * sk->sk_state == TCP_SYN_RECV -> for Fast Open.
	 */
	tcp_v6_send_ack(sk, skb, (sk->sk_state == TCP_LISTEN) ?
			tcp_rsk(req)->snt_isn + 1 : tcp_sk(sk)->snd_nxt,
			tcp_rsk(req)->rcv_nxt, 0, req->rcv_wnd,
			tcp_time_stamp, req->ts_recent, sk->sk_bound_dev_if,
			tcp_v6_md5_do_lookup(sk, &ipv6_hdr(skb)->daddr),
			0, 0, 0);
}


struct sock *tcp_v6_hnd_req(struct sock *sk, struct sk_buff *skb)
{
	const struct tcphdr *th = tcp_hdr(skb);
	struct request_sock *req;
	struct sock *nsk;

	/* Find possible connection requests. */
	req = inet6_csk_search_req(sk, th->source,
				   &ipv6_hdr(skb)->saddr,
				   &ipv6_hdr(skb)->daddr, tcp_v6_iif(skb));
	if (req) {
		nsk = tcp_check_req(sk, skb, req, false);
		if (!nsk)
			reqsk_put(req);
		return nsk;
	}
	nsk = __inet6_lookup_established(sock_net(sk), &tcp_hashinfo,
					 &ipv6_hdr(skb)->saddr, th->source,
					 &ipv6_hdr(skb)->daddr, ntohs(th->dest),
					 tcp_v6_iif(skb));

	if (nsk) {
		if (nsk->sk_state != TCP_TIME_WAIT) {
			/* Don't lock again the meta-sk. It has been locked
			 * before mptcp_v6_do_rcv.
			 */
			if (mptcp(tcp_sk(nsk)) && !is_meta_sk(sk))
				bh_lock_sock(mptcp_meta_sk(nsk));
			bh_lock_sock(nsk);

			return nsk;
		}
		inet_twsk_put(inet_twsk(nsk));
		return NULL;
	}

#ifdef CONFIG_SYN_COOKIES
	if (!th->syn)
		sk = cookie_v6_check(sk, skb);
#endif
	return sk;
}

int tcp_v6_conn_request(struct sock *sk, struct sk_buff *skb)
{
	if (skb->protocol == htons(ETH_P_IP))
		return tcp_v4_conn_request(sk, skb);

	if (!ipv6_unicast_destination(skb))
		goto drop;

	return tcp_conn_request(&tcp6_request_sock_ops,
				&tcp_request_sock_ipv6_ops, sk, skb);

drop:
	NET_INC_STATS_BH(sock_net(sk), LINUX_MIB_LISTENDROPS);
	return 0; /* don't send reset */
}

struct sock *tcp_v6_syn_recv_sock(struct sock *sk, struct sk_buff *skb,
				  struct request_sock *req,
				  struct dst_entry *dst)
{
	struct inet_request_sock *ireq;
	struct ipv6_pinfo *newnp, *np = inet6_sk(sk);
	struct tcp6_sock *newtcp6sk;
	struct inet_sock *newinet;
	struct tcp_sock *newtp;
	struct sock *newsk;
#ifdef CONFIG_TCP_MD5SIG
	struct tcp_md5sig_key *key;
#endif
	struct flowi6 fl6;

	if (skb->protocol == htons(ETH_P_IP)) {
		/*
		 *	v6 mapped
		 */

		newsk = tcp_v4_syn_recv_sock(sk, skb, req, dst);

		if (!newsk)
			return NULL;

		newtcp6sk = (struct tcp6_sock *)newsk;
		inet_sk(newsk)->pinet6 = &newtcp6sk->inet6;

		newinet = inet_sk(newsk);
		newnp = inet6_sk(newsk);
		newtp = tcp_sk(newsk);

		memcpy(newnp, np, sizeof(struct ipv6_pinfo));

		newnp->saddr = newsk->sk_v6_rcv_saddr;

#ifdef CONFIG_MPTCP
		/* We must check on the request-socket because the listener
		 * socket's flag may have been changed halfway through.
		 */
		if (!inet_rsk(req)->saw_mpc)
			inet_csk(newsk)->icsk_af_ops = &mptcp_v6_mapped;
		else
#endif
			inet_csk(newsk)->icsk_af_ops = &ipv6_mapped;
		newsk->sk_backlog_rcv = tcp_v4_do_rcv;
#ifdef CONFIG_TCP_MD5SIG
		newtp->af_specific = &tcp_sock_ipv6_mapped_specific;
#endif

		newnp->ipv6_ac_list = NULL;
		newnp->ipv6_fl_list = NULL;
		newnp->pktoptions  = NULL;
		newnp->opt	   = NULL;
		newnp->mcast_oif   = tcp_v6_iif(skb);
		newnp->mcast_hops  = ipv6_hdr(skb)->hop_limit;
		newnp->rcv_flowinfo = ip6_flowinfo(ipv6_hdr(skb));
		if (np->repflow)
			newnp->flow_label = ip6_flowlabel(ipv6_hdr(skb));

		/*
		 * No need to charge this sock to the relevant IPv6 refcnt debug socks count
		 * here, tcp_create_openreq_child now does this for us, see the comment in
		 * that function for the gory details. -acme
		 */

		/* It is tricky place. Until this moment IPv4 tcp
		   worked with IPv6 icsk.icsk_af_ops.
		   Sync it now.
		 */
		tcp_sync_mss(newsk, inet_csk(newsk)->icsk_pmtu_cookie);

		return newsk;
	}

	ireq = inet_rsk(req);

	if (sk_acceptq_is_full(sk))
		goto out_overflow;

	if (!dst) {
		dst = inet6_csk_route_req(sk, &fl6, req);
		if (!dst)
			goto out;
	}

	newsk = tcp_create_openreq_child(sk, req, skb);
	if (!newsk)
		goto out_nonewsk;

#ifdef CONFIG_MPTCP
	/* If the meta_sk is v6-mapped we can end up here with the wrong af_ops.
	 * Just make sure that this subflow is v6.
	 */
	if (is_meta_sk(sk))
		inet_csk(newsk)->icsk_af_ops = &mptcp_v6_specific;
#endif

	/*
	 * No need to charge this sock to the relevant IPv6 refcnt debug socks
	 * count here, tcp_create_openreq_child now does this for us, see the
	 * comment in that function for the gory details. -acme
	 */

	newsk->sk_gso_type = SKB_GSO_TCPV6;
	__ip6_dst_store(newsk, dst, NULL, NULL);
	inet6_sk_rx_dst_set(newsk, skb);

	newtcp6sk = (struct tcp6_sock *)newsk;
	inet_sk(newsk)->pinet6 = &newtcp6sk->inet6;

	newtp = tcp_sk(newsk);
	newinet = inet_sk(newsk);
	newnp = inet6_sk(newsk);

	memcpy(newnp, np, sizeof(struct ipv6_pinfo));

	newsk->sk_v6_daddr = ireq->ir_v6_rmt_addr;
	newnp->saddr = ireq->ir_v6_loc_addr;
	newsk->sk_v6_rcv_saddr = ireq->ir_v6_loc_addr;
	newsk->sk_bound_dev_if = ireq->ir_iif;

	ip6_set_txhash(newsk);

	/* Now IPv6 options...

	   First: no IPv4 options.
	 */
	newinet->inet_opt = NULL;
	newnp->ipv6_ac_list = NULL;
	newnp->ipv6_fl_list = NULL;

	/* Clone RX bits */
	newnp->rxopt.all = np->rxopt.all;

	/* Clone pktoptions received with SYN */
	newnp->pktoptions = NULL;
	if (ireq->pktopts) {
		newnp->pktoptions = skb_clone(ireq->pktopts,
					      sk_gfp_atomic(sk, GFP_ATOMIC));
		consume_skb(ireq->pktopts);
		ireq->pktopts = NULL;
		if (newnp->pktoptions)
			skb_set_owner_r(newnp->pktoptions, newsk);
	}
	newnp->opt	  = NULL;
	newnp->mcast_oif  = tcp_v6_iif(skb);
	newnp->mcast_hops = ipv6_hdr(skb)->hop_limit;
	newnp->rcv_flowinfo = ip6_flowinfo(ipv6_hdr(skb));
	if (np->repflow)
		newnp->flow_label = ip6_flowlabel(ipv6_hdr(skb));

	/* Clone native IPv6 options from listening socket (if any)

	   Yes, keeping reference count would be much more clever,
	   but we make one more one thing there: reattach optmem
	   to newsk.
	 */
	if (np->opt)
		newnp->opt = ipv6_dup_options(newsk, np->opt);

	inet_csk(newsk)->icsk_ext_hdr_len = 0;
	if (newnp->opt)
		inet_csk(newsk)->icsk_ext_hdr_len = (newnp->opt->opt_nflen +
						     newnp->opt->opt_flen);

	tcp_ca_openreq_child(newsk, dst);

	tcp_sync_mss(newsk, dst_mtu(dst));
	newtp->advmss = dst_metric_advmss(dst);
	if (tcp_sk(sk)->rx_opt.user_mss &&
	    tcp_sk(sk)->rx_opt.user_mss < newtp->advmss)
		newtp->advmss = tcp_sk(sk)->rx_opt.user_mss;

	tcp_initialize_rcv_mss(newsk);

	newinet->inet_daddr = newinet->inet_saddr = LOOPBACK4_IPV6;
	newinet->inet_rcv_saddr = LOOPBACK4_IPV6;

#ifdef CONFIG_TCP_MD5SIG
	/* Copy over the MD5 key from the original socket */
	key = tcp_v6_md5_do_lookup(sk, &newsk->sk_v6_daddr);
	if (key) {
		/* We're using one, so create a matching key
		 * on the newsk structure. If we fail to get
		 * memory, then we end up not copying the key
		 * across. Shucks.
		 */
		tcp_md5_do_add(newsk, (union tcp_md5_addr *)&newsk->sk_v6_daddr,
			       AF_INET6, key->key, key->keylen,
			       sk_gfp_atomic(sk, GFP_ATOMIC));
	}
#endif

	if (__inet_inherit_port(sk, newsk) < 0) {
		inet_csk_prepare_forced_close(newsk);
		tcp_done(newsk);
		goto out;
	}
	__inet_hash(newsk, NULL);

	return newsk;

out_overflow:
	NET_INC_STATS_BH(sock_net(sk), LINUX_MIB_LISTENOVERFLOWS);
out_nonewsk:
	dst_release(dst);
out:
	NET_INC_STATS_BH(sock_net(sk), LINUX_MIB_LISTENDROPS);
	return NULL;
}

/* The socket must have it's spinlock held when we get
 * here.
 *
 * We have a potential double-lock case here, so even when
 * doing backlog processing we use the BH locking scheme.
 * This is because we cannot sleep with the original spinlock
 * held.
 */
int tcp_v6_do_rcv(struct sock *sk, struct sk_buff *skb)
{
	struct ipv6_pinfo *np = inet6_sk(sk);
	struct tcp_sock *tp;
	struct sk_buff *opt_skb = NULL;

	/* Imagine: socket is IPv6. IPv4 packet arrives,
	   goes to IPv4 receive handler and backlogged.
	   From backlog it always goes here. Kerboom...
	   Fortunately, tcp_rcv_established and rcv_established
	   handle them correctly, but it is not case with
	   tcp_v6_hnd_req and tcp_v6_send_reset().   --ANK
	 */

	if (skb->protocol == htons(ETH_P_IP))
		return tcp_v4_do_rcv(sk, skb);

	if (is_meta_sk(sk))
		return mptcp_v6_do_rcv(sk, skb);

	if (sk_filter(sk, skb))
		goto discard;

	/*
	 *	socket locking is here for SMP purposes as backlog rcv
	 *	is currently called with bh processing disabled.
	 */

	/* Do Stevens' IPV6_PKTOPTIONS.

	   Yes, guys, it is the only place in our code, where we
	   may make it not affecting IPv4.
	   The rest of code is protocol independent,
	   and I do not like idea to uglify IPv4.

	   Actually, all the idea behind IPV6_PKTOPTIONS
	   looks not very well thought. For now we latch
	   options, received in the last packet, enqueued
	   by tcp. Feel free to propose better solution.
					       --ANK (980728)
	 */
	if (np->rxopt.all)
		opt_skb = skb_clone(skb, sk_gfp_atomic(sk, GFP_ATOMIC));

	if (sk->sk_state == TCP_ESTABLISHED) { /* Fast path */
		struct dst_entry *dst = sk->sk_rx_dst;

		sock_rps_save_rxhash(sk, skb);
		sk_mark_napi_id(sk, skb);
		if (dst) {
			if (inet_sk(sk)->rx_dst_ifindex != skb->skb_iif ||
			    dst->ops->check(dst, np->rx_dst_cookie) == NULL) {
				dst_release(dst);
				sk->sk_rx_dst = NULL;
			}
		}

		tcp_rcv_established(sk, skb, tcp_hdr(skb), skb->len);
		if (opt_skb)
			goto ipv6_pktoptions;
		return 0;
	}

	if (skb->len < tcp_hdrlen(skb) || tcp_checksum_complete(skb))
		goto csum_err;

	if (sk->sk_state == TCP_LISTEN) {
		struct sock *nsk = tcp_v6_hnd_req(sk, skb);
		if (!nsk)
			goto discard;

		/*
		 * Queue it on the new socket if the new socket is active,
		 * otherwise we just shortcircuit this and continue with
		 * the new socket..
		 */
		if (nsk != sk) {
			sock_rps_save_rxhash(nsk, skb);
			sk_mark_napi_id(sk, skb);
			if (tcp_child_process(sk, nsk, skb))
				goto reset;
			if (opt_skb)
				__kfree_skb(opt_skb);
			return 0;
		}
	} else
		sock_rps_save_rxhash(sk, skb);

	if (tcp_rcv_state_process(sk, skb, tcp_hdr(skb), skb->len))
		goto reset;
	if (opt_skb)
		goto ipv6_pktoptions;
	return 0;

reset:
	tcp_v6_send_reset(sk, skb);
discard:
	if (opt_skb)
		__kfree_skb(opt_skb);
	kfree_skb(skb);
	return 0;
csum_err:
	TCP_INC_STATS_BH(sock_net(sk), TCP_MIB_CSUMERRORS);
	TCP_INC_STATS_BH(sock_net(sk), TCP_MIB_INERRS);
	goto discard;


ipv6_pktoptions:
	/* Do you ask, what is it?

	   1. skb was enqueued by tcp.
	   2. skb is added to tail of read queue, rather than out of order.
	   3. socket is not in passive state.
	   4. Finally, it really contains options, which user wants to receive.
	 */
	tp = tcp_sk(sk);
	if (TCP_SKB_CB(opt_skb)->end_seq == tp->rcv_nxt &&
	    !((1 << sk->sk_state) & (TCPF_CLOSE | TCPF_LISTEN))) {
		if (np->rxopt.bits.rxinfo || np->rxopt.bits.rxoinfo)
			np->mcast_oif = tcp_v6_iif(opt_skb);
		if (np->rxopt.bits.rxhlim || np->rxopt.bits.rxohlim)
			np->mcast_hops = ipv6_hdr(opt_skb)->hop_limit;
		if (np->rxopt.bits.rxflow || np->rxopt.bits.rxtclass)
			np->rcv_flowinfo = ip6_flowinfo(ipv6_hdr(opt_skb));
		if (np->repflow)
			np->flow_label = ip6_flowlabel(ipv6_hdr(opt_skb));
		if (ipv6_opt_accepted(sk, opt_skb, &TCP_SKB_CB(opt_skb)->header.h6)) {
			skb_set_owner_r(opt_skb, sk);
			opt_skb = xchg(&np->pktoptions, opt_skb);
		} else {
			__kfree_skb(opt_skb);
			opt_skb = xchg(&np->pktoptions, NULL);
		}
	}

	kfree_skb(opt_skb);
	return 0;
}

static void tcp_v6_fill_cb(struct sk_buff *skb, const struct ipv6hdr *hdr,
			   const struct tcphdr *th)
{
	/* This is tricky: we move IP6CB at its correct location into
	 * TCP_SKB_CB(). It must be done after xfrm6_policy_check(), because
	 * _decode_session6() uses IP6CB().
	 * barrier() makes sure compiler won't play aliasing games.
	 */
	memmove(&TCP_SKB_CB(skb)->header.h6, IP6CB(skb),
		sizeof(struct inet6_skb_parm));
	barrier();

	TCP_SKB_CB(skb)->seq = ntohl(th->seq);
	TCP_SKB_CB(skb)->end_seq = (TCP_SKB_CB(skb)->seq + th->syn + th->fin +
				    skb->len - th->doff*4);
	TCP_SKB_CB(skb)->ack_seq = ntohl(th->ack_seq);
#ifdef CONFIG_MPTCP
	TCP_SKB_CB(skb)->mptcp_flags = 0;
	TCP_SKB_CB(skb)->dss_off = 0;
#endif
	TCP_SKB_CB(skb)->tcp_flags = tcp_flag_byte(th);
	TCP_SKB_CB(skb)->tcp_tw_isn = 0;
	TCP_SKB_CB(skb)->ip_dsfield = ipv6_get_dsfield(hdr);
	TCP_SKB_CB(skb)->sacked = 0;
}

static void tcp_v6_restore_cb(struct sk_buff *skb)
{
	/* We need to move header back to the beginning if xfrm6_policy_check()
	 * and tcp_v6_fill_cb() are going to be called again.
	 */
	memmove(IP6CB(skb), &TCP_SKB_CB(skb)->header.h6,
		sizeof(struct inet6_skb_parm));
}

static int tcp_v6_rcv(struct sk_buff *skb)
{
	const struct tcphdr *th;
	const struct ipv6hdr *hdr;
	struct sock *sk, *meta_sk = NULL;
	int ret;
	struct net *net = dev_net(skb->dev);

	if (skb->pkt_type != PACKET_HOST)
		goto discard_it;

	/*
	 *	Count it even if it's bad.
	 */
	TCP_INC_STATS_BH(net, TCP_MIB_INSEGS);

	if (!pskb_may_pull(skb, sizeof(struct tcphdr)))
		goto discard_it;

	th = tcp_hdr(skb);

	if (th->doff < sizeof(struct tcphdr)/4)
		goto bad_packet;
	if (!pskb_may_pull(skb, th->doff*4))
		goto discard_it;

	if (skb_checksum_init(skb, IPPROTO_TCP, ip6_compute_pseudo))
		goto csum_error;

	th = tcp_hdr(skb);
	hdr = ipv6_hdr(skb);

	sk = __inet6_lookup_skb(&tcp_hashinfo, skb, th->source, th->dest,
				inet6_iif(skb));
	if (!sk)
		goto no_tcp_socket;

process:
	if (sk && sk->sk_state == TCP_TIME_WAIT)
		goto do_time_wait;

	if (!sk)
		goto no_tcp_socket;

	if (hdr->hop_limit < inet6_sk(sk)->min_hopcount) {
		NET_INC_STATS_BH(net, LINUX_MIB_TCPMINTTLDROP);
		goto discard_and_relse;
	}

	if (!xfrm6_policy_check(sk, XFRM_POLICY_IN, skb))
		goto discard_and_relse;

	tcp_v6_fill_cb(skb, hdr, th);

#ifdef CONFIG_MPTCP
	/* Is there a pending request sock for this segment ? */
	if (sk->sk_state == TCP_LISTEN && mptcp_check_req(skb, net)) {
		if (sk)
			sock_put(sk);
		return 0;
	}
#endif

#ifdef CONFIG_TCP_MD5SIG
	if (tcp_v6_inbound_md5_hash(sk, skb))
		goto discard_and_relse;
#endif

	if (sk_filter(sk, skb))
		goto discard_and_relse;

	sk_incoming_cpu_update(sk);
	skb->dev = NULL;

	if (mptcp(tcp_sk(sk))) {
		meta_sk = mptcp_meta_sk(sk);

		bh_lock_sock_nested(meta_sk);
		if (sock_owned_by_user(meta_sk))
			skb->sk = sk;
	} else {
		meta_sk = sk;
		bh_lock_sock_nested(sk);
	}

	ret = 0;
	if (!sock_owned_by_user(meta_sk)) {
		if (!tcp_prequeue(meta_sk, skb))
			ret = tcp_v6_do_rcv(sk, skb);
	} else if (unlikely(sk_add_backlog(meta_sk, skb,
					   meta_sk->sk_rcvbuf + meta_sk->sk_sndbuf))) {
		bh_unlock_sock(meta_sk);
		NET_INC_STATS_BH(net, LINUX_MIB_TCPBACKLOGDROP);
		goto discard_and_relse;
	}

	bh_unlock_sock(meta_sk);

	sock_put(sk);
	return ret ? -1 : 0;

no_tcp_socket:
	if (!xfrm6_policy_check(NULL, XFRM_POLICY_IN, skb))
		goto discard_it;

	tcp_v6_fill_cb(skb, hdr, th);

#ifdef CONFIG_MPTCP
	if (!sk && th->syn && !th->ack) {
		int ret = mptcp_lookup_join(skb, NULL);

		if (ret < 0) {
			tcp_v6_send_reset(NULL, skb);
			goto discard_it;
		} else if (ret > 0) {
			return 0;
		}
	}

	/* Is there a pending request sock for this segment ? */
	if (!sk && mptcp_check_req(skb, net)) {
		if (sk)
			sock_put(sk);
		return 0;
	}
#endif

	if (skb->len < (th->doff<<2) || tcp_checksum_complete(skb)) {
csum_error:
		TCP_INC_STATS_BH(net, TCP_MIB_CSUMERRORS);
bad_packet:
		TCP_INC_STATS_BH(net, TCP_MIB_INERRS);
	} else {
		tcp_v6_send_reset(NULL, skb);
	}

discard_it:
	kfree_skb(skb);
	return 0;

discard_and_relse:
	sock_put(sk);
	goto discard_it;

do_time_wait:
	if (!xfrm6_policy_check(NULL, XFRM_POLICY_IN, skb)) {
		inet_twsk_put(inet_twsk(sk));
		goto discard_it;
	}

	tcp_v6_fill_cb(skb, hdr, th);

	if (skb->len < (th->doff<<2)) {
		inet_twsk_put(inet_twsk(sk));
		goto bad_packet;
	}
	if (tcp_checksum_complete(skb)) {
		inet_twsk_put(inet_twsk(sk));
		goto csum_error;
	}

	switch (tcp_timewait_state_process(inet_twsk(sk), skb, th)) {
	case TCP_TW_SYN:
	{
		struct sock *sk2;

		sk2 = inet6_lookup_listener(dev_net(skb->dev), &tcp_hashinfo,
					    &ipv6_hdr(skb)->saddr, th->source,
					    &ipv6_hdr(skb)->daddr,
					    ntohs(th->dest), tcp_v6_iif(skb));
		if (sk2) {
			struct inet_timewait_sock *tw = inet_twsk(sk);
			inet_twsk_deschedule(tw);
			inet_twsk_put(tw);
			sk = sk2;
			tcp_v6_restore_cb(skb);
			goto process;
		}
#ifdef CONFIG_MPTCP
		if (th->syn && !th->ack) {
			int ret = mptcp_lookup_join(skb, inet_twsk(sk));

			if (ret < 0) {
				tcp_v6_send_reset(NULL, skb);
				goto discard_it;
			} else if (ret > 0) {
				return 0;
			}
		}
#endif
		/* Fall through to ACK */
	}
	case TCP_TW_ACK:
		tcp_v6_timewait_ack(sk, skb);
		break;
	case TCP_TW_RST:
		tcp_v6_restore_cb(skb);
		goto no_tcp_socket;
	case TCP_TW_SUCCESS:
		;
	}
	goto discard_it;
}

static void tcp_v6_early_demux(struct sk_buff *skb)
{
	const struct ipv6hdr *hdr;
	const struct tcphdr *th;
	struct sock *sk;

	if (skb->pkt_type != PACKET_HOST)
		return;

	if (!pskb_may_pull(skb, skb_transport_offset(skb) + sizeof(struct tcphdr)))
		return;

	hdr = ipv6_hdr(skb);
	th = tcp_hdr(skb);

	if (th->doff < sizeof(struct tcphdr) / 4)
		return;

	/* Note : We use inet6_iif() here, not tcp_v6_iif() */
	sk = __inet6_lookup_established(dev_net(skb->dev), &tcp_hashinfo,
					&hdr->saddr, th->source,
					&hdr->daddr, ntohs(th->dest),
					inet6_iif(skb));
	if (sk) {
		skb->sk = sk;
		skb->destructor = sock_edemux;
		if (sk_fullsock(sk)) {
			struct dst_entry *dst = READ_ONCE(sk->sk_rx_dst);

			if (dst)
				dst = dst_check(dst, inet6_sk(sk)->rx_dst_cookie);
			if (dst &&
			    inet_sk(sk)->rx_dst_ifindex == skb->skb_iif)
				skb_dst_set_noref(skb, dst);
		}
	}
}

struct timewait_sock_ops tcp6_timewait_sock_ops = {
	.twsk_obj_size	= sizeof(struct tcp6_timewait_sock),
	.twsk_unique	= tcp_twsk_unique,
	.twsk_destructor = tcp_twsk_destructor,
};

const struct inet_connection_sock_af_ops ipv6_specific = {
	.queue_xmit	   = inet6_csk_xmit,
	.send_check	   = tcp_v6_send_check,
	.rebuild_header	   = inet6_sk_rebuild_header,
	.sk_rx_dst_set	   = inet6_sk_rx_dst_set,
	.conn_request	   = tcp_v6_conn_request,
	.syn_recv_sock	   = tcp_v6_syn_recv_sock,
	.net_header_len	   = sizeof(struct ipv6hdr),
	.net_frag_header_len = sizeof(struct frag_hdr),
	.setsockopt	   = ipv6_setsockopt,
	.getsockopt	   = ipv6_getsockopt,
	.addr2sockaddr	   = inet6_csk_addr2sockaddr,
	.sockaddr_len	   = sizeof(struct sockaddr_in6),
	.bind_conflict	   = inet6_csk_bind_conflict,
#ifdef CONFIG_COMPAT
	.compat_setsockopt = compat_ipv6_setsockopt,
	.compat_getsockopt = compat_ipv6_getsockopt,
#endif
	.mtu_reduced	   = tcp_v6_mtu_reduced,
};

#ifdef CONFIG_TCP_MD5SIG
static const struct tcp_sock_af_ops tcp_sock_ipv6_specific = {
	.md5_lookup	=	tcp_v6_md5_lookup,
	.calc_md5_hash	=	tcp_v6_md5_hash_skb,
	.md5_parse	=	tcp_v6_parse_md5_keys,
};
#endif

/*
 *	TCP over IPv4 via INET6 API
 */
const struct inet_connection_sock_af_ops ipv6_mapped = {
	.queue_xmit	   = ip_queue_xmit,
	.send_check	   = tcp_v4_send_check,
	.rebuild_header	   = inet_sk_rebuild_header,
	.sk_rx_dst_set	   = inet_sk_rx_dst_set,
	.conn_request	   = tcp_v6_conn_request,
	.syn_recv_sock	   = tcp_v6_syn_recv_sock,
	.net_header_len	   = sizeof(struct iphdr),
	.setsockopt	   = ipv6_setsockopt,
	.getsockopt	   = ipv6_getsockopt,
	.addr2sockaddr	   = inet6_csk_addr2sockaddr,
	.sockaddr_len	   = sizeof(struct sockaddr_in6),
	.bind_conflict	   = inet6_csk_bind_conflict,
#ifdef CONFIG_COMPAT
	.compat_setsockopt = compat_ipv6_setsockopt,
	.compat_getsockopt = compat_ipv6_getsockopt,
#endif
	.mtu_reduced	   = tcp_v4_mtu_reduced,
};

#ifdef CONFIG_TCP_MD5SIG
static const struct tcp_sock_af_ops tcp_sock_ipv6_mapped_specific = {
	.md5_lookup	=	tcp_v4_md5_lookup,
	.calc_md5_hash	=	tcp_v4_md5_hash_skb,
	.md5_parse	=	tcp_v6_parse_md5_keys,
};
#endif

/* NOTE: A lot of things set to zero explicitly by call to
 *       sk_alloc() so need not be done here.
 */
static int tcp_v6_init_sock(struct sock *sk)
{
	struct inet_connection_sock *icsk = inet_csk(sk);

	tcp_init_sock(sk);

#ifdef CONFIG_MPTCP
	if (sock_flag(sk, SOCK_MPTCP))
		icsk->icsk_af_ops = &mptcp_v6_specific;
	else
#endif
		icsk->icsk_af_ops = &ipv6_specific;

#ifdef CONFIG_TCP_MD5SIG
	tcp_sk(sk)->af_specific = &tcp_sock_ipv6_specific;
#endif

	return 0;
}

void tcp_v6_destroy_sock(struct sock *sk)
{
	tcp_v4_destroy_sock(sk);
	inet6_destroy_sock(sk);
}

#ifdef CONFIG_PROC_FS
/* Proc filesystem TCPv6 sock list dumping. */
static void get_openreq6(struct seq_file *seq,
			 struct request_sock *req, int i, kuid_t uid)
{
	long ttd = req->rsk_timer.expires - jiffies;
	const struct in6_addr *src = &inet_rsk(req)->ir_v6_loc_addr;
	const struct in6_addr *dest = &inet_rsk(req)->ir_v6_rmt_addr;

	if (ttd < 0)
		ttd = 0;

	seq_printf(seq,
		   "%4d: %08X%08X%08X%08X:%04X %08X%08X%08X%08X:%04X "
		   "%02X %08X:%08X %02X:%08lX %08X %5u %8d %d %d %pK\n",
		   i,
		   src->s6_addr32[0], src->s6_addr32[1],
		   src->s6_addr32[2], src->s6_addr32[3],
		   inet_rsk(req)->ir_num,
		   dest->s6_addr32[0], dest->s6_addr32[1],
		   dest->s6_addr32[2], dest->s6_addr32[3],
		   ntohs(inet_rsk(req)->ir_rmt_port),
		   TCP_SYN_RECV,
		   0, 0, /* could print option size, but that is af dependent. */
		   1,   /* timers active (only the expire timer) */
		   jiffies_to_clock_t(ttd),
		   req->num_timeout,
		   from_kuid_munged(seq_user_ns(seq), uid),
		   0,  /* non standard timer */
		   0, /* open_requests have no inode */
		   0, req);
}

static void get_tcp6_sock(struct seq_file *seq, struct sock *sp, int i)
{
	const struct in6_addr *dest, *src;
	__u16 destp, srcp;
	int timer_active;
	unsigned long timer_expires;
	const struct inet_sock *inet = inet_sk(sp);
	const struct tcp_sock *tp = tcp_sk(sp);
	const struct inet_connection_sock *icsk = inet_csk(sp);
	struct fastopen_queue *fastopenq = icsk->icsk_accept_queue.fastopenq;

	dest  = &sp->sk_v6_daddr;
	src   = &sp->sk_v6_rcv_saddr;
	destp = ntohs(inet->inet_dport);
	srcp  = ntohs(inet->inet_sport);

	if (icsk->icsk_pending == ICSK_TIME_RETRANS) {
		timer_active	= 1;
		timer_expires	= icsk->icsk_timeout;
	} else if (icsk->icsk_pending == ICSK_TIME_PROBE0) {
		timer_active	= 4;
		timer_expires	= icsk->icsk_timeout;
	} else if (timer_pending(&sp->sk_timer)) {
		timer_active	= 2;
		timer_expires	= sp->sk_timer.expires;
	} else {
		timer_active	= 0;
		timer_expires = jiffies;
	}

	seq_printf(seq,
		   "%4d: %08X%08X%08X%08X:%04X %08X%08X%08X%08X:%04X "
		   "%02X %08X:%08X %02X:%08lX %08X %5u %8d %lu %d %pK %lu %lu %u %u %d\n",
		   i,
		   src->s6_addr32[0], src->s6_addr32[1],
		   src->s6_addr32[2], src->s6_addr32[3], srcp,
		   dest->s6_addr32[0], dest->s6_addr32[1],
		   dest->s6_addr32[2], dest->s6_addr32[3], destp,
		   sp->sk_state,
		   tp->write_seq-tp->snd_una,
		   (sp->sk_state == TCP_LISTEN) ? sp->sk_ack_backlog : (tp->rcv_nxt - tp->copied_seq),
		   timer_active,
		   jiffies_delta_to_clock_t(timer_expires - jiffies),
		   icsk->icsk_retransmits,
		   from_kuid_munged(seq_user_ns(seq), sock_i_uid(sp)),
		   icsk->icsk_probes_out,
		   sock_i_ino(sp),
		   atomic_read(&sp->sk_refcnt), sp,
		   jiffies_to_clock_t(icsk->icsk_rto),
		   jiffies_to_clock_t(icsk->icsk_ack.ato),
		   (icsk->icsk_ack.quick << 1) | icsk->icsk_ack.pingpong,
		   tp->snd_cwnd,
		   sp->sk_state == TCP_LISTEN ?
			(fastopenq ? fastopenq->max_qlen : 0) :
			(tcp_in_initial_slowstart(tp) ? -1 : tp->snd_ssthresh)
		   );
}

static void get_timewait6_sock(struct seq_file *seq,
			       struct inet_timewait_sock *tw, int i)
{
	long delta = tw->tw_timer.expires - jiffies;
	const struct in6_addr *dest, *src;
	__u16 destp, srcp;

	dest = &tw->tw_v6_daddr;
	src  = &tw->tw_v6_rcv_saddr;
	destp = ntohs(tw->tw_dport);
	srcp  = ntohs(tw->tw_sport);

	seq_printf(seq,
		   "%4d: %08X%08X%08X%08X:%04X %08X%08X%08X%08X:%04X "
		   "%02X %08X:%08X %02X:%08lX %08X %5d %8d %d %d %pK\n",
		   i,
		   src->s6_addr32[0], src->s6_addr32[1],
		   src->s6_addr32[2], src->s6_addr32[3], srcp,
		   dest->s6_addr32[0], dest->s6_addr32[1],
		   dest->s6_addr32[2], dest->s6_addr32[3], destp,
		   tw->tw_substate, 0, 0,
		   3, jiffies_delta_to_clock_t(delta), 0, 0, 0, 0,
		   atomic_read(&tw->tw_refcnt), tw);
}

static int tcp6_seq_show(struct seq_file *seq, void *v)
{
	struct tcp_iter_state *st;
	struct sock *sk = v;

	if (v == SEQ_START_TOKEN) {
		seq_puts(seq,
			 "  sl  "
			 "local_address                         "
			 "remote_address                        "
			 "st tx_queue rx_queue tr tm->when retrnsmt"
			 "   uid  timeout inode\n");
		goto out;
	}
	st = seq->private;

	switch (st->state) {
	case TCP_SEQ_STATE_LISTENING:
	case TCP_SEQ_STATE_ESTABLISHED:
		if (sk->sk_state == TCP_TIME_WAIT)
			get_timewait6_sock(seq, v, st->num);
		else
			get_tcp6_sock(seq, v, st->num);
		break;
	case TCP_SEQ_STATE_OPENREQ:
		get_openreq6(seq, v, st->num, st->uid);
		break;
	}
out:
	return 0;
}

static const struct file_operations tcp6_afinfo_seq_fops = {
	.owner   = THIS_MODULE,
	.open    = tcp_seq_open,
	.read    = seq_read,
	.llseek  = seq_lseek,
	.release = seq_release_net
};

static struct tcp_seq_afinfo tcp6_seq_afinfo = {
	.name		= "tcp6",
	.family		= AF_INET6,
	.seq_fops	= &tcp6_afinfo_seq_fops,
	.seq_ops	= {
		.show		= tcp6_seq_show,
	},
};

int __net_init tcp6_proc_init(struct net *net)
{
	return tcp_proc_register(net, &tcp6_seq_afinfo);
}

void tcp6_proc_exit(struct net *net)
{
	tcp_proc_unregister(net, &tcp6_seq_afinfo);
}
#endif

static void tcp_v6_clear_sk(struct sock *sk, int size)
{
	struct inet_sock *inet = inet_sk(sk);
#ifdef CONFIG_MPTCP
	struct tcp_sock *tp = tcp_sk(sk);
	/* size_tk_table goes from the end of tk_table to the end of sk */
	int size_tk_table = size - offsetof(struct tcp_sock, tk_table) -
			    sizeof(tp->tk_table);
#endif

	/* we do not want to clear pinet6 field, because of RCU lookups */
	sk_prot_clear_nulls(sk, offsetof(struct inet_sock, pinet6));

	size -= offsetof(struct inet_sock, pinet6) + sizeof(inet->pinet6);

#ifdef CONFIG_MPTCP
	/* We zero out only from pinet6 to tk_table */
	size -= size_tk_table + sizeof(tp->tk_table);
#endif
	memset(&inet->pinet6 + 1, 0, size);

#ifdef CONFIG_MPTCP
	memset((char *)&tp->tk_table + sizeof(tp->tk_table), 0, size_tk_table);
#endif

}

struct proto tcpv6_prot = {
	.name			= "TCPv6",
	.owner			= THIS_MODULE,
	.close			= tcp_close,
	.connect		= tcp_v6_connect,
	.disconnect		= tcp_disconnect,
	.accept			= inet_csk_accept,
	.ioctl			= tcp_ioctl,
	.init			= tcp_v6_init_sock,
	.destroy		= tcp_v6_destroy_sock,
	.shutdown		= tcp_shutdown,
	.setsockopt		= tcp_setsockopt,
	.getsockopt		= tcp_getsockopt,
	.recvmsg		= tcp_recvmsg,
	.sendmsg		= tcp_sendmsg,
	.sendpage		= tcp_sendpage,
	.backlog_rcv		= tcp_v6_do_rcv,
	.release_cb		= tcp_release_cb,
	.hash			= inet_hash,
	.unhash			= inet_unhash,
	.get_port		= inet_csk_get_port,
	.enter_memory_pressure	= tcp_enter_memory_pressure,
	.stream_memory_free	= tcp_stream_memory_free,
	.sockets_allocated	= &tcp_sockets_allocated,
	.memory_allocated	= &tcp_memory_allocated,
	.memory_pressure	= &tcp_memory_pressure,
	.orphan_count		= &tcp_orphan_count,
	.sysctl_mem		= sysctl_tcp_mem,
	.sysctl_wmem		= sysctl_tcp_wmem,
	.sysctl_rmem		= sysctl_tcp_rmem,
	.max_header		= MAX_TCP_HEADER,
	.obj_size		= sizeof(struct tcp6_sock),
	.slab_flags		= SLAB_DESTROY_BY_RCU,
	.twsk_prot		= &tcp6_timewait_sock_ops,
	.rsk_prot		= &tcp6_request_sock_ops,
	.h.hashinfo		= &tcp_hashinfo,
	.no_autobind		= true,
#ifdef CONFIG_COMPAT
	.compat_setsockopt	= compat_tcp_setsockopt,
	.compat_getsockopt	= compat_tcp_getsockopt,
#endif
#ifdef CONFIG_MEMCG_KMEM
	.proto_cgroup		= tcp_proto_cgroup,
#endif
	.clear_sk		= tcp_v6_clear_sk,
};

static const struct inet6_protocol tcpv6_protocol = {
	.early_demux	=	tcp_v6_early_demux,
	.handler	=	tcp_v6_rcv,
	.err_handler	=	tcp_v6_err,
	.flags		=	INET6_PROTO_NOPOLICY|INET6_PROTO_FINAL,
};

static struct inet_protosw tcpv6_protosw = {
	.type		=	SOCK_STREAM,
	.protocol	=	IPPROTO_TCP,
	.prot		=	&tcpv6_prot,
	.ops		=	&inet6_stream_ops,
	.flags		=	INET_PROTOSW_PERMANENT |
				INET_PROTOSW_ICSK,
};

static int __net_init tcpv6_net_init(struct net *net)
{
	return inet_ctl_sock_create(&net->ipv6.tcp_sk, PF_INET6,
				    SOCK_RAW, IPPROTO_TCP, net);
}

static void __net_exit tcpv6_net_exit(struct net *net)
{
	inet_ctl_sock_destroy(net->ipv6.tcp_sk);
}

static void __net_exit tcpv6_net_exit_batch(struct list_head *net_exit_list)
{
	inet_twsk_purge(&tcp_hashinfo, &tcp_death_row, AF_INET6);
}

static struct pernet_operations tcpv6_net_ops = {
	.init	    = tcpv6_net_init,
	.exit	    = tcpv6_net_exit,
	.exit_batch = tcpv6_net_exit_batch,
};

int __init tcpv6_init(void)
{
	int ret;

	ret = inet6_add_protocol(&tcpv6_protocol, IPPROTO_TCP);
	if (ret)
		goto out;

	/* register inet6 protocol */
	ret = inet6_register_protosw(&tcpv6_protosw);
	if (ret)
		goto out_tcpv6_protocol;

	ret = register_pernet_subsys(&tcpv6_net_ops);
	if (ret)
		goto out_tcpv6_protosw;
out:
	return ret;

out_tcpv6_protosw:
	inet6_unregister_protosw(&tcpv6_protosw);
out_tcpv6_protocol:
	inet6_del_protocol(&tcpv6_protocol, IPPROTO_TCP);
	goto out;
}

void tcpv6_exit(void)
{
	unregister_pernet_subsys(&tcpv6_net_ops);
	inet6_unregister_protosw(&tcpv6_protosw);
	inet6_del_protocol(&tcpv6_protocol, IPPROTO_TCP);
}<|MERGE_RESOLUTION|>--- conflicted
+++ resolved
@@ -98,25 +98,7 @@
 	}
 }
 
-<<<<<<< HEAD
-void tcp_v6_hash(struct sock *sk)
-{
-	if (sk->sk_state != TCP_CLOSE) {
-		if (inet_csk(sk)->icsk_af_ops == &ipv6_mapped ||
-		    inet_csk(sk)->icsk_af_ops == &mptcp_v6_mapped) {
-			tcp_prot.hash(sk);
-			return;
-		}
-		local_bh_disable();
-		__inet6_hash(sk, NULL);
-		local_bh_enable();
-	}
-}
-
-__u32 tcp_v6_init_sequence(const struct sk_buff *skb)
-=======
 static __u32 tcp_v6_init_sequence(const struct sk_buff *skb)
->>>>>>> b953c0d2
 {
 	return secure_tcpv6_sequence_number(ipv6_hdr(skb)->daddr.s6_addr32,
 					    ipv6_hdr(skb)->saddr.s6_addr32,
@@ -349,14 +331,9 @@
 	struct net *net = dev_net(skb->dev);
 	struct request_sock *fastopen;
 	struct ipv6_pinfo *np;
-<<<<<<< HEAD
-	struct sock *sk, *meta_sk;
-	int err;
-=======
->>>>>>> b953c0d2
 	struct tcp_sock *tp;
 	__u32 seq, snd_una;
-	struct sock *sk;
+	struct sock *sk, *meta_sk;
 	int err;
 
 	sk = __inet6_lookup_established(net, &tcp_hashinfo,
@@ -396,11 +373,6 @@
 		goto out;
 	}
 
-<<<<<<< HEAD
-	seq = ntohl(th->seq);
-=======
-	tp = tcp_sk(sk);
->>>>>>> b953c0d2
 	/* XXX (TFO) - tp->snd_una should be ISN (tcp_create_openreq_child() */
 	fastopen = tp->fastopen_rsk;
 	snd_una = fastopen ? tcp_rsk(fastopen)->snt_isn : tp->snd_una;
@@ -448,34 +420,6 @@
 
 	/* Might be for an request_sock */
 	switch (sk->sk_state) {
-<<<<<<< HEAD
-		struct request_sock *req, **prev;
-	case TCP_LISTEN:
-		if (sock_owned_by_user(meta_sk))
-			goto out;
-
-		/* Note : We use inet6_iif() here, not tcp_v6_iif() */
-		req = inet6_csk_search_req(sk, &prev, th->dest, &hdr->daddr,
-					   &hdr->saddr, inet6_iif(skb));
-		if (!req)
-			goto out;
-
-		/* ICMPs are not backlogged, hence we cannot get
-		 * an established socket here.
-		 */
-		WARN_ON(req->sk != NULL);
-
-		if (seq != tcp_rsk(req)->snt_isn) {
-			NET_INC_STATS_BH(net, LINUX_MIB_OUTOFWINDOWICMPS);
-			goto out;
-		}
-
-		inet_csk_reqsk_queue_drop(sk, req, prev);
-		NET_INC_STATS_BH(sock_net(sk), LINUX_MIB_LISTENDROPS);
-		goto out;
-
-=======
->>>>>>> b953c0d2
 	case TCP_SYN_SENT:
 	case TCP_SYN_RECV:
 		/* Only in fast or simultaneous open. If a fast open socket is
@@ -1007,11 +951,7 @@
 			tcptw->tw_rcv_wnd >> tw->tw_rcv_wscale,
 			tcp_time_stamp + tcptw->tw_ts_offset,
 			tcptw->tw_ts_recent, tw->tw_bound_dev_if, tcp_twsk_md5_key(tcptw),
-<<<<<<< HEAD
-			tw->tw_tclass, (tw->tw_flowlabel << 12), mptcp);
-=======
-			tw->tw_tclass, cpu_to_be32(tw->tw_flowlabel));
->>>>>>> b953c0d2
+			tw->tw_tclass, cpu_to_be32(tw->tw_flowlabel), mptcp);
 
 	inet_twsk_put(tw);
 }
