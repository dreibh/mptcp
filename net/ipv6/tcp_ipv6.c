/*
 *	TCP over IPv6
 *	Linux INET6 implementation
 *
 *	Authors:
 *	Pedro Roque		<roque@di.fc.ul.pt>
 *
 *	Based on:
 *	linux/net/ipv4/tcp.c
 *	linux/net/ipv4/tcp_input.c
 *	linux/net/ipv4/tcp_output.c
 *
 *	Fixes:
 *	Hideaki YOSHIFUJI	:	sin6_scope_id support
 *	YOSHIFUJI Hideaki @USAGI and:	Support IPV6_V6ONLY socket option, which
 *	Alexey Kuznetsov		allow both IPv4 and IPv6 sockets to bind
 *					a single port at the same time.
 *	YOSHIFUJI Hideaki @USAGI:	convert /proc/net/tcp6 to seq_file.
 *
 *	This program is free software; you can redistribute it and/or
 *      modify it under the terms of the GNU General Public License
 *      as published by the Free Software Foundation; either version
 *      2 of the License, or (at your option) any later version.
 */

#include <linux/bottom_half.h>
#include <linux/module.h>
#include <linux/errno.h>
#include <linux/types.h>
#include <linux/socket.h>
#include <linux/sockios.h>
#include <linux/net.h>
#include <linux/jiffies.h>
#include <linux/in.h>
#include <linux/in6.h>
#include <linux/netdevice.h>
#include <linux/init.h>
#include <linux/jhash.h>
#include <linux/ipsec.h>
#include <linux/times.h>
#include <linux/slab.h>
#include <linux/uaccess.h>
#include <linux/ipv6.h>
#include <linux/icmpv6.h>
#include <linux/random.h>

#include <net/tcp.h>
#include <net/ndisc.h>
#include <net/inet6_hashtables.h>
#include <net/inet6_connection_sock.h>
#include <net/ipv6.h>
#include <net/transp_v6.h>
#include <net/addrconf.h>
#include <net/ip6_route.h>
#include <net/ip6_checksum.h>
#include <net/inet_ecn.h>
#include <net/protocol.h>
#include <net/xfrm.h>
#include <net/snmp.h>
#include <net/dsfield.h>
#include <net/timewait_sock.h>
#include <net/inet_common.h>
#include <net/secure_seq.h>
#include <net/mptcp.h>
#include <net/mptcp_v6.h>
#include <net/busy_poll.h>

#include <linux/proc_fs.h>
#include <linux/seq_file.h>

#include <crypto/hash.h>
#include <linux/scatterlist.h>

#ifdef CONFIG_TCP_MD5SIG
static const struct tcp_sock_af_ops tcp_sock_ipv6_specific;
static const struct tcp_sock_af_ops tcp_sock_ipv6_mapped_specific;
#else
static struct tcp_md5sig_key *tcp_v6_md5_do_lookup(const struct sock *sk,
						   const struct in6_addr *addr)
{
	return NULL;
}
#endif

void inet6_sk_rx_dst_set(struct sock *sk, const struct sk_buff *skb)
{
	struct dst_entry *dst = skb_dst(skb);

	if (dst && dst_hold_safe(dst)) {
		const struct rt6_info *rt = (const struct rt6_info *)dst;

		sk->sk_rx_dst = dst;
		inet_sk(sk)->rx_dst_ifindex = skb->skb_iif;
		inet6_sk(sk)->rx_dst_cookie = rt6_get_cookie(rt);
	}
}

static __u32 tcp_v6_init_sequence(const struct sk_buff *skb)
{
	return secure_tcpv6_sequence_number(ipv6_hdr(skb)->daddr.s6_addr32,
					    ipv6_hdr(skb)->saddr.s6_addr32,
					    tcp_hdr(skb)->dest,
					    tcp_hdr(skb)->source);
}

int tcp_v6_connect(struct sock *sk, struct sockaddr *uaddr,
			  int addr_len)
{
	struct sockaddr_in6 *usin = (struct sockaddr_in6 *) uaddr;
	struct inet_sock *inet = inet_sk(sk);
	struct inet_connection_sock *icsk = inet_csk(sk);
	struct ipv6_pinfo *np = inet6_sk(sk);
	struct tcp_sock *tp = tcp_sk(sk);
	struct in6_addr *saddr = NULL, *final_p, final;
	struct ipv6_txoptions *opt;
	struct flowi6 fl6;
	struct dst_entry *dst;
	int addr_type;
	int err;

	if (addr_len < SIN6_LEN_RFC2133)
		return -EINVAL;

	if (usin->sin6_family != AF_INET6)
		return -EAFNOSUPPORT;

	memset(&fl6, 0, sizeof(fl6));

	if (np->sndflow) {
		fl6.flowlabel = usin->sin6_flowinfo&IPV6_FLOWINFO_MASK;
		IP6_ECN_flow_init(fl6.flowlabel);
		if (fl6.flowlabel&IPV6_FLOWLABEL_MASK) {
			struct ip6_flowlabel *flowlabel;
			flowlabel = fl6_sock_lookup(sk, fl6.flowlabel);
			if (!flowlabel)
				return -EINVAL;
			fl6_sock_release(flowlabel);
		}
	}

	/*
	 *	connect() to INADDR_ANY means loopback (BSD'ism).
	 */

	if (ipv6_addr_any(&usin->sin6_addr))
		usin->sin6_addr.s6_addr[15] = 0x1;

	addr_type = ipv6_addr_type(&usin->sin6_addr);

	if (addr_type & IPV6_ADDR_MULTICAST)
		return -ENETUNREACH;

	if (addr_type&IPV6_ADDR_LINKLOCAL) {
		if (addr_len >= sizeof(struct sockaddr_in6) &&
		    usin->sin6_scope_id) {
			/* If interface is set while binding, indices
			 * must coincide.
			 */
			if (sk->sk_bound_dev_if &&
			    sk->sk_bound_dev_if != usin->sin6_scope_id)
				return -EINVAL;

			sk->sk_bound_dev_if = usin->sin6_scope_id;
		}

		/* Connect to link-local address requires an interface */
		if (!sk->sk_bound_dev_if)
			return -EINVAL;
	}

	if (tp->rx_opt.ts_recent_stamp &&
	    !ipv6_addr_equal(&sk->sk_v6_daddr, &usin->sin6_addr)) {
		tp->rx_opt.ts_recent = 0;
		tp->rx_opt.ts_recent_stamp = 0;
		tp->write_seq = 0;
	}

	sk->sk_v6_daddr = usin->sin6_addr;
	np->flow_label = fl6.flowlabel;

	/*
	 *	TCP over IPv4
	 */

	if (addr_type == IPV6_ADDR_MAPPED) {
		u32 exthdrlen = icsk->icsk_ext_hdr_len;
		struct sockaddr_in sin;

		SOCK_DEBUG(sk, "connect: ipv4 mapped\n");

		if (__ipv6_only_sock(sk))
			return -ENETUNREACH;

		sin.sin_family = AF_INET;
		sin.sin_port = usin->sin6_port;
		sin.sin_addr.s_addr = usin->sin6_addr.s6_addr32[3];

#ifdef CONFIG_MPTCP
		if (sock_flag(sk, SOCK_MPTCP))
			icsk->icsk_af_ops = &mptcp_v6_mapped;
		else
#endif
			icsk->icsk_af_ops = &ipv6_mapped;
		sk->sk_backlog_rcv = tcp_v4_do_rcv;
#ifdef CONFIG_TCP_MD5SIG
		tp->af_specific = &tcp_sock_ipv6_mapped_specific;
#endif

		err = tcp_v4_connect(sk, (struct sockaddr *)&sin, sizeof(sin));

		if (err) {
			icsk->icsk_ext_hdr_len = exthdrlen;
#ifdef CONFIG_MPTCP
			if (sock_flag(sk, SOCK_MPTCP))
				icsk->icsk_af_ops = &mptcp_v6_specific;
			else
#endif
				icsk->icsk_af_ops = &ipv6_specific;
			sk->sk_backlog_rcv = tcp_v6_do_rcv;
#ifdef CONFIG_TCP_MD5SIG
			tp->af_specific = &tcp_sock_ipv6_specific;
#endif
			goto failure;
		}
		np->saddr = sk->sk_v6_rcv_saddr;

		return err;
	}

	if (!ipv6_addr_any(&sk->sk_v6_rcv_saddr))
		saddr = &sk->sk_v6_rcv_saddr;

	fl6.flowi6_proto = IPPROTO_TCP;
	fl6.daddr = sk->sk_v6_daddr;
	fl6.saddr = saddr ? *saddr : np->saddr;
	fl6.flowi6_oif = sk->sk_bound_dev_if;
	fl6.flowi6_mark = sk->sk_mark;
	fl6.fl6_dport = usin->sin6_port;
	fl6.fl6_sport = inet->inet_sport;

	opt = rcu_dereference_protected(np->opt, lockdep_sock_is_held(sk));
	final_p = fl6_update_dst(&fl6, opt, &final);

	security_sk_classify_flow(sk, flowi6_to_flowi(&fl6));

	dst = ip6_dst_lookup_flow(sk, &fl6, final_p);
	if (IS_ERR(dst)) {
		err = PTR_ERR(dst);
		goto failure;
	}

	if (!saddr) {
		saddr = &fl6.saddr;
		sk->sk_v6_rcv_saddr = *saddr;
	}

	/* set the source address */
	np->saddr = *saddr;
	inet->inet_rcv_saddr = LOOPBACK4_IPV6;

	sk->sk_gso_type = SKB_GSO_TCPV6;
	ip6_dst_store(sk, dst, NULL, NULL);

	if (tcp_death_row.sysctl_tw_recycle &&
	    !tp->rx_opt.ts_recent_stamp &&
	    ipv6_addr_equal(&fl6.daddr, &sk->sk_v6_daddr))
		tcp_fetch_timewait_stamp(sk, dst);

	icsk->icsk_ext_hdr_len = 0;
	if (opt)
		icsk->icsk_ext_hdr_len = opt->opt_flen +
					 opt->opt_nflen;

	tp->rx_opt.mss_clamp = IPV6_MIN_MTU - sizeof(struct tcphdr) - sizeof(struct ipv6hdr);

	inet->inet_dport = usin->sin6_port;

	tcp_set_state(sk, TCP_SYN_SENT);
	err = inet6_hash_connect(&tcp_death_row, sk);
	if (err)
		goto late_failure;

	sk_set_txhash(sk);

	if (!tp->write_seq && likely(!tp->repair))
		tp->write_seq = secure_tcpv6_sequence_number(np->saddr.s6_addr32,
							     sk->sk_v6_daddr.s6_addr32,
							     inet->inet_sport,
							     inet->inet_dport);

	err = tcp_connect(sk);
	if (err)
		goto late_failure;

	return 0;

late_failure:
	tcp_set_state(sk, TCP_CLOSE);
	__sk_dst_reset(sk);
failure:
	inet->inet_dport = 0;
	sk->sk_route_caps = 0;
	return err;
}

void tcp_v6_mtu_reduced(struct sock *sk)
{
	struct dst_entry *dst;

	if ((1 << sk->sk_state) & (TCPF_LISTEN | TCPF_CLOSE))
		return;

	dst = inet6_csk_update_pmtu(sk, tcp_sk(sk)->mtu_info);
	if (!dst)
		return;

	if (inet_csk(sk)->icsk_pmtu_cookie > dst_mtu(dst)) {
		tcp_sync_mss(sk, dst_mtu(dst));
		tcp_simple_retransmit(sk);
	}
}

static void tcp_v6_err(struct sk_buff *skb, struct inet6_skb_parm *opt,
		u8 type, u8 code, int offset, __be32 info)
{
	const struct ipv6hdr *hdr = (const struct ipv6hdr *)skb->data;
	const struct tcphdr *th = (struct tcphdr *)(skb->data+offset);
	struct net *net = dev_net(skb->dev);
	struct request_sock *fastopen;
	struct ipv6_pinfo *np;
	struct tcp_sock *tp;
	__u32 seq, snd_una;
	struct sock *sk, *meta_sk;
	bool fatal;
	int err;

	sk = __inet6_lookup_established(net, &tcp_hashinfo,
					&hdr->daddr, th->dest,
					&hdr->saddr, ntohs(th->source),
					skb->dev->ifindex);

	if (!sk) {
		__ICMP6_INC_STATS(net, __in6_dev_get(skb->dev),
				  ICMP6_MIB_INERRORS);
		return;
	}

	if (sk->sk_state == TCP_TIME_WAIT) {
		inet_twsk_put(inet_twsk(sk));
		return;
	}
	seq = ntohl(th->seq);
	fatal = icmpv6_err_convert(type, code, &err);
	if (sk->sk_state == TCP_NEW_SYN_RECV)
		return tcp_req_err(sk, seq, fatal);

	tp = tcp_sk(sk);
	if (mptcp(tp))
		meta_sk = mptcp_meta_sk(sk);
	else
		meta_sk = sk;

	bh_lock_sock(meta_sk);
	if (sock_owned_by_user(meta_sk) && type != ICMPV6_PKT_TOOBIG)
		__NET_INC_STATS(net, LINUX_MIB_LOCKDROPPEDICMPS);

	if (sk->sk_state == TCP_CLOSE)
		goto out;

	if (ipv6_hdr(skb)->hop_limit < inet6_sk(sk)->min_hopcount) {
		__NET_INC_STATS(net, LINUX_MIB_TCPMINTTLDROP);
		goto out;
	}

	/* XXX (TFO) - tp->snd_una should be ISN (tcp_create_openreq_child() */
	fastopen = tp->fastopen_rsk;
	snd_una = fastopen ? tcp_rsk(fastopen)->snt_isn : tp->snd_una;
	if (sk->sk_state != TCP_LISTEN &&
	    !between(seq, snd_una, tp->snd_nxt)) {
		__NET_INC_STATS(net, LINUX_MIB_OUTOFWINDOWICMPS);
		goto out;
	}

	np = inet6_sk(sk);

	if (type == NDISC_REDIRECT) {
		struct dst_entry *dst = __sk_dst_check(sk, np->dst_cookie);

		if (dst)
			dst->ops->redirect(dst, sk, skb);
		goto out;
	}

	if (type == ICMPV6_PKT_TOOBIG) {
		/* We are not interested in TCP_LISTEN and open_requests
		 * (SYN-ACKs send out by Linux are always <576bytes so
		 * they should go through unfragmented).
		 */
		if (sk->sk_state == TCP_LISTEN)
			goto out;

		if (!ip6_sk_accept_pmtu(sk))
			goto out;

		tp->mtu_info = ntohl(info);
		if (!sock_owned_by_user(meta_sk))
			tcp_v6_mtu_reduced(sk);
		else {
			if (!test_and_set_bit(TCP_MTU_REDUCED_DEFERRED,
					   &tp->tsq_flags))
				sock_hold(sk);
			if (mptcp(tp))
				mptcp_tsq_flags(sk);
		}
		goto out;
	}


	/* Might be for an request_sock */
	switch (sk->sk_state) {
	case TCP_SYN_SENT:
	case TCP_SYN_RECV:
		/* Only in fast or simultaneous open. If a fast open socket is
		 * is already accepted it is treated as a connected one below.
		 */
		if (fastopen && !fastopen->sk)
			break;

		if (!sock_owned_by_user(meta_sk)) {
			sk->sk_err = err;
			sk->sk_error_report(sk);		/* Wake people up to see the error (see connect in sock.c) */

			tcp_done(sk);
		} else
			sk->sk_err_soft = err;
		goto out;
	}

	if (!sock_owned_by_user(meta_sk) && np->recverr) {
		sk->sk_err = err;
		sk->sk_error_report(sk);
	} else
		sk->sk_err_soft = err;

out:
	bh_unlock_sock(meta_sk);
	sock_put(sk);
}


static int tcp_v6_send_synack(const struct sock *sk, struct dst_entry *dst,
			      struct flowi *fl,
			      struct request_sock *req,
			      struct tcp_fastopen_cookie *foc,
			      enum tcp_synack_type synack_type)
{
	struct inet_request_sock *ireq = inet_rsk(req);
	struct ipv6_pinfo *np = inet6_sk(sk);
	struct ipv6_txoptions *opt;
	struct flowi6 *fl6 = &fl->u.ip6;
	struct sk_buff *skb;
	int err = -ENOMEM;

	/* First, grab a route. */
	if (!dst && (dst = inet6_csk_route_req(sk, fl6, req,
					       IPPROTO_TCP)) == NULL)
		goto done;

	skb = tcp_make_synack(sk, dst, req, foc, synack_type);

	if (skb) {
		__tcp_v6_send_check(skb, &ireq->ir_v6_loc_addr,
				    &ireq->ir_v6_rmt_addr);

		fl6->daddr = ireq->ir_v6_rmt_addr;
		if (np->repflow && ireq->pktopts)
			fl6->flowlabel = ip6_flowlabel(ipv6_hdr(ireq->pktopts));

		rcu_read_lock();
		opt = ireq->ipv6_opt;
		if (!opt)
			opt = rcu_dereference(np->opt);
		err = ip6_xmit(sk, skb, fl6, opt, np->tclass);
		rcu_read_unlock();
		err = net_xmit_eval(err);
	}

done:
	return err;
}

void tcp_v6_reqsk_destructor(struct request_sock *req)
{
	kfree(inet_rsk(req)->ipv6_opt);
	kfree_skb(inet_rsk(req)->pktopts);
}

#ifdef CONFIG_TCP_MD5SIG
static struct tcp_md5sig_key *tcp_v6_md5_do_lookup(const struct sock *sk,
						   const struct in6_addr *addr)
{
	return tcp_md5_do_lookup(sk, (union tcp_md5_addr *)addr, AF_INET6);
}

static struct tcp_md5sig_key *tcp_v6_md5_lookup(const struct sock *sk,
						const struct sock *addr_sk)
{
	return tcp_v6_md5_do_lookup(sk, &addr_sk->sk_v6_daddr);
}

static int tcp_v6_parse_md5_keys(struct sock *sk, char __user *optval,
				 int optlen)
{
	struct tcp_md5sig cmd;
	struct sockaddr_in6 *sin6 = (struct sockaddr_in6 *)&cmd.tcpm_addr;

	if (optlen < sizeof(cmd))
		return -EINVAL;

	if (copy_from_user(&cmd, optval, sizeof(cmd)))
		return -EFAULT;

	if (sin6->sin6_family != AF_INET6)
		return -EINVAL;

	if (!cmd.tcpm_keylen) {
		if (ipv6_addr_v4mapped(&sin6->sin6_addr))
			return tcp_md5_do_del(sk, (union tcp_md5_addr *)&sin6->sin6_addr.s6_addr32[3],
					      AF_INET);
		return tcp_md5_do_del(sk, (union tcp_md5_addr *)&sin6->sin6_addr,
				      AF_INET6);
	}

	if (cmd.tcpm_keylen > TCP_MD5SIG_MAXKEYLEN)
		return -EINVAL;

	if (ipv6_addr_v4mapped(&sin6->sin6_addr))
		return tcp_md5_do_add(sk, (union tcp_md5_addr *)&sin6->sin6_addr.s6_addr32[3],
				      AF_INET, cmd.tcpm_key, cmd.tcpm_keylen, GFP_KERNEL);

	return tcp_md5_do_add(sk, (union tcp_md5_addr *)&sin6->sin6_addr,
			      AF_INET6, cmd.tcpm_key, cmd.tcpm_keylen, GFP_KERNEL);
}

static int tcp_v6_md5_hash_headers(struct tcp_md5sig_pool *hp,
				   const struct in6_addr *daddr,
				   const struct in6_addr *saddr,
				   const struct tcphdr *th, int nbytes)
{
	struct tcp6_pseudohdr *bp;
	struct scatterlist sg;
	struct tcphdr *_th;

	bp = hp->scratch;
	/* 1. TCP pseudo-header (RFC2460) */
	bp->saddr = *saddr;
	bp->daddr = *daddr;
	bp->protocol = cpu_to_be32(IPPROTO_TCP);
	bp->len = cpu_to_be32(nbytes);

	_th = (struct tcphdr *)(bp + 1);
	memcpy(_th, th, sizeof(*th));
	_th->check = 0;

	sg_init_one(&sg, bp, sizeof(*bp) + sizeof(*th));
	ahash_request_set_crypt(hp->md5_req, &sg, NULL,
				sizeof(*bp) + sizeof(*th));
	return crypto_ahash_update(hp->md5_req);
}

static int tcp_v6_md5_hash_hdr(char *md5_hash, const struct tcp_md5sig_key *key,
			       const struct in6_addr *daddr, struct in6_addr *saddr,
			       const struct tcphdr *th)
{
	struct tcp_md5sig_pool *hp;
	struct ahash_request *req;

	hp = tcp_get_md5sig_pool();
	if (!hp)
		goto clear_hash_noput;
	req = hp->md5_req;

	if (crypto_ahash_init(req))
		goto clear_hash;
	if (tcp_v6_md5_hash_headers(hp, daddr, saddr, th, th->doff << 2))
		goto clear_hash;
	if (tcp_md5_hash_key(hp, key))
		goto clear_hash;
	ahash_request_set_crypt(req, NULL, md5_hash, 0);
	if (crypto_ahash_final(req))
		goto clear_hash;

	tcp_put_md5sig_pool();
	return 0;

clear_hash:
	tcp_put_md5sig_pool();
clear_hash_noput:
	memset(md5_hash, 0, 16);
	return 1;
}

static int tcp_v6_md5_hash_skb(char *md5_hash,
			       const struct tcp_md5sig_key *key,
			       const struct sock *sk,
			       const struct sk_buff *skb)
{
	const struct in6_addr *saddr, *daddr;
	struct tcp_md5sig_pool *hp;
	struct ahash_request *req;
	const struct tcphdr *th = tcp_hdr(skb);

	if (sk) { /* valid for establish/request sockets */
		saddr = &sk->sk_v6_rcv_saddr;
		daddr = &sk->sk_v6_daddr;
	} else {
		const struct ipv6hdr *ip6h = ipv6_hdr(skb);
		saddr = &ip6h->saddr;
		daddr = &ip6h->daddr;
	}

	hp = tcp_get_md5sig_pool();
	if (!hp)
		goto clear_hash_noput;
	req = hp->md5_req;

	if (crypto_ahash_init(req))
		goto clear_hash;

	if (tcp_v6_md5_hash_headers(hp, daddr, saddr, th, skb->len))
		goto clear_hash;
	if (tcp_md5_hash_skb_data(hp, skb, th->doff << 2))
		goto clear_hash;
	if (tcp_md5_hash_key(hp, key))
		goto clear_hash;
	ahash_request_set_crypt(req, NULL, md5_hash, 0);
	if (crypto_ahash_final(req))
		goto clear_hash;

	tcp_put_md5sig_pool();
	return 0;

clear_hash:
	tcp_put_md5sig_pool();
clear_hash_noput:
	memset(md5_hash, 0, 16);
	return 1;
}

#endif

static bool tcp_v6_inbound_md5_hash(const struct sock *sk,
				    const struct sk_buff *skb)
{
#ifdef CONFIG_TCP_MD5SIG
	const __u8 *hash_location = NULL;
	struct tcp_md5sig_key *hash_expected;
	const struct ipv6hdr *ip6h = ipv6_hdr(skb);
	const struct tcphdr *th = tcp_hdr(skb);
	int genhash;
	u8 newhash[16];

	hash_expected = tcp_v6_md5_do_lookup(sk, &ip6h->saddr);
	hash_location = tcp_parse_md5sig_option(th);

	/* We've parsed the options - do we have a hash? */
	if (!hash_expected && !hash_location)
		return false;

	if (hash_expected && !hash_location) {
		NET_INC_STATS(sock_net(sk), LINUX_MIB_TCPMD5NOTFOUND);
		return true;
	}

	if (!hash_expected && hash_location) {
		NET_INC_STATS(sock_net(sk), LINUX_MIB_TCPMD5UNEXPECTED);
		return true;
	}

	/* check the signature */
	genhash = tcp_v6_md5_hash_skb(newhash,
				      hash_expected,
				      NULL, skb);

	if (genhash || memcmp(hash_location, newhash, 16) != 0) {
		net_info_ratelimited("MD5 Hash %s for [%pI6c]:%u->[%pI6c]:%u\n",
				     genhash ? "failed" : "mismatch",
				     &ip6h->saddr, ntohs(th->source),
				     &ip6h->daddr, ntohs(th->dest));
		return true;
	}
#endif
	return false;
}

static int tcp_v6_init_req(struct request_sock *req,
			   const struct sock *sk_listener,
			   struct sk_buff *skb,
			   bool want_cookie)
{
	struct inet_request_sock *ireq = inet_rsk(req);
	const struct ipv6_pinfo *np = inet6_sk(sk_listener);

	ireq->ir_v6_rmt_addr = ipv6_hdr(skb)->saddr;
	ireq->ir_v6_loc_addr = ipv6_hdr(skb)->daddr;

	/* So that link locals have meaning */
	if (!sk_listener->sk_bound_dev_if &&
	    ipv6_addr_type(&ireq->ir_v6_rmt_addr) & IPV6_ADDR_LINKLOCAL)
		ireq->ir_iif = tcp_v6_iif(skb);

	if (!TCP_SKB_CB(skb)->tcp_tw_isn &&
	    (ipv6_opt_accepted(sk_listener, skb, &TCP_SKB_CB(skb)->header.h6) ||
	     np->rxopt.bits.rxinfo ||
	     np->rxopt.bits.rxoinfo || np->rxopt.bits.rxhlim ||
	     np->rxopt.bits.rxohlim || np->repflow)) {
		atomic_inc(&skb->users);
		ireq->pktopts = skb;
	}

	return 0;
}

static struct dst_entry *tcp_v6_route_req(const struct sock *sk,
					  struct flowi *fl,
					  const struct request_sock *req,
					  bool *strict)
{
	if (strict)
		*strict = true;
	return inet6_csk_route_req(sk, &fl->u.ip6, req, IPPROTO_TCP);
}

struct request_sock_ops tcp6_request_sock_ops __read_mostly = {
	.family		=	AF_INET6,
	.obj_size	=	sizeof(struct tcp6_request_sock),
	.rtx_syn_ack	=	tcp_rtx_synack,
	.send_ack	=	tcp_v6_reqsk_send_ack,
	.destructor	=	tcp_v6_reqsk_destructor,
	.send_reset	=	tcp_v6_send_reset,
	.syn_ack_timeout =	tcp_syn_ack_timeout,
};

const struct tcp_request_sock_ops tcp_request_sock_ipv6_ops = {
	.mss_clamp	=	IPV6_MIN_MTU - sizeof(struct tcphdr) -
				sizeof(struct ipv6hdr),
#ifdef CONFIG_TCP_MD5SIG
	.req_md5_lookup	=	tcp_v6_md5_lookup,
	.calc_md5_hash	=	tcp_v6_md5_hash_skb,
#endif
	.init_req	=	tcp_v6_init_req,
#ifdef CONFIG_SYN_COOKIES
	.cookie_init_seq =	cookie_v6_init_sequence,
#endif
	.route_req	=	tcp_v6_route_req,
	.init_seq	=	tcp_v6_init_sequence,
	.send_synack	=	tcp_v6_send_synack,
};

static void tcp_v6_send_response(const struct sock *sk, struct sk_buff *skb, u32 seq,
				 u32 ack, u32 data_ack, u32 win, u32 tsval, u32 tsecr,
				 int oif, struct tcp_md5sig_key *key, int rst,
				 u8 tclass, __be32 label, int mptcp)
{
	const struct tcphdr *th = tcp_hdr(skb);
	struct tcphdr *t1;
	struct sk_buff *buff;
	struct flowi6 fl6;
	struct net *net = sk ? sock_net(sk) : dev_net(skb_dst(skb)->dev);
	struct sock *ctl_sk = net->ipv6.tcp_sk;
	unsigned int tot_len = sizeof(struct tcphdr);
	struct dst_entry *dst;
	__be32 *topt;

	if (tsecr)
		tot_len += TCPOLEN_TSTAMP_ALIGNED;
#ifdef CONFIG_TCP_MD5SIG
	if (key)
		tot_len += TCPOLEN_MD5SIG_ALIGNED;
#endif
#ifdef CONFIG_MPTCP
	if (mptcp)
		tot_len += MPTCP_SUB_LEN_DSS + MPTCP_SUB_LEN_ACK;
#endif
	buff = alloc_skb(MAX_HEADER + sizeof(struct ipv6hdr) + tot_len,
			 GFP_ATOMIC);
	if (!buff)
		return;

	skb_reserve(buff, MAX_HEADER + sizeof(struct ipv6hdr) + tot_len);

	t1 = (struct tcphdr *) skb_push(buff, tot_len);
	skb_reset_transport_header(buff);

	/* Swap the send and the receive. */
	memset(t1, 0, sizeof(*t1));
	t1->dest = th->source;
	t1->source = th->dest;
	t1->doff = tot_len / 4;
	t1->seq = htonl(seq);
	t1->ack_seq = htonl(ack);
	t1->ack = !rst || !th->ack;
	t1->rst = rst;
	t1->window = htons(win);

	topt = (__be32 *)(t1 + 1);

	if (tsecr) {
		*topt++ = htonl((TCPOPT_NOP << 24) | (TCPOPT_NOP << 16) |
				(TCPOPT_TIMESTAMP << 8) | TCPOLEN_TIMESTAMP);
		*topt++ = htonl(tsval);
		*topt++ = htonl(tsecr);
	}

#ifdef CONFIG_TCP_MD5SIG
	if (key) {
		*topt++ = htonl((TCPOPT_NOP << 24) | (TCPOPT_NOP << 16) |
				(TCPOPT_MD5SIG << 8) | TCPOLEN_MD5SIG);
		tcp_v6_md5_hash_hdr((__u8 *)topt, key,
				    &ipv6_hdr(skb)->saddr,
				    &ipv6_hdr(skb)->daddr, t1);
		topt += 4;
	}
#endif
#ifdef CONFIG_MPTCP
	if (mptcp) {
		/* Construction of 32-bit data_ack */
		*topt++ = htonl((TCPOPT_MPTCP << 24) |
				((MPTCP_SUB_LEN_DSS + MPTCP_SUB_LEN_ACK) << 16) |
				(0x20 << 8) |
				(0x01));
		*topt++ = htonl(data_ack);
	}
#endif

	memset(&fl6, 0, sizeof(fl6));
	fl6.daddr = ipv6_hdr(skb)->saddr;
	fl6.saddr = ipv6_hdr(skb)->daddr;
	fl6.flowlabel = label;

	buff->ip_summed = CHECKSUM_PARTIAL;
	buff->csum = 0;

	__tcp_v6_send_check(buff, &fl6.saddr, &fl6.daddr);

	fl6.flowi6_proto = IPPROTO_TCP;
	if (rt6_need_strict(&fl6.daddr) && !oif)
		fl6.flowi6_oif = tcp_v6_iif(skb);
	else {
		if (!oif && netif_index_is_l3_master(net, skb->skb_iif))
			oif = skb->skb_iif;

		fl6.flowi6_oif = oif;
	}

	fl6.flowi6_mark = IP6_REPLY_MARK(net, skb->mark);
	fl6.fl6_dport = t1->dest;
	fl6.fl6_sport = t1->source;
	security_skb_classify_flow(skb, flowi6_to_flowi(&fl6));

	/* Pass a socket to ip6_dst_lookup either it is for RST
	 * Underlying function will use this to retrieve the network
	 * namespace
	 */
	dst = ip6_dst_lookup_flow(ctl_sk, &fl6, NULL);
	if (!IS_ERR(dst)) {
		skb_dst_set(buff, dst);
		ip6_xmit(ctl_sk, buff, &fl6, NULL, tclass);
		TCP_INC_STATS(net, TCP_MIB_OUTSEGS);
		if (rst)
			TCP_INC_STATS(net, TCP_MIB_OUTRSTS);
		return;
	}

	kfree_skb(buff);
}

void tcp_v6_send_reset(const struct sock *sk, struct sk_buff *skb)
{
	const struct tcphdr *th = tcp_hdr(skb);
	u32 seq = 0, ack_seq = 0;
	struct tcp_md5sig_key *key = NULL;
#ifdef CONFIG_TCP_MD5SIG
	const __u8 *hash_location = NULL;
	struct ipv6hdr *ipv6h = ipv6_hdr(skb);
	unsigned char newhash[16];
	int genhash;
	struct sock *sk1 = NULL;
#endif
	int oif;

	if (th->rst)
		return;

	/* If sk not NULL, it means we did a successful lookup and incoming
	 * route had to be correct. prequeue might have dropped our dst.
	 */
	if (!sk && !ipv6_unicast_destination(skb))
		return;

#ifdef CONFIG_TCP_MD5SIG
	rcu_read_lock();
	hash_location = tcp_parse_md5sig_option(th);
	if (sk && sk_fullsock(sk)) {
		key = tcp_v6_md5_do_lookup(sk, &ipv6h->saddr);
	} else if (hash_location) {
		/*
		 * active side is lost. Try to find listening socket through
		 * source port, and then find md5 key through listening socket.
		 * we are not loose security here:
		 * Incoming packet is checked with md5 hash with finding key,
		 * no RST generated if md5 hash doesn't match.
		 */
		sk1 = inet6_lookup_listener(dev_net(skb_dst(skb)->dev),
					   &tcp_hashinfo, NULL, 0,
					   &ipv6h->saddr,
					   th->source, &ipv6h->daddr,
					   ntohs(th->source), tcp_v6_iif(skb));
		if (!sk1)
			goto out;

		key = tcp_v6_md5_do_lookup(sk1, &ipv6h->saddr);
		if (!key)
			goto out;

		genhash = tcp_v6_md5_hash_skb(newhash, key, NULL, skb);
		if (genhash || memcmp(hash_location, newhash, 16) != 0)
			goto out;
	}
#endif

	if (th->ack)
		seq = ntohl(th->ack_seq);
	else
		ack_seq = ntohl(th->seq) + th->syn + th->fin + skb->len -
			  (th->doff << 2);

	oif = sk ? sk->sk_bound_dev_if : 0;
	tcp_v6_send_response(sk, skb, seq, ack_seq, 0, 0, 0, 0, oif, key, 1, 0, 0, 0);

#ifdef CONFIG_TCP_MD5SIG
out:
	rcu_read_unlock();
#endif
}

static void tcp_v6_send_ack(const struct sock *sk, struct sk_buff *skb, u32 seq,
			    u32 ack, u32 data_ack, u32 win, u32 tsval, u32 tsecr, int oif,
			    struct tcp_md5sig_key *key, u8 tclass,
			    __be32 label, int mptcp)
{
	tcp_v6_send_response(sk, skb, seq, ack, data_ack, win, tsval, tsecr, oif,
			     key, 0, tclass, label, mptcp);
}

static void tcp_v6_timewait_ack(struct sock *sk, struct sk_buff *skb)
{
	struct inet_timewait_sock *tw = inet_twsk(sk);
	struct tcp_timewait_sock *tcptw = tcp_twsk(sk);
	u32 data_ack = 0;
	int mptcp = 0;

	if (tcptw->mptcp_tw && tcptw->mptcp_tw->meta_tw) {
		data_ack = (u32)tcptw->mptcp_tw->rcv_nxt;
		mptcp = 1;
	}
	tcp_v6_send_ack(sk, skb, tcptw->tw_snd_nxt, tcptw->tw_rcv_nxt,
			data_ack,
			tcptw->tw_rcv_wnd >> tw->tw_rcv_wscale,
			tcp_time_stamp + tcptw->tw_ts_offset,
			tcptw->tw_ts_recent, tw->tw_bound_dev_if, tcp_twsk_md5_key(tcptw),
			tw->tw_tclass, cpu_to_be32(tw->tw_flowlabel), mptcp);

	inet_twsk_put(tw);
}

void tcp_v6_reqsk_send_ack(const struct sock *sk, struct sk_buff *skb,
			   struct request_sock *req)
{
	/* sk->sk_state == TCP_LISTEN -> for regular TCP_SYN_RECV
	 * sk->sk_state == TCP_SYN_RECV -> for Fast Open.
	 */
	/* RFC 7323 2.3
	 * The window field (SEG.WND) of every outgoing segment, with the
	 * exception of <SYN> segments, MUST be right-shifted by
	 * Rcv.Wind.Shift bits:
	 */
	tcp_v6_send_ack(sk, skb, (sk->sk_state == TCP_LISTEN) ?
			tcp_rsk(req)->snt_isn + 1 : tcp_sk(sk)->snd_nxt,
<<<<<<< HEAD
			tcp_rsk(req)->rcv_nxt, 0, req->rsk_rcv_wnd,
=======
			tcp_rsk(req)->rcv_nxt,
			req->rsk_rcv_wnd >> inet_rsk(req)->rcv_wscale,
>>>>>>> c8d2bc9b
			tcp_time_stamp, req->ts_recent, sk->sk_bound_dev_if,
			tcp_v6_md5_do_lookup(sk, &ipv6_hdr(skb)->daddr),
			0, 0, 0);
}


struct sock *tcp_v6_cookie_check(struct sock *sk, struct sk_buff *skb)
{
#ifdef CONFIG_SYN_COOKIES
	const struct tcphdr *th = tcp_hdr(skb);

	if (!th->syn)
		sk = cookie_v6_check(sk, skb);
#endif
	return sk;
}

int tcp_v6_conn_request(struct sock *sk, struct sk_buff *skb)
{
	if (skb->protocol == htons(ETH_P_IP))
		return tcp_v4_conn_request(sk, skb);

	if (!ipv6_unicast_destination(skb))
		goto drop;

	return tcp_conn_request(&tcp6_request_sock_ops,
				&tcp_request_sock_ipv6_ops, sk, skb);

drop:
	tcp_listendrop(sk);
	return 0; /* don't send reset */
}

struct sock *tcp_v6_syn_recv_sock(const struct sock *sk, struct sk_buff *skb,
				  struct request_sock *req,
				  struct dst_entry *dst,
				  struct request_sock *req_unhash,
				  bool *own_req)
{
	struct inet_request_sock *ireq;
	struct ipv6_pinfo *newnp;
	const struct ipv6_pinfo *np = inet6_sk(sk);
	struct ipv6_txoptions *opt;
	struct tcp6_sock *newtcp6sk;
	struct inet_sock *newinet;
	struct tcp_sock *newtp;
	struct sock *newsk;
#ifdef CONFIG_TCP_MD5SIG
	struct tcp_md5sig_key *key;
#endif
	struct flowi6 fl6;

	if (skb->protocol == htons(ETH_P_IP)) {
		/*
		 *	v6 mapped
		 */

		newsk = tcp_v4_syn_recv_sock(sk, skb, req, dst,
					     req_unhash, own_req);

		if (!newsk)
			return NULL;

		newtcp6sk = (struct tcp6_sock *)newsk;
		inet_sk(newsk)->pinet6 = &newtcp6sk->inet6;

		newinet = inet_sk(newsk);
		newnp = inet6_sk(newsk);
		newtp = tcp_sk(newsk);

		memcpy(newnp, np, sizeof(struct ipv6_pinfo));

		newnp->saddr = newsk->sk_v6_rcv_saddr;

#ifdef CONFIG_MPTCP
		/* We must check on the request-socket because the listener
		 * socket's flag may have been changed halfway through.
		 */
		if (!inet_rsk(req)->saw_mpc)
			inet_csk(newsk)->icsk_af_ops = &mptcp_v6_mapped;
		else
#endif
			inet_csk(newsk)->icsk_af_ops = &ipv6_mapped;
		newsk->sk_backlog_rcv = tcp_v4_do_rcv;
#ifdef CONFIG_TCP_MD5SIG
		newtp->af_specific = &tcp_sock_ipv6_mapped_specific;
#endif

		newnp->ipv6_ac_list = NULL;
		newnp->ipv6_fl_list = NULL;
		newnp->pktoptions  = NULL;
		newnp->opt	   = NULL;
		newnp->mcast_oif   = tcp_v6_iif(skb);
		newnp->mcast_hops  = ipv6_hdr(skb)->hop_limit;
		newnp->rcv_flowinfo = ip6_flowinfo(ipv6_hdr(skb));
		if (np->repflow)
			newnp->flow_label = ip6_flowlabel(ipv6_hdr(skb));

		/*
		 * No need to charge this sock to the relevant IPv6 refcnt debug socks count
		 * here, tcp_create_openreq_child now does this for us, see the comment in
		 * that function for the gory details. -acme
		 */

		/* It is tricky place. Until this moment IPv4 tcp
		   worked with IPv6 icsk.icsk_af_ops.
		   Sync it now.
		 */
		tcp_sync_mss(newsk, inet_csk(newsk)->icsk_pmtu_cookie);

		return newsk;
	}

	ireq = inet_rsk(req);

	if (sk_acceptq_is_full(sk))
		goto out_overflow;

	if (!dst) {
		dst = inet6_csk_route_req(sk, &fl6, req, IPPROTO_TCP);
		if (!dst)
			goto out;
	}

	newsk = tcp_create_openreq_child(sk, req, skb);
	if (!newsk)
		goto out_nonewsk;

#ifdef CONFIG_MPTCP
	/* If the meta_sk is v6-mapped we can end up here with the wrong af_ops.
	 * Just make sure that this subflow is v6.
	 */
	if (is_meta_sk(sk))
		inet_csk(newsk)->icsk_af_ops = &mptcp_v6_specific;
#endif

	/*
	 * No need to charge this sock to the relevant IPv6 refcnt debug socks
	 * count here, tcp_create_openreq_child now does this for us, see the
	 * comment in that function for the gory details. -acme
	 */

	newsk->sk_gso_type = SKB_GSO_TCPV6;
	ip6_dst_store(newsk, dst, NULL, NULL);
	inet6_sk_rx_dst_set(newsk, skb);

	newtcp6sk = (struct tcp6_sock *)newsk;
	inet_sk(newsk)->pinet6 = &newtcp6sk->inet6;

	newtp = tcp_sk(newsk);
	newinet = inet_sk(newsk);
	newnp = inet6_sk(newsk);

	memcpy(newnp, np, sizeof(struct ipv6_pinfo));

	newsk->sk_v6_daddr = ireq->ir_v6_rmt_addr;
	newnp->saddr = ireq->ir_v6_loc_addr;
	newsk->sk_v6_rcv_saddr = ireq->ir_v6_loc_addr;
	newsk->sk_bound_dev_if = ireq->ir_iif;

	/* Now IPv6 options...

	   First: no IPv4 options.
	 */
	newinet->inet_opt = NULL;
	newnp->ipv6_ac_list = NULL;
	newnp->ipv6_fl_list = NULL;

	/* Clone RX bits */
	newnp->rxopt.all = np->rxopt.all;

	newnp->pktoptions = NULL;
	newnp->opt	  = NULL;
	newnp->mcast_oif  = tcp_v6_iif(skb);
	newnp->mcast_hops = ipv6_hdr(skb)->hop_limit;
	newnp->rcv_flowinfo = ip6_flowinfo(ipv6_hdr(skb));
	if (np->repflow)
		newnp->flow_label = ip6_flowlabel(ipv6_hdr(skb));

	/* Clone native IPv6 options from listening socket (if any)

	   Yes, keeping reference count would be much more clever,
	   but we make one more one thing there: reattach optmem
	   to newsk.
	 */
	opt = ireq->ipv6_opt;
	if (!opt)
		opt = rcu_dereference(np->opt);
	if (opt) {
		opt = ipv6_dup_options(newsk, opt);
		RCU_INIT_POINTER(newnp->opt, opt);
	}
	inet_csk(newsk)->icsk_ext_hdr_len = 0;
	if (opt)
		inet_csk(newsk)->icsk_ext_hdr_len = opt->opt_nflen +
						    opt->opt_flen;

	tcp_ca_openreq_child(newsk, dst);

	tcp_sync_mss(newsk, dst_mtu(dst));
	newtp->advmss = dst_metric_advmss(dst);
	if (tcp_sk(sk)->rx_opt.user_mss &&
	    tcp_sk(sk)->rx_opt.user_mss < newtp->advmss)
		newtp->advmss = tcp_sk(sk)->rx_opt.user_mss;

	tcp_initialize_rcv_mss(newsk);

	newinet->inet_daddr = newinet->inet_saddr = LOOPBACK4_IPV6;
	newinet->inet_rcv_saddr = LOOPBACK4_IPV6;

#ifdef CONFIG_TCP_MD5SIG
	/* Copy over the MD5 key from the original socket */
	key = tcp_v6_md5_do_lookup(sk, &newsk->sk_v6_daddr);
	if (key) {
		/* We're using one, so create a matching key
		 * on the newsk structure. If we fail to get
		 * memory, then we end up not copying the key
		 * across. Shucks.
		 */
		tcp_md5_do_add(newsk, (union tcp_md5_addr *)&newsk->sk_v6_daddr,
			       AF_INET6, key->key, key->keylen,
			       sk_gfp_mask(sk, GFP_ATOMIC));
	}
#endif

	if (__inet_inherit_port(sk, newsk) < 0) {
		inet_csk_prepare_forced_close(newsk);
		tcp_done(newsk);
		goto out;
	}
	*own_req = inet_ehash_nolisten(newsk, req_to_sk(req_unhash));
	if (*own_req) {
		tcp_move_syn(newtp, req);

		/* Clone pktoptions received with SYN, if we own the req */
		if (ireq->pktopts) {
			newnp->pktoptions = skb_clone(ireq->pktopts,
						      sk_gfp_mask(sk, GFP_ATOMIC));
			consume_skb(ireq->pktopts);
			ireq->pktopts = NULL;
			if (newnp->pktoptions)
				skb_set_owner_r(newnp->pktoptions, newsk);
		}
	}

	return newsk;

out_overflow:
	__NET_INC_STATS(sock_net(sk), LINUX_MIB_LISTENOVERFLOWS);
out_nonewsk:
	dst_release(dst);
out:
	tcp_listendrop(sk);
	return NULL;
}

/* The socket must have it's spinlock held when we get
 * here, unless it is a TCP_LISTEN socket.
 *
 * We have a potential double-lock case here, so even when
 * doing backlog processing we use the BH locking scheme.
 * This is because we cannot sleep with the original spinlock
 * held.
 */
int tcp_v6_do_rcv(struct sock *sk, struct sk_buff *skb)
{
	struct ipv6_pinfo *np = inet6_sk(sk);
	struct tcp_sock *tp;
	struct sk_buff *opt_skb = NULL;

	/* Imagine: socket is IPv6. IPv4 packet arrives,
	   goes to IPv4 receive handler and backlogged.
	   From backlog it always goes here. Kerboom...
	   Fortunately, tcp_rcv_established and rcv_established
	   handle them correctly, but it is not case with
	   tcp_v6_hnd_req and tcp_v6_send_reset().   --ANK
	 */

	if (skb->protocol == htons(ETH_P_IP))
		return tcp_v4_do_rcv(sk, skb);

	if (is_meta_sk(sk))
		return mptcp_v6_do_rcv(sk, skb);

	if (sk_filter(sk, skb))
		goto discard;

	/*
	 *	socket locking is here for SMP purposes as backlog rcv
	 *	is currently called with bh processing disabled.
	 */

	/* Do Stevens' IPV6_PKTOPTIONS.

	   Yes, guys, it is the only place in our code, where we
	   may make it not affecting IPv4.
	   The rest of code is protocol independent,
	   and I do not like idea to uglify IPv4.

	   Actually, all the idea behind IPV6_PKTOPTIONS
	   looks not very well thought. For now we latch
	   options, received in the last packet, enqueued
	   by tcp. Feel free to propose better solution.
					       --ANK (980728)
	 */
	if (np->rxopt.all)
		opt_skb = skb_clone(skb, sk_gfp_mask(sk, GFP_ATOMIC));

	if (sk->sk_state == TCP_ESTABLISHED) { /* Fast path */
		struct dst_entry *dst = sk->sk_rx_dst;

		sock_rps_save_rxhash(sk, skb);
		sk_mark_napi_id(sk, skb);
		if (dst) {
			if (inet_sk(sk)->rx_dst_ifindex != skb->skb_iif ||
			    dst->ops->check(dst, np->rx_dst_cookie) == NULL) {
				dst_release(dst);
				sk->sk_rx_dst = NULL;
			}
		}

		tcp_rcv_established(sk, skb, tcp_hdr(skb), skb->len);
		if (opt_skb)
			goto ipv6_pktoptions;
		return 0;
	}

	if (tcp_checksum_complete(skb))
		goto csum_err;

	if (sk->sk_state == TCP_LISTEN) {
		struct sock *nsk = tcp_v6_cookie_check(sk, skb);

		if (!nsk)
			goto discard;

		if (nsk != sk) {
			sock_rps_save_rxhash(nsk, skb);
			sk_mark_napi_id(nsk, skb);
			if (tcp_child_process(sk, nsk, skb))
				goto reset;
			if (opt_skb)
				__kfree_skb(opt_skb);
			return 0;
		}
	} else
		sock_rps_save_rxhash(sk, skb);

	if (tcp_rcv_state_process(sk, skb))
		goto reset;
	if (opt_skb)
		goto ipv6_pktoptions;
	return 0;

reset:
	tcp_v6_send_reset(sk, skb);
discard:
	if (opt_skb)
		__kfree_skb(opt_skb);
	kfree_skb(skb);
	return 0;
csum_err:
	TCP_INC_STATS(sock_net(sk), TCP_MIB_CSUMERRORS);
	TCP_INC_STATS(sock_net(sk), TCP_MIB_INERRS);
	goto discard;


ipv6_pktoptions:
	/* Do you ask, what is it?

	   1. skb was enqueued by tcp.
	   2. skb is added to tail of read queue, rather than out of order.
	   3. socket is not in passive state.
	   4. Finally, it really contains options, which user wants to receive.
	 */
	tp = tcp_sk(sk);
	if (TCP_SKB_CB(opt_skb)->end_seq == tp->rcv_nxt &&
	    !((1 << sk->sk_state) & (TCPF_CLOSE | TCPF_LISTEN))) {
		if (np->rxopt.bits.rxinfo || np->rxopt.bits.rxoinfo)
			np->mcast_oif = tcp_v6_iif(opt_skb);
		if (np->rxopt.bits.rxhlim || np->rxopt.bits.rxohlim)
			np->mcast_hops = ipv6_hdr(opt_skb)->hop_limit;
		if (np->rxopt.bits.rxflow || np->rxopt.bits.rxtclass)
			np->rcv_flowinfo = ip6_flowinfo(ipv6_hdr(opt_skb));
		if (np->repflow)
			np->flow_label = ip6_flowlabel(ipv6_hdr(opt_skb));
		if (ipv6_opt_accepted(sk, opt_skb, &TCP_SKB_CB(opt_skb)->header.h6)) {
			skb_set_owner_r(opt_skb, sk);
			opt_skb = xchg(&np->pktoptions, opt_skb);
		} else {
			__kfree_skb(opt_skb);
			opt_skb = xchg(&np->pktoptions, NULL);
		}
	}

	kfree_skb(opt_skb);
	return 0;
}

static void tcp_v6_fill_cb(struct sk_buff *skb, const struct ipv6hdr *hdr,
			   const struct tcphdr *th)
{
	/* This is tricky: we move IP6CB at its correct location into
	 * TCP_SKB_CB(). It must be done after xfrm6_policy_check(), because
	 * _decode_session6() uses IP6CB().
	 * barrier() makes sure compiler won't play aliasing games.
	 */
	memmove(&TCP_SKB_CB(skb)->header.h6, IP6CB(skb),
		sizeof(struct inet6_skb_parm));
	barrier();

	TCP_SKB_CB(skb)->seq = ntohl(th->seq);
	TCP_SKB_CB(skb)->end_seq = (TCP_SKB_CB(skb)->seq + th->syn + th->fin +
				    skb->len - th->doff*4);
	TCP_SKB_CB(skb)->ack_seq = ntohl(th->ack_seq);
#ifdef CONFIG_MPTCP
	TCP_SKB_CB(skb)->mptcp_flags = 0;
	TCP_SKB_CB(skb)->dss_off = 0;
#endif
	TCP_SKB_CB(skb)->tcp_flags = tcp_flag_byte(th);
	TCP_SKB_CB(skb)->tcp_tw_isn = 0;
	TCP_SKB_CB(skb)->ip_dsfield = ipv6_get_dsfield(hdr);
	TCP_SKB_CB(skb)->sacked = 0;
}

static void tcp_v6_restore_cb(struct sk_buff *skb)
{
	/* We need to move header back to the beginning if xfrm6_policy_check()
	 * and tcp_v6_fill_cb() are going to be called again.
	 */
	memmove(IP6CB(skb), &TCP_SKB_CB(skb)->header.h6,
		sizeof(struct inet6_skb_parm));
}

static int tcp_v6_rcv(struct sk_buff *skb)
{
	const struct tcphdr *th;
	const struct ipv6hdr *hdr;
	struct sock *sk, *meta_sk = NULL;
	bool refcounted;
	int ret;
	struct net *net = dev_net(skb->dev);

	if (skb->pkt_type != PACKET_HOST)
		goto discard_it;

	/*
	 *	Count it even if it's bad.
	 */
	__TCP_INC_STATS(net, TCP_MIB_INSEGS);

	if (!pskb_may_pull(skb, sizeof(struct tcphdr)))
		goto discard_it;

	th = (const struct tcphdr *)skb->data;

	if (unlikely(th->doff < sizeof(struct tcphdr)/4))
		goto bad_packet;
	if (!pskb_may_pull(skb, th->doff*4))
		goto discard_it;

	if (skb_checksum_init(skb, IPPROTO_TCP, ip6_compute_pseudo))
		goto csum_error;

	th = (const struct tcphdr *)skb->data;
	hdr = ipv6_hdr(skb);

lookup:
	sk = __inet6_lookup_skb(&tcp_hashinfo, skb, __tcp_hdrlen(th),
				th->source, th->dest, inet6_iif(skb),
				&refcounted);
	if (!sk)
		goto no_tcp_socket;

process:
	if (sk->sk_state == TCP_TIME_WAIT)
		goto do_time_wait;

	if (sk->sk_state == TCP_NEW_SYN_RECV) {
		struct request_sock *req = inet_reqsk(sk);
		struct sock *nsk;

		sk = req->rsk_listener;
		tcp_v6_fill_cb(skb, hdr, th);
		if (tcp_v6_inbound_md5_hash(sk, skb)) {
			reqsk_put(req);
			goto discard_it;
		}
		if (unlikely(sk->sk_state != TCP_LISTEN && !is_meta_sk(sk))) {
			inet_csk_reqsk_queue_drop_and_put(sk, req);
			goto lookup;
		}
		sock_hold(sk);
		refcounted = true;

		if (is_meta_sk(sk)) {
			bh_lock_sock(sk);

			if (sock_owned_by_user(sk)) {
				skb->sk = sk;
				if (unlikely(sk_add_backlog(sk, skb,
							    sk->sk_rcvbuf + sk->sk_sndbuf))) {
					reqsk_put(req);

					bh_unlock_sock(sk);
					__NET_INC_STATS(net, LINUX_MIB_TCPBACKLOGDROP);
					goto discard_and_relse;
				}

				reqsk_put(req);
				bh_unlock_sock(sk);
				sock_put(sk);

				return 0;
			}
		}

		nsk = tcp_check_req(sk, skb, req, false);
		if (!nsk) {
			reqsk_put(req);
			if (is_meta_sk(sk))
				bh_unlock_sock(sk);
			goto discard_and_relse;
		}
		if (nsk == sk) {
			reqsk_put(req);
			if (is_meta_sk(sk))
				bh_unlock_sock(sk);
			tcp_v6_restore_cb(skb);
		} else if (tcp_child_process(sk, nsk, skb)) {
			tcp_v6_send_reset(nsk, skb);
			goto discard_and_relse;
		} else {
			sock_put(sk);
			return 0;
		}
	}

	if (hdr->hop_limit < inet6_sk(sk)->min_hopcount) {
		__NET_INC_STATS(net, LINUX_MIB_TCPMINTTLDROP);
		goto discard_and_relse;
	}

	if (!xfrm6_policy_check(sk, XFRM_POLICY_IN, skb))
		goto discard_and_relse;

	tcp_v6_fill_cb(skb, hdr, th);

	if (tcp_v6_inbound_md5_hash(sk, skb))
		goto discard_and_relse;

	if (sk_filter(sk, skb))
		goto discard_and_relse;

	skb->dev = NULL;

	if (sk->sk_state == TCP_LISTEN) {
		ret = tcp_v6_do_rcv(sk, skb);
		goto put_and_return;
	}

	sk_incoming_cpu_update(sk);

	if (mptcp(tcp_sk(sk))) {
		meta_sk = mptcp_meta_sk(sk);

		bh_lock_sock_nested(meta_sk);
		if (sock_owned_by_user(meta_sk))
			skb->sk = sk;
	} else {
		meta_sk = sk;
		bh_lock_sock_nested(sk);
	}
	tcp_segs_in(tcp_sk(sk), skb);
	ret = 0;
	if (!sock_owned_by_user(meta_sk)) {
		if (!tcp_prequeue(meta_sk, skb))
			ret = tcp_v6_do_rcv(sk, skb);
	} else if (unlikely(sk_add_backlog(meta_sk, skb,
					   meta_sk->sk_rcvbuf + meta_sk->sk_sndbuf))) {
		bh_unlock_sock(meta_sk);
		__NET_INC_STATS(net, LINUX_MIB_TCPBACKLOGDROP);
		goto discard_and_relse;
	}

	bh_unlock_sock(meta_sk);

put_and_return:
	if (refcounted)
		sock_put(sk);
	return ret ? -1 : 0;

no_tcp_socket:
	if (!xfrm6_policy_check(NULL, XFRM_POLICY_IN, skb))
		goto discard_it;

	tcp_v6_fill_cb(skb, hdr, th);

#ifdef CONFIG_MPTCP
	if (!sk && th->syn && !th->ack) {
		int ret = mptcp_lookup_join(skb, NULL);

		if (ret < 0) {
			tcp_v6_send_reset(NULL, skb);
			goto discard_it;
		} else if (ret > 0) {
			return 0;
		}
	}
#endif

	if (tcp_checksum_complete(skb)) {
csum_error:
		__TCP_INC_STATS(net, TCP_MIB_CSUMERRORS);
bad_packet:
		__TCP_INC_STATS(net, TCP_MIB_INERRS);
	} else {
		tcp_v6_send_reset(NULL, skb);
	}

discard_it:
	kfree_skb(skb);
	return 0;

discard_and_relse:
	sk_drops_add(sk, skb);
	if (refcounted)
		sock_put(sk);
	goto discard_it;

do_time_wait:
	if (!xfrm6_policy_check(NULL, XFRM_POLICY_IN, skb)) {
		inet_twsk_put(inet_twsk(sk));
		goto discard_it;
	}

	tcp_v6_fill_cb(skb, hdr, th);

	if (tcp_checksum_complete(skb)) {
		inet_twsk_put(inet_twsk(sk));
		goto csum_error;
	}

	switch (tcp_timewait_state_process(inet_twsk(sk), skb, th)) {
	case TCP_TW_SYN:
	{
		struct sock *sk2;

		sk2 = inet6_lookup_listener(dev_net(skb->dev), &tcp_hashinfo,
					    skb, __tcp_hdrlen(th),
					    &ipv6_hdr(skb)->saddr, th->source,
					    &ipv6_hdr(skb)->daddr,
					    ntohs(th->dest), tcp_v6_iif(skb));
		if (sk2) {
			struct inet_timewait_sock *tw = inet_twsk(sk);
			inet_twsk_deschedule_put(tw);
			sk = sk2;
			tcp_v6_restore_cb(skb);
			refcounted = false;
			goto process;
		}
#ifdef CONFIG_MPTCP
		if (th->syn && !th->ack) {
			int ret = mptcp_lookup_join(skb, inet_twsk(sk));

			if (ret < 0) {
				tcp_v6_send_reset(NULL, skb);
				goto discard_it;
			} else if (ret > 0) {
				return 0;
			}
		}
#endif
		/* Fall through to ACK */
	}
	case TCP_TW_ACK:
		tcp_v6_timewait_ack(sk, skb);
		break;
	case TCP_TW_RST:
		tcp_v6_restore_cb(skb);
		tcp_v6_send_reset(sk, skb);
		inet_twsk_deschedule_put(inet_twsk(sk));
		goto discard_it;
	case TCP_TW_SUCCESS:
		;
	}
	goto discard_it;
}

static void tcp_v6_early_demux(struct sk_buff *skb)
{
	const struct ipv6hdr *hdr;
	const struct tcphdr *th;
	struct sock *sk;

	if (skb->pkt_type != PACKET_HOST)
		return;

	if (!pskb_may_pull(skb, skb_transport_offset(skb) + sizeof(struct tcphdr)))
		return;

	hdr = ipv6_hdr(skb);
	th = tcp_hdr(skb);

	if (th->doff < sizeof(struct tcphdr) / 4)
		return;

	/* Note : We use inet6_iif() here, not tcp_v6_iif() */
	sk = __inet6_lookup_established(dev_net(skb->dev), &tcp_hashinfo,
					&hdr->saddr, th->source,
					&hdr->daddr, ntohs(th->dest),
					inet6_iif(skb));
	if (sk) {
		skb->sk = sk;
		skb->destructor = sock_edemux;
		if (sk_fullsock(sk)) {
			struct dst_entry *dst = READ_ONCE(sk->sk_rx_dst);

			if (dst)
				dst = dst_check(dst, inet6_sk(sk)->rx_dst_cookie);
			if (dst &&
			    inet_sk(sk)->rx_dst_ifindex == skb->skb_iif)
				skb_dst_set_noref(skb, dst);
		}
	}
}

struct timewait_sock_ops tcp6_timewait_sock_ops = {
	.twsk_obj_size	= sizeof(struct tcp6_timewait_sock),
	.twsk_unique	= tcp_twsk_unique,
	.twsk_destructor = tcp_twsk_destructor,
};

const struct inet_connection_sock_af_ops ipv6_specific = {
	.queue_xmit	   = inet6_csk_xmit,
	.send_check	   = tcp_v6_send_check,
	.rebuild_header	   = inet6_sk_rebuild_header,
	.sk_rx_dst_set	   = inet6_sk_rx_dst_set,
	.conn_request	   = tcp_v6_conn_request,
	.syn_recv_sock	   = tcp_v6_syn_recv_sock,
	.net_header_len	   = sizeof(struct ipv6hdr),
	.net_frag_header_len = sizeof(struct frag_hdr),
	.setsockopt	   = ipv6_setsockopt,
	.getsockopt	   = ipv6_getsockopt,
	.addr2sockaddr	   = inet6_csk_addr2sockaddr,
	.sockaddr_len	   = sizeof(struct sockaddr_in6),
	.bind_conflict	   = inet6_csk_bind_conflict,
#ifdef CONFIG_COMPAT
	.compat_setsockopt = compat_ipv6_setsockopt,
	.compat_getsockopt = compat_ipv6_getsockopt,
#endif
	.mtu_reduced	   = tcp_v6_mtu_reduced,
};

#ifdef CONFIG_TCP_MD5SIG
static const struct tcp_sock_af_ops tcp_sock_ipv6_specific = {
	.md5_lookup	=	tcp_v6_md5_lookup,
	.calc_md5_hash	=	tcp_v6_md5_hash_skb,
	.md5_parse	=	tcp_v6_parse_md5_keys,
};
#endif

/*
 *	TCP over IPv4 via INET6 API
 */
const struct inet_connection_sock_af_ops ipv6_mapped = {
	.queue_xmit	   = ip_queue_xmit,
	.send_check	   = tcp_v4_send_check,
	.rebuild_header	   = inet_sk_rebuild_header,
	.sk_rx_dst_set	   = inet_sk_rx_dst_set,
	.conn_request	   = tcp_v6_conn_request,
	.syn_recv_sock	   = tcp_v6_syn_recv_sock,
	.net_header_len	   = sizeof(struct iphdr),
	.setsockopt	   = ipv6_setsockopt,
	.getsockopt	   = ipv6_getsockopt,
	.addr2sockaddr	   = inet6_csk_addr2sockaddr,
	.sockaddr_len	   = sizeof(struct sockaddr_in6),
	.bind_conflict	   = inet6_csk_bind_conflict,
#ifdef CONFIG_COMPAT
	.compat_setsockopt = compat_ipv6_setsockopt,
	.compat_getsockopt = compat_ipv6_getsockopt,
#endif
	.mtu_reduced	   = tcp_v4_mtu_reduced,
};

#ifdef CONFIG_TCP_MD5SIG
static const struct tcp_sock_af_ops tcp_sock_ipv6_mapped_specific = {
	.md5_lookup	=	tcp_v4_md5_lookup,
	.calc_md5_hash	=	tcp_v4_md5_hash_skb,
	.md5_parse	=	tcp_v6_parse_md5_keys,
};
#endif

/* NOTE: A lot of things set to zero explicitly by call to
 *       sk_alloc() so need not be done here.
 */
static int tcp_v6_init_sock(struct sock *sk)
{
	struct inet_connection_sock *icsk = inet_csk(sk);

	tcp_init_sock(sk);

#ifdef CONFIG_MPTCP
	if (sock_flag(sk, SOCK_MPTCP))
		icsk->icsk_af_ops = &mptcp_v6_specific;
	else
#endif
		icsk->icsk_af_ops = &ipv6_specific;

#ifdef CONFIG_TCP_MD5SIG
	tcp_sk(sk)->af_specific = &tcp_sock_ipv6_specific;
#endif

	return 0;
}

void tcp_v6_destroy_sock(struct sock *sk)
{
	tcp_v4_destroy_sock(sk);
	inet6_destroy_sock(sk);
}

#ifdef CONFIG_PROC_FS
/* Proc filesystem TCPv6 sock list dumping. */
static void get_openreq6(struct seq_file *seq,
			 const struct request_sock *req, int i)
{
	long ttd = req->rsk_timer.expires - jiffies;
	const struct in6_addr *src = &inet_rsk(req)->ir_v6_loc_addr;
	const struct in6_addr *dest = &inet_rsk(req)->ir_v6_rmt_addr;

	if (ttd < 0)
		ttd = 0;

	seq_printf(seq,
		   "%4d: %08X%08X%08X%08X:%04X %08X%08X%08X%08X:%04X "
		   "%02X %08X:%08X %02X:%08lX %08X %5u %8d %d %d %pK\n",
		   i,
		   src->s6_addr32[0], src->s6_addr32[1],
		   src->s6_addr32[2], src->s6_addr32[3],
		   inet_rsk(req)->ir_num,
		   dest->s6_addr32[0], dest->s6_addr32[1],
		   dest->s6_addr32[2], dest->s6_addr32[3],
		   ntohs(inet_rsk(req)->ir_rmt_port),
		   TCP_SYN_RECV,
		   0, 0, /* could print option size, but that is af dependent. */
		   1,   /* timers active (only the expire timer) */
		   jiffies_to_clock_t(ttd),
		   req->num_timeout,
		   from_kuid_munged(seq_user_ns(seq),
				    sock_i_uid(req->rsk_listener)),
		   0,  /* non standard timer */
		   0, /* open_requests have no inode */
		   0, req);
}

static void get_tcp6_sock(struct seq_file *seq, struct sock *sp, int i)
{
	const struct in6_addr *dest, *src;
	__u16 destp, srcp;
	int timer_active;
	unsigned long timer_expires;
	const struct inet_sock *inet = inet_sk(sp);
	const struct tcp_sock *tp = tcp_sk(sp);
	const struct inet_connection_sock *icsk = inet_csk(sp);
	const struct fastopen_queue *fastopenq = &icsk->icsk_accept_queue.fastopenq;
	int rx_queue;
	int state;

	dest  = &sp->sk_v6_daddr;
	src   = &sp->sk_v6_rcv_saddr;
	destp = ntohs(inet->inet_dport);
	srcp  = ntohs(inet->inet_sport);

	if (icsk->icsk_pending == ICSK_TIME_RETRANS ||
	    icsk->icsk_pending == ICSK_TIME_EARLY_RETRANS ||
	    icsk->icsk_pending == ICSK_TIME_LOSS_PROBE) {
		timer_active	= 1;
		timer_expires	= icsk->icsk_timeout;
	} else if (icsk->icsk_pending == ICSK_TIME_PROBE0) {
		timer_active	= 4;
		timer_expires	= icsk->icsk_timeout;
	} else if (timer_pending(&sp->sk_timer)) {
		timer_active	= 2;
		timer_expires	= sp->sk_timer.expires;
	} else {
		timer_active	= 0;
		timer_expires = jiffies;
	}

	state = sk_state_load(sp);
	if (state == TCP_LISTEN)
		rx_queue = sp->sk_ack_backlog;
	else
		/* Because we don't lock the socket,
		 * we might find a transient negative value.
		 */
		rx_queue = max_t(int, tp->rcv_nxt - tp->copied_seq, 0);

	seq_printf(seq,
		   "%4d: %08X%08X%08X%08X:%04X %08X%08X%08X%08X:%04X "
		   "%02X %08X:%08X %02X:%08lX %08X %5u %8d %lu %d %pK %lu %lu %u %u %d\n",
		   i,
		   src->s6_addr32[0], src->s6_addr32[1],
		   src->s6_addr32[2], src->s6_addr32[3], srcp,
		   dest->s6_addr32[0], dest->s6_addr32[1],
		   dest->s6_addr32[2], dest->s6_addr32[3], destp,
		   state,
		   tp->write_seq - tp->snd_una,
		   rx_queue,
		   timer_active,
		   jiffies_delta_to_clock_t(timer_expires - jiffies),
		   icsk->icsk_retransmits,
		   from_kuid_munged(seq_user_ns(seq), sock_i_uid(sp)),
		   icsk->icsk_probes_out,
		   sock_i_ino(sp),
		   atomic_read(&sp->sk_refcnt), sp,
		   jiffies_to_clock_t(icsk->icsk_rto),
		   jiffies_to_clock_t(icsk->icsk_ack.ato),
		   (icsk->icsk_ack.quick << 1) | icsk->icsk_ack.pingpong,
		   tp->snd_cwnd,
		   state == TCP_LISTEN ?
			fastopenq->max_qlen :
			(tcp_in_initial_slowstart(tp) ? -1 : tp->snd_ssthresh)
		   );
}

static void get_timewait6_sock(struct seq_file *seq,
			       struct inet_timewait_sock *tw, int i)
{
	long delta = tw->tw_timer.expires - jiffies;
	const struct in6_addr *dest, *src;
	__u16 destp, srcp;

	dest = &tw->tw_v6_daddr;
	src  = &tw->tw_v6_rcv_saddr;
	destp = ntohs(tw->tw_dport);
	srcp  = ntohs(tw->tw_sport);

	seq_printf(seq,
		   "%4d: %08X%08X%08X%08X:%04X %08X%08X%08X%08X:%04X "
		   "%02X %08X:%08X %02X:%08lX %08X %5d %8d %d %d %pK\n",
		   i,
		   src->s6_addr32[0], src->s6_addr32[1],
		   src->s6_addr32[2], src->s6_addr32[3], srcp,
		   dest->s6_addr32[0], dest->s6_addr32[1],
		   dest->s6_addr32[2], dest->s6_addr32[3], destp,
		   tw->tw_substate, 0, 0,
		   3, jiffies_delta_to_clock_t(delta), 0, 0, 0, 0,
		   atomic_read(&tw->tw_refcnt), tw);
}

static int tcp6_seq_show(struct seq_file *seq, void *v)
{
	struct tcp_iter_state *st;
	struct sock *sk = v;

	if (v == SEQ_START_TOKEN) {
		seq_puts(seq,
			 "  sl  "
			 "local_address                         "
			 "remote_address                        "
			 "st tx_queue rx_queue tr tm->when retrnsmt"
			 "   uid  timeout inode\n");
		goto out;
	}
	st = seq->private;

	if (sk->sk_state == TCP_TIME_WAIT)
		get_timewait6_sock(seq, v, st->num);
	else if (sk->sk_state == TCP_NEW_SYN_RECV)
		get_openreq6(seq, v, st->num);
	else
		get_tcp6_sock(seq, v, st->num);
out:
	return 0;
}

static const struct file_operations tcp6_afinfo_seq_fops = {
	.owner   = THIS_MODULE,
	.open    = tcp_seq_open,
	.read    = seq_read,
	.llseek  = seq_lseek,
	.release = seq_release_net
};

static struct tcp_seq_afinfo tcp6_seq_afinfo = {
	.name		= "tcp6",
	.family		= AF_INET6,
	.seq_fops	= &tcp6_afinfo_seq_fops,
	.seq_ops	= {
		.show		= tcp6_seq_show,
	},
};

int __net_init tcp6_proc_init(struct net *net)
{
	return tcp_proc_register(net, &tcp6_seq_afinfo);
}

void tcp6_proc_exit(struct net *net)
{
	tcp_proc_unregister(net, &tcp6_seq_afinfo);
}
#endif

static void tcp_v6_clear_sk(struct sock *sk, int size)
{
	struct inet_sock *inet = inet_sk(sk);
#ifdef CONFIG_MPTCP
	struct tcp_sock *tp = tcp_sk(sk);
	/* size_tk_table goes from tk_table.pprev to the end of sk */
	int size_tk_table = size - offsetof(struct tcp_sock, tk_table.pprev);
#endif

	/* we do not want to clear pinet6 field, because of RCU lookups */
	sk_prot_clear_nulls(sk, offsetof(struct inet_sock, pinet6));

	size -= offsetof(struct inet_sock, pinet6) + sizeof(inet->pinet6);

#ifdef CONFIG_MPTCP
	/* We zero out only from pinet6 to tk_table */
	size -= (size_tk_table + sizeof(tp->tk_table.next));
#endif
	memset(&inet->pinet6 + 1, 0, size);

#ifdef CONFIG_MPTCP
	memset(&tp->tk_table.pprev, 0, size_tk_table);
#endif

}

struct proto tcpv6_prot = {
	.name			= "TCPv6",
	.owner			= THIS_MODULE,
	.close			= tcp_close,
	.connect		= tcp_v6_connect,
	.disconnect		= tcp_disconnect,
	.accept			= inet_csk_accept,
	.ioctl			= tcp_ioctl,
	.init			= tcp_v6_init_sock,
	.destroy		= tcp_v6_destroy_sock,
	.shutdown		= tcp_shutdown,
	.setsockopt		= tcp_setsockopt,
	.getsockopt		= tcp_getsockopt,
	.recvmsg		= tcp_recvmsg,
	.sendmsg		= tcp_sendmsg,
	.sendpage		= tcp_sendpage,
	.backlog_rcv		= tcp_v6_do_rcv,
	.release_cb		= tcp_release_cb,
	.hash			= inet6_hash,
	.unhash			= inet_unhash,
	.get_port		= inet_csk_get_port,
	.enter_memory_pressure	= tcp_enter_memory_pressure,
	.stream_memory_free	= tcp_stream_memory_free,
	.sockets_allocated	= &tcp_sockets_allocated,
	.memory_allocated	= &tcp_memory_allocated,
	.memory_pressure	= &tcp_memory_pressure,
	.orphan_count		= &tcp_orphan_count,
	.sysctl_mem		= sysctl_tcp_mem,
	.sysctl_wmem		= sysctl_tcp_wmem,
	.sysctl_rmem		= sysctl_tcp_rmem,
	.max_header		= MAX_TCP_HEADER,
	.obj_size		= sizeof(struct tcp6_sock),
	.slab_flags		= SLAB_DESTROY_BY_RCU,
	.twsk_prot		= &tcp6_timewait_sock_ops,
	.rsk_prot		= &tcp6_request_sock_ops,
	.h.hashinfo		= &tcp_hashinfo,
	.no_autobind		= true,
#ifdef CONFIG_COMPAT
	.compat_setsockopt	= compat_tcp_setsockopt,
	.compat_getsockopt	= compat_tcp_getsockopt,
#endif
	.clear_sk		= tcp_v6_clear_sk,
#ifdef CONFIG_MPTCP
	.copy_sk		= tcp_copy_sk,
#endif
	.diag_destroy		= tcp_abort,
};

static const struct inet6_protocol tcpv6_protocol = {
	.early_demux	=	tcp_v6_early_demux,
	.handler	=	tcp_v6_rcv,
	.err_handler	=	tcp_v6_err,
	.flags		=	INET6_PROTO_NOPOLICY|INET6_PROTO_FINAL,
};

static struct inet_protosw tcpv6_protosw = {
	.type		=	SOCK_STREAM,
	.protocol	=	IPPROTO_TCP,
	.prot		=	&tcpv6_prot,
	.ops		=	&inet6_stream_ops,
	.flags		=	INET_PROTOSW_PERMANENT |
				INET_PROTOSW_ICSK,
};

static int __net_init tcpv6_net_init(struct net *net)
{
	return inet_ctl_sock_create(&net->ipv6.tcp_sk, PF_INET6,
				    SOCK_RAW, IPPROTO_TCP, net);
}

static void __net_exit tcpv6_net_exit(struct net *net)
{
	inet_ctl_sock_destroy(net->ipv6.tcp_sk);
}

static void __net_exit tcpv6_net_exit_batch(struct list_head *net_exit_list)
{
	inet_twsk_purge(&tcp_hashinfo, &tcp_death_row, AF_INET6);
}

static struct pernet_operations tcpv6_net_ops = {
	.init	    = tcpv6_net_init,
	.exit	    = tcpv6_net_exit,
	.exit_batch = tcpv6_net_exit_batch,
};

int __init tcpv6_init(void)
{
	int ret;

	ret = inet6_add_protocol(&tcpv6_protocol, IPPROTO_TCP);
	if (ret)
		goto out;

	/* register inet6 protocol */
	ret = inet6_register_protosw(&tcpv6_protosw);
	if (ret)
		goto out_tcpv6_protocol;

	ret = register_pernet_subsys(&tcpv6_net_ops);
	if (ret)
		goto out_tcpv6_protosw;
out:
	return ret;

out_tcpv6_protosw:
	inet6_unregister_protosw(&tcpv6_protosw);
out_tcpv6_protocol:
	inet6_del_protocol(&tcpv6_protocol, IPPROTO_TCP);
	goto out;
}

void tcpv6_exit(void)
{
	unregister_pernet_subsys(&tcpv6_net_ops);
	inet6_unregister_protosw(&tcpv6_protosw);
	inet6_del_protocol(&tcpv6_protocol, IPPROTO_TCP);
}<|MERGE_RESOLUTION|>--- conflicted
+++ resolved
@@ -987,12 +987,8 @@
 	 */
 	tcp_v6_send_ack(sk, skb, (sk->sk_state == TCP_LISTEN) ?
 			tcp_rsk(req)->snt_isn + 1 : tcp_sk(sk)->snd_nxt,
-<<<<<<< HEAD
-			tcp_rsk(req)->rcv_nxt, 0, req->rsk_rcv_wnd,
-=======
-			tcp_rsk(req)->rcv_nxt,
+			tcp_rsk(req)->rcv_nxt, 0,
 			req->rsk_rcv_wnd >> inet_rsk(req)->rcv_wscale,
->>>>>>> c8d2bc9b
 			tcp_time_stamp, req->ts_recent, sk->sk_bound_dev_if,
 			tcp_v6_md5_do_lookup(sk, &ipv6_hdr(skb)->daddr),
 			0, 0, 0);
