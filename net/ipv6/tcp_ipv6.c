--- conflicted
+++ resolved
@@ -58,8 +58,6 @@
 #include <net/timewait_sock.h>
 #include <net/inet_common.h>
 #include <net/secure_seq.h>
-#include <net/mptcp.h>
-#include <net/mptcp_v6.h>
 #include <net/busy_poll.h>
 
 #include <linux/proc_fs.h>
@@ -69,6 +67,15 @@
 #include <linux/scatterlist.h>
 
 #include <trace/events/tcp.h>
+
+static void	tcp_v6_send_reset(const struct sock *sk, struct sk_buff *skb);
+static void	tcp_v6_reqsk_send_ack(const struct sock *sk, struct sk_buff *skb,
+				      struct request_sock *req);
+
+static int	tcp_v6_do_rcv(struct sock *sk, struct sk_buff *skb);
+
+static const struct inet_connection_sock_af_ops ipv6_mapped;
+static const struct inet_connection_sock_af_ops ipv6_specific;
 #ifdef CONFIG_TCP_MD5SIG
 static const struct tcp_sock_af_ops tcp_sock_ipv6_specific;
 static const struct tcp_sock_af_ops tcp_sock_ipv6_mapped_specific;
@@ -92,7 +99,7 @@
 	return (struct ipv6_pinfo *)(((u8 *)sk) + offset);
 }
 
-void inet6_sk_rx_dst_set(struct sock *sk, const struct sk_buff *skb)
+static void inet6_sk_rx_dst_set(struct sock *sk, const struct sk_buff *skb)
 {
 	struct dst_entry *dst = skb_dst(skb);
 
@@ -134,7 +141,7 @@
 	return BPF_CGROUP_RUN_PROG_INET6_CONNECT(sk, uaddr);
 }
 
-int tcp_v6_connect(struct sock *sk, struct sockaddr *uaddr,
+static int tcp_v6_connect(struct sock *sk, struct sockaddr *uaddr,
 			  int addr_len)
 {
 	struct sockaddr_in6 *usin = (struct sockaddr_in6 *) uaddr;
@@ -150,8 +157,6 @@
 	int err;
 	struct inet_timewait_death_row *tcp_death_row = &sock_net(sk)->ipv4.tcp_death_row;
 
-	mptcp_init_connect(sk);
-
 	if (addr_len < SIN6_LEN_RFC2133)
 		return -EINVAL;
 
@@ -231,12 +236,7 @@
 		sin.sin_port = usin->sin6_port;
 		sin.sin_addr.s_addr = usin->sin6_addr.s6_addr32[3];
 
-#ifdef CONFIG_MPTCP
-		if (sock_flag(sk, SOCK_MPTCP))
-			icsk->icsk_af_ops = &mptcp_v6_mapped;
-		else
-#endif
-			icsk->icsk_af_ops = &ipv6_mapped;
+		icsk->icsk_af_ops = &ipv6_mapped;
 		sk->sk_backlog_rcv = tcp_v4_do_rcv;
 #ifdef CONFIG_TCP_MD5SIG
 		tp->af_specific = &tcp_sock_ipv6_mapped_specific;
@@ -246,12 +246,7 @@
 
 		if (err) {
 			icsk->icsk_ext_hdr_len = exthdrlen;
-#ifdef CONFIG_MPTCP
-			if (sock_flag(sk, SOCK_MPTCP))
-				icsk->icsk_af_ops = &mptcp_v6_specific;
-			else
-#endif
-				icsk->icsk_af_ops = &ipv6_specific;
+			icsk->icsk_af_ops = &ipv6_specific;
 			sk->sk_backlog_rcv = tcp_v6_do_rcv;
 #ifdef CONFIG_TCP_MD5SIG
 			tp->af_specific = &tcp_sock_ipv6_specific;
@@ -348,7 +343,7 @@
 	return err;
 }
 
-void tcp_v6_mtu_reduced(struct sock *sk)
+static void tcp_v6_mtu_reduced(struct sock *sk)
 {
 	struct dst_entry *dst;
 	u32 mtu;
@@ -384,7 +379,7 @@
 	struct ipv6_pinfo *np;
 	struct tcp_sock *tp;
 	__u32 seq, snd_una;
-	struct sock *sk, *meta_sk;
+	struct sock *sk;
 	bool fatal;
 	int err;
 
@@ -410,14 +405,8 @@
 		return 0;
 	}
 
-	tp = tcp_sk(sk);
-	if (mptcp(tp))
-		meta_sk = mptcp_meta_sk(sk);
-	else
-		meta_sk = sk;
-
-	bh_lock_sock(meta_sk);
-	if (sock_owned_by_user(meta_sk) && type != ICMPV6_PKT_TOOBIG)
+	bh_lock_sock(sk);
+	if (sock_owned_by_user(sk) && type != ICMPV6_PKT_TOOBIG)
 		__NET_INC_STATS(net, LINUX_MIB_LOCKDROPPEDICMPS);
 
 	if (sk->sk_state == TCP_CLOSE)
@@ -428,6 +417,7 @@
 		goto out;
 	}
 
+	tp = tcp_sk(sk);
 	/* XXX (TFO) - tp->snd_una should be ISN (tcp_create_openreq_child() */
 	fastopen = rcu_dereference(tp->fastopen_rsk);
 	snd_una = fastopen ? tcp_rsk(fastopen)->snt_isn : tp->snd_una;
@@ -440,7 +430,7 @@
 	np = tcp_inet6_sk(sk);
 
 	if (type == NDISC_REDIRECT) {
-		if (!sock_owned_by_user(meta_sk)) {
+		if (!sock_owned_by_user(sk)) {
 			struct dst_entry *dst = __sk_dst_check(sk, np->dst_cookie);
 
 			if (dst)
@@ -467,15 +457,11 @@
 
 		WRITE_ONCE(tp->mtu_info, mtu);
 
-		if (!sock_owned_by_user(meta_sk)) {
+		if (!sock_owned_by_user(sk))
 			tcp_v6_mtu_reduced(sk);
-		} else {
-			if (!test_and_set_bit(TCP_MTU_REDUCED_DEFERRED,
-					      &sk->sk_tsq_flags))
-				sock_hold(sk);
-			if (mptcp(tp))
-				mptcp_tsq_flags(sk);
-		}
+		else if (!test_and_set_bit(TCP_MTU_REDUCED_DEFERRED,
+					   &sk->sk_tsq_flags))
+			sock_hold(sk);
 		goto out;
 	}
 
@@ -490,7 +476,7 @@
 		if (fastopen && !fastopen->sk)
 			break;
 
-		if (!sock_owned_by_user(meta_sk)) {
+		if (!sock_owned_by_user(sk)) {
 			sk->sk_err = err;
 			sk->sk_error_report(sk);		/* Wake people up to see the error (see connect in sock.c) */
 
@@ -500,14 +486,14 @@
 		goto out;
 	}
 
-	if (!sock_owned_by_user(meta_sk) && np->recverr) {
+	if (!sock_owned_by_user(sk) && np->recverr) {
 		sk->sk_err = err;
 		sk->sk_error_report(sk);
 	} else
 		sk->sk_err_soft = err;
 
 out:
-	bh_unlock_sock(meta_sk);
+	bh_unlock_sock(sk);
 	sock_put(sk);
 	return 0;
 }
@@ -555,7 +541,8 @@
 	return err;
 }
 
-void tcp_v6_reqsk_destructor(struct request_sock *req)
+
+static void tcp_v6_reqsk_destructor(struct request_sock *req)
 {
 	kfree(inet_rsk(req)->ipv6_opt);
 	kfree_skb(inet_rsk(req)->pktopts);
@@ -773,10 +760,9 @@
 	return false;
 }
 
-static int tcp_v6_init_req(struct request_sock *req,
-			   const struct sock *sk_listener,
-			   struct sk_buff *skb,
-			   bool want_cookie)
+static void tcp_v6_init_req(struct request_sock *req,
+			    const struct sock *sk_listener,
+			    struct sk_buff *skb)
 {
 	bool l3_slave = ipv6_l3mdev_skb(TCP_SKB_CB(skb)->header.h6.flags);
 	struct inet_request_sock *ireq = inet_rsk(req);
@@ -798,8 +784,6 @@
 		refcount_inc(&skb->users);
 		ireq->pktopts = skb;
 	}
-
-	return 0;
 }
 
 static struct dst_entry *tcp_v6_route_req(const struct sock *sk,
@@ -837,9 +821,9 @@
 };
 
 static void tcp_v6_send_response(const struct sock *sk, struct sk_buff *skb, u32 seq,
-				 u32 ack, u32 data_ack, u32 win, u32 tsval, u32 tsecr,
+				 u32 ack, u32 win, u32 tsval, u32 tsecr,
 				 int oif, struct tcp_md5sig_key *key, int rst,
-				 u8 tclass, __be32 label, u32 priority, int mptcp)
+				 u8 tclass, __be32 label, u32 priority)
 {
 	const struct tcphdr *th = tcp_hdr(skb);
 	struct tcphdr *t1;
@@ -858,10 +842,7 @@
 	if (key)
 		tot_len += TCPOLEN_MD5SIG_ALIGNED;
 #endif
-#ifdef CONFIG_MPTCP
-	if (mptcp)
-		tot_len += MPTCP_SUB_LEN_DSS + MPTCP_SUB_LEN_ACK;
-#endif
+
 	buff = alloc_skb(MAX_HEADER + sizeof(struct ipv6hdr) + tot_len,
 			 GFP_ATOMIC);
 	if (!buff)
@@ -899,17 +880,6 @@
 		tcp_v6_md5_hash_hdr((__u8 *)topt, key,
 				    &ipv6_hdr(skb)->saddr,
 				    &ipv6_hdr(skb)->daddr, t1);
-		topt += 4;
-	}
-#endif
-#ifdef CONFIG_MPTCP
-	if (mptcp) {
-		/* Construction of 32-bit data_ack */
-		*topt++ = htonl((TCPOPT_MPTCP << 24) |
-				((MPTCP_SUB_LEN_DSS + MPTCP_SUB_LEN_ACK) << 16) |
-				(0x20 << 8) |
-				(0x01));
-		*topt++ = htonl(data_ack);
 	}
 #endif
 
@@ -968,7 +938,7 @@
 	kfree_skb(buff);
 }
 
-void tcp_v6_send_reset(const struct sock *sk, struct sk_buff *skb)
+static void tcp_v6_send_reset(const struct sock *sk, struct sk_buff *skb)
 {
 	const struct tcphdr *th = tcp_hdr(skb);
 	struct ipv6hdr *ipv6h = ipv6_hdr(skb);
@@ -1053,8 +1023,8 @@
 			label = ip6_flowlabel(ipv6h);
 	}
 
-	tcp_v6_send_response(sk, skb, seq, ack_seq, 0, 0, 0, 0, oif, key, 1, 0,
-			     label, priority, 0);
+	tcp_v6_send_response(sk, skb, seq, ack_seq, 0, 0, 0, oif, key, 1, 0,
+			     label, priority);
 
 #ifdef CONFIG_TCP_MD5SIG
 out:
@@ -1063,37 +1033,30 @@
 }
 
 static void tcp_v6_send_ack(const struct sock *sk, struct sk_buff *skb, u32 seq,
-			    u32 ack, u32 data_ack, u32 win, u32 tsval, u32 tsecr, int oif,
+			    u32 ack, u32 win, u32 tsval, u32 tsecr, int oif,
 			    struct tcp_md5sig_key *key, u8 tclass,
-			    __be32 label, u32 priority, int mptcp)
-{
-	tcp_v6_send_response(sk, skb, seq, ack, data_ack, win, tsval, tsecr, oif,
-			     key, 0, tclass, label, priority, mptcp);
+			    __be32 label, u32 priority)
+{
+	tcp_v6_send_response(sk, skb, seq, ack, win, tsval, tsecr, oif, key, 0,
+			     tclass, label, priority);
 }
 
 static void tcp_v6_timewait_ack(struct sock *sk, struct sk_buff *skb)
 {
 	struct inet_timewait_sock *tw = inet_twsk(sk);
 	struct tcp_timewait_sock *tcptw = tcp_twsk(sk);
-	u32 data_ack = 0;
-	int mptcp = 0;
-
-	if (tcptw->mptcp_tw) {
-		data_ack = (u32)tcptw->mptcp_tw->rcv_nxt;
-		mptcp = 1;
-	}
+
 	tcp_v6_send_ack(sk, skb, tcptw->tw_snd_nxt, tcptw->tw_rcv_nxt,
-			data_ack,
 			tcptw->tw_rcv_wnd >> tw->tw_rcv_wscale,
 			tcp_time_stamp_raw() + tcptw->tw_ts_offset,
 			tcptw->tw_ts_recent, tw->tw_bound_dev_if, tcp_twsk_md5_key(tcptw),
-			tw->tw_tclass, cpu_to_be32(tw->tw_flowlabel), tw->tw_priority, mptcp);
+			tw->tw_tclass, cpu_to_be32(tw->tw_flowlabel), tw->tw_priority);
 
 	inet_twsk_put(tw);
 }
 
-void tcp_v6_reqsk_send_ack(const struct sock *sk, struct sk_buff *skb,
-			   struct request_sock *req)
+static void tcp_v6_reqsk_send_ack(const struct sock *sk, struct sk_buff *skb,
+				  struct request_sock *req)
 {
 	/* sk->sk_state == TCP_LISTEN -> for regular TCP_SYN_RECV
 	 * sk->sk_state == TCP_SYN_RECV -> for Fast Open.
@@ -1103,18 +1066,18 @@
 	 * exception of <SYN> segments, MUST be right-shifted by
 	 * Rcv.Wind.Shift bits:
 	 */
-	tcp_v6_send_ack(sk, skb, (sk->sk_state == TCP_LISTEN || is_meta_sk(sk)) ?
+	tcp_v6_send_ack(sk, skb, (sk->sk_state == TCP_LISTEN) ?
 			tcp_rsk(req)->snt_isn + 1 : tcp_sk(sk)->snd_nxt,
-			tcp_rsk(req)->rcv_nxt, 0,
+			tcp_rsk(req)->rcv_nxt,
 			req->rsk_rcv_wnd >> inet_rsk(req)->rcv_wscale,
 			tcp_time_stamp_raw() + tcp_rsk(req)->ts_off,
 			req->ts_recent, sk->sk_bound_dev_if,
 			tcp_v6_md5_do_lookup(sk, &ipv6_hdr(skb)->saddr),
-			0, 0, sk->sk_priority, 0);
-}
-
-
-struct sock *tcp_v6_cookie_check(struct sock *sk, struct sk_buff *skb)
+			0, 0, sk->sk_priority);
+}
+
+
+static struct sock *tcp_v6_cookie_check(struct sock *sk, struct sk_buff *skb)
 {
 #ifdef CONFIG_SYN_COOKIES
 	const struct tcphdr *th = tcp_hdr(skb);
@@ -1140,7 +1103,7 @@
 	return mss;
 }
 
-int tcp_v6_conn_request(struct sock *sk, struct sk_buff *skb)
+static int tcp_v6_conn_request(struct sock *sk, struct sk_buff *skb)
 {
 	if (skb->protocol == htons(ETH_P_IP))
 		return tcp_v4_conn_request(sk, skb);
@@ -1171,11 +1134,11 @@
 		sizeof(struct inet6_skb_parm));
 }
 
-struct sock *tcp_v6_syn_recv_sock(const struct sock *sk, struct sk_buff *skb,
-				  struct request_sock *req,
-				  struct dst_entry *dst,
-				  struct request_sock *req_unhash,
-				  bool *own_req)
+static struct sock *tcp_v6_syn_recv_sock(const struct sock *sk, struct sk_buff *skb,
+					 struct request_sock *req,
+					 struct dst_entry *dst,
+					 struct request_sock *req_unhash,
+					 bool *own_req)
 {
 	struct inet_request_sock *ireq;
 	struct ipv6_pinfo *newnp;
@@ -1211,15 +1174,7 @@
 
 		newnp->saddr = newsk->sk_v6_rcv_saddr;
 
-#ifdef CONFIG_MPTCP
-		/* We must check on the request-socket because the listener
-		 * socket's flag may have been changed halfway through.
-		 */
-		if (inet_rsk(req)->saw_mpc)
-			inet_csk(newsk)->icsk_af_ops = &mptcp_v6_mapped;
-		else
-#endif
-			inet_csk(newsk)->icsk_af_ops = &ipv6_mapped;
+		inet_csk(newsk)->icsk_af_ops = &ipv6_mapped;
 		newsk->sk_backlog_rcv = tcp_v4_do_rcv;
 #ifdef CONFIG_TCP_MD5SIG
 		newtp->af_specific = &tcp_sock_ipv6_mapped_specific;
@@ -1265,14 +1220,6 @@
 	newsk = tcp_create_openreq_child(sk, req, skb);
 	if (!newsk)
 		goto out_nonewsk;
-
-#ifdef CONFIG_MPTCP
-	/* If the meta_sk is v6-mapped we can end up here with the wrong af_ops.
-	 * Just make sure that this subflow is v6.
-	 */
-	if (is_meta_sk(sk))
-		inet_csk(newsk)->icsk_af_ops = &mptcp_v6_specific;
-#endif
 
 	/*
 	 * No need to charge this sock to the relevant IPv6 refcnt debug socks
@@ -1408,7 +1355,7 @@
  * This is because we cannot sleep with the original spinlock
  * held.
  */
-int tcp_v6_do_rcv(struct sock *sk, struct sk_buff *skb)
+static int tcp_v6_do_rcv(struct sock *sk, struct sk_buff *skb)
 {
 	struct ipv6_pinfo *np = tcp_inet6_sk(sk);
 	struct sk_buff *opt_skb = NULL;
@@ -1424,9 +1371,6 @@
 
 	if (skb->protocol == htons(ETH_P_IP))
 		return tcp_v4_do_rcv(sk, skb);
-
-	if (is_meta_sk(sk))
-		return mptcp_v6_do_rcv(sk, skb);
 
 	/*
 	 *	socket locking is here for SMP purposes as backlog rcv
@@ -1557,10 +1501,6 @@
 	TCP_SKB_CB(skb)->end_seq = (TCP_SKB_CB(skb)->seq + th->syn + th->fin +
 				    skb->len - th->doff*4);
 	TCP_SKB_CB(skb)->ack_seq = ntohl(th->ack_seq);
-#ifdef CONFIG_MPTCP
-	TCP_SKB_CB(skb)->mptcp_flags = 0;
-	TCP_SKB_CB(skb)->dss_off = 0;
-#endif
 	TCP_SKB_CB(skb)->tcp_flags = tcp_flag_byte(th);
 	TCP_SKB_CB(skb)->tcp_tw_isn = 0;
 	TCP_SKB_CB(skb)->ip_dsfield = ipv6_get_dsfield(hdr);
@@ -1575,8 +1515,8 @@
 	int sdif = inet6_sdif(skb);
 	const struct tcphdr *th;
 	const struct ipv6hdr *hdr;
-	struct sock *sk, *meta_sk = NULL;
 	bool refcounted;
+	struct sock *sk;
 	int ret;
 	struct net *net = dev_net(skb->dev);
 
@@ -1630,17 +1570,12 @@
 			reqsk_put(req);
 			goto csum_error;
 		}
-		if (unlikely(sk->sk_state != TCP_LISTEN && !is_meta_sk(sk))) {
-			inet_csk_reqsk_queue_drop_and_put(sk, req);
-			goto lookup;
-		}
-		if (unlikely(is_meta_sk(sk) && !mptcp_can_new_subflow(sk))) {
+		if (unlikely(sk->sk_state != TCP_LISTEN)) {
 			inet_csk_reqsk_queue_drop_and_put(sk, req);
 			goto lookup;
 		}
 		sock_hold(sk);
 		refcounted = true;
-
 		nsk = NULL;
 		if (!tcp_filter(sk, skb)) {
 			th = (const struct tcphdr *)skb->data;
@@ -1699,28 +1634,19 @@
 
 	sk_incoming_cpu_update(sk);
 
-	if (mptcp(tcp_sk(sk))) {
-		meta_sk = mptcp_meta_sk(sk);
-
-		bh_lock_sock_nested(meta_sk);
-		if (sock_owned_by_user(meta_sk))
-			mptcp_prepare_for_backlog(sk, skb);
-	} else {
-		meta_sk = sk;
-		bh_lock_sock_nested(sk);
-	}
+	bh_lock_sock_nested(sk);
 	tcp_segs_in(tcp_sk(sk), skb);
 	ret = 0;
-	if (!sock_owned_by_user(meta_sk)) {
+	if (!sock_owned_by_user(sk)) {
 		skb_to_free = sk->sk_rx_skb_cache;
 		sk->sk_rx_skb_cache = NULL;
 		ret = tcp_v6_do_rcv(sk, skb);
 	} else {
-		if (tcp_add_backlog(meta_sk, skb))
+		if (tcp_add_backlog(sk, skb))
 			goto discard_and_relse;
 		skb_to_free = NULL;
 	}
-	bh_unlock_sock(meta_sk);
+	bh_unlock_sock(sk);
 	if (skb_to_free)
 		__kfree_skb(skb_to_free);
 put_and_return:
@@ -1733,19 +1659,6 @@
 		goto discard_it;
 
 	tcp_v6_fill_cb(skb, hdr, th);
-
-#ifdef CONFIG_MPTCP
-	if (!sk && th->syn && !th->ack) {
-		int ret = mptcp_lookup_join(skb, NULL);
-
-		if (ret < 0) {
-			tcp_v6_send_reset(NULL, skb);
-			goto discard_it;
-		} else if (ret > 0) {
-			return 0;
-		}
-	}
-#endif
 
 	if (tcp_checksum_complete(skb)) {
 csum_error:
@@ -1799,18 +1712,6 @@
 			refcounted = false;
 			goto process;
 		}
-#ifdef CONFIG_MPTCP
-		if (th->syn && !th->ack) {
-			int ret = mptcp_lookup_join(skb, inet_twsk(sk));
-
-			if (ret < 0) {
-				tcp_v6_send_reset(NULL, skb);
-				goto discard_it;
-			} else if (ret > 0) {
-				return 0;
-			}
-		}
-#endif
 	}
 		/* to ACK */
 		/* fall through */
@@ -1865,13 +1766,13 @@
 	}
 }
 
-struct timewait_sock_ops tcp6_timewait_sock_ops = {
+static struct timewait_sock_ops tcp6_timewait_sock_ops = {
 	.twsk_obj_size	= sizeof(struct tcp6_timewait_sock),
 	.twsk_unique	= tcp_twsk_unique,
 	.twsk_destructor = tcp_twsk_destructor,
 };
 
-const struct inet_connection_sock_af_ops ipv6_specific = {
+static const struct inet_connection_sock_af_ops ipv6_specific = {
 	.queue_xmit	   = inet6_csk_xmit,
 	.send_check	   = tcp_v6_send_check,
 	.rebuild_header	   = inet6_sk_rebuild_header,
@@ -1902,7 +1803,7 @@
 /*
  *	TCP over IPv4 via INET6 API
  */
-const struct inet_connection_sock_af_ops ipv6_mapped = {
+static const struct inet_connection_sock_af_ops ipv6_mapped = {
 	.queue_xmit	   = ip_queue_xmit,
 	.send_check	   = tcp_v4_send_check,
 	.rebuild_header	   = inet_sk_rebuild_header,
@@ -1938,12 +1839,7 @@
 
 	tcp_init_sock(sk);
 
-#ifdef CONFIG_MPTCP
-	if (sock_flag(sk, SOCK_MPTCP))
-		icsk->icsk_af_ops = &mptcp_v6_specific;
-	else
-#endif
-		icsk->icsk_af_ops = &ipv6_specific;
+	icsk->icsk_af_ops = &ipv6_specific;
 
 #ifdef CONFIG_TCP_MD5SIG
 	tcp_sk(sk)->af_specific = &tcp_sock_ipv6_specific;
@@ -1952,15 +1848,6 @@
 	return 0;
 }
 
-<<<<<<< HEAD
-void tcp_v6_destroy_sock(struct sock *sk)
-{
-	tcp_v4_destroy_sock(sk);
-	inet6_destroy_sock(sk);
-}
-
-=======
->>>>>>> 887433e4
 #ifdef CONFIG_PROC_FS
 /* Proc filesystem TCPv6 sock list dumping. */
 static void get_openreq6(struct seq_file *seq,
@@ -2178,11 +2065,6 @@
 	.sysctl_rmem_offset	= offsetof(struct net, ipv4.sysctl_tcp_rmem),
 	.max_header		= MAX_TCP_HEADER,
 	.obj_size		= sizeof(struct tcp6_sock),
-#ifdef CONFIG_MPTCP
-	.useroffset		= offsetof(struct tcp_sock, mptcp_sched_name),
-	.usersize		= sizeof_field(struct tcp_sock, mptcp_sched_name) +
-				  sizeof_field(struct tcp_sock, mptcp_pm_name),
-#endif
 	.slab_flags		= SLAB_TYPESAFE_BY_RCU,
 	.twsk_prot		= &tcp6_timewait_sock_ops,
 	.rsk_prot		= &tcp6_request_sock_ops,
@@ -2193,9 +2075,6 @@
 	.compat_getsockopt	= compat_tcp_getsockopt,
 #endif
 	.diag_destroy		= tcp_abort,
-#ifdef CONFIG_MPTCP
-	.clear_sk		= mptcp_clear_sk,
-#endif
 };
 
 static const struct inet6_protocol tcpv6_protocol = {
