/*
 *	TCP over IPv6
 *	Linux INET6 implementation
 *
 *	Authors:
 *	Pedro Roque		<roque@di.fc.ul.pt>
 *
 *	Based on:
 *	linux/net/ipv4/tcp.c
 *	linux/net/ipv4/tcp_input.c
 *	linux/net/ipv4/tcp_output.c
 *
 *	Fixes:
 *	Hideaki YOSHIFUJI	:	sin6_scope_id support
 *	YOSHIFUJI Hideaki @USAGI and:	Support IPV6_V6ONLY socket option, which
 *	Alexey Kuznetsov		allow both IPv4 and IPv6 sockets to bind
 *					a single port at the same time.
 *	YOSHIFUJI Hideaki @USAGI:	convert /proc/net/tcp6 to seq_file.
 *
 *	This program is free software; you can redistribute it and/or
 *      modify it under the terms of the GNU General Public License
 *      as published by the Free Software Foundation; either version
 *      2 of the License, or (at your option) any later version.
 */

#include <linux/bottom_half.h>
#include <linux/module.h>
#include <linux/errno.h>
#include <linux/types.h>
#include <linux/socket.h>
#include <linux/sockios.h>
#include <linux/net.h>
#include <linux/jiffies.h>
#include <linux/in.h>
#include <linux/in6.h>
#include <linux/netdevice.h>
#include <linux/init.h>
#include <linux/jhash.h>
#include <linux/ipsec.h>
#include <linux/times.h>
#include <linux/slab.h>

#include <linux/ipv6.h>
#include <linux/icmpv6.h>
#include <linux/random.h>

#include <net/tcp.h>
#include <net/ndisc.h>
#include <net/inet6_hashtables.h>
#include <net/inet6_connection_sock.h>
#include <net/ipv6.h>
#include <net/transp_v6.h>
#include <net/addrconf.h>
#include <net/ip6_route.h>
#include <net/ip6_checksum.h>
#include <net/inet_ecn.h>
#include <net/protocol.h>
#include <net/xfrm.h>
#include <net/snmp.h>
#include <net/dsfield.h>
#include <net/timewait_sock.h>
#include <net/netdma.h>
#include <net/inet_common.h>
#include <net/mtcp_v6.h>

#include <asm/uaccess.h>

#include <linux/proc_fs.h>
#include <linux/seq_file.h>

#include <linux/crypto.h>
#include <linux/scatterlist.h>

static void	tcp_v6_send_reset(struct sock *sk, struct sk_buff *skb);
static void	tcp_v6_reqsk_send_ack(struct sock *sk, struct sk_buff *skb,
				      struct request_sock *req);

<<<<<<< HEAD
static int	tcp_v6_do_rcv(struct sock *sk, struct sk_buff *skb);
static void	__tcp_v6_send_check(struct sk_buff *skb,
				    struct in6_addr *saddr,
				    struct in6_addr *daddr);

static const struct inet_connection_sock_af_ops ipv6_mapped;
static const struct inet_connection_sock_af_ops ipv6_specific;
=======
int	tcp_v6_do_rcv(struct sock *sk, struct sk_buff *skb);

static struct inet_connection_sock_af_ops ipv6_mapped;
struct inet_connection_sock_af_ops ipv6_specific;
>>>>>>> 3d882955
#ifdef CONFIG_TCP_MD5SIG
static const struct tcp_sock_af_ops tcp_sock_ipv6_specific;
static const struct tcp_sock_af_ops tcp_sock_ipv6_mapped_specific;
#else
static struct tcp_md5sig_key *tcp_v6_md5_do_lookup(struct sock *sk,
						   struct in6_addr *addr)
{
	return NULL;
}
#endif

void tcp_v6_hash(struct sock *sk)
{
	if (sk->sk_state != TCP_CLOSE) {
		if (inet_csk(sk)->icsk_af_ops == &ipv6_mapped) {
			tcp_prot.hash(sk);
			return;
		}
		local_bh_disable();
		__inet6_hash(sk, NULL);
		local_bh_enable();
	}
}

static __inline__ __sum16 tcp_v6_check(int len,
				   struct in6_addr *saddr,
				   struct in6_addr *daddr,
				   __wsum base)
{
	return csum_ipv6_magic(saddr, daddr, len, IPPROTO_TCP, base);
}

static __u32 tcp_v6_init_sequence(struct sk_buff *skb)
{
	return secure_tcpv6_sequence_number(ipv6_hdr(skb)->daddr.s6_addr32,
					    ipv6_hdr(skb)->saddr.s6_addr32,
					    tcp_hdr(skb)->dest,
					    tcp_hdr(skb)->source);
}

int tcp_v6_connect(struct sock *sk, struct sockaddr *uaddr,
		   int addr_len)
{
	struct sockaddr_in6 *usin = (struct sockaddr_in6 *) uaddr;
	struct inet_sock *inet = inet_sk(sk);
	struct inet_connection_sock *icsk = inet_csk(sk);
	struct ipv6_pinfo *np = inet6_sk(sk);
	struct tcp_sock *tp = tcp_sk(sk);
	struct in6_addr *saddr = NULL, *final_p = NULL, final;
	struct flowi fl;
	struct dst_entry *dst;
	int addr_type;
	int err;

	if (addr_len < SIN6_LEN_RFC2133)
		return -EINVAL;

	if (usin->sin6_family != AF_INET6)
		return(-EAFNOSUPPORT);

	memset(&fl, 0, sizeof(fl));

	if (np->sndflow) {
		fl.fl6_flowlabel = usin->sin6_flowinfo&IPV6_FLOWINFO_MASK;
		IP6_ECN_flow_init(fl.fl6_flowlabel);
		if (fl.fl6_flowlabel&IPV6_FLOWLABEL_MASK) {
			struct ip6_flowlabel *flowlabel;
			flowlabel = fl6_sock_lookup(sk, fl.fl6_flowlabel);
			if (flowlabel == NULL)
				return -EINVAL;
			ipv6_addr_copy(&usin->sin6_addr, &flowlabel->dst);
			fl6_sock_release(flowlabel);
		}
	}

	/*
	 *	connect() to INADDR_ANY means loopback (BSD'ism).
	 */

	if(ipv6_addr_any(&usin->sin6_addr))
		usin->sin6_addr.s6_addr[15] = 0x1;

	addr_type = ipv6_addr_type(&usin->sin6_addr);

	if(addr_type & IPV6_ADDR_MULTICAST)
		return -ENETUNREACH;

	if (addr_type&IPV6_ADDR_LINKLOCAL) {
		if (addr_len >= sizeof(struct sockaddr_in6) &&
		    usin->sin6_scope_id) {
			/* If interface is set while binding, indices
			 * must coincide.
			 */
			if (sk->sk_bound_dev_if &&
			    sk->sk_bound_dev_if != usin->sin6_scope_id)
				return -EINVAL;

			sk->sk_bound_dev_if = usin->sin6_scope_id;
		}

		/* Connect to link-local address requires an interface */
		if (!sk->sk_bound_dev_if)
			return -EINVAL;
	}

	if (tp->rx_opt.ts_recent_stamp &&
	    !ipv6_addr_equal(&np->daddr, &usin->sin6_addr)) {
		tp->rx_opt.ts_recent = 0;
		tp->rx_opt.ts_recent_stamp = 0;
		tp->write_seq = 0;
	}

	ipv6_addr_copy(&np->daddr, &usin->sin6_addr);
	np->flow_label = fl.fl6_flowlabel;

	/*
	 *	TCP over IPv4
	 */

	if (addr_type == IPV6_ADDR_MAPPED) {
		u32 exthdrlen = icsk->icsk_ext_hdr_len;
		struct sockaddr_in sin;

		SOCK_DEBUG(sk, "connect: ipv4 mapped\n");

		if (__ipv6_only_sock(sk))
			return -ENETUNREACH;

		sin.sin_family = AF_INET;
		sin.sin_port = usin->sin6_port;
		sin.sin_addr.s_addr = usin->sin6_addr.s6_addr32[3];

		icsk->icsk_af_ops = &ipv6_mapped;
		sk->sk_backlog_rcv = tcp_v4_do_rcv;
#ifdef CONFIG_TCP_MD5SIG
		tp->af_specific = &tcp_sock_ipv6_mapped_specific;
#endif

		err = tcp_v4_connect(sk, (struct sockaddr *)&sin, sizeof(sin));

		if (err) {
			icsk->icsk_ext_hdr_len = exthdrlen;
			icsk->icsk_af_ops = &ipv6_specific;
			sk->sk_backlog_rcv = tcp_v6_do_rcv;
#ifdef CONFIG_TCP_MD5SIG
			tp->af_specific = &tcp_sock_ipv6_specific;
#endif
			goto failure;
		} else {
			ipv6_addr_set_v4mapped(inet->inet_saddr, &np->saddr);
			ipv6_addr_set_v4mapped(inet->inet_rcv_saddr,
					       &np->rcv_saddr);
		}

		return err;
	}

	if (!ipv6_addr_any(&np->rcv_saddr))
		saddr = &np->rcv_saddr;

	fl.proto = IPPROTO_TCP;
	ipv6_addr_copy(&fl.fl6_dst, &np->daddr);
	ipv6_addr_copy(&fl.fl6_src,
		       (saddr ? saddr : &np->saddr));
	fl.oif = sk->sk_bound_dev_if;
	fl.mark = sk->sk_mark;
	fl.fl_ip_dport = usin->sin6_port;
	fl.fl_ip_sport = inet->inet_sport;

	if (np->opt && np->opt->srcrt) {
		struct rt0_hdr *rt0 = (struct rt0_hdr *)np->opt->srcrt;
		ipv6_addr_copy(&final, &fl.fl6_dst);
		ipv6_addr_copy(&fl.fl6_dst, rt0->addr);
		final_p = &final;
	}

	security_sk_classify_flow(sk, &fl);

	err = ip6_dst_lookup(sk, &dst, &fl);
	if (err)
		goto failure;
	if (final_p)
		ipv6_addr_copy(&fl.fl6_dst, final_p);

	err = __xfrm_lookup(sock_net(sk), &dst, &fl, sk, XFRM_LOOKUP_WAIT);
	if (err < 0) {
		if (err == -EREMOTE)
			err = ip6_dst_blackhole(sk, &dst, &fl);
		if (err < 0)
			goto failure;
	}

	if (saddr == NULL) {
		saddr = &fl.fl6_src;
		ipv6_addr_copy(&np->rcv_saddr, saddr);
	}

	/* set the source address */
	ipv6_addr_copy(&np->saddr, saddr);
	inet->inet_rcv_saddr = LOOPBACK4_IPV6;

	sk->sk_gso_type = SKB_GSO_TCPV6;
	__ip6_dst_store(sk, dst, NULL, NULL);

	icsk->icsk_ext_hdr_len = 0;
	if (np->opt)
		icsk->icsk_ext_hdr_len = (np->opt->opt_flen +
					  np->opt->opt_nflen);

	tp->rx_opt.mss_clamp = IPV6_MIN_MTU - sizeof(struct tcphdr) - sizeof(struct ipv6hdr);

	inet->inet_dport = usin->sin6_port;

	tcp_set_state(sk, TCP_SYN_SENT);
	err = inet6_hash_connect(&tcp_death_row, sk);
	if (err)
		goto late_failure;

	if (!tp->write_seq)
		tp->write_seq = secure_tcpv6_sequence_number(np->saddr.s6_addr32,
							     np->daddr.s6_addr32,
							     inet->inet_sport,
							     inet->inet_dport);

	err = tcp_connect(sk);
	if (err)
		goto late_failure;

#ifdef CONFIG_MTCP
	mtcp_update_metasocket(sk,mpcb_from_tcpsock(tp));
#endif

	return 0;

late_failure:
	tcp_set_state(sk, TCP_CLOSE);
	__sk_dst_reset(sk);
failure:
	inet->inet_dport = 0;
	sk->sk_route_caps = 0;
	return err;
}

static void tcp_v6_err(struct sk_buff *skb, struct inet6_skb_parm *opt,
<<<<<<< HEAD
		u8 type, u8 code, int offset, __be32 info)
=======
		       int type, int code, int offset, __be32 info)
>>>>>>> 3d882955
{
	struct ipv6hdr *hdr = (struct ipv6hdr*)skb->data;
	const struct tcphdr *th = (struct tcphdr *)(skb->data+offset);
	struct ipv6_pinfo *np;
	struct sock *sk;
	int err;
	struct tcp_sock *tp;
	__u32 seq;
	struct net *net = dev_net(skb->dev);

	sk = mtcpv6_lookup(net, &tcp_hashinfo, &hdr->daddr,
			   th->dest, &hdr->saddr, th->source, 
			   skb->dev->ifindex,skb->path_index);

	if (sk == NULL) {
		ICMP6_INC_STATS_BH(net, __in6_dev_get(skb->dev),
				   ICMP6_MIB_INERRORS);
		return;
	}

	if (sk->sk_state == TCP_TIME_WAIT) {
		inet_twsk_put(inet_twsk(sk));
		return;
	}

	bh_lock_sock(sk);
	if (sock_owned_by_user(sk))
		NET_INC_STATS_BH(net, LINUX_MIB_LOCKDROPPEDICMPS);

	if (sk->sk_state == TCP_CLOSE)
		goto out;

	if (ipv6_hdr(skb)->hop_limit < inet6_sk(sk)->min_hopcount) {
		NET_INC_STATS_BH(net, LINUX_MIB_TCPMINTTLDROP);
		goto out;
	}

	tp = tcp_sk(sk);
	seq = ntohl(th->seq);
	if (sk->sk_state != TCP_LISTEN &&
	    !between(seq, tp->snd_una, tp->snd_nxt)) {
		NET_INC_STATS_BH(net, LINUX_MIB_OUTOFWINDOWICMPS);
		goto out;
	}

	np = inet6_sk(sk);

	if (type == ICMPV6_PKT_TOOBIG) {
		struct dst_entry *dst = NULL;

		if (sock_owned_by_user(sk))
			goto out;
		if ((1 << sk->sk_state) & (TCPF_LISTEN | TCPF_CLOSE))
			goto out;

		/* icmp should have updated the destination cache entry */
		dst = __sk_dst_check(sk, np->dst_cookie);

		if (dst == NULL) {
			struct inet_sock *inet = inet_sk(sk);
			struct flowi fl;

			/* BUGGG_FUTURE: Again, it is not clear how
			   to handle rthdr case. Ignore this complexity
			   for now.
			 */
			memset(&fl, 0, sizeof(fl));
			fl.proto = IPPROTO_TCP;
			ipv6_addr_copy(&fl.fl6_dst, &np->daddr);
			ipv6_addr_copy(&fl.fl6_src, &np->saddr);
			fl.oif = sk->sk_bound_dev_if;
			fl.mark = sk->sk_mark;
			fl.fl_ip_dport = inet->inet_dport;
			fl.fl_ip_sport = inet->inet_sport;
			security_skb_classify_flow(skb, &fl);

			if ((err = ip6_dst_lookup(sk, &dst, &fl))) {
				sk->sk_err_soft = -err;
				goto out;
			}

			if ((err = xfrm_lookup(net, &dst, &fl, sk, 0)) < 0) {
				sk->sk_err_soft = -err;
				goto out;
			}

		} else
			dst_hold(dst);

		if (inet_csk(sk)->icsk_pmtu_cookie > dst_mtu(dst)) {
			tcp_sync_mss(sk, dst_mtu(dst));
			tcp_simple_retransmit(sk);
		} /* else let the usual retransmit timer handle it */
		dst_release(dst);
		goto out;
	}

	icmpv6_err_convert(type, code, &err);

	/* Might be for an request_sock */
	switch (sk->sk_state) {
		struct request_sock *req, **prev;
	case TCP_LISTEN:
		if (sock_owned_by_user(sk))
			goto out;

		req = inet6_csk_search_req(sk, &prev, th->dest, &hdr->daddr,
					   &hdr->saddr, inet6_iif(skb));
		if (!req)
			goto out;

		/* ICMPs are not backlogged, hence we cannot get
		 * an established socket here.
		 */
		WARN_ON(req->sk != NULL);

		if (seq != tcp_rsk(req)->snt_isn) {
			NET_INC_STATS_BH(net, LINUX_MIB_OUTOFWINDOWICMPS);
			goto out;
		}

		inet_csk_reqsk_queue_drop(sk, req, prev);
		goto out;

	case TCP_SYN_SENT:
	case TCP_SYN_RECV:  /* Cannot happen.
			       It can, it SYNs are crossed. --ANK */
		if (!sock_owned_by_user(sk)) {
			sk->sk_err = err;
			sk->sk_error_report(sk);		/* Wake people up to see the error (see connect in sock.c) */

			tcp_done(sk);
		} else
			sk->sk_err_soft = err;
		goto out;
	}

	if (!sock_owned_by_user(sk) && np->recverr) {
		sk->sk_err = err;
		sk->sk_error_report(sk);
	} else
		sk->sk_err_soft = err;

out:
	bh_unlock_sock(sk);
	sock_put(sk);
}


static int tcp_v6_send_synack(struct sock *sk, struct request_sock *req,
			      struct request_values *rvp)
{
	struct inet6_request_sock *treq = inet6_rsk(req);
	struct ipv6_pinfo *np = inet6_sk(sk);
	struct sk_buff * skb;
	struct ipv6_txoptions *opt = NULL;
	struct in6_addr * final_p = NULL, final;
	struct flowi fl;
	struct dst_entry *dst;
	int err = -1;

	memset(&fl, 0, sizeof(fl));
	fl.proto = IPPROTO_TCP;
	ipv6_addr_copy(&fl.fl6_dst, &treq->rmt_addr);
	ipv6_addr_copy(&fl.fl6_src, &treq->loc_addr);
	fl.fl6_flowlabel = 0;
	fl.oif = treq->iif;
	fl.mark = sk->sk_mark;
	fl.fl_ip_dport = inet_rsk(req)->rmt_port;
	fl.fl_ip_sport = inet_rsk(req)->loc_port;
	security_req_classify_flow(req, &fl);

	opt = np->opt;
	if (opt && opt->srcrt) {
		struct rt0_hdr *rt0 = (struct rt0_hdr *) opt->srcrt;
		ipv6_addr_copy(&final, &fl.fl6_dst);
		ipv6_addr_copy(&fl.fl6_dst, rt0->addr);
		final_p = &final;
	}

	err = ip6_dst_lookup(sk, &dst, &fl);
	if (err)
		goto done;
	if (final_p)
		ipv6_addr_copy(&fl.fl6_dst, final_p);
	if ((err = xfrm_lookup(sock_net(sk), &dst, &fl, sk, 0)) < 0)
		goto done;

	skb = tcp_make_synack(sk, dst, req, rvp);
	if (skb) {
		__tcp_v6_send_check(skb, &treq->loc_addr, &treq->rmt_addr);

		ipv6_addr_copy(&fl.fl6_dst, &treq->rmt_addr);
		err = ip6_xmit(sk, skb, &fl, opt);
		err = net_xmit_eval(err);
	}

done:
	if (opt && opt != np->opt)
		sock_kfree_s(sk, opt, opt->tot_len);
	dst_release(dst);
	return err;
}

static int tcp_v6_rtx_synack(struct sock *sk, struct request_sock *req,
			     struct request_values *rvp)
{
	TCP_INC_STATS_BH(sock_net(sk), TCP_MIB_RETRANSSEGS);
	return tcp_v6_send_synack(sk, req, rvp);
}

static inline void syn_flood_warning(struct sk_buff *skb)
{
#ifdef CONFIG_SYN_COOKIES
	if (sysctl_tcp_syncookies)
		printk(KERN_INFO
		       "TCPv6: Possible SYN flooding on port %d. "
		       "Sending cookies.\n", ntohs(tcp_hdr(skb)->dest));
	else
#endif
		printk(KERN_INFO
		       "TCPv6: Possible SYN flooding on port %d. "
		       "Dropping request.\n", ntohs(tcp_hdr(skb)->dest));
}

static void tcp_v6_reqsk_destructor(struct request_sock *req)
{
	kfree_skb(inet6_rsk(req)->pktopts);
}

#ifdef CONFIG_TCP_MD5SIG
static struct tcp_md5sig_key *tcp_v6_md5_do_lookup(struct sock *sk,
						   struct in6_addr *addr)
{
	struct tcp_sock *tp = tcp_sk(sk);
	int i;

	BUG_ON(tp == NULL);

	if (!tp->md5sig_info || !tp->md5sig_info->entries6)
		return NULL;

	for (i = 0; i < tp->md5sig_info->entries6; i++) {
		if (ipv6_addr_equal(&tp->md5sig_info->keys6[i].addr, addr))
			return &tp->md5sig_info->keys6[i].base;
	}
	return NULL;
}

static struct tcp_md5sig_key *tcp_v6_md5_lookup(struct sock *sk,
						struct sock *addr_sk)
{
	return tcp_v6_md5_do_lookup(sk, &inet6_sk(addr_sk)->daddr);
}

static struct tcp_md5sig_key *tcp_v6_reqsk_md5_lookup(struct sock *sk,
						      struct request_sock *req)
{
	return tcp_v6_md5_do_lookup(sk, &inet6_rsk(req)->rmt_addr);
}

static int tcp_v6_md5_do_add(struct sock *sk, struct in6_addr *peer,
			     char *newkey, u8 newkeylen)
{
	/* Add key to the list */
	struct tcp_md5sig_key *key;
	struct tcp_sock *tp = tcp_sk(sk);
	struct tcp6_md5sig_key *keys;

	key = tcp_v6_md5_do_lookup(sk, peer);
	if (key) {
		/* modify existing entry - just update that one */
		kfree(key->key);
		key->key = newkey;
		key->keylen = newkeylen;
	} else {
		/* reallocate new list if current one is full. */
		if (!tp->md5sig_info) {
			tp->md5sig_info = kzalloc(sizeof(*tp->md5sig_info), GFP_ATOMIC);
			if (!tp->md5sig_info) {
				kfree(newkey);
				return -ENOMEM;
			}
			sk_nocaps_add(sk, NETIF_F_GSO_MASK);
		}
		if (tcp_alloc_md5sig_pool(sk) == NULL) {
			kfree(newkey);
			return -ENOMEM;
		}
		if (tp->md5sig_info->alloced6 == tp->md5sig_info->entries6) {
			keys = kmalloc((sizeof (tp->md5sig_info->keys6[0]) *
				       (tp->md5sig_info->entries6 + 1)), GFP_ATOMIC);

			if (!keys) {
				tcp_free_md5sig_pool();
				kfree(newkey);
				return -ENOMEM;
			}

			if (tp->md5sig_info->entries6)
				memmove(keys, tp->md5sig_info->keys6,
					(sizeof (tp->md5sig_info->keys6[0]) *
					 tp->md5sig_info->entries6));

			kfree(tp->md5sig_info->keys6);
			tp->md5sig_info->keys6 = keys;
			tp->md5sig_info->alloced6++;
		}

		ipv6_addr_copy(&tp->md5sig_info->keys6[tp->md5sig_info->entries6].addr,
			       peer);
		tp->md5sig_info->keys6[tp->md5sig_info->entries6].base.key = newkey;
		tp->md5sig_info->keys6[tp->md5sig_info->entries6].base.keylen = newkeylen;

		tp->md5sig_info->entries6++;
	}
	return 0;
}

static int tcp_v6_md5_add_func(struct sock *sk, struct sock *addr_sk,
			       u8 *newkey, __u8 newkeylen)
{
	return tcp_v6_md5_do_add(sk, &inet6_sk(addr_sk)->daddr,
				 newkey, newkeylen);
}

static int tcp_v6_md5_do_del(struct sock *sk, struct in6_addr *peer)
{
	struct tcp_sock *tp = tcp_sk(sk);
	int i;

	for (i = 0; i < tp->md5sig_info->entries6; i++) {
		if (ipv6_addr_equal(&tp->md5sig_info->keys6[i].addr, peer)) {
			/* Free the key */
			kfree(tp->md5sig_info->keys6[i].base.key);
			tp->md5sig_info->entries6--;

			if (tp->md5sig_info->entries6 == 0) {
				kfree(tp->md5sig_info->keys6);
				tp->md5sig_info->keys6 = NULL;
				tp->md5sig_info->alloced6 = 0;
			} else {
				/* shrink the database */
				if (tp->md5sig_info->entries6 != i)
					memmove(&tp->md5sig_info->keys6[i],
						&tp->md5sig_info->keys6[i+1],
						(tp->md5sig_info->entries6 - i)
						* sizeof (tp->md5sig_info->keys6[0]));
			}
			tcp_free_md5sig_pool();
			return 0;
		}
	}
	return -ENOENT;
}

static void tcp_v6_clear_md5_list (struct sock *sk)
{
	struct tcp_sock *tp = tcp_sk(sk);
	int i;

	if (tp->md5sig_info->entries6) {
		for (i = 0; i < tp->md5sig_info->entries6; i++)
			kfree(tp->md5sig_info->keys6[i].base.key);
		tp->md5sig_info->entries6 = 0;
		tcp_free_md5sig_pool();
	}

	kfree(tp->md5sig_info->keys6);
	tp->md5sig_info->keys6 = NULL;
	tp->md5sig_info->alloced6 = 0;

	if (tp->md5sig_info->entries4) {
		for (i = 0; i < tp->md5sig_info->entries4; i++)
			kfree(tp->md5sig_info->keys4[i].base.key);
		tp->md5sig_info->entries4 = 0;
		tcp_free_md5sig_pool();
	}

	kfree(tp->md5sig_info->keys4);
	tp->md5sig_info->keys4 = NULL;
	tp->md5sig_info->alloced4 = 0;
}

static int tcp_v6_parse_md5_keys (struct sock *sk, char __user *optval,
				  int optlen)
{
	struct tcp_md5sig cmd;
	struct sockaddr_in6 *sin6 = (struct sockaddr_in6 *)&cmd.tcpm_addr;
	u8 *newkey;

	if (optlen < sizeof(cmd))
		return -EINVAL;

	if (copy_from_user(&cmd, optval, sizeof(cmd)))
		return -EFAULT;

	if (sin6->sin6_family != AF_INET6)
		return -EINVAL;

	if (!cmd.tcpm_keylen) {
		if (!tcp_sk(sk)->md5sig_info)
			return -ENOENT;
		if (ipv6_addr_v4mapped(&sin6->sin6_addr))
			return tcp_v4_md5_do_del(sk, sin6->sin6_addr.s6_addr32[3]);
		return tcp_v6_md5_do_del(sk, &sin6->sin6_addr);
	}

	if (cmd.tcpm_keylen > TCP_MD5SIG_MAXKEYLEN)
		return -EINVAL;

	if (!tcp_sk(sk)->md5sig_info) {
		struct tcp_sock *tp = tcp_sk(sk);
		struct tcp_md5sig_info *p;

		p = kzalloc(sizeof(struct tcp_md5sig_info), GFP_KERNEL);
		if (!p)
			return -ENOMEM;

		tp->md5sig_info = p;
		sk_nocaps_add(sk, NETIF_F_GSO_MASK);
	}

	newkey = kmemdup(cmd.tcpm_key, cmd.tcpm_keylen, GFP_KERNEL);
	if (!newkey)
		return -ENOMEM;
	if (ipv6_addr_v4mapped(&sin6->sin6_addr)) {
		return tcp_v4_md5_do_add(sk, sin6->sin6_addr.s6_addr32[3],
					 newkey, cmd.tcpm_keylen);
	}
	return tcp_v6_md5_do_add(sk, &sin6->sin6_addr, newkey, cmd.tcpm_keylen);
}

static int tcp_v6_md5_hash_pseudoheader(struct tcp_md5sig_pool *hp,
					struct in6_addr *daddr,
					struct in6_addr *saddr, int nbytes)
{
	struct tcp6_pseudohdr *bp;
	struct scatterlist sg;

	bp = &hp->md5_blk.ip6;
	/* 1. TCP pseudo-header (RFC2460) */
	ipv6_addr_copy(&bp->saddr, saddr);
	ipv6_addr_copy(&bp->daddr, daddr);
	bp->protocol = cpu_to_be32(IPPROTO_TCP);
	bp->len = cpu_to_be32(nbytes);

	sg_init_one(&sg, bp, sizeof(*bp));
	return crypto_hash_update(&hp->md5_desc, &sg, sizeof(*bp));
}

static int tcp_v6_md5_hash_hdr(char *md5_hash, struct tcp_md5sig_key *key,
			       struct in6_addr *daddr, struct in6_addr *saddr,
			       struct tcphdr *th)
{
	struct tcp_md5sig_pool *hp;
	struct hash_desc *desc;

	hp = tcp_get_md5sig_pool();
	if (!hp)
		goto clear_hash_noput;
	desc = &hp->md5_desc;

	if (crypto_hash_init(desc))
		goto clear_hash;
	if (tcp_v6_md5_hash_pseudoheader(hp, daddr, saddr, th->doff << 2))
		goto clear_hash;
	if (tcp_md5_hash_header(hp, th))
		goto clear_hash;
	if (tcp_md5_hash_key(hp, key))
		goto clear_hash;
	if (crypto_hash_final(desc, md5_hash))
		goto clear_hash;

	tcp_put_md5sig_pool();
	return 0;

clear_hash:
	tcp_put_md5sig_pool();
clear_hash_noput:
	memset(md5_hash, 0, 16);
	return 1;
}

static int tcp_v6_md5_hash_skb(char *md5_hash, struct tcp_md5sig_key *key,
			       struct sock *sk, struct request_sock *req,
			       struct sk_buff *skb)
{
	struct in6_addr *saddr, *daddr;
	struct tcp_md5sig_pool *hp;
	struct hash_desc *desc;
	struct tcphdr *th = tcp_hdr(skb);

	if (sk) {
		saddr = &inet6_sk(sk)->saddr;
		daddr = &inet6_sk(sk)->daddr;
	} else if (req) {
		saddr = &inet6_rsk(req)->loc_addr;
		daddr = &inet6_rsk(req)->rmt_addr;
	} else {
		struct ipv6hdr *ip6h = ipv6_hdr(skb);
		saddr = &ip6h->saddr;
		daddr = &ip6h->daddr;
	}

	hp = tcp_get_md5sig_pool();
	if (!hp)
		goto clear_hash_noput;
	desc = &hp->md5_desc;

	if (crypto_hash_init(desc))
		goto clear_hash;

	if (tcp_v6_md5_hash_pseudoheader(hp, daddr, saddr, skb->len))
		goto clear_hash;
	if (tcp_md5_hash_header(hp, th))
		goto clear_hash;
	if (tcp_md5_hash_skb_data(hp, skb, th->doff << 2))
		goto clear_hash;
	if (tcp_md5_hash_key(hp, key))
		goto clear_hash;
	if (crypto_hash_final(desc, md5_hash))
		goto clear_hash;

	tcp_put_md5sig_pool();
	return 0;

clear_hash:
	tcp_put_md5sig_pool();
clear_hash_noput:
	memset(md5_hash, 0, 16);
	return 1;
}

static int tcp_v6_inbound_md5_hash (struct sock *sk, struct sk_buff *skb)
{
	__u8 *hash_location = NULL;
	struct tcp_md5sig_key *hash_expected;
	struct ipv6hdr *ip6h = ipv6_hdr(skb);
	struct tcphdr *th = tcp_hdr(skb);
	int genhash;
	u8 newhash[16];

	hash_expected = tcp_v6_md5_do_lookup(sk, &ip6h->saddr);
	hash_location = tcp_parse_md5sig_option(th);

	/* We've parsed the options - do we have a hash? */
	if (!hash_expected && !hash_location)
		return 0;

	if (hash_expected && !hash_location) {
		NET_INC_STATS_BH(sock_net(sk), LINUX_MIB_TCPMD5NOTFOUND);
		return 1;
	}

	if (!hash_expected && hash_location) {
		NET_INC_STATS_BH(sock_net(sk), LINUX_MIB_TCPMD5UNEXPECTED);
		return 1;
	}

	/* check the signature */
	genhash = tcp_v6_md5_hash_skb(newhash,
				      hash_expected,
				      NULL, NULL, skb);

	if (genhash || memcmp(hash_location, newhash, 16) != 0) {
		if (net_ratelimit()) {
			printk(KERN_INFO "MD5 Hash %s for [%pI6c]:%u->[%pI6c]:%u\n",
			       genhash ? "failed" : "mismatch",
			       &ip6h->saddr, ntohs(th->source),
			       &ip6h->daddr, ntohs(th->dest));
		}
		return 1;
	}
	return 0;
}
#endif

struct request_sock_ops tcp6_request_sock_ops __read_mostly = {
	.family		=	AF_INET6,
	.obj_size	=	sizeof(struct tcp6_request_sock),
	.rtx_syn_ack	=	tcp_v6_rtx_synack,
	.send_ack	=	tcp_v6_reqsk_send_ack,
	.destructor	=	tcp_v6_reqsk_destructor,
	.send_reset	=	tcp_v6_send_reset,
	.syn_ack_timeout = 	tcp_syn_ack_timeout,
};

#ifdef CONFIG_TCP_MD5SIG
static const struct tcp_request_sock_ops tcp_request_sock_ipv6_ops = {
	.md5_lookup	=	tcp_v6_reqsk_md5_lookup,
	.calc_md5_hash	=	tcp_v6_md5_hash_skb,
};
#endif

struct timewait_sock_ops tcp6_timewait_sock_ops = {
	.twsk_obj_size	= sizeof(struct tcp6_timewait_sock),
	.twsk_unique	= tcp_twsk_unique,
	.twsk_destructor= tcp_twsk_destructor,
};

static void __tcp_v6_send_check(struct sk_buff *skb,
				struct in6_addr *saddr, struct in6_addr *daddr)
{
	struct tcphdr *th = tcp_hdr(skb);

	if (skb->ip_summed == CHECKSUM_PARTIAL) {
		th->check = ~tcp_v6_check(skb->len, saddr, daddr, 0);
		skb->csum_start = skb_transport_header(skb) - skb->head;
		skb->csum_offset = offsetof(struct tcphdr, check);
	} else {
		th->check = tcp_v6_check(skb->len, saddr, daddr,
					 csum_partial(th, th->doff << 2,
						      skb->csum));
	}
}

static void tcp_v6_send_check(struct sock *sk, struct sk_buff *skb)
{
	struct ipv6_pinfo *np = inet6_sk(sk);

	__tcp_v6_send_check(skb, &np->saddr, &np->daddr);
}

static int tcp_v6_gso_send_check(struct sk_buff *skb)
{
	struct ipv6hdr *ipv6h;
	struct tcphdr *th;

	if (!pskb_may_pull(skb, sizeof(*th)))
		return -EINVAL;

	ipv6h = ipv6_hdr(skb);
	th = tcp_hdr(skb);

	th->check = 0;
	skb->ip_summed = CHECKSUM_PARTIAL;
	__tcp_v6_send_check(skb, &ipv6h->saddr, &ipv6h->daddr);
	return 0;
}

static struct sk_buff **tcp6_gro_receive(struct sk_buff **head,
					 struct sk_buff *skb)
{
	struct ipv6hdr *iph = skb_gro_network_header(skb);

	switch (skb->ip_summed) {
	case CHECKSUM_COMPLETE:
		if (!tcp_v6_check(skb_gro_len(skb), &iph->saddr, &iph->daddr,
				  skb->csum)) {
			skb->ip_summed = CHECKSUM_UNNECESSARY;
			break;
		}

		/* fall through */
	case CHECKSUM_NONE:
		NAPI_GRO_CB(skb)->flush = 1;
		return NULL;
	}

	return tcp_gro_receive(head, skb);
}

static int tcp6_gro_complete(struct sk_buff *skb)
{
	struct ipv6hdr *iph = ipv6_hdr(skb);
	struct tcphdr *th = tcp_hdr(skb);

	th->check = ~tcp_v6_check(skb->len - skb_transport_offset(skb),
				  &iph->saddr, &iph->daddr, 0);
	skb_shinfo(skb)->gso_type = SKB_GSO_TCPV6;

	return tcp_gro_complete(skb);
}

static void tcp_v6_send_response(struct sk_buff *skb, u32 seq, u32 ack, u32 win,
				 u32 ts, struct tcp_md5sig_key *key, int rst)
{
	struct tcphdr *th = tcp_hdr(skb), *t1;
	struct sk_buff *buff;
	struct flowi fl;
	struct net *net = dev_net(skb_dst(skb)->dev);
	struct sock *ctl_sk = net->ipv6.tcp_sk;
	unsigned int tot_len = sizeof(struct tcphdr);
	struct dst_entry *dst;
	__be32 *topt;

	if (ts)
		tot_len += TCPOLEN_TSTAMP_ALIGNED;
#ifdef CONFIG_TCP_MD5SIG
	if (key)
		tot_len += TCPOLEN_MD5SIG_ALIGNED;
#endif

	buff = alloc_skb(MAX_HEADER + sizeof(struct ipv6hdr) + tot_len,
			 GFP_ATOMIC);
	if (buff == NULL)
		return;

	skb_reserve(buff, MAX_HEADER + sizeof(struct ipv6hdr) + tot_len);

	t1 = (struct tcphdr *) skb_push(buff, tot_len);
	skb_reset_transport_header(buff);

	/* Swap the send and the receive. */
	memset(t1, 0, sizeof(*t1));
	t1->dest = th->source;
	t1->source = th->dest;
	t1->doff = tot_len / 4;
	t1->seq = htonl(seq);
	t1->ack_seq = htonl(ack);
	t1->ack = !rst || !th->ack;
	t1->rst = rst;
	t1->window = htons(win);

	topt = (__be32 *)(t1 + 1);

	if (ts) {
		*topt++ = htonl((TCPOPT_NOP << 24) | (TCPOPT_NOP << 16) |
				(TCPOPT_TIMESTAMP << 8) | TCPOLEN_TIMESTAMP);
		*topt++ = htonl(tcp_time_stamp);
		*topt++ = htonl(ts);
	}

#ifdef CONFIG_TCP_MD5SIG
	if (key) {
		*topt++ = htonl((TCPOPT_NOP << 24) | (TCPOPT_NOP << 16) |
				(TCPOPT_MD5SIG << 8) | TCPOLEN_MD5SIG);
		tcp_v6_md5_hash_hdr((__u8 *)topt, key,
				    &ipv6_hdr(skb)->saddr,
				    &ipv6_hdr(skb)->daddr, t1);
	}
#endif

	memset(&fl, 0, sizeof(fl));
	ipv6_addr_copy(&fl.fl6_dst, &ipv6_hdr(skb)->saddr);
	ipv6_addr_copy(&fl.fl6_src, &ipv6_hdr(skb)->daddr);

	buff->ip_summed = CHECKSUM_PARTIAL;
	buff->csum = 0;

	__tcp_v6_send_check(buff, &fl.fl6_src, &fl.fl6_dst);

	fl.proto = IPPROTO_TCP;
	fl.oif = inet6_iif(skb);
	fl.fl_ip_dport = t1->dest;
	fl.fl_ip_sport = t1->source;
	security_skb_classify_flow(skb, &fl);

	/* Pass a socket to ip6_dst_lookup either it is for RST
	 * Underlying function will use this to retrieve the network
	 * namespace
	 */
	if (!ip6_dst_lookup(ctl_sk, &dst, &fl)) {
		if (xfrm_lookup(net, &dst, &fl, NULL, 0) >= 0) {
			skb_dst_set(buff, dst);
			ip6_xmit(ctl_sk, buff, &fl, NULL);
			TCP_INC_STATS_BH(net, TCP_MIB_OUTSEGS);
			if (rst)
				TCP_INC_STATS_BH(net, TCP_MIB_OUTRSTS);
			return;
		}
	}

	kfree_skb(buff);
}

static void tcp_v6_send_reset(struct sock *sk, struct sk_buff *skb)
{
	struct tcphdr *th = tcp_hdr(skb);
	u32 seq = 0, ack_seq = 0;
	struct tcp_md5sig_key *key = NULL;

	if (th->rst)
		return;

	if (!ipv6_unicast_destination(skb))
		return;

#ifdef CONFIG_TCP_MD5SIG
	if (sk)
		key = tcp_v6_md5_do_lookup(sk, &ipv6_hdr(skb)->daddr);
#endif

	if (th->ack)
		seq = ntohl(th->ack_seq);
	else
		ack_seq = ntohl(th->seq) + th->syn + th->fin + skb->len -
			  (th->doff << 2);

	tcp_v6_send_response(skb, seq, ack_seq, 0, 0, key, 1);
}

static void tcp_v6_send_ack(struct sk_buff *skb, u32 seq, u32 ack, u32 win, u32 ts,
			    struct tcp_md5sig_key *key)
{
	tcp_v6_send_response(skb, seq, ack, win, ts, key, 0);
}

static void tcp_v6_timewait_ack(struct sock *sk, struct sk_buff *skb)
{
	struct inet_timewait_sock *tw = inet_twsk(sk);
	struct tcp_timewait_sock *tcptw = tcp_twsk(sk);

	tcp_v6_send_ack(skb, tcptw->tw_snd_nxt, tcptw->tw_rcv_nxt,
			tcptw->tw_rcv_wnd >> tw->tw_rcv_wscale,
			tcptw->tw_ts_recent, tcp_twsk_md5_key(tcptw));

	inet_twsk_put(tw);
}

static void tcp_v6_reqsk_send_ack(struct sock *sk, struct sk_buff *skb,
				  struct request_sock *req)
{
	tcp_v6_send_ack(skb, tcp_rsk(req)->snt_isn + 1, tcp_rsk(req)->rcv_isn + 1, req->rcv_wnd, req->ts_recent,
			tcp_v6_md5_do_lookup(sk, &ipv6_hdr(skb)->daddr));
}


static struct sock *tcp_v6_hnd_req(struct sock *sk,struct sk_buff *skb)
{
	struct request_sock *req, **prev;
	const struct tcphdr *th = tcp_hdr(skb);
	struct sock *nsk;

	/* Find possible connection requests. */
	req = inet6_csk_search_req(sk, &prev, th->source,
				   &ipv6_hdr(skb)->saddr,
				   &ipv6_hdr(skb)->daddr, inet6_iif(skb));
	if (req)
		return tcp_check_req(sk, skb, req, prev);

	nsk = __mtcpv6_lookup_established(sock_net(sk), &tcp_hashinfo,
					  &ipv6_hdr(skb)->saddr, th->source,
					  &ipv6_hdr(skb)->daddr, 
					  ntohs(th->dest), inet6_iif(skb),
					  skb->path_index);

	if (nsk) {
		if (nsk->sk_state != TCP_TIME_WAIT) {
			bh_lock_sock(nsk);
			return nsk;
		}
		inet_twsk_put(inet_twsk(nsk));
		return NULL;
	}

#ifdef CONFIG_SYN_COOKIES
	if (!th->rst && !th->syn && th->ack)
		sk = cookie_v6_check(sk, skb);
#endif
	return sk;
}

/* FIXME: this is substantially similar to the ipv4 code.
 * Can some kind of merge be done? -- erics
 */
static int tcp_v6_conn_request(struct sock *sk, struct sk_buff *skb)
{
	struct tcp_extend_values tmp_ext;
	struct tcp_options_received tmp_opt;
	u8 *hash_location;
	struct request_sock *req;
	struct inet6_request_sock *treq;
	struct ipv6_pinfo *np = inet6_sk(sk);
	struct tcp_sock *tp = tcp_sk(sk);
	__u32 isn = TCP_SKB_CB(skb)->when;
#ifdef CONFIG_SYN_COOKIES
	int want_cookie = 0;
#else
#define want_cookie 0
#endif

	if (skb->protocol == htons(ETH_P_IP))
		return tcp_v4_conn_request(sk, skb);

	if (!ipv6_unicast_destination(skb))
		goto drop;

	if (inet_csk_reqsk_queue_is_full(sk) && !isn) {
		if (net_ratelimit())
			syn_flood_warning(skb);
#ifdef CONFIG_SYN_COOKIES
		if (sysctl_tcp_syncookies)
			want_cookie = 1;
		else
#endif
		goto drop;
	}

	if (sk_acceptq_is_full(sk) && inet_csk_reqsk_queue_young(sk) > 1)
		goto drop;

	req = inet6_reqsk_alloc(&tcp6_request_sock_ops);
	if (req == NULL)
		goto drop;

#ifdef CONFIG_TCP_MD5SIG
	tcp_rsk(req)->af_specific = &tcp_request_sock_ipv6_ops;
#endif

	tcp_clear_options(&tmp_opt);
	tmp_opt.mss_clamp = IPV6_MIN_MTU - sizeof(struct tcphdr) - sizeof(struct ipv6hdr);
	tmp_opt.user_mss = tp->rx_opt.user_mss;
	tcp_parse_options(skb, &tmp_opt, &hash_location, 0);

	if (tmp_opt.cookie_plus > 0 &&
	    tmp_opt.saw_tstamp &&
	    !tp->rx_opt.cookie_out_never &&
	    (sysctl_tcp_cookie_size > 0 ||
	     (tp->cookie_values != NULL &&
	      tp->cookie_values->cookie_desired > 0))) {
		u8 *c;
		u32 *d;
		u32 *mess = &tmp_ext.cookie_bakery[COOKIE_DIGEST_WORDS];
		int l = tmp_opt.cookie_plus - TCPOLEN_COOKIE_BASE;

		if (tcp_cookie_generator(&tmp_ext.cookie_bakery[0]) != 0)
			goto drop_and_free;

		/* Secret recipe starts with IP addresses */
		d = (__force u32 *)&ipv6_hdr(skb)->daddr.s6_addr32[0];
		*mess++ ^= *d++;
		*mess++ ^= *d++;
		*mess++ ^= *d++;
		*mess++ ^= *d++;
		d = (__force u32 *)&ipv6_hdr(skb)->saddr.s6_addr32[0];
		*mess++ ^= *d++;
		*mess++ ^= *d++;
		*mess++ ^= *d++;
		*mess++ ^= *d++;

		/* plus variable length Initiator Cookie */
		c = (u8 *)mess;
		while (l-- > 0)
			*c++ ^= *hash_location++;

<<<<<<< HEAD
#ifdef CONFIG_SYN_COOKIES
		want_cookie = 0;	/* not our kind of cookie */
#endif
		tmp_ext.cookie_out_never = 0; /* false */
		tmp_ext.cookie_plus = tmp_opt.cookie_plus;
	} else if (!tp->rx_opt.cookie_in_always) {
		/* redundant indications, but ensure initialization. */
		tmp_ext.cookie_out_never = 1; /* true */
		tmp_ext.cookie_plus = 0;
	} else {
		goto drop_and_free;
	}
	tmp_ext.cookie_in_always = tp->rx_opt.cookie_in_always;
=======
	tcp_parse_options(skb, &tmp_opt, NULL, 0);
>>>>>>> 3d882955

	if (want_cookie && !tmp_opt.saw_tstamp)
		tcp_clear_options(&tmp_opt);

	tmp_opt.tstamp_ok = tmp_opt.saw_tstamp;
	tcp_openreq_init(req, &tmp_opt, skb);

	treq = inet6_rsk(req);
	ipv6_addr_copy(&treq->rmt_addr, &ipv6_hdr(skb)->saddr);
	ipv6_addr_copy(&treq->loc_addr, &ipv6_hdr(skb)->daddr);
	if (!want_cookie)
		TCP_ECN_create_request(req, tcp_hdr(skb));

	if (want_cookie) {
		isn = cookie_v6_init_sequence(sk, skb, &req->mss);
		req->cookie_ts = tmp_opt.tstamp_ok;
	} else if (!isn) {
		if (ipv6_opt_accepted(sk, skb) ||
		    np->rxopt.bits.rxinfo || np->rxopt.bits.rxoinfo ||
		    np->rxopt.bits.rxhlim || np->rxopt.bits.rxohlim) {
			atomic_inc(&skb->users);
			treq->pktopts = skb;
		}
		treq->iif = sk->sk_bound_dev_if;

		/* So that link locals have meaning */
		if (!sk->sk_bound_dev_if &&
		    ipv6_addr_type(&treq->rmt_addr) & IPV6_ADDR_LINKLOCAL)
			treq->iif = inet6_iif(skb);

		isn = tcp_v6_init_sequence(skb);
	}
	tcp_rsk(req)->snt_isn = isn;

	security_inet_conn_request(sk, skb, req);

	if (tcp_v6_send_synack(sk, req,
			       (struct request_values *)&tmp_ext) ||
	    want_cookie)
		goto drop_and_free;

	inet6_csk_reqsk_queue_hash_add(sk, req, TCP_TIMEOUT_INIT);
	return 0;

drop_and_free:
	reqsk_free(req);
drop:
	return 0; /* don't send reset */
}

int tcp_v6_is_v4_mapped(struct sock *sk)
{
	return (inet_csk(sk)->icsk_af_ops == &ipv6_mapped);
}

static struct sock * tcp_v6_syn_recv_sock(struct sock *sk, struct sk_buff *skb,
					  struct request_sock *req,
					  struct dst_entry *dst)
{
	struct inet6_request_sock *treq;
	struct ipv6_pinfo *newnp, *np = inet6_sk(sk);
	struct tcp6_sock *newtcp6sk;
	struct inet_sock *newinet;
	struct tcp_sock *newtp;
	struct sock *newsk;
	struct ipv6_txoptions *opt;
#ifdef CONFIG_TCP_MD5SIG
	struct tcp_md5sig_key *key;
#endif

	if (skb->protocol == htons(ETH_P_IP)) {
		/*
		 *	v6 mapped
		 */

		newsk = tcp_v4_syn_recv_sock(sk, skb, req, dst);

		if (newsk == NULL)
			return NULL;

		newtcp6sk = (struct tcp6_sock *)newsk;
		inet_sk(newsk)->pinet6 = &newtcp6sk->inet6;

		newinet = inet_sk(newsk);
		newnp = inet6_sk(newsk);
		newtp = tcp_sk(newsk);

		memcpy(newnp, np, sizeof(struct ipv6_pinfo));

		ipv6_addr_set_v4mapped(newinet->inet_daddr, &newnp->daddr);

		ipv6_addr_set_v4mapped(newinet->inet_saddr, &newnp->saddr);

		ipv6_addr_copy(&newnp->rcv_saddr, &newnp->saddr);

		inet_csk(newsk)->icsk_af_ops = &ipv6_mapped;
		newsk->sk_backlog_rcv = tcp_v4_do_rcv;
#ifdef CONFIG_TCP_MD5SIG
		newtp->af_specific = &tcp_sock_ipv6_mapped_specific;
#endif

		newnp->pktoptions  = NULL;
		newnp->opt	   = NULL;
		newnp->mcast_oif   = inet6_iif(skb);
		newnp->mcast_hops  = ipv6_hdr(skb)->hop_limit;

		/*
		 * No need to charge this sock to the relevant IPv6 refcnt debug socks count
		 * here, tcp_create_openreq_child now does this for us, see the comment in
		 * that function for the gory details. -acme
		 */

		/* It is tricky place. Until this moment IPv4 tcp
		   worked with IPv6 icsk.icsk_af_ops.
		   Sync it now.
		 */
		tcp_sync_mss(newsk, inet_csk(newsk)->icsk_pmtu_cookie);

		return newsk;
	}

	treq = inet6_rsk(req);
	opt = np->opt;

	if (sk_acceptq_is_full(sk))
		goto out_overflow;

	if (dst == NULL) {
		struct in6_addr *final_p = NULL, final;
		struct flowi fl;

		memset(&fl, 0, sizeof(fl));
		fl.proto = IPPROTO_TCP;
		ipv6_addr_copy(&fl.fl6_dst, &treq->rmt_addr);
		if (opt && opt->srcrt) {
			struct rt0_hdr *rt0 = (struct rt0_hdr *) opt->srcrt;
			ipv6_addr_copy(&final, &fl.fl6_dst);
			ipv6_addr_copy(&fl.fl6_dst, rt0->addr);
			final_p = &final;
		}
		ipv6_addr_copy(&fl.fl6_src, &treq->loc_addr);
		fl.oif = sk->sk_bound_dev_if;
		fl.mark = sk->sk_mark;
		fl.fl_ip_dport = inet_rsk(req)->rmt_port;
		fl.fl_ip_sport = inet_rsk(req)->loc_port;
		security_req_classify_flow(req, &fl);

		if (ip6_dst_lookup(sk, &dst, &fl))
			goto out;

		if (final_p)
			ipv6_addr_copy(&fl.fl6_dst, final_p);

		if ((xfrm_lookup(sock_net(sk), &dst, &fl, sk, 0)) < 0)
			goto out;
	}

	newsk = tcp_create_openreq_child(sk, req, skb);
	if (newsk == NULL)
		goto out;

	/*
	 * No need to charge this sock to the relevant IPv6 refcnt debug socks
	 * count here, tcp_create_openreq_child now does this for us, see the
	 * comment in that function for the gory details. -acme
	 */

	newsk->sk_gso_type = SKB_GSO_TCPV6;
	__ip6_dst_store(newsk, dst, NULL, NULL);

	newtcp6sk = (struct tcp6_sock *)newsk;
	inet_sk(newsk)->pinet6 = &newtcp6sk->inet6;

	newtp = tcp_sk(newsk);
	newinet = inet_sk(newsk);
	newnp = inet6_sk(newsk);

	memcpy(newnp, np, sizeof(struct ipv6_pinfo));

	ipv6_addr_copy(&newnp->daddr, &treq->rmt_addr);
	ipv6_addr_copy(&newnp->saddr, &treq->loc_addr);
	ipv6_addr_copy(&newnp->rcv_saddr, &treq->loc_addr);
	newsk->sk_bound_dev_if = treq->iif;

	/* Now IPv6 options...

	   First: no IPv4 options.
	 */
	newinet->opt = NULL;
	newnp->ipv6_fl_list = NULL;

	/* Clone RX bits */
	newnp->rxopt.all = np->rxopt.all;

	/* Clone pktoptions received with SYN */
	newnp->pktoptions = NULL;
	if (treq->pktopts != NULL) {
		newnp->pktoptions = skb_clone(treq->pktopts, GFP_ATOMIC);
		kfree_skb(treq->pktopts);
		treq->pktopts = NULL;
		if (newnp->pktoptions)
			skb_set_owner_r(newnp->pktoptions, newsk);
	}
	newnp->opt	  = NULL;
	newnp->mcast_oif  = inet6_iif(skb);
	newnp->mcast_hops = ipv6_hdr(skb)->hop_limit;

	/* Clone native IPv6 options from listening socket (if any)

	   Yes, keeping reference count would be much more clever,
	   but we make one more one thing there: reattach optmem
	   to newsk.
	 */
	if (opt) {
		newnp->opt = ipv6_dup_options(newsk, opt);
		if (opt != np->opt)
			sock_kfree_s(sk, opt, opt->tot_len);
	}

	inet_csk(newsk)->icsk_ext_hdr_len = 0;
	if (newnp->opt)
		inet_csk(newsk)->icsk_ext_hdr_len = (newnp->opt->opt_nflen +
						     newnp->opt->opt_flen);

	tcp_mtup_init(newsk);
	tcp_sync_mss(newsk, dst_mtu(dst));
	newtp->advmss = dst_metric(dst, RTAX_ADVMSS);
	tcp_initialize_rcv_mss(newsk);

	newinet->inet_daddr = newinet->inet_saddr = LOOPBACK4_IPV6;
	newinet->inet_rcv_saddr = LOOPBACK4_IPV6;

#ifdef CONFIG_TCP_MD5SIG
	/* Copy over the MD5 key from the original socket */
	if ((key = tcp_v6_md5_do_lookup(sk, &newnp->daddr)) != NULL) {
		/* We're using one, so create a matching key
		 * on the newsk structure. If we fail to get
		 * memory, then we end up not copying the key
		 * across. Shucks.
		 */
		char *newkey = kmemdup(key->key, key->keylen, GFP_ATOMIC);
		if (newkey != NULL)
			tcp_v6_md5_do_add(newsk, &newnp->daddr,
					  newkey, key->keylen);
	}
#endif

	__inet6_hash(newsk, NULL);
	__inet_inherit_port(sk, newsk);

	return newsk;

out_overflow:
	NET_INC_STATS_BH(sock_net(sk), LINUX_MIB_LISTENOVERFLOWS);
out:
	NET_INC_STATS_BH(sock_net(sk), LINUX_MIB_LISTENDROPS);
	if (opt && opt != np->opt)
		sock_kfree_s(sk, opt, opt->tot_len);
	dst_release(dst);
	return NULL;
}

static __sum16 tcp_v6_checksum_init(struct sk_buff *skb)
{
	if (skb->ip_summed == CHECKSUM_COMPLETE) {
		if (!tcp_v6_check(skb->len, &ipv6_hdr(skb)->saddr,
				  &ipv6_hdr(skb)->daddr, skb->csum)) {
			skb->ip_summed = CHECKSUM_UNNECESSARY;
			return 0;
		}
	}

	skb->csum = ~csum_unfold(tcp_v6_check(skb->len,
					      &ipv6_hdr(skb)->saddr,
					      &ipv6_hdr(skb)->daddr, 0));

	if (skb->len <= 76) {
		return __skb_checksum_complete(skb);
	}
	return 0;
}

/* The socket must have it's spinlock held when we get
 * here.
 *
 * We have a potential double-lock case here, so even when
 * doing backlog processing we use the BH locking scheme.
 * This is because we cannot sleep with the original spinlock
 * held.
 */
int tcp_v6_do_rcv(struct sock *sk, struct sk_buff *skb)
{
	struct ipv6_pinfo *np = inet6_sk(sk);
	struct tcp_sock *tp;
	struct sk_buff *opt_skb = NULL;       

	/* Imagine: socket is IPv6. IPv4 packet arrives,
	   goes to IPv4 receive handler and backlogged.
	   From backlog it always goes here. Kerboom...
	   Fortunately, tcp_rcv_established and rcv_established
	   handle them correctly, but it is not case with
	   tcp_v6_hnd_req and tcp_v6_send_reset().   --ANK
	 */

	if (skb->protocol == htons(ETH_P_IP))
		return tcp_v4_do_rcv(sk, skb);

#ifdef CONFIG_TCP_MD5SIG
	if (tcp_v6_inbound_md5_hash (sk, skb))
		goto discard;
#endif

	if (sk_filter(sk, skb))
		goto discard;

	/*
	 *	socket locking is here for SMP purposes as backlog rcv
	 *	is currently called with bh processing disabled.
	 */

	/* Do Stevens' IPV6_PKTOPTIONS.

	   Yes, guys, it is the only place in our code, where we
	   may make it not affecting IPv4.
	   The rest of code is protocol independent,
	   and I do not like idea to uglify IPv4.

	   Actually, all the idea behind IPV6_PKTOPTIONS
	   looks not very well thought. For now we latch
	   options, received in the last packet, enqueued
	   by tcp. Feel free to propose better solution.
					       --ANK (980728)
	 */
	if (np->rxopt.all) {
		printk(KERN_ERR "cloning inc segment\n");
		opt_skb = skb_clone(skb, GFP_ATOMIC);
	}

	if (sk->sk_state == TCP_ESTABLISHED) { /* Fast path */
		TCP_CHECK_TIMER(sk);

		if (tcp_rcv_established(sk, skb, tcp_hdr(skb), skb->len))
			goto reset;
		
		TCP_CHECK_TIMER(sk);
		if (opt_skb)
			goto ipv6_pktoptions;
		return 0;
	}
	
	if (skb->len < tcp_hdrlen(skb) || tcp_checksum_complete(skb))
		goto csum_err;

	if (sk->sk_state == TCP_LISTEN) {
		struct sock *nsk = tcp_v6_hnd_req(sk, skb);
		if (!nsk)
			goto discard;

		/*
		 * Queue it on the new socket if the new socket is active,
		 * otherwise we just shortcircuit this and continue with
		 * the new socket..
		 */
		if(nsk != sk) {
			if (tcp_child_process(sk, nsk, skb))
				goto reset;
			if (opt_skb)
				__kfree_skb(opt_skb);
			return 0;
		}
	}

	TCP_CHECK_TIMER(sk);
	if (tcp_rcv_state_process(sk, skb, tcp_hdr(skb), skb->len))
		goto reset;
	TCP_CHECK_TIMER(sk);
	if (opt_skb)
		goto ipv6_pktoptions;
	return 0;

reset:
	tcp_v6_send_reset(sk, skb);
discard:	
	if (opt_skb)
		__kfree_skb(opt_skb);
	kfree_skb(skb);
	return 0;
csum_err:
	TCP_INC_STATS_BH(sock_net(sk), TCP_MIB_INERRS);
	goto discard;


ipv6_pktoptions:
	/* Do you ask, what is it?

	   1. skb was enqueued by tcp.
	   2. skb is added to tail of read queue, rather than out of order.
	   3. socket is not in passive state.
	   4. Finally, it really contains options, which user wants to receive.
	 */
	tp = tcp_sk(sk);
	if (TCP_SKB_CB(opt_skb)->end_seq == tp->rcv_nxt &&
	    !((1 << sk->sk_state) & (TCPF_CLOSE | TCPF_LISTEN))) {
		if (np->rxopt.bits.rxinfo || np->rxopt.bits.rxoinfo)
			np->mcast_oif = inet6_iif(opt_skb);
		if (np->rxopt.bits.rxhlim || np->rxopt.bits.rxohlim)
			np->mcast_hops = ipv6_hdr(opt_skb)->hop_limit;
		if (ipv6_opt_accepted(sk, opt_skb)) {
			skb_set_owner_r(opt_skb, sk);
			opt_skb = xchg(&np->pktoptions, opt_skb);
		} else {
			__kfree_skb(opt_skb);
			opt_skb = xchg(&np->pktoptions, NULL);
		}
	}

	kfree_skb(opt_skb);
	return 0;
}

static int tcp_v6_rcv(struct sk_buff *skb)
{
	struct tcphdr *th;
	struct ipv6hdr *hdr;
	struct sock *sk;
	int ret;
	struct net *net = dev_net(skb->dev);
	
	if (skb->pkt_type != PACKET_HOST)
		goto discard_it;

	/*
	 *	Count it even if it's bad.
	 */
	TCP_INC_STATS_BH(net, TCP_MIB_INSEGS);

	if (!pskb_may_pull(skb, sizeof(struct tcphdr)))
		goto discard_it;

	th = tcp_hdr(skb);	

	if (th->doff < sizeof(struct tcphdr)/4)
		goto bad_packet;
	if (!pskb_may_pull(skb, th->doff*4))
		goto discard_it;

	if (!skb_csum_unnecessary(skb) && tcp_v6_checksum_init(skb))
		goto bad_packet;

	th = tcp_hdr(skb);
	hdr = ipv6_hdr(skb);
	TCP_SKB_CB(skb)->seq = ntohl(th->seq);
	TCP_SKB_CB(skb)->end_seq = (TCP_SKB_CB(skb)->seq + th->syn + th->fin +
				    skb->len - th->doff*4);
	TCP_SKB_CB(skb)->ack_seq = ntohl(th->ack_seq);
#ifdef CONFIG_MTCP
	/*Init to zero, will be set upon option parsing.*/
	TCP_SKB_CB(skb)->data_seq = 0;
	TCP_SKB_CB(skb)->end_data_seq = 0;
#endif
	TCP_SKB_CB(skb)->when = 0;
	TCP_SKB_CB(skb)->flags = ipv6_get_dsfield(hdr);
	TCP_SKB_CB(skb)->sacked = 0;
	
#ifdef CONFIG_MTCP_PM
	/*We must absolutely check for subflow related segments
	  before the normal sock lookup, because otherwise subflow
	  segments could be understood as associated to some listening
	  socket.*/

	/*Is there a pending request sock for this segment ?*/
	if (mtcp_syn_recv_sock(skb)) return 0;
	/*Is this a new syn+join ?*/
	if (th->syn && mtcp_lookup_join(skb)) return 0;

	/*OK, this segment is not related to subflow initiation,
	  we can proceed to normal lookup*/
#endif

	sk = __inet6_lookup_skb(&tcp_hashinfo, skb, th->source, th->dest);
	
	if (!sk)
		goto no_tcp_socket;
	
process:
	if (sk->sk_state == TCP_TIME_WAIT)
		goto do_time_wait;

	if (hdr->hop_limit < inet6_sk(sk)->min_hopcount) {
		NET_INC_STATS_BH(net, LINUX_MIB_TCPMINTTLDROP);
		goto discard_and_relse;
	}

	if (!xfrm6_policy_check(sk, XFRM_POLICY_IN, skb))
		goto discard_and_relse;

	if (sk_filter(sk, skb))
		goto discard_and_relse;

	skb->dev = NULL;

	bh_lock_sock_nested(sk);
	ret = 0;
	if (!sock_owned_by_user(sk)) {
#ifdef CONFIG_NET_DMA
		struct tcp_sock *tp = tcp_sk(sk);
		if (!tp->ucopy.dma_chan && tp->ucopy.pinned_list)
			tp->ucopy.dma_chan = dma_find_channel(DMA_MEMCPY);
		if (tp->ucopy.dma_chan)
			ret = tcp_v6_do_rcv(sk, skb);
		else
#endif
			if (!tcp_prequeue(sk, skb))
				ret = tcp_v6_do_rcv(sk, skb);
<<<<<<< HEAD
		}
	} else if (unlikely(sk_add_backlog(sk, skb))) {
		bh_unlock_sock(sk);
		NET_INC_STATS_BH(net, LINUX_MIB_TCPBACKLOGDROP);
		goto discard_and_relse;
	}
=======
	} else 
		sk_add_backlog(sk, skb);
>>>>>>> 3d882955
	bh_unlock_sock(sk);
	
	sock_put(sk);
	return ret ? -1 : 0;

no_tcp_socket:
	if (!xfrm6_policy_check(NULL, XFRM_POLICY_IN, skb))
		goto discard_it;

	if (skb->len < (th->doff<<2) || tcp_checksum_complete(skb)) {
bad_packet:
		TCP_INC_STATS_BH(net, TCP_MIB_INERRS);
	} else {
		tcp_v6_send_reset(NULL, skb);
	}

discard_it:

	/*
	 *	Discard frame
	 */

	kfree_skb(skb);
	return 0;

discard_and_relse:
	sock_put(sk);
	goto discard_it;

do_time_wait:
	if (!xfrm6_policy_check(NULL, XFRM_POLICY_IN, skb)) {
		inet_twsk_put(inet_twsk(sk));
		goto discard_it;
	}

	if (skb->len < (th->doff<<2) || tcp_checksum_complete(skb)) {
		TCP_INC_STATS_BH(net, TCP_MIB_INERRS);
		inet_twsk_put(inet_twsk(sk));
		goto discard_it;
	}

	switch (tcp_timewait_state_process(inet_twsk(sk), skb, th)) {
	case TCP_TW_SYN:
	{
		struct sock *sk2;

		sk2 = inet6_lookup_listener(dev_net(skb->dev), &tcp_hashinfo,
					    &ipv6_hdr(skb)->daddr,
					    ntohs(th->dest), inet6_iif(skb));
		if (sk2 != NULL) {
			struct inet_timewait_sock *tw = inet_twsk(sk);
			inet_twsk_deschedule(tw, &tcp_death_row);
			inet_twsk_put(tw);
			sk = sk2;
			goto process;
		}
		/* Fall through to ACK */
	}
	case TCP_TW_ACK:
		tcp_v6_timewait_ack(sk, skb);
		break;
	case TCP_TW_RST:
		goto no_tcp_socket;
	case TCP_TW_SUCCESS:;
	}
	goto discard_it;
}

static int tcp_v6_remember_stamp(struct sock *sk)
{
	/* Alas, not yet... */
	return 0;
}

<<<<<<< HEAD
static const struct inet_connection_sock_af_ops ipv6_specific = {
=======
struct inet_connection_sock_af_ops ipv6_specific = {
>>>>>>> 3d882955
	.queue_xmit	   = inet6_csk_xmit,
	.send_check	   = tcp_v6_send_check,
	.rebuild_header	   = inet6_sk_rebuild_header,
	.conn_request	   = tcp_v6_conn_request,
	.syn_recv_sock	   = tcp_v6_syn_recv_sock,
	.remember_stamp	   = tcp_v6_remember_stamp,
	.net_header_len	   = sizeof(struct ipv6hdr),
	.setsockopt	   = ipv6_setsockopt,
	.getsockopt	   = ipv6_getsockopt,
	.addr2sockaddr	   = inet6_csk_addr2sockaddr,
	.sockaddr_len	   = sizeof(struct sockaddr_in6),
	.bind_conflict	   = inet6_csk_bind_conflict,
#ifdef CONFIG_COMPAT
	.compat_setsockopt = compat_ipv6_setsockopt,
	.compat_getsockopt = compat_ipv6_getsockopt,
#endif
};

#ifdef CONFIG_TCP_MD5SIG
static const struct tcp_sock_af_ops tcp_sock_ipv6_specific = {
	.md5_lookup	=	tcp_v6_md5_lookup,
	.calc_md5_hash	=	tcp_v6_md5_hash_skb,
	.md5_add	=	tcp_v6_md5_add_func,
	.md5_parse	=	tcp_v6_parse_md5_keys,
};
#endif

/*
 *	TCP over IPv4 via INET6 API
 */

static const struct inet_connection_sock_af_ops ipv6_mapped = {
	.queue_xmit	   = ip_queue_xmit,
	.send_check	   = tcp_v4_send_check,
	.rebuild_header	   = inet_sk_rebuild_header,
	.conn_request	   = tcp_v6_conn_request,
	.syn_recv_sock	   = tcp_v6_syn_recv_sock,
	.remember_stamp	   = tcp_v4_remember_stamp,
	.net_header_len	   = sizeof(struct iphdr),
	.setsockopt	   = ipv6_setsockopt,
	.getsockopt	   = ipv6_getsockopt,
	.addr2sockaddr	   = inet6_csk_addr2sockaddr,
	.sockaddr_len	   = sizeof(struct sockaddr_in6),
	.bind_conflict	   = inet6_csk_bind_conflict,
#ifdef CONFIG_COMPAT
	.compat_setsockopt = compat_ipv6_setsockopt,
	.compat_getsockopt = compat_ipv6_getsockopt,
#endif
};

#ifdef CONFIG_TCP_MD5SIG
static const struct tcp_sock_af_ops tcp_sock_ipv6_mapped_specific = {
	.md5_lookup	=	tcp_v4_md5_lookup,
	.calc_md5_hash	=	tcp_v4_md5_hash_skb,
	.md5_add	=	tcp_v6_md5_add_func,
	.md5_parse	=	tcp_v6_parse_md5_keys,
};
#endif

/* NOTE: A lot of things set to zero explicitly by call to
 *       sk_alloc() so need not be done here.
 */
static int tcp_v6_init_sock(struct sock *sk)
{
	struct inet_connection_sock *icsk = inet_csk(sk);
	struct tcp_sock *tp = tcp_sk(sk);

	skb_queue_head_init(&tp->out_of_order_queue);
	tcp_init_xmit_timers(sk);
	tcp_prequeue_init(tp);

	icsk->icsk_rto = TCP_TIMEOUT_INIT;
	tp->mdev = TCP_TIMEOUT_INIT;

	/* So many TCP implementations out there (incorrectly) count the
	 * initial SYN frame in their delayed-ACK and congestion control
	 * algorithms that we must have the following bandaid to talk
	 * efficiently to them.  -DaveM
	 */
	tp->snd_cwnd = 2;

	/* See draft-stevens-tcpca-spec-01 for discussion of the
	 * initialization of these values.
	 */
	tp->snd_ssthresh = TCP_INFINITE_SSTHRESH;
	tp->snd_cwnd_clamp = ~0;
	tp->mss_cache = TCP_MSS_DEFAULT;

	tp->reordering = sysctl_tcp_reordering;

	sk->sk_state = TCP_CLOSE;

	icsk->icsk_af_ops = &ipv6_specific;
	icsk->icsk_ca_ops = &tcp_init_congestion_ops;
	icsk->icsk_sync_mss = tcp_sync_mss;
	sk->sk_write_space = sk_stream_write_space;
	sock_set_flag(sk, SOCK_USE_WRITE_QUEUE);

#ifdef CONFIG_TCP_MD5SIG
	tp->af_specific = &tcp_sock_ipv6_specific;
#endif

	/* TCP Cookie Transactions */
	if (sysctl_tcp_cookie_size > 0) {
		/* Default, cookies without s_data_payload. */
		tp->cookie_values =
			kzalloc(sizeof(*tp->cookie_values),
				sk->sk_allocation);
		if (tp->cookie_values != NULL)
			kref_init(&tp->cookie_values->kref);
	}
	/* Presumed zeroed, in order of appearance:
	 *	cookie_in_always, cookie_out_never,
	 *	s_data_constant, s_data_in, s_data_out
	 */
	sk->sk_sndbuf = sysctl_tcp_wmem[1];
	sk->sk_rcvbuf = sysctl_tcp_rmem[1];

<<<<<<< HEAD
	local_bh_disable();
	percpu_counter_inc(&tcp_sockets_allocated);
	local_bh_enable();
=======
#ifdef CONFIG_MTCP
	/*Init the MTCP mpcb*/
	{
		struct multipath_pcb *mpcb;		
		mpcb=mtcp_alloc_mpcb(sk, GFP_KERNEL);
		tp->path_index=0;
		mtcp_add_sock(mpcb,tp);
	}
#endif

	atomic_inc(&tcp_sockets_allocated);
>>>>>>> 3d882955

	return 0;
}

void tcp_v6_destroy_sock(struct sock *sk)
{
#ifdef CONFIG_TCP_MD5SIG
	/* Clean up the MD5 key list */
	if (tcp_sk(sk)->md5sig_info)
		tcp_v6_clear_md5_list(sk);
#endif
	tcp_v4_destroy_sock(sk);
	inet6_destroy_sock(sk);
}

#ifdef CONFIG_PROC_FS
/* Proc filesystem TCPv6 sock list dumping. */
static void get_openreq6(struct seq_file *seq,
			 struct sock *sk, struct request_sock *req, int i, int uid)
{
	int ttd = req->expires - jiffies;
	struct in6_addr *src = &inet6_rsk(req)->loc_addr;
	struct in6_addr *dest = &inet6_rsk(req)->rmt_addr;

	if (ttd < 0)
		ttd = 0;

	seq_printf(seq,
		   "%4d: %08X%08X%08X%08X:%04X %08X%08X%08X%08X:%04X "
		   "%02X %08X:%08X %02X:%08lX %08X %5d %8d %d %d %p\n",
		   i,
		   src->s6_addr32[0], src->s6_addr32[1],
		   src->s6_addr32[2], src->s6_addr32[3],
		   ntohs(inet_rsk(req)->loc_port),
		   dest->s6_addr32[0], dest->s6_addr32[1],
		   dest->s6_addr32[2], dest->s6_addr32[3],
		   ntohs(inet_rsk(req)->rmt_port),
		   TCP_SYN_RECV,
		   0,0, /* could print option size, but that is af dependent. */
		   1,   /* timers active (only the expire timer) */
		   jiffies_to_clock_t(ttd),
		   req->retrans,
		   uid,
		   0,  /* non standard timer */
		   0, /* open_requests have no inode */
		   0, req);
}

static void get_tcp6_sock(struct seq_file *seq, struct sock *sp, int i)
{
	struct in6_addr *dest, *src;
	__u16 destp, srcp;
	int timer_active;
	unsigned long timer_expires;
	struct inet_sock *inet = inet_sk(sp);
	struct tcp_sock *tp = tcp_sk(sp);
	const struct inet_connection_sock *icsk = inet_csk(sp);
	struct ipv6_pinfo *np = inet6_sk(sp);

	dest  = &np->daddr;
	src   = &np->rcv_saddr;
	destp = ntohs(inet->inet_dport);
	srcp  = ntohs(inet->inet_sport);

	if (icsk->icsk_pending == ICSK_TIME_RETRANS) {
		timer_active	= 1;
		timer_expires	= icsk->icsk_timeout;
	} else if (icsk->icsk_pending == ICSK_TIME_PROBE0) {
		timer_active	= 4;
		timer_expires	= icsk->icsk_timeout;
	} else if (timer_pending(&sp->sk_timer)) {
		timer_active	= 2;
		timer_expires	= sp->sk_timer.expires;
	} else {
		timer_active	= 0;
		timer_expires = jiffies;
	}

	seq_printf(seq,
		   "%4d: %08X%08X%08X%08X:%04X %08X%08X%08X%08X:%04X "
		   "%02X %08X:%08X %02X:%08lX %08X %5d %8d %lu %d %p %lu %lu %u %u %d\n",
		   i,
		   src->s6_addr32[0], src->s6_addr32[1],
		   src->s6_addr32[2], src->s6_addr32[3], srcp,
		   dest->s6_addr32[0], dest->s6_addr32[1],
		   dest->s6_addr32[2], dest->s6_addr32[3], destp,
		   sp->sk_state,
		   tp->write_seq-tp->snd_una,
		   (sp->sk_state == TCP_LISTEN) ? sp->sk_ack_backlog : (tp->rcv_nxt - tp->copied_seq),
		   timer_active,
		   jiffies_to_clock_t(timer_expires - jiffies),
		   icsk->icsk_retransmits,
		   sock_i_uid(sp),
		   icsk->icsk_probes_out,
		   sock_i_ino(sp),
		   atomic_read(&sp->sk_refcnt), sp,
		   jiffies_to_clock_t(icsk->icsk_rto),
		   jiffies_to_clock_t(icsk->icsk_ack.ato),
		   (icsk->icsk_ack.quick << 1 ) | icsk->icsk_ack.pingpong,
		   tp->snd_cwnd,
		   tcp_in_initial_slowstart(tp) ? -1 : tp->snd_ssthresh
		   );
}

static void get_timewait6_sock(struct seq_file *seq,
			       struct inet_timewait_sock *tw, int i)
{
	struct in6_addr *dest, *src;
	__u16 destp, srcp;
	struct inet6_timewait_sock *tw6 = inet6_twsk((struct sock *)tw);
	int ttd = tw->tw_ttd - jiffies;

	if (ttd < 0)
		ttd = 0;

	dest = &tw6->tw_v6_daddr;
	src  = &tw6->tw_v6_rcv_saddr;
	destp = ntohs(tw->tw_dport);
	srcp  = ntohs(tw->tw_sport);

	seq_printf(seq,
		   "%4d: %08X%08X%08X%08X:%04X %08X%08X%08X%08X:%04X "
		   "%02X %08X:%08X %02X:%08lX %08X %5d %8d %d %d %p\n",
		   i,
		   src->s6_addr32[0], src->s6_addr32[1],
		   src->s6_addr32[2], src->s6_addr32[3], srcp,
		   dest->s6_addr32[0], dest->s6_addr32[1],
		   dest->s6_addr32[2], dest->s6_addr32[3], destp,
		   tw->tw_substate, 0, 0,
		   3, jiffies_to_clock_t(ttd), 0, 0, 0, 0,
		   atomic_read(&tw->tw_refcnt), tw);
}

static int tcp6_seq_show(struct seq_file *seq, void *v)
{
	struct tcp_iter_state *st;

	if (v == SEQ_START_TOKEN) {
		seq_puts(seq,
			 "  sl  "
			 "local_address                         "
			 "remote_address                        "
			 "st tx_queue rx_queue tr tm->when retrnsmt"
			 "   uid  timeout inode\n");
		goto out;
	}
	st = seq->private;

	switch (st->state) {
	case TCP_SEQ_STATE_LISTENING:
	case TCP_SEQ_STATE_ESTABLISHED:
		get_tcp6_sock(seq, v, st->num);
		break;
	case TCP_SEQ_STATE_OPENREQ:
		get_openreq6(seq, st->syn_wait_sk, v, st->num, st->uid);
		break;
	case TCP_SEQ_STATE_TIME_WAIT:
		get_timewait6_sock(seq, v, st->num);
		break;
	}
out:
	return 0;
}

static struct tcp_seq_afinfo tcp6_seq_afinfo = {
	.name		= "tcp6",
	.family		= AF_INET6,
	.seq_fops	= {
		.owner		= THIS_MODULE,
	},
	.seq_ops	= {
		.show		= tcp6_seq_show,
	},
};

int __net_init tcp6_proc_init(struct net *net)
{
	return tcp_proc_register(net, &tcp6_seq_afinfo);
}

void tcp6_proc_exit(struct net *net)
{
	tcp_proc_unregister(net, &tcp6_seq_afinfo);
}
#endif

struct proto tcpv6_prot = {
	.name			= "TCPv6",
	.owner			= THIS_MODULE,
#ifdef CONFIG_MTCP
	.close			= mtcp_close,
#else
	.close			= tcp_close,
#endif
	.connect		= tcp_v6_connect,
	.disconnect		= tcp_disconnect,
	.accept			= inet_csk_accept,
	.ioctl			= tcp_ioctl,
	.init			= tcp_v6_init_sock,
	.destroy		= tcp_v6_destroy_sock,
	.shutdown		= tcp_shutdown,
	.setsockopt		= tcp_setsockopt,
	.getsockopt		= tcp_getsockopt,
	.recvmsg		= tcp_recvmsg,
	.backlog_rcv		= tcp_v6_do_rcv,
	.hash			= tcp_v6_hash,
	.unhash			= inet_unhash,
	.get_port		= inet_csk_get_port,
	.enter_memory_pressure	= tcp_enter_memory_pressure,
	.sockets_allocated	= &tcp_sockets_allocated,
	.memory_allocated	= &tcp_memory_allocated,
	.memory_pressure	= &tcp_memory_pressure,
	.orphan_count		= &tcp_orphan_count,
	.sysctl_mem		= sysctl_tcp_mem,
	.sysctl_wmem		= sysctl_tcp_wmem,
	.sysctl_rmem		= sysctl_tcp_rmem,
	.max_header		= MAX_TCP_HEADER,
	.obj_size		= sizeof(struct tcp6_sock),
	.slab_flags		= SLAB_DESTROY_BY_RCU,
	.twsk_prot		= &tcp6_timewait_sock_ops,
	.rsk_prot		= &tcp6_request_sock_ops,
	.h.hashinfo		= &tcp_hashinfo,
#ifdef CONFIG_COMPAT
	.compat_setsockopt	= compat_tcp_setsockopt,
	.compat_getsockopt	= compat_tcp_getsockopt,
#endif
};

static const struct inet6_protocol tcpv6_protocol = {
	.handler	=	tcp_v6_rcv,
	.err_handler	=	tcp_v6_err,
	.gso_send_check	=	tcp_v6_gso_send_check,
	.gso_segment	=	tcp_tso_segment,
	.gro_receive	=	tcp6_gro_receive,
	.gro_complete	=	tcp6_gro_complete,
	.flags		=	INET6_PROTO_NOPOLICY|INET6_PROTO_FINAL,
};

static struct inet_protosw tcpv6_protosw = {
	.type		=	SOCK_STREAM,
	.protocol	=	IPPROTO_TCP,
	.prot		=	&tcpv6_prot,
	.ops		=	&inet6_stream_ops,
	.no_check	=	0,
	.flags		=	INET_PROTOSW_PERMANENT |
				INET_PROTOSW_ICSK,
};

static int __net_init tcpv6_net_init(struct net *net)
{
	return inet_ctl_sock_create(&net->ipv6.tcp_sk, PF_INET6,
				    SOCK_RAW, IPPROTO_TCP, net);
}

static void __net_exit tcpv6_net_exit(struct net *net)
{
	inet_ctl_sock_destroy(net->ipv6.tcp_sk);
}

static void __net_exit tcpv6_net_exit_batch(struct list_head *net_exit_list)
{
	inet_twsk_purge(&tcp_hashinfo, &tcp_death_row, AF_INET6);
}

static struct pernet_operations tcpv6_net_ops = {
	.init	    = tcpv6_net_init,
	.exit	    = tcpv6_net_exit,
	.exit_batch = tcpv6_net_exit_batch,
};

int __init tcpv6_init(void)
{
	int ret;

	ret = inet6_add_protocol(&tcpv6_protocol, IPPROTO_TCP);
	if (ret)
		goto out;

	/* register inet6 protocol */
	ret = inet6_register_protosw(&tcpv6_protosw);
	if (ret)
		goto out_tcpv6_protocol;
	
	ret = register_pernet_subsys(&tcpv6_net_ops);
	if (ret)
		goto out_tcpv6_protosw;
	
out:
	return ret;
	
out_tcpv6_protocol:
	inet6_del_protocol(&tcpv6_protocol, IPPROTO_TCP);
out_tcpv6_protosw:
	inet6_unregister_protosw(&tcpv6_protosw);
	goto out;
}

void tcpv6_exit(void)
{
	unregister_pernet_subsys(&tcpv6_net_ops);
	inet6_unregister_protosw(&tcpv6_protosw);
	inet6_del_protocol(&tcpv6_protocol, IPPROTO_TCP);	
}<|MERGE_RESOLUTION|>--- conflicted
+++ resolved
@@ -75,20 +75,12 @@
 static void	tcp_v6_reqsk_send_ack(struct sock *sk, struct sk_buff *skb,
 				      struct request_sock *req);
 
-<<<<<<< HEAD
-static int	tcp_v6_do_rcv(struct sock *sk, struct sk_buff *skb);
+int	tcp_v6_do_rcv(struct sock *sk, struct sk_buff *skb);
 static void	__tcp_v6_send_check(struct sk_buff *skb,
 				    struct in6_addr *saddr,
 				    struct in6_addr *daddr);
-
 static const struct inet_connection_sock_af_ops ipv6_mapped;
-static const struct inet_connection_sock_af_ops ipv6_specific;
-=======
-int	tcp_v6_do_rcv(struct sock *sk, struct sk_buff *skb);
-
-static struct inet_connection_sock_af_ops ipv6_mapped;
-struct inet_connection_sock_af_ops ipv6_specific;
->>>>>>> 3d882955
+const struct inet_connection_sock_af_ops ipv6_specific;
 #ifdef CONFIG_TCP_MD5SIG
 static const struct tcp_sock_af_ops tcp_sock_ipv6_specific;
 static const struct tcp_sock_af_ops tcp_sock_ipv6_mapped_specific;
@@ -333,11 +325,7 @@
 }
 
 static void tcp_v6_err(struct sk_buff *skb, struct inet6_skb_parm *opt,
-<<<<<<< HEAD
 		u8 type, u8 code, int offset, __be32 info)
-=======
-		       int type, int code, int offset, __be32 info)
->>>>>>> 3d882955
 {
 	struct ipv6hdr *hdr = (struct ipv6hdr*)skb->data;
 	const struct tcphdr *th = (struct tcphdr *)(skb->data+offset);
@@ -347,10 +335,9 @@
 	struct tcp_sock *tp;
 	__u32 seq;
 	struct net *net = dev_net(skb->dev);
-
-	sk = mtcpv6_lookup(net, &tcp_hashinfo, &hdr->daddr,
-			   th->dest, &hdr->saddr, th->source, 
-			   skb->dev->ifindex,skb->path_index);
+	
+	sk = inet6_lookup(net, &tcp_hashinfo, &hdr->daddr,
+			  th->dest, &hdr->saddr, th->source, skb->dev->ifindex);
 
 	if (sk == NULL) {
 		ICMP6_INC_STATS_BH(net, __in6_dev_get(skb->dev),
@@ -1170,11 +1157,9 @@
 	if (req)
 		return tcp_check_req(sk, skb, req, prev);
 
-	nsk = __mtcpv6_lookup_established(sock_net(sk), &tcp_hashinfo,
-					  &ipv6_hdr(skb)->saddr, th->source,
-					  &ipv6_hdr(skb)->daddr, 
-					  ntohs(th->dest), inet6_iif(skb),
-					  skb->path_index);
+	nsk = __inet6_lookup_established(sock_net(sk), &tcp_hashinfo,
+					 &ipv6_hdr(skb)->saddr, th->source,
+					 &ipv6_hdr(skb)->daddr, ntohs(th->dest), inet6_iif(skb));
 
 	if (nsk) {
 		if (nsk->sk_state != TCP_TIME_WAIT) {
@@ -1242,7 +1227,7 @@
 	tcp_clear_options(&tmp_opt);
 	tmp_opt.mss_clamp = IPV6_MIN_MTU - sizeof(struct tcphdr) - sizeof(struct ipv6hdr);
 	tmp_opt.user_mss = tp->rx_opt.user_mss;
-	tcp_parse_options(skb, &tmp_opt, &hash_location, 0);
+	tcp_parse_options(skb, &tmp_opt, &hash_location, NULL, 0);
 
 	if (tmp_opt.cookie_plus > 0 &&
 	    tmp_opt.saw_tstamp &&
@@ -1275,7 +1260,6 @@
 		while (l-- > 0)
 			*c++ ^= *hash_location++;
 
-<<<<<<< HEAD
 #ifdef CONFIG_SYN_COOKIES
 		want_cookie = 0;	/* not our kind of cookie */
 #endif
@@ -1289,9 +1273,6 @@
 		goto drop_and_free;
 	}
 	tmp_ext.cookie_in_always = tp->rx_opt.cookie_in_always;
-=======
-	tcp_parse_options(skb, &tmp_opt, NULL, 0);
->>>>>>> 3d882955
 
 	if (want_cookie && !tmp_opt.saw_tstamp)
 		tcp_clear_options(&tmp_opt);
@@ -1804,19 +1785,15 @@
 			ret = tcp_v6_do_rcv(sk, skb);
 		else
 #endif
+		{
 			if (!tcp_prequeue(sk, skb))
 				ret = tcp_v6_do_rcv(sk, skb);
-<<<<<<< HEAD
 		}
 	} else if (unlikely(sk_add_backlog(sk, skb))) {
 		bh_unlock_sock(sk);
 		NET_INC_STATS_BH(net, LINUX_MIB_TCPBACKLOGDROP);
 		goto discard_and_relse;
 	}
-=======
-	} else 
-		sk_add_backlog(sk, skb);
->>>>>>> 3d882955
 	bh_unlock_sock(sk);
 	
 	sock_put(sk);
@@ -1891,11 +1868,7 @@
 	return 0;
 }
 
-<<<<<<< HEAD
-static const struct inet_connection_sock_af_ops ipv6_specific = {
-=======
-struct inet_connection_sock_af_ops ipv6_specific = {
->>>>>>> 3d882955
+const struct inet_connection_sock_af_ops ipv6_specific = {
 	.queue_xmit	   = inet6_csk_xmit,
 	.send_check	   = tcp_v6_send_check,
 	.rebuild_header	   = inet6_sk_rebuild_header,
@@ -2014,11 +1987,9 @@
 	sk->sk_sndbuf = sysctl_tcp_wmem[1];
 	sk->sk_rcvbuf = sysctl_tcp_rmem[1];
 
-<<<<<<< HEAD
 	local_bh_disable();
 	percpu_counter_inc(&tcp_sockets_allocated);
 	local_bh_enable();
-=======
 #ifdef CONFIG_MTCP
 	/*Init the MTCP mpcb*/
 	{
@@ -2028,10 +1999,6 @@
 		mtcp_add_sock(mpcb,tp);
 	}
 #endif
-
-	atomic_inc(&tcp_sockets_allocated);
->>>>>>> 3d882955
-
 	return 0;
 }
 
