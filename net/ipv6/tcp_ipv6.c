--- conflicted
+++ resolved
@@ -1513,13 +1513,10 @@
 			reqsk_put(req);
 			goto discard_it;
 		}
-<<<<<<< HEAD
-=======
 		if (tcp_checksum_complete(skb)) {
 			reqsk_put(req);
 			goto csum_error;
 		}
->>>>>>> f598aa33
 		if (unlikely(sk->sk_state != TCP_LISTEN && !is_meta_sk(sk))) {
 			inet_csk_reqsk_queue_drop_and_put(sk, req);
 			goto lookup;
@@ -1538,11 +1535,7 @@
 			}
 
 			if (sock_owned_by_user(sk)) {
-<<<<<<< HEAD
-				skb->sk = sk;
-=======
 				mptcp_prepare_for_backlog(sk, skb);
->>>>>>> f598aa33
 				if (unlikely(sk_add_backlog(sk, skb,
 							    sk->sk_rcvbuf + sk->sk_sndbuf))) {
 					reqsk_put(req);
@@ -1618,11 +1611,7 @@
 
 		bh_lock_sock_nested(meta_sk);
 		if (sock_owned_by_user(meta_sk))
-<<<<<<< HEAD
-			skb->sk = sk;
-=======
 			mptcp_prepare_for_backlog(sk, skb);
->>>>>>> f598aa33
 	} else {
 		meta_sk = sk;
 		bh_lock_sock_nested(sk);
