/*
 *	TCP over IPv6
 *	Linux INET6 implementation
 *
 *	Authors:
 *	Pedro Roque		<roque@di.fc.ul.pt>
 *
 *	Based on:
 *	linux/net/ipv4/tcp.c
 *	linux/net/ipv4/tcp_input.c
 *	linux/net/ipv4/tcp_output.c
 *
 *	Fixes:
 *	Hideaki YOSHIFUJI	:	sin6_scope_id support
 *	YOSHIFUJI Hideaki @USAGI and:	Support IPV6_V6ONLY socket option, which
 *	Alexey Kuznetsov		allow both IPv4 and IPv6 sockets to bind
 *					a single port at the same time.
 *	YOSHIFUJI Hideaki @USAGI:	convert /proc/net/tcp6 to seq_file.
 *
 *	This program is free software; you can redistribute it and/or
 *      modify it under the terms of the GNU General Public License
 *      as published by the Free Software Foundation; either version
 *      2 of the License, or (at your option) any later version.
 */

#include <linux/bottom_half.h>
#include <linux/module.h>
#include <linux/errno.h>
#include <linux/types.h>
#include <linux/socket.h>
#include <linux/sockios.h>
#include <linux/net.h>
#include <linux/jiffies.h>
#include <linux/in.h>
#include <linux/in6.h>
#include <linux/netdevice.h>
#include <linux/init.h>
#include <linux/jhash.h>
#include <linux/ipsec.h>
#include <linux/times.h>
#include <linux/slab.h>
#include <linux/uaccess.h>
#include <linux/ipv6.h>
#include <linux/icmpv6.h>
#include <linux/random.h>

#include <net/tcp.h>
#include <net/ndisc.h>
#include <net/inet6_hashtables.h>
#include <net/inet6_connection_sock.h>
#include <net/ipv6.h>
#include <net/transp_v6.h>
#include <net/addrconf.h>
#include <net/ip6_route.h>
#include <net/ip6_checksum.h>
#include <net/inet_ecn.h>
#include <net/protocol.h>
#include <net/xfrm.h>
#include <net/snmp.h>
#include <net/dsfield.h>
#include <net/timewait_sock.h>
#include <net/inet_common.h>
#include <net/secure_seq.h>
#include <net/mptcp.h>
#include <net/mptcp_v6.h>
#include <net/busy_poll.h>

#include <linux/proc_fs.h>
#include <linux/seq_file.h>

#include <crypto/hash.h>
#include <linux/scatterlist.h>

#include <trace/events/tcp.h>
#ifdef CONFIG_TCP_MD5SIG
static const struct tcp_sock_af_ops tcp_sock_ipv6_specific;
static const struct tcp_sock_af_ops tcp_sock_ipv6_mapped_specific;
#else
static struct tcp_md5sig_key *tcp_v6_md5_do_lookup(const struct sock *sk,
						   const struct in6_addr *addr)
{
	return NULL;
}
#endif

void inet6_sk_rx_dst_set(struct sock *sk, const struct sk_buff *skb)
{
	struct dst_entry *dst = skb_dst(skb);

	if (dst && dst_hold_safe(dst)) {
		const struct rt6_info *rt = (const struct rt6_info *)dst;

		sk->sk_rx_dst = dst;
		inet_sk(sk)->rx_dst_ifindex = skb->skb_iif;
		inet6_sk(sk)->rx_dst_cookie = rt6_get_cookie(rt);
	}
}

static u32 tcp_v6_init_seq(const struct sk_buff *skb)
{
	return secure_tcpv6_seq(ipv6_hdr(skb)->daddr.s6_addr32,
				ipv6_hdr(skb)->saddr.s6_addr32,
				tcp_hdr(skb)->dest,
				tcp_hdr(skb)->source);
}

static u32 tcp_v6_init_ts_off(const struct net *net, const struct sk_buff *skb)
{
	return secure_tcpv6_ts_off(net, ipv6_hdr(skb)->daddr.s6_addr32,
				   ipv6_hdr(skb)->saddr.s6_addr32);
}

static int tcp_v6_pre_connect(struct sock *sk, struct sockaddr *uaddr,
			      int addr_len)
{
	/* This check is replicated from tcp_v6_connect() and intended to
	 * prevent BPF program called below from accessing bytes that are out
	 * of the bound specified by user in addr_len.
	 */
	if (addr_len < SIN6_LEN_RFC2133)
		return -EINVAL;

	sock_owned_by_me(sk);

	return BPF_CGROUP_RUN_PROG_INET6_CONNECT(sk, uaddr);
}

int tcp_v6_connect(struct sock *sk, struct sockaddr *uaddr,
			  int addr_len)
{
	struct sockaddr_in6 *usin = (struct sockaddr_in6 *) uaddr;
	struct inet_sock *inet = inet_sk(sk);
	struct inet_connection_sock *icsk = inet_csk(sk);
	struct ipv6_pinfo *np = inet6_sk(sk);
	struct tcp_sock *tp = tcp_sk(sk);
	struct in6_addr *saddr = NULL, *final_p, final;
	struct ipv6_txoptions *opt;
	struct flowi6 fl6;
	struct dst_entry *dst;
	int addr_type;
	int err;
	struct inet_timewait_death_row *tcp_death_row = &sock_net(sk)->ipv4.tcp_death_row;

	if (addr_len < SIN6_LEN_RFC2133)
		return -EINVAL;

	if (usin->sin6_family != AF_INET6)
		return -EAFNOSUPPORT;

	memset(&fl6, 0, sizeof(fl6));

	if (np->sndflow) {
		fl6.flowlabel = usin->sin6_flowinfo&IPV6_FLOWINFO_MASK;
		IP6_ECN_flow_init(fl6.flowlabel);
		if (fl6.flowlabel&IPV6_FLOWLABEL_MASK) {
			struct ip6_flowlabel *flowlabel;
			flowlabel = fl6_sock_lookup(sk, fl6.flowlabel);
			if (!flowlabel)
				return -EINVAL;
			fl6_sock_release(flowlabel);
		}
	}

	/*
	 *	connect() to INADDR_ANY means loopback (BSD'ism).
	 */

	if (ipv6_addr_any(&usin->sin6_addr)) {
		if (ipv6_addr_v4mapped(&sk->sk_v6_rcv_saddr))
			ipv6_addr_set_v4mapped(htonl(INADDR_LOOPBACK),
					       &usin->sin6_addr);
		else
			usin->sin6_addr = in6addr_loopback;
	}

	addr_type = ipv6_addr_type(&usin->sin6_addr);

	if (addr_type & IPV6_ADDR_MULTICAST)
		return -ENETUNREACH;

	if (addr_type&IPV6_ADDR_LINKLOCAL) {
		if (addr_len >= sizeof(struct sockaddr_in6) &&
		    usin->sin6_scope_id) {
			/* If interface is set while binding, indices
			 * must coincide.
			 */
			if (!sk_dev_equal_l3scope(sk, usin->sin6_scope_id))
				return -EINVAL;

			sk->sk_bound_dev_if = usin->sin6_scope_id;
		}

		/* Connect to link-local address requires an interface */
		if (!sk->sk_bound_dev_if)
			return -EINVAL;
	}

	if (tp->rx_opt.ts_recent_stamp &&
	    !ipv6_addr_equal(&sk->sk_v6_daddr, &usin->sin6_addr)) {
		tp->rx_opt.ts_recent = 0;
		tp->rx_opt.ts_recent_stamp = 0;
		WRITE_ONCE(tp->write_seq, 0);
	}

	sk->sk_v6_daddr = usin->sin6_addr;
	np->flow_label = fl6.flowlabel;

	/*
	 *	TCP over IPv4
	 */

	if (addr_type & IPV6_ADDR_MAPPED) {
		u32 exthdrlen = icsk->icsk_ext_hdr_len;
		struct sockaddr_in sin;

		SOCK_DEBUG(sk, "connect: ipv4 mapped\n");

		if (__ipv6_only_sock(sk))
			return -ENETUNREACH;

		sin.sin_family = AF_INET;
		sin.sin_port = usin->sin6_port;
		sin.sin_addr.s_addr = usin->sin6_addr.s6_addr32[3];

#ifdef CONFIG_MPTCP
		if (sock_flag(sk, SOCK_MPTCP))
			icsk->icsk_af_ops = &mptcp_v6_mapped;
		else
#endif
			icsk->icsk_af_ops = &ipv6_mapped;
		sk->sk_backlog_rcv = tcp_v4_do_rcv;
#ifdef CONFIG_TCP_MD5SIG
		tp->af_specific = &tcp_sock_ipv6_mapped_specific;
#endif

		err = tcp_v4_connect(sk, (struct sockaddr *)&sin, sizeof(sin));

		if (err) {
			icsk->icsk_ext_hdr_len = exthdrlen;
#ifdef CONFIG_MPTCP
			if (sock_flag(sk, SOCK_MPTCP))
				icsk->icsk_af_ops = &mptcp_v6_specific;
			else
#endif
				icsk->icsk_af_ops = &ipv6_specific;
			sk->sk_backlog_rcv = tcp_v6_do_rcv;
#ifdef CONFIG_TCP_MD5SIG
			tp->af_specific = &tcp_sock_ipv6_specific;
#endif
			goto failure;
		}
		np->saddr = sk->sk_v6_rcv_saddr;

		return err;
	}

	if (!ipv6_addr_any(&sk->sk_v6_rcv_saddr))
		saddr = &sk->sk_v6_rcv_saddr;

	fl6.flowi6_proto = IPPROTO_TCP;
	fl6.daddr = sk->sk_v6_daddr;
	fl6.saddr = saddr ? *saddr : np->saddr;
	fl6.flowi6_oif = sk->sk_bound_dev_if;
	fl6.flowi6_mark = sk->sk_mark;
	fl6.fl6_dport = usin->sin6_port;
	fl6.fl6_sport = inet->inet_sport;
	fl6.flowi6_uid = sk->sk_uid;

	opt = rcu_dereference_protected(np->opt, lockdep_sock_is_held(sk));
	final_p = fl6_update_dst(&fl6, opt, &final);

	security_sk_classify_flow(sk, flowi6_to_flowi(&fl6));

	dst = ip6_dst_lookup_flow(sock_net(sk), sk, &fl6, final_p);
	if (IS_ERR(dst)) {
		err = PTR_ERR(dst);
		goto failure;
	}

	if (!saddr) {
		saddr = &fl6.saddr;
		sk->sk_v6_rcv_saddr = *saddr;
	}

	/* set the source address */
	np->saddr = *saddr;
	inet->inet_rcv_saddr = LOOPBACK4_IPV6;

	sk->sk_gso_type = SKB_GSO_TCPV6;
	ip6_dst_store(sk, dst, NULL, NULL);

	icsk->icsk_ext_hdr_len = 0;
	if (opt)
		icsk->icsk_ext_hdr_len = opt->opt_flen +
					 opt->opt_nflen;

	tp->rx_opt.mss_clamp = IPV6_MIN_MTU - sizeof(struct tcphdr) - sizeof(struct ipv6hdr);

	inet->inet_dport = usin->sin6_port;

	tcp_set_state(sk, TCP_SYN_SENT);
	err = inet6_hash_connect(tcp_death_row, sk);
	if (err)
		goto late_failure;

	sk_set_txhash(sk);

	if (likely(!tp->repair)) {
		if (!tp->write_seq)
			WRITE_ONCE(tp->write_seq,
				   secure_tcpv6_seq(np->saddr.s6_addr32,
						    sk->sk_v6_daddr.s6_addr32,
						    inet->inet_sport,
						    inet->inet_dport));
		tp->tsoffset = secure_tcpv6_ts_off(sock_net(sk),
						   np->saddr.s6_addr32,
						   sk->sk_v6_daddr.s6_addr32);
	}

	if (tcp_fastopen_defer_connect(sk, &err))
		return err;
	if (err)
		goto late_failure;

	err = tcp_connect(sk);
	if (err)
		goto late_failure;

	return 0;

late_failure:
	tcp_set_state(sk, TCP_CLOSE);
failure:
	inet->inet_dport = 0;
	sk->sk_route_caps = 0;
	return err;
}

void tcp_v6_mtu_reduced(struct sock *sk)
{
	struct dst_entry *dst;
	u32 mtu;

	if ((1 << sk->sk_state) & (TCPF_LISTEN | TCPF_CLOSE))
		return;

	mtu = READ_ONCE(tcp_sk(sk)->mtu_info);

	/* Drop requests trying to increase our current mss.
	 * Check done in __ip6_rt_update_pmtu() is too late.
	 */
	if (tcp_mtu_to_mss(sk, mtu) >= tcp_sk(sk)->mss_cache)
		return;

	dst = inet6_csk_update_pmtu(sk, mtu);
	if (!dst)
		return;

	if (inet_csk(sk)->icsk_pmtu_cookie > dst_mtu(dst)) {
		tcp_sync_mss(sk, dst_mtu(dst));
		tcp_simple_retransmit(sk);
	}
}

static void tcp_v6_err(struct sk_buff *skb, struct inet6_skb_parm *opt,
		u8 type, u8 code, int offset, __be32 info)
{
	const struct ipv6hdr *hdr = (const struct ipv6hdr *)skb->data;
	const struct tcphdr *th = (struct tcphdr *)(skb->data+offset);
	struct net *net = dev_net(skb->dev);
	struct request_sock *fastopen;
	struct ipv6_pinfo *np;
	struct tcp_sock *tp;
	__u32 seq, snd_una;
	struct sock *sk, *meta_sk;
	bool fatal;
	int err;

	sk = __inet6_lookup_established(net, &tcp_hashinfo,
					&hdr->daddr, th->dest,
					&hdr->saddr, ntohs(th->source),
					skb->dev->ifindex, inet6_sdif(skb));

	if (!sk) {
		__ICMP6_INC_STATS(net, __in6_dev_get(skb->dev),
				  ICMP6_MIB_INERRORS);
		return;
	}

	if (sk->sk_state == TCP_TIME_WAIT) {
		inet_twsk_put(inet_twsk(sk));
		return;
	}
	seq = ntohl(th->seq);
	fatal = icmpv6_err_convert(type, code, &err);
	if (sk->sk_state == TCP_NEW_SYN_RECV)
		return tcp_req_err(sk, seq, fatal);

	tp = tcp_sk(sk);
	if (mptcp(tp))
		meta_sk = mptcp_meta_sk(sk);
	else
		meta_sk = sk;

	bh_lock_sock(meta_sk);
	if (sock_owned_by_user(meta_sk) && type != ICMPV6_PKT_TOOBIG)
		__NET_INC_STATS(net, LINUX_MIB_LOCKDROPPEDICMPS);

	if (sk->sk_state == TCP_CLOSE)
		goto out;

	if (ipv6_hdr(skb)->hop_limit < inet6_sk(sk)->min_hopcount) {
		__NET_INC_STATS(net, LINUX_MIB_TCPMINTTLDROP);
		goto out;
	}

	/* XXX (TFO) - tp->snd_una should be ISN (tcp_create_openreq_child() */
	fastopen = tp->fastopen_rsk;
	snd_una = fastopen ? tcp_rsk(fastopen)->snt_isn : tp->snd_una;
	if (sk->sk_state != TCP_LISTEN &&
	    !between(seq, snd_una, tp->snd_nxt)) {
		__NET_INC_STATS(net, LINUX_MIB_OUTOFWINDOWICMPS);
		goto out;
	}

	np = inet6_sk(sk);

	if (type == NDISC_REDIRECT) {
		if (!sock_owned_by_user(sk)) {
			struct dst_entry *dst = __sk_dst_check(sk, np->dst_cookie);

			if (dst)
				dst->ops->redirect(dst, sk, skb);
		}
		goto out;
	}

	if (type == ICMPV6_PKT_TOOBIG) {
		u32 mtu = ntohl(info);

		/* We are not interested in TCP_LISTEN and open_requests
		 * (SYN-ACKs send out by Linux are always <576bytes so
		 * they should go through unfragmented).
		 */
		if (sk->sk_state == TCP_LISTEN)
			goto out;

		if (!ip6_sk_accept_pmtu(sk))
			goto out;

<<<<<<< HEAD
		tp->mtu_info = ntohl(info);
		if (!sock_owned_by_user(meta_sk)) {
=======
		if (mtu < IPV6_MIN_MTU)
			goto out;

		WRITE_ONCE(tp->mtu_info, mtu);

		if (!sock_owned_by_user(sk))
>>>>>>> b172b44f
			tcp_v6_mtu_reduced(sk);
		} else {
			if (!test_and_set_bit(TCP_MTU_REDUCED_DEFERRED,
					      &sk->sk_tsq_flags))
				sock_hold(sk);
			if (mptcp(tp))
				mptcp_tsq_flags(sk);
		}
		goto out;
	}


	/* Might be for an request_sock */
	switch (sk->sk_state) {
	case TCP_SYN_SENT:
	case TCP_SYN_RECV:
		/* Only in fast or simultaneous open. If a fast open socket is
		 * is already accepted it is treated as a connected one below.
		 */
		if (fastopen && !fastopen->sk)
			break;

		if (!sock_owned_by_user(meta_sk)) {
			sk->sk_err = err;
			sk->sk_error_report(sk);		/* Wake people up to see the error (see connect in sock.c) */

			tcp_done(sk);
		} else
			sk->sk_err_soft = err;
		goto out;
	}

	if (!sock_owned_by_user(meta_sk) && np->recverr) {
		sk->sk_err = err;
		sk->sk_error_report(sk);
	} else
		sk->sk_err_soft = err;

out:
	bh_unlock_sock(meta_sk);
	sock_put(sk);
}


static int tcp_v6_send_synack(const struct sock *sk, struct dst_entry *dst,
			      struct flowi *fl,
			      struct request_sock *req,
			      struct tcp_fastopen_cookie *foc,
			      enum tcp_synack_type synack_type)
{
	struct inet_request_sock *ireq = inet_rsk(req);
	struct ipv6_pinfo *np = inet6_sk(sk);
	struct ipv6_txoptions *opt;
	struct flowi6 *fl6 = &fl->u.ip6;
	struct sk_buff *skb;
	int err = -ENOMEM;

	/* First, grab a route. */
	if (!dst && (dst = inet6_csk_route_req(sk, fl6, req,
					       IPPROTO_TCP)) == NULL)
		goto done;

	skb = tcp_make_synack(sk, dst, req, foc, synack_type);

	if (skb) {
		__tcp_v6_send_check(skb, &ireq->ir_v6_loc_addr,
				    &ireq->ir_v6_rmt_addr);

		fl6->daddr = ireq->ir_v6_rmt_addr;
		if (np->repflow && ireq->pktopts)
			fl6->flowlabel = ip6_flowlabel(ipv6_hdr(ireq->pktopts));

		rcu_read_lock();
		opt = ireq->ipv6_opt;
		if (!opt)
			opt = rcu_dereference(np->opt);
		err = ip6_xmit(sk, skb, fl6, skb->mark ? : sk->sk_mark, opt,
			       np->tclass);
		rcu_read_unlock();
		err = net_xmit_eval(err);
	}

done:
	return err;
}

void tcp_v6_reqsk_destructor(struct request_sock *req)
{
	kfree(inet_rsk(req)->ipv6_opt);
	kfree_skb(inet_rsk(req)->pktopts);
}

#ifdef CONFIG_TCP_MD5SIG
static struct tcp_md5sig_key *tcp_v6_md5_do_lookup(const struct sock *sk,
						   const struct in6_addr *addr)
{
	return tcp_md5_do_lookup(sk, (union tcp_md5_addr *)addr, AF_INET6);
}

static struct tcp_md5sig_key *tcp_v6_md5_lookup(const struct sock *sk,
						const struct sock *addr_sk)
{
	return tcp_v6_md5_do_lookup(sk, &addr_sk->sk_v6_daddr);
}

static int tcp_v6_parse_md5_keys(struct sock *sk, int optname,
				 char __user *optval, int optlen)
{
	struct tcp_md5sig cmd;
	struct sockaddr_in6 *sin6 = (struct sockaddr_in6 *)&cmd.tcpm_addr;
	u8 prefixlen;

	if (optlen < sizeof(cmd))
		return -EINVAL;

	if (copy_from_user(&cmd, optval, sizeof(cmd)))
		return -EFAULT;

	if (sin6->sin6_family != AF_INET6)
		return -EINVAL;

	if (optname == TCP_MD5SIG_EXT &&
	    cmd.tcpm_flags & TCP_MD5SIG_FLAG_PREFIX) {
		prefixlen = cmd.tcpm_prefixlen;
		if (prefixlen > 128 || (ipv6_addr_v4mapped(&sin6->sin6_addr) &&
					prefixlen > 32))
			return -EINVAL;
	} else {
		prefixlen = ipv6_addr_v4mapped(&sin6->sin6_addr) ? 32 : 128;
	}

	if (!cmd.tcpm_keylen) {
		if (ipv6_addr_v4mapped(&sin6->sin6_addr))
			return tcp_md5_do_del(sk, (union tcp_md5_addr *)&sin6->sin6_addr.s6_addr32[3],
					      AF_INET, prefixlen);
		return tcp_md5_do_del(sk, (union tcp_md5_addr *)&sin6->sin6_addr,
				      AF_INET6, prefixlen);
	}

	if (cmd.tcpm_keylen > TCP_MD5SIG_MAXKEYLEN)
		return -EINVAL;

	if (ipv6_addr_v4mapped(&sin6->sin6_addr))
		return tcp_md5_do_add(sk, (union tcp_md5_addr *)&sin6->sin6_addr.s6_addr32[3],
				      AF_INET, prefixlen, cmd.tcpm_key,
				      cmd.tcpm_keylen, GFP_KERNEL);

	return tcp_md5_do_add(sk, (union tcp_md5_addr *)&sin6->sin6_addr,
			      AF_INET6, prefixlen, cmd.tcpm_key,
			      cmd.tcpm_keylen, GFP_KERNEL);
}

static int tcp_v6_md5_hash_headers(struct tcp_md5sig_pool *hp,
				   const struct in6_addr *daddr,
				   const struct in6_addr *saddr,
				   const struct tcphdr *th, int nbytes)
{
	struct tcp6_pseudohdr *bp;
	struct scatterlist sg;
	struct tcphdr *_th;

	bp = hp->scratch;
	/* 1. TCP pseudo-header (RFC2460) */
	bp->saddr = *saddr;
	bp->daddr = *daddr;
	bp->protocol = cpu_to_be32(IPPROTO_TCP);
	bp->len = cpu_to_be32(nbytes);

	_th = (struct tcphdr *)(bp + 1);
	memcpy(_th, th, sizeof(*th));
	_th->check = 0;

	sg_init_one(&sg, bp, sizeof(*bp) + sizeof(*th));
	ahash_request_set_crypt(hp->md5_req, &sg, NULL,
				sizeof(*bp) + sizeof(*th));
	return crypto_ahash_update(hp->md5_req);
}

static int tcp_v6_md5_hash_hdr(char *md5_hash, const struct tcp_md5sig_key *key,
			       const struct in6_addr *daddr, struct in6_addr *saddr,
			       const struct tcphdr *th)
{
	struct tcp_md5sig_pool *hp;
	struct ahash_request *req;

	hp = tcp_get_md5sig_pool();
	if (!hp)
		goto clear_hash_noput;
	req = hp->md5_req;

	if (crypto_ahash_init(req))
		goto clear_hash;
	if (tcp_v6_md5_hash_headers(hp, daddr, saddr, th, th->doff << 2))
		goto clear_hash;
	if (tcp_md5_hash_key(hp, key))
		goto clear_hash;
	ahash_request_set_crypt(req, NULL, md5_hash, 0);
	if (crypto_ahash_final(req))
		goto clear_hash;

	tcp_put_md5sig_pool();
	return 0;

clear_hash:
	tcp_put_md5sig_pool();
clear_hash_noput:
	memset(md5_hash, 0, 16);
	return 1;
}

static int tcp_v6_md5_hash_skb(char *md5_hash,
			       const struct tcp_md5sig_key *key,
			       const struct sock *sk,
			       const struct sk_buff *skb)
{
	const struct in6_addr *saddr, *daddr;
	struct tcp_md5sig_pool *hp;
	struct ahash_request *req;
	const struct tcphdr *th = tcp_hdr(skb);

	if (sk) { /* valid for establish/request sockets */
		saddr = &sk->sk_v6_rcv_saddr;
		daddr = &sk->sk_v6_daddr;
	} else {
		const struct ipv6hdr *ip6h = ipv6_hdr(skb);
		saddr = &ip6h->saddr;
		daddr = &ip6h->daddr;
	}

	hp = tcp_get_md5sig_pool();
	if (!hp)
		goto clear_hash_noput;
	req = hp->md5_req;

	if (crypto_ahash_init(req))
		goto clear_hash;

	if (tcp_v6_md5_hash_headers(hp, daddr, saddr, th, skb->len))
		goto clear_hash;
	if (tcp_md5_hash_skb_data(hp, skb, th->doff << 2))
		goto clear_hash;
	if (tcp_md5_hash_key(hp, key))
		goto clear_hash;
	ahash_request_set_crypt(req, NULL, md5_hash, 0);
	if (crypto_ahash_final(req))
		goto clear_hash;

	tcp_put_md5sig_pool();
	return 0;

clear_hash:
	tcp_put_md5sig_pool();
clear_hash_noput:
	memset(md5_hash, 0, 16);
	return 1;
}

#endif

static bool tcp_v6_inbound_md5_hash(const struct sock *sk,
				    const struct sk_buff *skb)
{
#ifdef CONFIG_TCP_MD5SIG
	const __u8 *hash_location = NULL;
	struct tcp_md5sig_key *hash_expected;
	const struct ipv6hdr *ip6h = ipv6_hdr(skb);
	const struct tcphdr *th = tcp_hdr(skb);
	int genhash;
	u8 newhash[16];

	hash_expected = tcp_v6_md5_do_lookup(sk, &ip6h->saddr);
	hash_location = tcp_parse_md5sig_option(th);

	/* We've parsed the options - do we have a hash? */
	if (!hash_expected && !hash_location)
		return false;

	if (hash_expected && !hash_location) {
		NET_INC_STATS(sock_net(sk), LINUX_MIB_TCPMD5NOTFOUND);
		return true;
	}

	if (!hash_expected && hash_location) {
		NET_INC_STATS(sock_net(sk), LINUX_MIB_TCPMD5UNEXPECTED);
		return true;
	}

	/* check the signature */
	genhash = tcp_v6_md5_hash_skb(newhash,
				      hash_expected,
				      NULL, skb);

	if (genhash || memcmp(hash_location, newhash, 16) != 0) {
		NET_INC_STATS(sock_net(sk), LINUX_MIB_TCPMD5FAILURE);
		net_info_ratelimited("MD5 Hash %s for [%pI6c]:%u->[%pI6c]:%u\n",
				     genhash ? "failed" : "mismatch",
				     &ip6h->saddr, ntohs(th->source),
				     &ip6h->daddr, ntohs(th->dest));
		return true;
	}
#endif
	return false;
}

static int tcp_v6_init_req(struct request_sock *req,
			   const struct sock *sk_listener,
			   struct sk_buff *skb,
			   bool want_cookie)
{
	struct inet_request_sock *ireq = inet_rsk(req);
	const struct ipv6_pinfo *np = inet6_sk(sk_listener);

	ireq->ir_v6_rmt_addr = ipv6_hdr(skb)->saddr;
	ireq->ir_v6_loc_addr = ipv6_hdr(skb)->daddr;

	/* So that link locals have meaning */
	if (!sk_listener->sk_bound_dev_if &&
	    ipv6_addr_type(&ireq->ir_v6_rmt_addr) & IPV6_ADDR_LINKLOCAL)
		ireq->ir_iif = tcp_v6_iif(skb);

	if (!TCP_SKB_CB(skb)->tcp_tw_isn &&
	    (ipv6_opt_accepted(sk_listener, skb, &TCP_SKB_CB(skb)->header.h6) ||
	     np->rxopt.bits.rxinfo ||
	     np->rxopt.bits.rxoinfo || np->rxopt.bits.rxhlim ||
	     np->rxopt.bits.rxohlim || np->repflow)) {
		refcount_inc(&skb->users);
		ireq->pktopts = skb;
	}

	return 0;
}

static struct dst_entry *tcp_v6_route_req(const struct sock *sk,
					  struct flowi *fl,
					  const struct request_sock *req)
{
	return inet6_csk_route_req(sk, &fl->u.ip6, req, IPPROTO_TCP);
}

struct request_sock_ops tcp6_request_sock_ops __read_mostly = {
	.family		=	AF_INET6,
	.obj_size	=	sizeof(struct tcp6_request_sock),
	.rtx_syn_ack	=	tcp_rtx_synack,
	.send_ack	=	tcp_v6_reqsk_send_ack,
	.destructor	=	tcp_v6_reqsk_destructor,
	.send_reset	=	tcp_v6_send_reset,
	.syn_ack_timeout =	tcp_syn_ack_timeout,
};

const struct tcp_request_sock_ops tcp_request_sock_ipv6_ops = {
	.mss_clamp	=	IPV6_MIN_MTU - sizeof(struct tcphdr) -
				sizeof(struct ipv6hdr),
#ifdef CONFIG_TCP_MD5SIG
	.req_md5_lookup	=	tcp_v6_md5_lookup,
	.calc_md5_hash	=	tcp_v6_md5_hash_skb,
#endif
	.init_req	=	tcp_v6_init_req,
#ifdef CONFIG_SYN_COOKIES
	.cookie_init_seq =	cookie_v6_init_sequence,
#endif
	.route_req	=	tcp_v6_route_req,
	.init_seq	=	tcp_v6_init_seq,
	.init_ts_off	=	tcp_v6_init_ts_off,
	.send_synack	=	tcp_v6_send_synack,
};

static void tcp_v6_send_response(const struct sock *sk, struct sk_buff *skb, u32 seq,
				 u32 ack, u32 data_ack, u32 win, u32 tsval, u32 tsecr,
				 int oif, struct tcp_md5sig_key *key, int rst,
				 u8 tclass, __be32 label, int mptcp)
{
	const struct tcphdr *th = tcp_hdr(skb);
	struct tcphdr *t1;
	struct sk_buff *buff;
	struct flowi6 fl6;
	struct net *net = sk ? sock_net(sk) : dev_net(skb_dst(skb)->dev);
	struct sock *ctl_sk = net->ipv6.tcp_sk;
	unsigned int tot_len = sizeof(struct tcphdr);
	struct dst_entry *dst;
	__be32 *topt;
	__u32 mark = 0;

	if (tsecr)
		tot_len += TCPOLEN_TSTAMP_ALIGNED;
#ifdef CONFIG_TCP_MD5SIG
	if (key)
		tot_len += TCPOLEN_MD5SIG_ALIGNED;
#endif
#ifdef CONFIG_MPTCP
	if (mptcp)
		tot_len += MPTCP_SUB_LEN_DSS + MPTCP_SUB_LEN_ACK;
#endif
	buff = alloc_skb(MAX_HEADER + sizeof(struct ipv6hdr) + tot_len,
			 GFP_ATOMIC);
	if (!buff)
		return;

	skb_reserve(buff, MAX_HEADER + sizeof(struct ipv6hdr) + tot_len);

	t1 = skb_push(buff, tot_len);
	skb_reset_transport_header(buff);

	/* Swap the send and the receive. */
	memset(t1, 0, sizeof(*t1));
	t1->dest = th->source;
	t1->source = th->dest;
	t1->doff = tot_len / 4;
	t1->seq = htonl(seq);
	t1->ack_seq = htonl(ack);
	t1->ack = !rst || !th->ack;
	t1->rst = rst;
	t1->window = htons(win);

	topt = (__be32 *)(t1 + 1);

	if (tsecr) {
		*topt++ = htonl((TCPOPT_NOP << 24) | (TCPOPT_NOP << 16) |
				(TCPOPT_TIMESTAMP << 8) | TCPOLEN_TIMESTAMP);
		*topt++ = htonl(tsval);
		*topt++ = htonl(tsecr);
	}

#ifdef CONFIG_TCP_MD5SIG
	if (key) {
		*topt++ = htonl((TCPOPT_NOP << 24) | (TCPOPT_NOP << 16) |
				(TCPOPT_MD5SIG << 8) | TCPOLEN_MD5SIG);
		tcp_v6_md5_hash_hdr((__u8 *)topt, key,
				    &ipv6_hdr(skb)->saddr,
				    &ipv6_hdr(skb)->daddr, t1);
		topt += 4;
	}
#endif
#ifdef CONFIG_MPTCP
	if (mptcp) {
		/* Construction of 32-bit data_ack */
		*topt++ = htonl((TCPOPT_MPTCP << 24) |
				((MPTCP_SUB_LEN_DSS + MPTCP_SUB_LEN_ACK) << 16) |
				(0x20 << 8) |
				(0x01));
		*topt++ = htonl(data_ack);
	}
#endif

	memset(&fl6, 0, sizeof(fl6));
	fl6.daddr = ipv6_hdr(skb)->saddr;
	fl6.saddr = ipv6_hdr(skb)->daddr;
	fl6.flowlabel = label;

	buff->ip_summed = CHECKSUM_PARTIAL;
	buff->csum = 0;

	__tcp_v6_send_check(buff, &fl6.saddr, &fl6.daddr);

	fl6.flowi6_proto = IPPROTO_TCP;
	if (rt6_need_strict(&fl6.daddr) && !oif)
		fl6.flowi6_oif = tcp_v6_iif(skb);
	else {
		if (!oif && netif_index_is_l3_master(net, skb->skb_iif))
			oif = skb->skb_iif;

		fl6.flowi6_oif = oif;
	}

	if (sk)
		mark = (sk->sk_state == TCP_TIME_WAIT) ?
			inet_twsk(sk)->tw_mark : sk->sk_mark;
	fl6.flowi6_mark = IP6_REPLY_MARK(net, skb->mark) ?: mark;
	fl6.fl6_dport = t1->dest;
	fl6.fl6_sport = t1->source;
	fl6.flowi6_uid = sock_net_uid(net, sk && sk_fullsock(sk) ? sk : NULL);
	security_skb_classify_flow(skb, flowi6_to_flowi(&fl6));

	/* Pass a socket to ip6_dst_lookup either it is for RST
	 * Underlying function will use this to retrieve the network
	 * namespace
	 */
	dst = ip6_dst_lookup_flow(sock_net(ctl_sk), ctl_sk, &fl6, NULL);
	if (!IS_ERR(dst)) {
		skb_dst_set(buff, dst);
		ip6_xmit(ctl_sk, buff, &fl6, fl6.flowi6_mark, NULL, tclass);
		TCP_INC_STATS(net, TCP_MIB_OUTSEGS);
		if (rst)
			TCP_INC_STATS(net, TCP_MIB_OUTRSTS);
		return;
	}

	kfree_skb(buff);
}

void tcp_v6_send_reset(const struct sock *sk, struct sk_buff *skb)
{
	const struct tcphdr *th = tcp_hdr(skb);
	u32 seq = 0, ack_seq = 0;
	struct tcp_md5sig_key *key = NULL;
#ifdef CONFIG_TCP_MD5SIG
	const __u8 *hash_location = NULL;
	struct ipv6hdr *ipv6h = ipv6_hdr(skb);
	unsigned char newhash[16];
	int genhash;
	struct sock *sk1 = NULL;
#endif
	int oif = 0;

	if (th->rst)
		return;

	/* If sk not NULL, it means we did a successful lookup and incoming
	 * route had to be correct. prequeue might have dropped our dst.
	 */
	if (!sk && !ipv6_unicast_destination(skb))
		return;

#ifdef CONFIG_TCP_MD5SIG
	rcu_read_lock();
	hash_location = tcp_parse_md5sig_option(th);
	if (sk && sk_fullsock(sk)) {
		key = tcp_v6_md5_do_lookup(sk, &ipv6h->saddr);
	} else if (hash_location) {
		/*
		 * active side is lost. Try to find listening socket through
		 * source port, and then find md5 key through listening socket.
		 * we are not loose security here:
		 * Incoming packet is checked with md5 hash with finding key,
		 * no RST generated if md5 hash doesn't match.
		 */
		sk1 = inet6_lookup_listener(dev_net(skb_dst(skb)->dev),
					   &tcp_hashinfo, NULL, 0,
					   &ipv6h->saddr,
					   th->source, &ipv6h->daddr,
					   ntohs(th->source),
					   tcp_v6_iif_l3_slave(skb),
					   tcp_v6_sdif(skb));
		if (!sk1)
			goto out;

		key = tcp_v6_md5_do_lookup(sk1, &ipv6h->saddr);
		if (!key)
			goto out;

		genhash = tcp_v6_md5_hash_skb(newhash, key, NULL, skb);
		if (genhash || memcmp(hash_location, newhash, 16) != 0)
			goto out;
	}
#endif

	if (th->ack)
		seq = ntohl(th->ack_seq);
	else
		ack_seq = ntohl(th->seq) + th->syn + th->fin + skb->len -
			  (th->doff << 2);

	if (sk) {
		oif = sk->sk_bound_dev_if;
		if (sk_fullsock(sk))
			trace_tcp_send_reset(sk, skb);
	}

	tcp_v6_send_response(sk, skb, seq, ack_seq, 0, 0, 0, 0, oif, key, 1, 0, 0, 0);

#ifdef CONFIG_TCP_MD5SIG
out:
	rcu_read_unlock();
#endif
}

static void tcp_v6_send_ack(const struct sock *sk, struct sk_buff *skb, u32 seq,
			    u32 ack, u32 data_ack, u32 win, u32 tsval, u32 tsecr, int oif,
			    struct tcp_md5sig_key *key, u8 tclass,
			    __be32 label, int mptcp)
{
	tcp_v6_send_response(sk, skb, seq, ack, data_ack, win, tsval, tsecr, oif,
			     key, 0, tclass, label, mptcp);
}

static void tcp_v6_timewait_ack(struct sock *sk, struct sk_buff *skb)
{
	struct inet_timewait_sock *tw = inet_twsk(sk);
	struct tcp_timewait_sock *tcptw = tcp_twsk(sk);
	u32 data_ack = 0;
	int mptcp = 0;

	if (tcptw->mptcp_tw) {
		data_ack = (u32)tcptw->mptcp_tw->rcv_nxt;
		mptcp = 1;
	}
	tcp_v6_send_ack(sk, skb, tcptw->tw_snd_nxt, tcptw->tw_rcv_nxt,
			data_ack,
			tcptw->tw_rcv_wnd >> tw->tw_rcv_wscale,
			tcp_time_stamp_raw() + tcptw->tw_ts_offset,
			tcptw->tw_ts_recent, tw->tw_bound_dev_if, tcp_twsk_md5_key(tcptw),
			tw->tw_tclass, cpu_to_be32(tw->tw_flowlabel), mptcp);

	inet_twsk_put(tw);
}

void tcp_v6_reqsk_send_ack(const struct sock *sk, struct sk_buff *skb,
			   struct request_sock *req)
{
	/* sk->sk_state == TCP_LISTEN -> for regular TCP_SYN_RECV
	 * sk->sk_state == TCP_SYN_RECV -> for Fast Open.
	 */
	/* RFC 7323 2.3
	 * The window field (SEG.WND) of every outgoing segment, with the
	 * exception of <SYN> segments, MUST be right-shifted by
	 * Rcv.Wind.Shift bits:
	 */
	tcp_v6_send_ack(sk, skb, (sk->sk_state == TCP_LISTEN || is_meta_sk(sk)) ?
			tcp_rsk(req)->snt_isn + 1 : tcp_sk(sk)->snd_nxt,
			tcp_rsk(req)->rcv_nxt, 0,
			req->rsk_rcv_wnd >> inet_rsk(req)->rcv_wscale,
			tcp_time_stamp_raw() + tcp_rsk(req)->ts_off,
			req->ts_recent, sk->sk_bound_dev_if,
			tcp_v6_md5_do_lookup(sk, &ipv6_hdr(skb)->saddr),
			0, 0, 0);
}


struct sock *tcp_v6_cookie_check(struct sock *sk, struct sk_buff *skb)
{
#ifdef CONFIG_SYN_COOKIES
	const struct tcphdr *th = tcp_hdr(skb);

	if (!th->syn)
		sk = cookie_v6_check(sk, skb);
#endif
	return sk;
}

int tcp_v6_conn_request(struct sock *sk, struct sk_buff *skb)
{
	if (skb->protocol == htons(ETH_P_IP))
		return tcp_v4_conn_request(sk, skb);

	if (!ipv6_unicast_destination(skb))
		goto drop;

	if (ipv6_addr_v4mapped(&ipv6_hdr(skb)->saddr)) {
		__IP6_INC_STATS(sock_net(sk), NULL, IPSTATS_MIB_INHDRERRORS);
		return 0;
	}

	return tcp_conn_request(&tcp6_request_sock_ops,
				&tcp_request_sock_ipv6_ops, sk, skb);

drop:
	tcp_listendrop(sk);
	return 0; /* don't send reset */
}

static void tcp_v6_restore_cb(struct sk_buff *skb)
{
	/* We need to move header back to the beginning if xfrm6_policy_check()
	 * and tcp_v6_fill_cb() are going to be called again.
	 * ip6_datagram_recv_specific_ctl() also expects IP6CB to be there.
	 */
	memmove(IP6CB(skb), &TCP_SKB_CB(skb)->header.h6,
		sizeof(struct inet6_skb_parm));
}

struct sock *tcp_v6_syn_recv_sock(const struct sock *sk, struct sk_buff *skb,
				  struct request_sock *req,
				  struct dst_entry *dst,
				  struct request_sock *req_unhash,
				  bool *own_req)
{
	struct inet_request_sock *ireq;
	struct ipv6_pinfo *newnp;
	const struct ipv6_pinfo *np = inet6_sk(sk);
	struct ipv6_txoptions *opt;
	struct tcp6_sock *newtcp6sk;
	struct inet_sock *newinet;
	struct tcp_sock *newtp;
	struct sock *newsk;
#ifdef CONFIG_TCP_MD5SIG
	struct tcp_md5sig_key *key;
#endif
	struct flowi6 fl6;

	if (skb->protocol == htons(ETH_P_IP)) {
		/*
		 *	v6 mapped
		 */

		newsk = tcp_v4_syn_recv_sock(sk, skb, req, dst,
					     req_unhash, own_req);

		if (!newsk)
			return NULL;

		newtcp6sk = (struct tcp6_sock *)newsk;
		inet_sk(newsk)->pinet6 = &newtcp6sk->inet6;

		newinet = inet_sk(newsk);
		newnp = inet6_sk(newsk);
		newtp = tcp_sk(newsk);

		memcpy(newnp, np, sizeof(struct ipv6_pinfo));

		newnp->saddr = newsk->sk_v6_rcv_saddr;

#ifdef CONFIG_MPTCP
		/* We must check on the request-socket because the listener
		 * socket's flag may have been changed halfway through.
		 */
		if (!inet_rsk(req)->saw_mpc)
			inet_csk(newsk)->icsk_af_ops = &mptcp_v6_mapped;
		else
#endif
			inet_csk(newsk)->icsk_af_ops = &ipv6_mapped;
		newsk->sk_backlog_rcv = tcp_v4_do_rcv;
#ifdef CONFIG_TCP_MD5SIG
		newtp->af_specific = &tcp_sock_ipv6_mapped_specific;
#endif

		newnp->ipv6_mc_list = NULL;
		newnp->ipv6_ac_list = NULL;
		newnp->ipv6_fl_list = NULL;
		newnp->pktoptions  = NULL;
		newnp->opt	   = NULL;
		newnp->mcast_oif   = inet_iif(skb);
		newnp->mcast_hops  = ip_hdr(skb)->ttl;
		newnp->rcv_flowinfo = 0;
		if (np->repflow)
			newnp->flow_label = 0;

		/*
		 * No need to charge this sock to the relevant IPv6 refcnt debug socks count
		 * here, tcp_create_openreq_child now does this for us, see the comment in
		 * that function for the gory details. -acme
		 */

		/* It is tricky place. Until this moment IPv4 tcp
		   worked with IPv6 icsk.icsk_af_ops.
		   Sync it now.
		 */
		tcp_sync_mss(newsk, inet_csk(newsk)->icsk_pmtu_cookie);

		return newsk;
	}

	ireq = inet_rsk(req);

	if (sk_acceptq_is_full(sk))
		goto out_overflow;

	if (!dst) {
		dst = inet6_csk_route_req(sk, &fl6, req, IPPROTO_TCP);
		if (!dst)
			goto out;
	}

	newsk = tcp_create_openreq_child(sk, req, skb);
	if (!newsk)
		goto out_nonewsk;

#ifdef CONFIG_MPTCP
	/* If the meta_sk is v6-mapped we can end up here with the wrong af_ops.
	 * Just make sure that this subflow is v6.
	 */
	if (is_meta_sk(sk))
		inet_csk(newsk)->icsk_af_ops = &mptcp_v6_specific;
#endif

	/*
	 * No need to charge this sock to the relevant IPv6 refcnt debug socks
	 * count here, tcp_create_openreq_child now does this for us, see the
	 * comment in that function for the gory details. -acme
	 */

	newsk->sk_gso_type = SKB_GSO_TCPV6;
	ip6_dst_store(newsk, dst, NULL, NULL);
	inet6_sk_rx_dst_set(newsk, skb);

	newtcp6sk = (struct tcp6_sock *)newsk;
	inet_sk(newsk)->pinet6 = &newtcp6sk->inet6;

	newtp = tcp_sk(newsk);
	newinet = inet_sk(newsk);
	newnp = inet6_sk(newsk);

	memcpy(newnp, np, sizeof(struct ipv6_pinfo));

	newsk->sk_v6_daddr = ireq->ir_v6_rmt_addr;
	newnp->saddr = ireq->ir_v6_loc_addr;
	newsk->sk_v6_rcv_saddr = ireq->ir_v6_loc_addr;
	newsk->sk_bound_dev_if = ireq->ir_iif;

	/* Now IPv6 options...

	   First: no IPv4 options.
	 */
	newinet->inet_opt = NULL;
	newnp->ipv6_mc_list = NULL;
	newnp->ipv6_ac_list = NULL;
	newnp->ipv6_fl_list = NULL;

	/* Clone RX bits */
	newnp->rxopt.all = np->rxopt.all;

	newnp->pktoptions = NULL;
	newnp->opt	  = NULL;
	newnp->mcast_oif  = tcp_v6_iif(skb);
	newnp->mcast_hops = ipv6_hdr(skb)->hop_limit;
	newnp->rcv_flowinfo = ip6_flowinfo(ipv6_hdr(skb));
	if (np->repflow)
		newnp->flow_label = ip6_flowlabel(ipv6_hdr(skb));

	/* Clone native IPv6 options from listening socket (if any)

	   Yes, keeping reference count would be much more clever,
	   but we make one more one thing there: reattach optmem
	   to newsk.
	 */
	opt = ireq->ipv6_opt;
	if (!opt)
		opt = rcu_dereference(np->opt);
	if (opt) {
		opt = ipv6_dup_options(newsk, opt);
		RCU_INIT_POINTER(newnp->opt, opt);
	}
	inet_csk(newsk)->icsk_ext_hdr_len = 0;
	if (opt)
		inet_csk(newsk)->icsk_ext_hdr_len = opt->opt_nflen +
						    opt->opt_flen;

	tcp_ca_openreq_child(newsk, dst);

	tcp_sync_mss(newsk, dst_mtu(dst));
	newtp->advmss = tcp_mss_clamp(tcp_sk(sk), dst_metric_advmss(dst));

	tcp_initialize_rcv_mss(newsk);

	newinet->inet_daddr = newinet->inet_saddr = LOOPBACK4_IPV6;
	newinet->inet_rcv_saddr = LOOPBACK4_IPV6;

#ifdef CONFIG_TCP_MD5SIG
	/* Copy over the MD5 key from the original socket */
	key = tcp_v6_md5_do_lookup(sk, &newsk->sk_v6_daddr);
	if (key) {
		/* We're using one, so create a matching key
		 * on the newsk structure. If we fail to get
		 * memory, then we end up not copying the key
		 * across. Shucks.
		 */
		tcp_md5_do_add(newsk, (union tcp_md5_addr *)&newsk->sk_v6_daddr,
			       AF_INET6, 128, key->key, key->keylen,
			       sk_gfp_mask(sk, GFP_ATOMIC));
	}
#endif

	if (__inet_inherit_port(sk, newsk) < 0) {
		inet_csk_prepare_forced_close(newsk);
		tcp_done(newsk);
		goto out;
	}
	*own_req = inet_ehash_nolisten(newsk, req_to_sk(req_unhash));
	if (*own_req) {
		tcp_move_syn(newtp, req);

		/* Clone pktoptions received with SYN, if we own the req */
		if (ireq->pktopts) {
			newnp->pktoptions = skb_clone(ireq->pktopts,
						      sk_gfp_mask(sk, GFP_ATOMIC));
			consume_skb(ireq->pktopts);
			ireq->pktopts = NULL;
			if (newnp->pktoptions) {
				tcp_v6_restore_cb(newnp->pktoptions);
				skb_set_owner_r(newnp->pktoptions, newsk);
			}
		}
	}

	return newsk;

out_overflow:
	__NET_INC_STATS(sock_net(sk), LINUX_MIB_LISTENOVERFLOWS);
out_nonewsk:
	dst_release(dst);
out:
	tcp_listendrop(sk);
	return NULL;
}

/* The socket must have it's spinlock held when we get
 * here, unless it is a TCP_LISTEN socket.
 *
 * We have a potential double-lock case here, so even when
 * doing backlog processing we use the BH locking scheme.
 * This is because we cannot sleep with the original spinlock
 * held.
 */
int tcp_v6_do_rcv(struct sock *sk, struct sk_buff *skb)
{
	struct ipv6_pinfo *np = inet6_sk(sk);
	struct tcp_sock *tp;
	struct sk_buff *opt_skb = NULL;

	/* Imagine: socket is IPv6. IPv4 packet arrives,
	   goes to IPv4 receive handler and backlogged.
	   From backlog it always goes here. Kerboom...
	   Fortunately, tcp_rcv_established and rcv_established
	   handle them correctly, but it is not case with
	   tcp_v6_hnd_req and tcp_v6_send_reset().   --ANK
	 */

	if (skb->protocol == htons(ETH_P_IP))
		return tcp_v4_do_rcv(sk, skb);

	if (is_meta_sk(sk))
		return mptcp_v6_do_rcv(sk, skb);

	/*
	 *	socket locking is here for SMP purposes as backlog rcv
	 *	is currently called with bh processing disabled.
	 */

	/* Do Stevens' IPV6_PKTOPTIONS.

	   Yes, guys, it is the only place in our code, where we
	   may make it not affecting IPv4.
	   The rest of code is protocol independent,
	   and I do not like idea to uglify IPv4.

	   Actually, all the idea behind IPV6_PKTOPTIONS
	   looks not very well thought. For now we latch
	   options, received in the last packet, enqueued
	   by tcp. Feel free to propose better solution.
					       --ANK (980728)
	 */
	if (np->rxopt.all)
		opt_skb = skb_clone(skb, sk_gfp_mask(sk, GFP_ATOMIC));

	if (sk->sk_state == TCP_ESTABLISHED) { /* Fast path */
		struct dst_entry *dst = sk->sk_rx_dst;

		sock_rps_save_rxhash(sk, skb);
		sk_mark_napi_id(sk, skb);
		if (dst) {
			if (inet_sk(sk)->rx_dst_ifindex != skb->skb_iif ||
			    dst->ops->check(dst, np->rx_dst_cookie) == NULL) {
				dst_release(dst);
				sk->sk_rx_dst = NULL;
			}
		}

		tcp_rcv_established(sk, skb);
		if (opt_skb)
			goto ipv6_pktoptions;
		return 0;
	}

	if (tcp_checksum_complete(skb))
		goto csum_err;

	if (sk->sk_state == TCP_LISTEN) {
		struct sock *nsk = tcp_v6_cookie_check(sk, skb);

		if (!nsk)
			goto discard;

		if (nsk != sk) {
			if (tcp_child_process(sk, nsk, skb))
				goto reset;
			if (opt_skb)
				__kfree_skb(opt_skb);
			return 0;
		}
	} else
		sock_rps_save_rxhash(sk, skb);

	if (tcp_rcv_state_process(sk, skb))
		goto reset;
	if (opt_skb)
		goto ipv6_pktoptions;
	return 0;

reset:
	tcp_v6_send_reset(sk, skb);
discard:
	if (opt_skb)
		__kfree_skb(opt_skb);
	kfree_skb(skb);
	return 0;
csum_err:
	TCP_INC_STATS(sock_net(sk), TCP_MIB_CSUMERRORS);
	TCP_INC_STATS(sock_net(sk), TCP_MIB_INERRS);
	goto discard;


ipv6_pktoptions:
	/* Do you ask, what is it?

	   1. skb was enqueued by tcp.
	   2. skb is added to tail of read queue, rather than out of order.
	   3. socket is not in passive state.
	   4. Finally, it really contains options, which user wants to receive.
	 */
	tp = tcp_sk(sk);
	if (TCP_SKB_CB(opt_skb)->end_seq == tp->rcv_nxt &&
	    !((1 << sk->sk_state) & (TCPF_CLOSE | TCPF_LISTEN))) {
		if (np->rxopt.bits.rxinfo || np->rxopt.bits.rxoinfo)
			np->mcast_oif = tcp_v6_iif(opt_skb);
		if (np->rxopt.bits.rxhlim || np->rxopt.bits.rxohlim)
			np->mcast_hops = ipv6_hdr(opt_skb)->hop_limit;
		if (np->rxopt.bits.rxflow || np->rxopt.bits.rxtclass)
			np->rcv_flowinfo = ip6_flowinfo(ipv6_hdr(opt_skb));
		if (np->repflow)
			np->flow_label = ip6_flowlabel(ipv6_hdr(opt_skb));
		if (ipv6_opt_accepted(sk, opt_skb, &TCP_SKB_CB(opt_skb)->header.h6)) {
			skb_set_owner_r(opt_skb, sk);
			tcp_v6_restore_cb(opt_skb);
			opt_skb = xchg(&np->pktoptions, opt_skb);
		} else {
			__kfree_skb(opt_skb);
			opt_skb = xchg(&np->pktoptions, NULL);
		}
	}

	kfree_skb(opt_skb);
	return 0;
}

static void tcp_v6_fill_cb(struct sk_buff *skb, const struct ipv6hdr *hdr,
			   const struct tcphdr *th)
{
	/* This is tricky: we move IP6CB at its correct location into
	 * TCP_SKB_CB(). It must be done after xfrm6_policy_check(), because
	 * _decode_session6() uses IP6CB().
	 * barrier() makes sure compiler won't play aliasing games.
	 */
	memmove(&TCP_SKB_CB(skb)->header.h6, IP6CB(skb),
		sizeof(struct inet6_skb_parm));
	barrier();

	TCP_SKB_CB(skb)->seq = ntohl(th->seq);
	TCP_SKB_CB(skb)->end_seq = (TCP_SKB_CB(skb)->seq + th->syn + th->fin +
				    skb->len - th->doff*4);
	TCP_SKB_CB(skb)->ack_seq = ntohl(th->ack_seq);
#ifdef CONFIG_MPTCP
	TCP_SKB_CB(skb)->mptcp_flags = 0;
	TCP_SKB_CB(skb)->dss_off = 0;
#endif
	TCP_SKB_CB(skb)->tcp_flags = tcp_flag_byte(th);
	TCP_SKB_CB(skb)->tcp_tw_isn = 0;
	TCP_SKB_CB(skb)->ip_dsfield = ipv6_get_dsfield(hdr);
	TCP_SKB_CB(skb)->sacked = 0;
	TCP_SKB_CB(skb)->has_rxtstamp =
			skb->tstamp || skb_hwtstamps(skb)->hwtstamp;
}

static int tcp_v6_rcv(struct sk_buff *skb)
{
	int sdif = inet6_sdif(skb);
	const struct tcphdr *th;
	const struct ipv6hdr *hdr;
	struct sock *sk, *meta_sk = NULL;
	bool refcounted;
	int ret;
	struct net *net = dev_net(skb->dev);

	if (skb->pkt_type != PACKET_HOST)
		goto discard_it;

	/*
	 *	Count it even if it's bad.
	 */
	__TCP_INC_STATS(net, TCP_MIB_INSEGS);

	if (!pskb_may_pull(skb, sizeof(struct tcphdr)))
		goto discard_it;

	th = (const struct tcphdr *)skb->data;

	if (unlikely(th->doff < sizeof(struct tcphdr)/4))
		goto bad_packet;
	if (!pskb_may_pull(skb, th->doff*4))
		goto discard_it;

	if (skb_checksum_init(skb, IPPROTO_TCP, ip6_compute_pseudo))
		goto csum_error;

	th = (const struct tcphdr *)skb->data;
	hdr = ipv6_hdr(skb);

lookup:
	sk = __inet6_lookup_skb(&tcp_hashinfo, skb, __tcp_hdrlen(th),
				th->source, th->dest, inet6_iif(skb), sdif,
				&refcounted);
	if (!sk)
		goto no_tcp_socket;

process:
	if (sk->sk_state == TCP_TIME_WAIT)
		goto do_time_wait;

	if (sk->sk_state == TCP_NEW_SYN_RECV) {
		struct request_sock *req = inet_reqsk(sk);
		bool req_stolen = false;
		struct sock *nsk;

		sk = req->rsk_listener;
		if (tcp_v6_inbound_md5_hash(sk, skb)) {
			sk_drops_add(sk, skb);
			reqsk_put(req);
			goto discard_it;
		}
		if (tcp_checksum_complete(skb)) {
			reqsk_put(req);
			goto csum_error;
		}
		if (unlikely(sk->sk_state != TCP_LISTEN && !is_meta_sk(sk))) {
			inet_csk_reqsk_queue_drop_and_put(sk, req);
			goto lookup;
		}
		if (unlikely(is_meta_sk(sk) && !mptcp_can_new_subflow(sk))) {
			inet_csk_reqsk_queue_drop_and_put(sk, req);
			goto lookup;
		}
		sock_hold(sk);
		refcounted = true;

		nsk = NULL;
		if (!tcp_filter(sk, skb)) {
			th = (const struct tcphdr *)skb->data;
			hdr = ipv6_hdr(skb);
			tcp_v6_fill_cb(skb, hdr, th);
			nsk = tcp_check_req(sk, skb, req, false, &req_stolen);
		}
		if (!nsk) {
			reqsk_put(req);
			if (req_stolen) {
				/* Another cpu got exclusive access to req
				 * and created a full blown socket.
				 * Try to feed this packet to this socket
				 * instead of discarding it.
				 */
				tcp_v6_restore_cb(skb);
				sock_put(sk);
				goto lookup;
			}
			goto discard_and_relse;
		}
		if (nsk == sk) {
			reqsk_put(req);
			tcp_v6_restore_cb(skb);
		} else if (tcp_child_process(sk, nsk, skb)) {
			tcp_v6_send_reset(nsk, skb);
			goto discard_and_relse;
		} else {
			sock_put(sk);
			return 0;
		}
	}

	if (hdr->hop_limit < inet6_sk(sk)->min_hopcount) {
		__NET_INC_STATS(net, LINUX_MIB_TCPMINTTLDROP);
		goto discard_and_relse;
	}

	if (!xfrm6_policy_check(sk, XFRM_POLICY_IN, skb))
		goto discard_and_relse;

	if (tcp_v6_inbound_md5_hash(sk, skb))
		goto discard_and_relse;

	if (tcp_filter(sk, skb))
		goto discard_and_relse;
	th = (const struct tcphdr *)skb->data;
	hdr = ipv6_hdr(skb);
	tcp_v6_fill_cb(skb, hdr, th);

	skb->dev = NULL;

	if (sk->sk_state == TCP_LISTEN) {
		ret = tcp_v6_do_rcv(sk, skb);
		goto put_and_return;
	}

	sk_incoming_cpu_update(sk);

	if (mptcp(tcp_sk(sk))) {
		meta_sk = mptcp_meta_sk(sk);

		bh_lock_sock_nested(meta_sk);
		if (sock_owned_by_user(meta_sk))
			mptcp_prepare_for_backlog(sk, skb);
	} else {
		meta_sk = sk;
		bh_lock_sock_nested(sk);
	}
	tcp_segs_in(tcp_sk(sk), skb);
	ret = 0;
	if (!sock_owned_by_user(meta_sk)) {
		ret = tcp_v6_do_rcv(sk, skb);
	} else if (tcp_add_backlog(meta_sk, skb)) {
		goto discard_and_relse;
	}

	bh_unlock_sock(meta_sk);

put_and_return:
	if (refcounted)
		sock_put(sk);
	return ret ? -1 : 0;

no_tcp_socket:
	if (!xfrm6_policy_check(NULL, XFRM_POLICY_IN, skb))
		goto discard_it;

	tcp_v6_fill_cb(skb, hdr, th);

#ifdef CONFIG_MPTCP
	if (!sk && th->syn && !th->ack) {
		int ret = mptcp_lookup_join(skb, NULL);

		if (ret < 0) {
			tcp_v6_send_reset(NULL, skb);
			goto discard_it;
		} else if (ret > 0) {
			return 0;
		}
	}
#endif

	if (tcp_checksum_complete(skb)) {
csum_error:
		__TCP_INC_STATS(net, TCP_MIB_CSUMERRORS);
bad_packet:
		__TCP_INC_STATS(net, TCP_MIB_INERRS);
	} else {
		tcp_v6_send_reset(NULL, skb);
	}

discard_it:
	kfree_skb(skb);
	return 0;

discard_and_relse:
	sk_drops_add(sk, skb);
	if (refcounted)
		sock_put(sk);
	goto discard_it;

do_time_wait:
	if (!xfrm6_policy_check(NULL, XFRM_POLICY_IN, skb)) {
		inet_twsk_put(inet_twsk(sk));
		goto discard_it;
	}

	tcp_v6_fill_cb(skb, hdr, th);

	if (tcp_checksum_complete(skb)) {
		inet_twsk_put(inet_twsk(sk));
		goto csum_error;
	}

	switch (tcp_timewait_state_process(inet_twsk(sk), skb, th)) {
	case TCP_TW_SYN:
	{
		struct sock *sk2;

		sk2 = inet6_lookup_listener(dev_net(skb->dev), &tcp_hashinfo,
					    skb, __tcp_hdrlen(th),
					    &ipv6_hdr(skb)->saddr, th->source,
					    &ipv6_hdr(skb)->daddr,
					    ntohs(th->dest),
					    tcp_v6_iif_l3_slave(skb),
					    sdif);
		if (sk2) {
			struct inet_timewait_sock *tw = inet_twsk(sk);
			inet_twsk_deschedule_put(tw);
			sk = sk2;
			tcp_v6_restore_cb(skb);
			refcounted = false;
			goto process;
		}
#ifdef CONFIG_MPTCP
		if (th->syn && !th->ack) {
			int ret = mptcp_lookup_join(skb, inet_twsk(sk));

			if (ret < 0) {
				tcp_v6_send_reset(NULL, skb);
				goto discard_it;
			} else if (ret > 0) {
				return 0;
			}
		}
#endif
	}
		/* to ACK */
		/* fall through */
	case TCP_TW_ACK:
		tcp_v6_timewait_ack(sk, skb);
		break;
	case TCP_TW_RST:
		tcp_v6_send_reset(sk, skb);
		inet_twsk_deschedule_put(inet_twsk(sk));
		goto discard_it;
	case TCP_TW_SUCCESS:
		;
	}
	goto discard_it;
}

static void tcp_v6_early_demux(struct sk_buff *skb)
{
	const struct ipv6hdr *hdr;
	const struct tcphdr *th;
	struct sock *sk;

	if (skb->pkt_type != PACKET_HOST)
		return;

	if (!pskb_may_pull(skb, skb_transport_offset(skb) + sizeof(struct tcphdr)))
		return;

	hdr = ipv6_hdr(skb);
	th = tcp_hdr(skb);

	if (th->doff < sizeof(struct tcphdr) / 4)
		return;

	/* Note : We use inet6_iif() here, not tcp_v6_iif() */
	sk = __inet6_lookup_established(dev_net(skb->dev), &tcp_hashinfo,
					&hdr->saddr, th->source,
					&hdr->daddr, ntohs(th->dest),
					inet6_iif(skb), inet6_sdif(skb));
	if (sk) {
		skb->sk = sk;
		skb->destructor = sock_edemux;
		if (sk_fullsock(sk)) {
			struct dst_entry *dst = READ_ONCE(sk->sk_rx_dst);

			if (dst)
				dst = dst_check(dst, inet6_sk(sk)->rx_dst_cookie);
			if (dst &&
			    inet_sk(sk)->rx_dst_ifindex == skb->skb_iif)
				skb_dst_set_noref(skb, dst);
		}
	}
}

struct timewait_sock_ops tcp6_timewait_sock_ops = {
	.twsk_obj_size	= sizeof(struct tcp6_timewait_sock),
	.twsk_unique	= tcp_twsk_unique,
	.twsk_destructor = tcp_twsk_destructor,
};

const struct inet_connection_sock_af_ops ipv6_specific = {
	.queue_xmit	   = inet6_csk_xmit,
	.send_check	   = tcp_v6_send_check,
	.rebuild_header	   = inet6_sk_rebuild_header,
	.sk_rx_dst_set	   = inet6_sk_rx_dst_set,
	.conn_request	   = tcp_v6_conn_request,
	.syn_recv_sock	   = tcp_v6_syn_recv_sock,
	.net_header_len	   = sizeof(struct ipv6hdr),
	.net_frag_header_len = sizeof(struct frag_hdr),
	.setsockopt	   = ipv6_setsockopt,
	.getsockopt	   = ipv6_getsockopt,
	.addr2sockaddr	   = inet6_csk_addr2sockaddr,
	.sockaddr_len	   = sizeof(struct sockaddr_in6),
#ifdef CONFIG_COMPAT
	.compat_setsockopt = compat_ipv6_setsockopt,
	.compat_getsockopt = compat_ipv6_getsockopt,
#endif
	.mtu_reduced	   = tcp_v6_mtu_reduced,
};

#ifdef CONFIG_TCP_MD5SIG
static const struct tcp_sock_af_ops tcp_sock_ipv6_specific = {
	.md5_lookup	=	tcp_v6_md5_lookup,
	.calc_md5_hash	=	tcp_v6_md5_hash_skb,
	.md5_parse	=	tcp_v6_parse_md5_keys,
};
#endif

/*
 *	TCP over IPv4 via INET6 API
 */
const struct inet_connection_sock_af_ops ipv6_mapped = {
	.queue_xmit	   = ip_queue_xmit,
	.send_check	   = tcp_v4_send_check,
	.rebuild_header	   = inet_sk_rebuild_header,
	.sk_rx_dst_set	   = inet_sk_rx_dst_set,
	.conn_request	   = tcp_v6_conn_request,
	.syn_recv_sock	   = tcp_v6_syn_recv_sock,
	.net_header_len	   = sizeof(struct iphdr),
	.setsockopt	   = ipv6_setsockopt,
	.getsockopt	   = ipv6_getsockopt,
	.addr2sockaddr	   = inet6_csk_addr2sockaddr,
	.sockaddr_len	   = sizeof(struct sockaddr_in6),
#ifdef CONFIG_COMPAT
	.compat_setsockopt = compat_ipv6_setsockopt,
	.compat_getsockopt = compat_ipv6_getsockopt,
#endif
	.mtu_reduced	   = tcp_v4_mtu_reduced,
};

#ifdef CONFIG_TCP_MD5SIG
static const struct tcp_sock_af_ops tcp_sock_ipv6_mapped_specific = {
	.md5_lookup	=	tcp_v4_md5_lookup,
	.calc_md5_hash	=	tcp_v4_md5_hash_skb,
	.md5_parse	=	tcp_v6_parse_md5_keys,
};
#endif

/* NOTE: A lot of things set to zero explicitly by call to
 *       sk_alloc() so need not be done here.
 */
static int tcp_v6_init_sock(struct sock *sk)
{
	struct inet_connection_sock *icsk = inet_csk(sk);

	tcp_init_sock(sk);

#ifdef CONFIG_MPTCP
	if (sock_flag(sk, SOCK_MPTCP))
		icsk->icsk_af_ops = &mptcp_v6_specific;
	else
#endif
		icsk->icsk_af_ops = &ipv6_specific;

#ifdef CONFIG_TCP_MD5SIG
	tcp_sk(sk)->af_specific = &tcp_sock_ipv6_specific;
#endif

	return 0;
}

void tcp_v6_destroy_sock(struct sock *sk)
{
	tcp_v4_destroy_sock(sk);
	inet6_destroy_sock(sk);
}

#ifdef CONFIG_PROC_FS
/* Proc filesystem TCPv6 sock list dumping. */
static void get_openreq6(struct seq_file *seq,
			 const struct request_sock *req, int i)
{
	long ttd = req->rsk_timer.expires - jiffies;
	const struct in6_addr *src = &inet_rsk(req)->ir_v6_loc_addr;
	const struct in6_addr *dest = &inet_rsk(req)->ir_v6_rmt_addr;

	if (ttd < 0)
		ttd = 0;

	seq_printf(seq,
		   "%4d: %08X%08X%08X%08X:%04X %08X%08X%08X%08X:%04X "
		   "%02X %08X:%08X %02X:%08lX %08X %5u %8d %d %d %pK\n",
		   i,
		   src->s6_addr32[0], src->s6_addr32[1],
		   src->s6_addr32[2], src->s6_addr32[3],
		   inet_rsk(req)->ir_num,
		   dest->s6_addr32[0], dest->s6_addr32[1],
		   dest->s6_addr32[2], dest->s6_addr32[3],
		   ntohs(inet_rsk(req)->ir_rmt_port),
		   TCP_SYN_RECV,
		   0, 0, /* could print option size, but that is af dependent. */
		   1,   /* timers active (only the expire timer) */
		   jiffies_to_clock_t(ttd),
		   req->num_timeout,
		   from_kuid_munged(seq_user_ns(seq),
				    sock_i_uid(req->rsk_listener)),
		   0,  /* non standard timer */
		   0, /* open_requests have no inode */
		   0, req);
}

static void get_tcp6_sock(struct seq_file *seq, struct sock *sp, int i)
{
	const struct in6_addr *dest, *src;
	__u16 destp, srcp;
	int timer_active;
	unsigned long timer_expires;
	const struct inet_sock *inet = inet_sk(sp);
	const struct tcp_sock *tp = tcp_sk(sp);
	const struct inet_connection_sock *icsk = inet_csk(sp);
	const struct fastopen_queue *fastopenq = &icsk->icsk_accept_queue.fastopenq;
	int rx_queue;
	int state;

	dest  = &sp->sk_v6_daddr;
	src   = &sp->sk_v6_rcv_saddr;
	destp = ntohs(inet->inet_dport);
	srcp  = ntohs(inet->inet_sport);

	if (icsk->icsk_pending == ICSK_TIME_RETRANS ||
	    icsk->icsk_pending == ICSK_TIME_REO_TIMEOUT ||
	    icsk->icsk_pending == ICSK_TIME_LOSS_PROBE) {
		timer_active	= 1;
		timer_expires	= icsk->icsk_timeout;
	} else if (icsk->icsk_pending == ICSK_TIME_PROBE0) {
		timer_active	= 4;
		timer_expires	= icsk->icsk_timeout;
	} else if (timer_pending(&sp->sk_timer)) {
		timer_active	= 2;
		timer_expires	= sp->sk_timer.expires;
	} else {
		timer_active	= 0;
		timer_expires = jiffies;
	}

	state = inet_sk_state_load(sp);
	if (state == TCP_LISTEN)
		rx_queue = sp->sk_ack_backlog;
	else
		/* Because we don't lock the socket,
		 * we might find a transient negative value.
		 */
		rx_queue = max_t(int, READ_ONCE(tp->rcv_nxt) -
				      READ_ONCE(tp->copied_seq), 0);

	seq_printf(seq,
		   "%4d: %08X%08X%08X%08X:%04X %08X%08X%08X%08X:%04X "
		   "%02X %08X:%08X %02X:%08lX %08X %5u %8d %lu %d %pK %lu %lu %u %u %d\n",
		   i,
		   src->s6_addr32[0], src->s6_addr32[1],
		   src->s6_addr32[2], src->s6_addr32[3], srcp,
		   dest->s6_addr32[0], dest->s6_addr32[1],
		   dest->s6_addr32[2], dest->s6_addr32[3], destp,
		   state,
		   READ_ONCE(tp->write_seq) - tp->snd_una,
		   rx_queue,
		   timer_active,
		   jiffies_delta_to_clock_t(timer_expires - jiffies),
		   icsk->icsk_retransmits,
		   from_kuid_munged(seq_user_ns(seq), sock_i_uid(sp)),
		   icsk->icsk_probes_out,
		   sock_i_ino(sp),
		   refcount_read(&sp->sk_refcnt), sp,
		   jiffies_to_clock_t(icsk->icsk_rto),
		   jiffies_to_clock_t(icsk->icsk_ack.ato),
		   (icsk->icsk_ack.quick << 1) | icsk->icsk_ack.pingpong,
		   tp->snd_cwnd,
		   state == TCP_LISTEN ?
			fastopenq->max_qlen :
			(tcp_in_initial_slowstart(tp) ? -1 : tp->snd_ssthresh)
		   );
}

static void get_timewait6_sock(struct seq_file *seq,
			       struct inet_timewait_sock *tw, int i)
{
	long delta = tw->tw_timer.expires - jiffies;
	const struct in6_addr *dest, *src;
	__u16 destp, srcp;

	dest = &tw->tw_v6_daddr;
	src  = &tw->tw_v6_rcv_saddr;
	destp = ntohs(tw->tw_dport);
	srcp  = ntohs(tw->tw_sport);

	seq_printf(seq,
		   "%4d: %08X%08X%08X%08X:%04X %08X%08X%08X%08X:%04X "
		   "%02X %08X:%08X %02X:%08lX %08X %5d %8d %d %d %pK\n",
		   i,
		   src->s6_addr32[0], src->s6_addr32[1],
		   src->s6_addr32[2], src->s6_addr32[3], srcp,
		   dest->s6_addr32[0], dest->s6_addr32[1],
		   dest->s6_addr32[2], dest->s6_addr32[3], destp,
		   tw->tw_substate, 0, 0,
		   3, jiffies_delta_to_clock_t(delta), 0, 0, 0, 0,
		   refcount_read(&tw->tw_refcnt), tw);
}

static int tcp6_seq_show(struct seq_file *seq, void *v)
{
	struct tcp_iter_state *st;
	struct sock *sk = v;

	if (v == SEQ_START_TOKEN) {
		seq_puts(seq,
			 "  sl  "
			 "local_address                         "
			 "remote_address                        "
			 "st tx_queue rx_queue tr tm->when retrnsmt"
			 "   uid  timeout inode\n");
		goto out;
	}
	st = seq->private;

	if (sk->sk_state == TCP_TIME_WAIT)
		get_timewait6_sock(seq, v, st->num);
	else if (sk->sk_state == TCP_NEW_SYN_RECV)
		get_openreq6(seq, v, st->num);
	else
		get_tcp6_sock(seq, v, st->num);
out:
	return 0;
}

static const struct seq_operations tcp6_seq_ops = {
	.show		= tcp6_seq_show,
	.start		= tcp_seq_start,
	.next		= tcp_seq_next,
	.stop		= tcp_seq_stop,
};

static struct tcp_seq_afinfo tcp6_seq_afinfo = {
	.family		= AF_INET6,
};

int __net_init tcp6_proc_init(struct net *net)
{
	if (!proc_create_net_data("tcp6", 0444, net->proc_net, &tcp6_seq_ops,
			sizeof(struct tcp_iter_state), &tcp6_seq_afinfo))
		return -ENOMEM;
	return 0;
}

void tcp6_proc_exit(struct net *net)
{
	remove_proc_entry("tcp6", net->proc_net);
}
#endif

struct proto tcpv6_prot = {
	.name			= "TCPv6",
	.owner			= THIS_MODULE,
	.close			= tcp_close,
	.pre_connect		= tcp_v6_pre_connect,
	.connect		= tcp_v6_connect,
	.disconnect		= tcp_disconnect,
	.accept			= inet_csk_accept,
	.ioctl			= tcp_ioctl,
	.init			= tcp_v6_init_sock,
	.destroy		= tcp_v6_destroy_sock,
	.shutdown		= tcp_shutdown,
	.setsockopt		= tcp_setsockopt,
	.getsockopt		= tcp_getsockopt,
	.keepalive		= tcp_set_keepalive,
	.recvmsg		= tcp_recvmsg,
	.sendmsg		= tcp_sendmsg,
	.sendpage		= tcp_sendpage,
	.backlog_rcv		= tcp_v6_do_rcv,
	.release_cb		= tcp_release_cb,
	.hash			= inet6_hash,
	.unhash			= inet_unhash,
	.get_port		= inet_csk_get_port,
	.enter_memory_pressure	= tcp_enter_memory_pressure,
	.leave_memory_pressure	= tcp_leave_memory_pressure,
	.stream_memory_free	= tcp_stream_memory_free,
	.sockets_allocated	= &tcp_sockets_allocated,
	.memory_allocated	= &tcp_memory_allocated,
	.memory_pressure	= &tcp_memory_pressure,
	.orphan_count		= &tcp_orphan_count,
	.sysctl_mem		= sysctl_tcp_mem,
	.sysctl_wmem_offset	= offsetof(struct net, ipv4.sysctl_tcp_wmem),
	.sysctl_rmem_offset	= offsetof(struct net, ipv4.sysctl_tcp_rmem),
	.max_header		= MAX_TCP_HEADER,
	.obj_size		= sizeof(struct tcp6_sock),
#ifdef CONFIG_MPTCP
	.useroffset		= offsetof(struct tcp_sock, mptcp_sched_name),
	.usersize		= sizeof_field(struct tcp_sock, mptcp_sched_name) +
				  sizeof_field(struct tcp_sock, mptcp_pm_name),
#endif
	.slab_flags		= SLAB_TYPESAFE_BY_RCU,
	.twsk_prot		= &tcp6_timewait_sock_ops,
	.rsk_prot		= &tcp6_request_sock_ops,
	.h.hashinfo		= &tcp_hashinfo,
	.no_autobind		= true,
#ifdef CONFIG_COMPAT
	.compat_setsockopt	= compat_tcp_setsockopt,
	.compat_getsockopt	= compat_tcp_getsockopt,
#endif
	.diag_destroy		= tcp_abort,
#ifdef CONFIG_MPTCP
	.clear_sk		= mptcp_clear_sk,
#endif
};

/* thinking of making this const? Don't.
 * early_demux can change based on sysctl.
 */
static struct inet6_protocol tcpv6_protocol = {
	.early_demux	=	tcp_v6_early_demux,
	.early_demux_handler =  tcp_v6_early_demux,
	.handler	=	tcp_v6_rcv,
	.err_handler	=	tcp_v6_err,
	.flags		=	INET6_PROTO_NOPOLICY|INET6_PROTO_FINAL,
};

static struct inet_protosw tcpv6_protosw = {
	.type		=	SOCK_STREAM,
	.protocol	=	IPPROTO_TCP,
	.prot		=	&tcpv6_prot,
	.ops		=	&inet6_stream_ops,
	.flags		=	INET_PROTOSW_PERMANENT |
				INET_PROTOSW_ICSK,
};

static int __net_init tcpv6_net_init(struct net *net)
{
	return inet_ctl_sock_create(&net->ipv6.tcp_sk, PF_INET6,
				    SOCK_RAW, IPPROTO_TCP, net);
}

static void __net_exit tcpv6_net_exit(struct net *net)
{
	inet_ctl_sock_destroy(net->ipv6.tcp_sk);
}

static void __net_exit tcpv6_net_exit_batch(struct list_head *net_exit_list)
{
	inet_twsk_purge(&tcp_hashinfo, AF_INET6);
}

static struct pernet_operations tcpv6_net_ops = {
	.init	    = tcpv6_net_init,
	.exit	    = tcpv6_net_exit,
	.exit_batch = tcpv6_net_exit_batch,
};

int __init tcpv6_init(void)
{
	int ret;

	ret = inet6_add_protocol(&tcpv6_protocol, IPPROTO_TCP);
	if (ret)
		goto out;

	/* register inet6 protocol */
	ret = inet6_register_protosw(&tcpv6_protosw);
	if (ret)
		goto out_tcpv6_protocol;

	ret = register_pernet_subsys(&tcpv6_net_ops);
	if (ret)
		goto out_tcpv6_protosw;
out:
	return ret;

out_tcpv6_protosw:
	inet6_unregister_protosw(&tcpv6_protosw);
out_tcpv6_protocol:
	inet6_del_protocol(&tcpv6_protocol, IPPROTO_TCP);
	goto out;
}

void tcpv6_exit(void)
{
	unregister_pernet_subsys(&tcpv6_net_ops);
	inet6_unregister_protosw(&tcpv6_protosw);
	inet6_del_protocol(&tcpv6_protocol, IPPROTO_TCP);
}<|MERGE_RESOLUTION|>--- conflicted
+++ resolved
@@ -448,17 +448,12 @@
 		if (!ip6_sk_accept_pmtu(sk))
 			goto out;
 
-<<<<<<< HEAD
-		tp->mtu_info = ntohl(info);
-		if (!sock_owned_by_user(meta_sk)) {
-=======
 		if (mtu < IPV6_MIN_MTU)
 			goto out;
 
 		WRITE_ONCE(tp->mtu_info, mtu);
 
-		if (!sock_owned_by_user(sk))
->>>>>>> b172b44f
+		if (!sock_owned_by_user(meta_sk)) {
 			tcp_v6_mtu_reduced(sk);
 		} else {
 			if (!test_and_set_bit(TCP_MTU_REDUCED_DEFERRED,
