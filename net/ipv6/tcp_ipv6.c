/*
 *	TCP over IPv6
 *	Linux INET6 implementation
 *
 *	Authors:
 *	Pedro Roque		<roque@di.fc.ul.pt>
 *
 *	Based on:
 *	linux/net/ipv4/tcp.c
 *	linux/net/ipv4/tcp_input.c
 *	linux/net/ipv4/tcp_output.c
 *
 *	Fixes:
 *	Hideaki YOSHIFUJI	:	sin6_scope_id support
 *	YOSHIFUJI Hideaki @USAGI and:	Support IPV6_V6ONLY socket option, which
 *	Alexey Kuznetsov		allow both IPv4 and IPv6 sockets to bind
 *					a single port at the same time.
 *	YOSHIFUJI Hideaki @USAGI:	convert /proc/net/tcp6 to seq_file.
 *
 *	This program is free software; you can redistribute it and/or
 *      modify it under the terms of the GNU General Public License
 *      as published by the Free Software Foundation; either version
 *      2 of the License, or (at your option) any later version.
 */

#include <linux/bottom_half.h>
#include <linux/module.h>
#include <linux/errno.h>
#include <linux/types.h>
#include <linux/socket.h>
#include <linux/sockios.h>
#include <linux/net.h>
#include <linux/jiffies.h>
#include <linux/in.h>
#include <linux/in6.h>
#include <linux/netdevice.h>
#include <linux/init.h>
#include <linux/jhash.h>
#include <linux/ipsec.h>
#include <linux/times.h>
#include <linux/slab.h>
#include <linux/uaccess.h>
#include <linux/ipv6.h>
#include <linux/icmpv6.h>
#include <linux/random.h>

#include <net/tcp.h>
#include <net/ndisc.h>
#include <net/inet6_hashtables.h>
#include <net/inet6_connection_sock.h>
#include <net/ipv6.h>
#include <net/transp_v6.h>
#include <net/addrconf.h>
#include <net/ip6_route.h>
#include <net/ip6_checksum.h>
#include <net/inet_ecn.h>
#include <net/protocol.h>
#include <net/xfrm.h>
#include <net/snmp.h>
#include <net/dsfield.h>
#include <net/timewait_sock.h>
#include <net/inet_common.h>
#include <net/secure_seq.h>
#include <net/tcp_memcontrol.h>
#include <net/mptcp.h>
#include <net/mptcp_v6.h>
#include <net/busy_poll.h>

#include <linux/proc_fs.h>
#include <linux/seq_file.h>

#include <linux/crypto.h>
#include <linux/scatterlist.h>

#ifdef CONFIG_TCP_MD5SIG
static const struct tcp_sock_af_ops tcp_sock_ipv6_specific;
static const struct tcp_sock_af_ops tcp_sock_ipv6_mapped_specific;
#else
static struct tcp_md5sig_key *tcp_v6_md5_do_lookup(struct sock *sk,
						   const struct in6_addr *addr)
{
	return NULL;
}
#endif

void inet6_sk_rx_dst_set(struct sock *sk, const struct sk_buff *skb)
{
	struct dst_entry *dst = skb_dst(skb);

	if (dst && dst_hold_safe(dst)) {
		const struct rt6_info *rt = (const struct rt6_info *)dst;

		sk->sk_rx_dst = dst;
		inet_sk(sk)->rx_dst_ifindex = skb->skb_iif;
		if (rt->rt6i_node)
			inet6_sk(sk)->rx_dst_cookie = rt->rt6i_node->fn_sernum;
	}
}

static __u32 tcp_v6_init_sequence(const struct sk_buff *skb)
{
	return secure_tcpv6_sequence_number(ipv6_hdr(skb)->daddr.s6_addr32,
					    ipv6_hdr(skb)->saddr.s6_addr32,
					    tcp_hdr(skb)->dest,
					    tcp_hdr(skb)->source);
}

int tcp_v6_connect(struct sock *sk, struct sockaddr *uaddr,
			  int addr_len)
{
	struct sockaddr_in6 *usin = (struct sockaddr_in6 *) uaddr;
	struct inet_sock *inet = inet_sk(sk);
	struct inet_connection_sock *icsk = inet_csk(sk);
	struct ipv6_pinfo *np = inet6_sk(sk);
	struct tcp_sock *tp = tcp_sk(sk);
	struct in6_addr *saddr = NULL, *final_p, final;
	struct ipv6_txoptions *opt;
	struct rt6_info *rt;
	struct flowi6 fl6;
	struct dst_entry *dst;
	int addr_type;
	int err;

	if (addr_len < SIN6_LEN_RFC2133)
		return -EINVAL;

	if (usin->sin6_family != AF_INET6)
		return -EAFNOSUPPORT;

	memset(&fl6, 0, sizeof(fl6));

	if (np->sndflow) {
		fl6.flowlabel = usin->sin6_flowinfo&IPV6_FLOWINFO_MASK;
		IP6_ECN_flow_init(fl6.flowlabel);
		if (fl6.flowlabel&IPV6_FLOWLABEL_MASK) {
			struct ip6_flowlabel *flowlabel;
			flowlabel = fl6_sock_lookup(sk, fl6.flowlabel);
			if (!flowlabel)
				return -EINVAL;
			fl6_sock_release(flowlabel);
		}
	}

	/*
	 *	connect() to INADDR_ANY means loopback (BSD'ism).
	 */

	if (ipv6_addr_any(&usin->sin6_addr))
		usin->sin6_addr.s6_addr[15] = 0x1;

	addr_type = ipv6_addr_type(&usin->sin6_addr);

	if (addr_type & IPV6_ADDR_MULTICAST)
		return -ENETUNREACH;

	if (addr_type&IPV6_ADDR_LINKLOCAL) {
		if (addr_len >= sizeof(struct sockaddr_in6) &&
		    usin->sin6_scope_id) {
			/* If interface is set while binding, indices
			 * must coincide.
			 */
			if (sk->sk_bound_dev_if &&
			    sk->sk_bound_dev_if != usin->sin6_scope_id)
				return -EINVAL;

			sk->sk_bound_dev_if = usin->sin6_scope_id;
		}

		/* Connect to link-local address requires an interface */
		if (!sk->sk_bound_dev_if)
			return -EINVAL;
	}

	if (tp->rx_opt.ts_recent_stamp &&
	    !ipv6_addr_equal(&sk->sk_v6_daddr, &usin->sin6_addr)) {
		tp->rx_opt.ts_recent = 0;
		tp->rx_opt.ts_recent_stamp = 0;
		tp->write_seq = 0;
	}

	sk->sk_v6_daddr = usin->sin6_addr;
	np->flow_label = fl6.flowlabel;

	/*
	 *	TCP over IPv4
	 */

	if (addr_type == IPV6_ADDR_MAPPED) {
		u32 exthdrlen = icsk->icsk_ext_hdr_len;
		struct sockaddr_in sin;

		SOCK_DEBUG(sk, "connect: ipv4 mapped\n");

		if (__ipv6_only_sock(sk))
			return -ENETUNREACH;

		sin.sin_family = AF_INET;
		sin.sin_port = usin->sin6_port;
		sin.sin_addr.s_addr = usin->sin6_addr.s6_addr32[3];

#ifdef CONFIG_MPTCP
		if (sock_flag(sk, SOCK_MPTCP))
			icsk->icsk_af_ops = &mptcp_v6_mapped;
		else
#endif
			icsk->icsk_af_ops = &ipv6_mapped;
		sk->sk_backlog_rcv = tcp_v4_do_rcv;
#ifdef CONFIG_TCP_MD5SIG
		tp->af_specific = &tcp_sock_ipv6_mapped_specific;
#endif

		err = tcp_v4_connect(sk, (struct sockaddr *)&sin, sizeof(sin));

		if (err) {
			icsk->icsk_ext_hdr_len = exthdrlen;
#ifdef CONFIG_MPTCP
			if (sock_flag(sk, SOCK_MPTCP))
				icsk->icsk_af_ops = &mptcp_v6_specific;
			else
#endif
				icsk->icsk_af_ops = &ipv6_specific;
			sk->sk_backlog_rcv = tcp_v6_do_rcv;
#ifdef CONFIG_TCP_MD5SIG
			tp->af_specific = &tcp_sock_ipv6_specific;
#endif
			goto failure;
		}
		np->saddr = sk->sk_v6_rcv_saddr;

		return err;
	}

	if (!ipv6_addr_any(&sk->sk_v6_rcv_saddr))
		saddr = &sk->sk_v6_rcv_saddr;

	fl6.flowi6_proto = IPPROTO_TCP;
	fl6.daddr = sk->sk_v6_daddr;
	fl6.saddr = saddr ? *saddr : np->saddr;
	fl6.flowi6_oif = sk->sk_bound_dev_if;
	fl6.flowi6_mark = sk->sk_mark;
	fl6.fl6_dport = usin->sin6_port;
	fl6.fl6_sport = inet->inet_sport;

	opt = rcu_dereference_protected(np->opt, sock_owned_by_user(sk));
	final_p = fl6_update_dst(&fl6, opt, &final);

	security_sk_classify_flow(sk, flowi6_to_flowi(&fl6));

	dst = ip6_dst_lookup_flow(sk, &fl6, final_p);
	if (IS_ERR(dst)) {
		err = PTR_ERR(dst);
		goto failure;
	}

	if (!saddr) {
		saddr = &fl6.saddr;
		sk->sk_v6_rcv_saddr = *saddr;
	}

	/* set the source address */
	np->saddr = *saddr;
	inet->inet_rcv_saddr = LOOPBACK4_IPV6;

	sk->sk_gso_type = SKB_GSO_TCPV6;
	__ip6_dst_store(sk, dst, NULL, NULL);

	rt = (struct rt6_info *) dst;
	if (tcp_death_row.sysctl_tw_recycle &&
	    !tp->rx_opt.ts_recent_stamp &&
	    ipv6_addr_equal(&rt->rt6i_dst.addr, &sk->sk_v6_daddr))
		tcp_fetch_timewait_stamp(sk, dst);

	icsk->icsk_ext_hdr_len = 0;
	if (opt)
		icsk->icsk_ext_hdr_len = opt->opt_flen +
					 opt->opt_nflen;

	tp->rx_opt.mss_clamp = IPV6_MIN_MTU - sizeof(struct tcphdr) - sizeof(struct ipv6hdr);

	inet->inet_dport = usin->sin6_port;

	tcp_set_state(sk, TCP_SYN_SENT);
	err = inet6_hash_connect(&tcp_death_row, sk);
	if (err)
		goto late_failure;

	ip6_set_txhash(sk);

	if (!tp->write_seq && likely(!tp->repair))
		tp->write_seq = secure_tcpv6_sequence_number(np->saddr.s6_addr32,
							     sk->sk_v6_daddr.s6_addr32,
							     inet->inet_sport,
							     inet->inet_dport);

	err = tcp_connect(sk);
	if (err)
		goto late_failure;

	return 0;

late_failure:
	tcp_set_state(sk, TCP_CLOSE);
	__sk_dst_reset(sk);
failure:
	inet->inet_dport = 0;
	sk->sk_route_caps = 0;
	return err;
}

void tcp_v6_mtu_reduced(struct sock *sk)
{
	struct dst_entry *dst;

	if ((1 << sk->sk_state) & (TCPF_LISTEN | TCPF_CLOSE))
		return;

	dst = inet6_csk_update_pmtu(sk, tcp_sk(sk)->mtu_info);
	if (!dst)
		return;

	if (inet_csk(sk)->icsk_pmtu_cookie > dst_mtu(dst)) {
		tcp_sync_mss(sk, dst_mtu(dst));
		tcp_simple_retransmit(sk);
	}
}

static void tcp_v6_err(struct sk_buff *skb, struct inet6_skb_parm *opt,
		u8 type, u8 code, int offset, __be32 info)
{
	const struct ipv6hdr *hdr = (const struct ipv6hdr *)skb->data;
	const struct tcphdr *th = (struct tcphdr *)(skb->data+offset);
	struct net *net = dev_net(skb->dev);
	struct request_sock *fastopen;
	struct ipv6_pinfo *np;
	struct tcp_sock *tp;
	__u32 seq, snd_una;
	struct sock *sk, *meta_sk;
	int err;

	sk = __inet6_lookup_established(net, &tcp_hashinfo,
					&hdr->daddr, th->dest,
					&hdr->saddr, ntohs(th->source),
					skb->dev->ifindex);

	if (!sk) {
		ICMP6_INC_STATS_BH(net, __in6_dev_get(skb->dev),
				   ICMP6_MIB_INERRORS);
		return;
	}

	if (sk->sk_state == TCP_TIME_WAIT) {
		inet_twsk_put(inet_twsk(sk));
		return;
	}
	seq = ntohl(th->seq);
	if (sk->sk_state == TCP_NEW_SYN_RECV)
		return tcp_req_err(sk, seq);

	tp = tcp_sk(sk);
	if (mptcp(tp))
		meta_sk = mptcp_meta_sk(sk);
	else
		meta_sk = sk;

	bh_lock_sock(meta_sk);
	if (sock_owned_by_user(meta_sk) && type != ICMPV6_PKT_TOOBIG)
		NET_INC_STATS_BH(net, LINUX_MIB_LOCKDROPPEDICMPS);

	if (sk->sk_state == TCP_CLOSE)
		goto out;

	if (ipv6_hdr(skb)->hop_limit < inet6_sk(sk)->min_hopcount) {
		NET_INC_STATS_BH(net, LINUX_MIB_TCPMINTTLDROP);
		goto out;
	}

	/* XXX (TFO) - tp->snd_una should be ISN (tcp_create_openreq_child() */
	fastopen = tp->fastopen_rsk;
	snd_una = fastopen ? tcp_rsk(fastopen)->snt_isn : tp->snd_una;
	if (sk->sk_state != TCP_LISTEN &&
	    !between(seq, snd_una, tp->snd_nxt)) {
		NET_INC_STATS_BH(net, LINUX_MIB_OUTOFWINDOWICMPS);
		goto out;
	}

	np = inet6_sk(sk);

	if (type == NDISC_REDIRECT) {
		struct dst_entry *dst = __sk_dst_check(sk, np->dst_cookie);

		if (dst)
			dst->ops->redirect(dst, sk, skb);
		goto out;
	}

	if (type == ICMPV6_PKT_TOOBIG) {
		/* We are not interested in TCP_LISTEN and open_requests
		 * (SYN-ACKs send out by Linux are always <576bytes so
		 * they should go through unfragmented).
		 */
		if (sk->sk_state == TCP_LISTEN)
			goto out;

		if (!ip6_sk_accept_pmtu(sk))
			goto out;

		tp->mtu_info = ntohl(info);
		if (!sock_owned_by_user(meta_sk))
			tcp_v6_mtu_reduced(sk);
		else {
			if (!test_and_set_bit(TCP_MTU_REDUCED_DEFERRED,
					   &tp->tsq_flags))
				sock_hold(sk);
			if (mptcp(tp))
				mptcp_tsq_flags(sk);
		}
		goto out;
	}

	icmpv6_err_convert(type, code, &err);

	/* Might be for an request_sock */
	switch (sk->sk_state) {
	case TCP_SYN_SENT:
	case TCP_SYN_RECV:
		/* Only in fast or simultaneous open. If a fast open socket is
		 * is already accepted it is treated as a connected one below.
		 */
		if (fastopen && !fastopen->sk)
			break;

		if (!sock_owned_by_user(meta_sk)) {
			sk->sk_err = err;
			sk->sk_error_report(sk);		/* Wake people up to see the error (see connect in sock.c) */

			tcp_done(sk);
		} else
			sk->sk_err_soft = err;
		goto out;
	}

	if (!sock_owned_by_user(meta_sk) && np->recverr) {
		sk->sk_err = err;
		sk->sk_error_report(sk);
	} else
		sk->sk_err_soft = err;

out:
	bh_unlock_sock(meta_sk);
	sock_put(sk);
}


int tcp_v6_send_synack(struct sock *sk, struct dst_entry *dst,
		       struct flowi *fl,
		       struct request_sock *req,
		       u16 queue_mapping,
		       struct tcp_fastopen_cookie *foc)
{
	struct inet_request_sock *ireq = inet_rsk(req);
	struct ipv6_pinfo *np = inet6_sk(sk);
	struct flowi6 *fl6 = &fl->u.ip6;
	struct sk_buff *skb;
	int err = -ENOMEM;

	/* First, grab a route. */
	if (!dst && (dst = inet6_csk_route_req(sk, fl6, req)) == NULL)
		goto done;

	skb = tcp_make_synack(sk, dst, req, foc);

	if (skb) {
		__tcp_v6_send_check(skb, &ireq->ir_v6_loc_addr,
				    &ireq->ir_v6_rmt_addr);

		fl6->daddr = ireq->ir_v6_rmt_addr;
		if (np->repflow && ireq->pktopts)
			fl6->flowlabel = ip6_flowlabel(ipv6_hdr(ireq->pktopts));

		skb_set_queue_mapping(skb, queue_mapping);
		rcu_read_lock();
		err = ip6_xmit(sk, skb, fl6, rcu_dereference(np->opt),
			       np->tclass);
		rcu_read_unlock();
		err = net_xmit_eval(err);
		if (!tcp_rsk(req)->snt_synack && !err)
			tcp_rsk(req)->snt_synack = tcp_time_stamp;
	}

done:
	return err;
}

void tcp_v6_reqsk_destructor(struct request_sock *req)
{
	kfree_skb(inet_rsk(req)->pktopts);
}

#ifdef CONFIG_TCP_MD5SIG
static struct tcp_md5sig_key *tcp_v6_md5_do_lookup(struct sock *sk,
						   const struct in6_addr *addr)
{
	return tcp_md5_do_lookup(sk, (union tcp_md5_addr *)addr, AF_INET6);
}

static struct tcp_md5sig_key *tcp_v6_md5_lookup(struct sock *sk,
						const struct sock *addr_sk)
{
	return tcp_v6_md5_do_lookup(sk, &addr_sk->sk_v6_daddr);
}

static int tcp_v6_parse_md5_keys(struct sock *sk, char __user *optval,
				 int optlen)
{
	struct tcp_md5sig cmd;
	struct sockaddr_in6 *sin6 = (struct sockaddr_in6 *)&cmd.tcpm_addr;

	if (optlen < sizeof(cmd))
		return -EINVAL;

	if (copy_from_user(&cmd, optval, sizeof(cmd)))
		return -EFAULT;

	if (sin6->sin6_family != AF_INET6)
		return -EINVAL;

	if (!cmd.tcpm_keylen) {
		if (ipv6_addr_v4mapped(&sin6->sin6_addr))
			return tcp_md5_do_del(sk, (union tcp_md5_addr *)&sin6->sin6_addr.s6_addr32[3],
					      AF_INET);
		return tcp_md5_do_del(sk, (union tcp_md5_addr *)&sin6->sin6_addr,
				      AF_INET6);
	}

	if (cmd.tcpm_keylen > TCP_MD5SIG_MAXKEYLEN)
		return -EINVAL;

	if (ipv6_addr_v4mapped(&sin6->sin6_addr))
		return tcp_md5_do_add(sk, (union tcp_md5_addr *)&sin6->sin6_addr.s6_addr32[3],
				      AF_INET, cmd.tcpm_key, cmd.tcpm_keylen, GFP_KERNEL);

	return tcp_md5_do_add(sk, (union tcp_md5_addr *)&sin6->sin6_addr,
			      AF_INET6, cmd.tcpm_key, cmd.tcpm_keylen, GFP_KERNEL);
}

static int tcp_v6_md5_hash_pseudoheader(struct tcp_md5sig_pool *hp,
					const struct in6_addr *daddr,
					const struct in6_addr *saddr, int nbytes)
{
	struct tcp6_pseudohdr *bp;
	struct scatterlist sg;

	bp = &hp->md5_blk.ip6;
	/* 1. TCP pseudo-header (RFC2460) */
	bp->saddr = *saddr;
	bp->daddr = *daddr;
	bp->protocol = cpu_to_be32(IPPROTO_TCP);
	bp->len = cpu_to_be32(nbytes);

	sg_init_one(&sg, bp, sizeof(*bp));
	return crypto_hash_update(&hp->md5_desc, &sg, sizeof(*bp));
}

static int tcp_v6_md5_hash_hdr(char *md5_hash, struct tcp_md5sig_key *key,
			       const struct in6_addr *daddr, struct in6_addr *saddr,
			       const struct tcphdr *th)
{
	struct tcp_md5sig_pool *hp;
	struct hash_desc *desc;

	hp = tcp_get_md5sig_pool();
	if (!hp)
		goto clear_hash_noput;
	desc = &hp->md5_desc;

	if (crypto_hash_init(desc))
		goto clear_hash;
	if (tcp_v6_md5_hash_pseudoheader(hp, daddr, saddr, th->doff << 2))
		goto clear_hash;
	if (tcp_md5_hash_header(hp, th))
		goto clear_hash;
	if (tcp_md5_hash_key(hp, key))
		goto clear_hash;
	if (crypto_hash_final(desc, md5_hash))
		goto clear_hash;

	tcp_put_md5sig_pool();
	return 0;

clear_hash:
	tcp_put_md5sig_pool();
clear_hash_noput:
	memset(md5_hash, 0, 16);
	return 1;
}

static int tcp_v6_md5_hash_skb(char *md5_hash,
			       const struct tcp_md5sig_key *key,
			       const struct sock *sk,
			       const struct sk_buff *skb)
{
	const struct in6_addr *saddr, *daddr;
	struct tcp_md5sig_pool *hp;
	struct hash_desc *desc;
	const struct tcphdr *th = tcp_hdr(skb);

	if (sk) { /* valid for establish/request sockets */
		saddr = &sk->sk_v6_rcv_saddr;
		daddr = &sk->sk_v6_daddr;
	} else {
		const struct ipv6hdr *ip6h = ipv6_hdr(skb);
		saddr = &ip6h->saddr;
		daddr = &ip6h->daddr;
	}

	hp = tcp_get_md5sig_pool();
	if (!hp)
		goto clear_hash_noput;
	desc = &hp->md5_desc;

	if (crypto_hash_init(desc))
		goto clear_hash;

	if (tcp_v6_md5_hash_pseudoheader(hp, daddr, saddr, skb->len))
		goto clear_hash;
	if (tcp_md5_hash_header(hp, th))
		goto clear_hash;
	if (tcp_md5_hash_skb_data(hp, skb, th->doff << 2))
		goto clear_hash;
	if (tcp_md5_hash_key(hp, key))
		goto clear_hash;
	if (crypto_hash_final(desc, md5_hash))
		goto clear_hash;

	tcp_put_md5sig_pool();
	return 0;

clear_hash:
	tcp_put_md5sig_pool();
clear_hash_noput:
	memset(md5_hash, 0, 16);
	return 1;
}

static bool tcp_v6_inbound_md5_hash(struct sock *sk, const struct sk_buff *skb)
{
	const __u8 *hash_location = NULL;
	struct tcp_md5sig_key *hash_expected;
	const struct ipv6hdr *ip6h = ipv6_hdr(skb);
	const struct tcphdr *th = tcp_hdr(skb);
	int genhash;
	u8 newhash[16];

	hash_expected = tcp_v6_md5_do_lookup(sk, &ip6h->saddr);
	hash_location = tcp_parse_md5sig_option(th);

	/* We've parsed the options - do we have a hash? */
	if (!hash_expected && !hash_location)
		return false;

	if (hash_expected && !hash_location) {
		NET_INC_STATS_BH(sock_net(sk), LINUX_MIB_TCPMD5NOTFOUND);
		return true;
	}

	if (!hash_expected && hash_location) {
		NET_INC_STATS_BH(sock_net(sk), LINUX_MIB_TCPMD5UNEXPECTED);
		return true;
	}

	/* check the signature */
	genhash = tcp_v6_md5_hash_skb(newhash,
				      hash_expected,
				      NULL, skb);

	if (genhash || memcmp(hash_location, newhash, 16) != 0) {
		net_info_ratelimited("MD5 Hash %s for [%pI6c]:%u->[%pI6c]:%u\n",
				     genhash ? "failed" : "mismatch",
				     &ip6h->saddr, ntohs(th->source),
				     &ip6h->daddr, ntohs(th->dest));
		return true;
	}
	return false;
}
#endif

static int tcp_v6_init_req(struct request_sock *req, struct sock *sk,
			   struct sk_buff *skb, bool want_cookie)
{
	struct inet_request_sock *ireq = inet_rsk(req);
	struct ipv6_pinfo *np = inet6_sk(sk);

	ireq->ir_v6_rmt_addr = ipv6_hdr(skb)->saddr;
	ireq->ir_v6_loc_addr = ipv6_hdr(skb)->daddr;

	/* So that link locals have meaning */
	if (!sk->sk_bound_dev_if &&
	    ipv6_addr_type(&ireq->ir_v6_rmt_addr) & IPV6_ADDR_LINKLOCAL)
		ireq->ir_iif = tcp_v6_iif(skb);

	if (!TCP_SKB_CB(skb)->tcp_tw_isn &&
	    (ipv6_opt_accepted(sk, skb, &TCP_SKB_CB(skb)->header.h6) ||
	     np->rxopt.bits.rxinfo ||
	     np->rxopt.bits.rxoinfo || np->rxopt.bits.rxhlim ||
	     np->rxopt.bits.rxohlim || np->repflow)) {
		atomic_inc(&skb->users);
		ireq->pktopts = skb;
	}

	return 0;
}

static struct dst_entry *tcp_v6_route_req(struct sock *sk, struct flowi *fl,
					  const struct request_sock *req,
					  bool *strict)
{
	if (strict)
		*strict = true;
	return inet6_csk_route_req(sk, &fl->u.ip6, req);
}

struct request_sock_ops tcp6_request_sock_ops __read_mostly = {
	.family		=	AF_INET6,
	.obj_size	=	sizeof(struct tcp6_request_sock),
	.rtx_syn_ack	=	tcp_rtx_synack,
	.send_ack	=	tcp_v6_reqsk_send_ack,
	.destructor	=	tcp_v6_reqsk_destructor,
	.send_reset	=	tcp_v6_send_reset,
	.syn_ack_timeout =	tcp_syn_ack_timeout,
};

const struct tcp_request_sock_ops tcp_request_sock_ipv6_ops = {
	.mss_clamp	=	IPV6_MIN_MTU - sizeof(struct tcphdr) -
				sizeof(struct ipv6hdr),
#ifdef CONFIG_TCP_MD5SIG
	.req_md5_lookup	=	tcp_v6_md5_lookup,
	.calc_md5_hash	=	tcp_v6_md5_hash_skb,
#endif
	.init_req	=	tcp_v6_init_req,
#ifdef CONFIG_SYN_COOKIES
	.cookie_init_seq =	cookie_v6_init_sequence,
#endif
	.route_req	=	tcp_v6_route_req,
	.init_seq	=	tcp_v6_init_sequence,
	.send_synack	=	tcp_v6_send_synack,
	.queue_hash_add =	inet6_csk_reqsk_queue_hash_add,
};

static void tcp_v6_send_response(struct sock *sk, struct sk_buff *skb, u32 seq,
				 u32 ack, u32 data_ack, u32 win, u32 tsval, u32 tsecr,
				 int oif, struct tcp_md5sig_key *key, int rst,
				 u8 tclass, u32 label, int mptcp)
{
	const struct tcphdr *th = tcp_hdr(skb);
	struct tcphdr *t1;
	struct sk_buff *buff;
	struct flowi6 fl6;
	struct net *net = sk ? sock_net(sk) : dev_net(skb_dst(skb)->dev);
	struct sock *ctl_sk = net->ipv6.tcp_sk;
	unsigned int tot_len = sizeof(struct tcphdr);
	struct dst_entry *dst;
	__be32 *topt;

	if (tsecr)
		tot_len += TCPOLEN_TSTAMP_ALIGNED;
#ifdef CONFIG_TCP_MD5SIG
	if (key)
		tot_len += TCPOLEN_MD5SIG_ALIGNED;
#endif
#ifdef CONFIG_MPTCP
	if (mptcp)
		tot_len += MPTCP_SUB_LEN_DSS + MPTCP_SUB_LEN_ACK;
#endif
	buff = alloc_skb(MAX_HEADER + sizeof(struct ipv6hdr) + tot_len,
			 GFP_ATOMIC);
	if (!buff)
		return;

	skb_reserve(buff, MAX_HEADER + sizeof(struct ipv6hdr) + tot_len);

	t1 = (struct tcphdr *) skb_push(buff, tot_len);
	skb_reset_transport_header(buff);

	/* Swap the send and the receive. */
	memset(t1, 0, sizeof(*t1));
	t1->dest = th->source;
	t1->source = th->dest;
	t1->doff = tot_len / 4;
	t1->seq = htonl(seq);
	t1->ack_seq = htonl(ack);
	t1->ack = !rst || !th->ack;
	t1->rst = rst;
	t1->window = htons(win);

	topt = (__be32 *)(t1 + 1);

	if (tsecr) {
		*topt++ = htonl((TCPOPT_NOP << 24) | (TCPOPT_NOP << 16) |
				(TCPOPT_TIMESTAMP << 8) | TCPOLEN_TIMESTAMP);
		*topt++ = htonl(tsval);
		*topt++ = htonl(tsecr);
	}

#ifdef CONFIG_TCP_MD5SIG
	if (key) {
		*topt++ = htonl((TCPOPT_NOP << 24) | (TCPOPT_NOP << 16) |
				(TCPOPT_MD5SIG << 8) | TCPOLEN_MD5SIG);
		tcp_v6_md5_hash_hdr((__u8 *)topt, key,
				    &ipv6_hdr(skb)->saddr,
				    &ipv6_hdr(skb)->daddr, t1);
		topt += 4;
	}
#endif
#ifdef CONFIG_MPTCP
	if (mptcp) {
		/* Construction of 32-bit data_ack */
		*topt++ = htonl((TCPOPT_MPTCP << 24) |
				((MPTCP_SUB_LEN_DSS + MPTCP_SUB_LEN_ACK) << 16) |
				(0x20 << 8) |
				(0x01));
		*topt++ = htonl(data_ack);
	}
#endif

	memset(&fl6, 0, sizeof(fl6));
	fl6.daddr = ipv6_hdr(skb)->saddr;
	fl6.saddr = ipv6_hdr(skb)->daddr;
	fl6.flowlabel = label;

	buff->ip_summed = CHECKSUM_PARTIAL;
	buff->csum = 0;

	__tcp_v6_send_check(buff, &fl6.saddr, &fl6.daddr);

	fl6.flowi6_proto = IPPROTO_TCP;
	if (rt6_need_strict(&fl6.daddr) && !oif)
		fl6.flowi6_oif = tcp_v6_iif(skb);
	else
		fl6.flowi6_oif = oif;
	fl6.flowi6_mark = IP6_REPLY_MARK(net, skb->mark);
	fl6.fl6_dport = t1->dest;
	fl6.fl6_sport = t1->source;
	security_skb_classify_flow(skb, flowi6_to_flowi(&fl6));

	/* Pass a socket to ip6_dst_lookup either it is for RST
	 * Underlying function will use this to retrieve the network
	 * namespace
	 */
	dst = ip6_dst_lookup_flow(ctl_sk, &fl6, NULL);
	if (!IS_ERR(dst)) {
		skb_dst_set(buff, dst);
		ip6_xmit(ctl_sk, buff, &fl6, NULL, tclass);
		TCP_INC_STATS_BH(net, TCP_MIB_OUTSEGS);
		if (rst)
			TCP_INC_STATS_BH(net, TCP_MIB_OUTRSTS);
		return;
	}

	kfree_skb(buff);
}

void tcp_v6_send_reset(struct sock *sk, struct sk_buff *skb)
{
	const struct tcphdr *th = tcp_hdr(skb);
	u32 seq = 0, ack_seq = 0;
	struct tcp_md5sig_key *key = NULL;
#ifdef CONFIG_TCP_MD5SIG
	const __u8 *hash_location = NULL;
	struct ipv6hdr *ipv6h = ipv6_hdr(skb);
	unsigned char newhash[16];
	int genhash;
	struct sock *sk1 = NULL;
#endif
	int oif;

	if (th->rst)
		return;

	/* If sk not NULL, it means we did a successful lookup and incoming
	 * route had to be correct. prequeue might have dropped our dst.
	 */
	if (!sk && !ipv6_unicast_destination(skb))
		return;

#ifdef CONFIG_TCP_MD5SIG
	hash_location = tcp_parse_md5sig_option(th);
	if (!sk && hash_location) {
		/*
		 * active side is lost. Try to find listening socket through
		 * source port, and then find md5 key through listening socket.
		 * we are not loose security here:
		 * Incoming packet is checked with md5 hash with finding key,
		 * no RST generated if md5 hash doesn't match.
		 */
		sk1 = inet6_lookup_listener(dev_net(skb_dst(skb)->dev),
					   &tcp_hashinfo, &ipv6h->saddr,
					   th->source, &ipv6h->daddr,
					   ntohs(th->source), tcp_v6_iif(skb));
		if (!sk1)
			return;

		rcu_read_lock();
		key = tcp_v6_md5_do_lookup(sk1, &ipv6h->saddr);
		if (!key)
			goto release_sk1;

		genhash = tcp_v6_md5_hash_skb(newhash, key, NULL, skb);
		if (genhash || memcmp(hash_location, newhash, 16) != 0)
			goto release_sk1;
	} else {
		key = sk ? tcp_v6_md5_do_lookup(sk, &ipv6h->saddr) : NULL;
	}
#endif

	if (th->ack)
		seq = ntohl(th->ack_seq);
	else
		ack_seq = ntohl(th->seq) + th->syn + th->fin + skb->len -
			  (th->doff << 2);

	oif = sk ? sk->sk_bound_dev_if : 0;
	tcp_v6_send_response(sk, skb, seq, ack_seq, 0, 0, 0, 0, oif, key, 1, 0, 0, 0);

#ifdef CONFIG_TCP_MD5SIG
release_sk1:
	if (sk1) {
		rcu_read_unlock();
		sock_put(sk1);
	}
#endif
}

static void tcp_v6_send_ack(struct sock *sk, struct sk_buff *skb, u32 seq,
			    u32 ack, u32 data_ack, u32 win, u32 tsval, u32 tsecr, int oif,
			    struct tcp_md5sig_key *key, u8 tclass,
			    u32 label, int mptcp)
{
	tcp_v6_send_response(sk, skb, seq, ack, data_ack, win, tsval, tsecr, oif,
			     key, 0, tclass, label, mptcp);
}

static void tcp_v6_timewait_ack(struct sock *sk, struct sk_buff *skb)
{
	struct inet_timewait_sock *tw = inet_twsk(sk);
	struct tcp_timewait_sock *tcptw = tcp_twsk(sk);
	u32 data_ack = 0;
	int mptcp = 0;

	if (tcptw->mptcp_tw && tcptw->mptcp_tw->meta_tw) {
		data_ack = (u32)tcptw->mptcp_tw->rcv_nxt;
		mptcp = 1;
	}
	tcp_v6_send_ack(sk, skb, tcptw->tw_snd_nxt, tcptw->tw_rcv_nxt,
			data_ack,
			tcptw->tw_rcv_wnd >> tw->tw_rcv_wscale,
			tcp_time_stamp + tcptw->tw_ts_offset,
			tcptw->tw_ts_recent, tw->tw_bound_dev_if, tcp_twsk_md5_key(tcptw),
			tw->tw_tclass, cpu_to_be32(tw->tw_flowlabel), mptcp);

	inet_twsk_put(tw);
}

void tcp_v6_reqsk_send_ack(struct sock *sk, struct sk_buff *skb,
			   struct request_sock *req)
{
	/* sk->sk_state == TCP_LISTEN -> for regular TCP_SYN_RECV
	 * sk->sk_state == TCP_SYN_RECV -> for Fast Open.
	 */
	tcp_v6_send_ack(sk, skb, (sk->sk_state == TCP_LISTEN) ?
			tcp_rsk(req)->snt_isn + 1 : tcp_sk(sk)->snd_nxt,
			tcp_rsk(req)->rcv_nxt, 0, req->rcv_wnd,
			tcp_time_stamp, req->ts_recent, sk->sk_bound_dev_if,
			tcp_v6_md5_do_lookup(sk, &ipv6_hdr(skb)->daddr),
			0, 0, 0);
}


struct sock *tcp_v6_hnd_req(struct sock *sk, struct sk_buff *skb)
{
	const struct tcphdr *th = tcp_hdr(skb);
	struct request_sock *req;
	struct sock *nsk;

	/* Find possible connection requests. */
	req = inet6_csk_search_req(sk, th->source,
				   &ipv6_hdr(skb)->saddr,
				   &ipv6_hdr(skb)->daddr, tcp_v6_iif(skb));
	if (req) {
		nsk = tcp_check_req(sk, skb, req, false);
		if (!nsk || nsk == sk)
			reqsk_put(req);
		return nsk;
	}
	nsk = __inet6_lookup_established(sock_net(sk), &tcp_hashinfo,
					 &ipv6_hdr(skb)->saddr, th->source,
					 &ipv6_hdr(skb)->daddr, ntohs(th->dest),
					 tcp_v6_iif(skb));

	if (nsk) {
		if (nsk->sk_state != TCP_TIME_WAIT) {
			/* Don't lock again the meta-sk. It has been locked
			 * before mptcp_v6_do_rcv.
			 */
			if (mptcp(tcp_sk(nsk)) && !is_meta_sk(sk))
				bh_lock_sock(mptcp_meta_sk(nsk));
			bh_lock_sock(nsk);

			return nsk;
		}
		inet_twsk_put(inet_twsk(nsk));
		return NULL;
	}

#ifdef CONFIG_SYN_COOKIES
	if (!th->syn)
		sk = cookie_v6_check(sk, skb);
#endif
	return sk;
}

int tcp_v6_conn_request(struct sock *sk, struct sk_buff *skb)
{
	if (skb->protocol == htons(ETH_P_IP))
		return tcp_v4_conn_request(sk, skb);

	if (!ipv6_unicast_destination(skb))
		goto drop;

	return tcp_conn_request(&tcp6_request_sock_ops,
				&tcp_request_sock_ipv6_ops, sk, skb);

drop:
	NET_INC_STATS_BH(sock_net(sk), LINUX_MIB_LISTENDROPS);
	return 0; /* don't send reset */
}

struct sock *tcp_v6_syn_recv_sock(struct sock *sk, struct sk_buff *skb,
				  struct request_sock *req,
				  struct dst_entry *dst)
{
	struct inet_request_sock *ireq;
	struct ipv6_pinfo *newnp, *np = inet6_sk(sk);
	struct tcp6_sock *newtcp6sk;
	struct ipv6_txoptions *opt;
	struct inet_sock *newinet;
	struct tcp_sock *newtp;
	struct sock *newsk;
#ifdef CONFIG_TCP_MD5SIG
	struct tcp_md5sig_key *key;
#endif
	struct flowi6 fl6;

	if (skb->protocol == htons(ETH_P_IP)) {
		/*
		 *	v6 mapped
		 */

		newsk = tcp_v4_syn_recv_sock(sk, skb, req, dst);

		if (!newsk)
			return NULL;

		newtcp6sk = (struct tcp6_sock *)newsk;
		inet_sk(newsk)->pinet6 = &newtcp6sk->inet6;

		newinet = inet_sk(newsk);
		newnp = inet6_sk(newsk);
		newtp = tcp_sk(newsk);

		memcpy(newnp, np, sizeof(struct ipv6_pinfo));

		newnp->saddr = newsk->sk_v6_rcv_saddr;

#ifdef CONFIG_MPTCP
		/* We must check on the request-socket because the listener
		 * socket's flag may have been changed halfway through.
		 */
		if (!inet_rsk(req)->saw_mpc)
			inet_csk(newsk)->icsk_af_ops = &mptcp_v6_mapped;
		else
#endif
			inet_csk(newsk)->icsk_af_ops = &ipv6_mapped;
		newsk->sk_backlog_rcv = tcp_v4_do_rcv;
#ifdef CONFIG_TCP_MD5SIG
		newtp->af_specific = &tcp_sock_ipv6_mapped_specific;
#endif

		newnp->ipv6_ac_list = NULL;
		newnp->ipv6_fl_list = NULL;
		newnp->pktoptions  = NULL;
		newnp->opt	   = NULL;
		newnp->mcast_oif   = tcp_v6_iif(skb);
		newnp->mcast_hops  = ipv6_hdr(skb)->hop_limit;
		newnp->rcv_flowinfo = ip6_flowinfo(ipv6_hdr(skb));
		if (np->repflow)
			newnp->flow_label = ip6_flowlabel(ipv6_hdr(skb));

		/*
		 * No need to charge this sock to the relevant IPv6 refcnt debug socks count
		 * here, tcp_create_openreq_child now does this for us, see the comment in
		 * that function for the gory details. -acme
		 */

		/* It is tricky place. Until this moment IPv4 tcp
		   worked with IPv6 icsk.icsk_af_ops.
		   Sync it now.
		 */
		tcp_sync_mss(newsk, inet_csk(newsk)->icsk_pmtu_cookie);

		return newsk;
	}

	ireq = inet_rsk(req);

	if (sk_acceptq_is_full(sk))
		goto out_overflow;

	if (!dst) {
		dst = inet6_csk_route_req(sk, &fl6, req);
		if (!dst)
			goto out;
	}

	newsk = tcp_create_openreq_child(sk, req, skb);
	if (!newsk)
		goto out_nonewsk;

#ifdef CONFIG_MPTCP
	/* If the meta_sk is v6-mapped we can end up here with the wrong af_ops.
	 * Just make sure that this subflow is v6.
	 */
	if (is_meta_sk(sk))
		inet_csk(newsk)->icsk_af_ops = &mptcp_v6_specific;
#endif

	/*
	 * No need to charge this sock to the relevant IPv6 refcnt debug socks
	 * count here, tcp_create_openreq_child now does this for us, see the
	 * comment in that function for the gory details. -acme
	 */

	newsk->sk_gso_type = SKB_GSO_TCPV6;
	__ip6_dst_store(newsk, dst, NULL, NULL);
	inet6_sk_rx_dst_set(newsk, skb);

	newtcp6sk = (struct tcp6_sock *)newsk;
	inet_sk(newsk)->pinet6 = &newtcp6sk->inet6;

	newtp = tcp_sk(newsk);
	newinet = inet_sk(newsk);
	newnp = inet6_sk(newsk);

	memcpy(newnp, np, sizeof(struct ipv6_pinfo));

	newsk->sk_v6_daddr = ireq->ir_v6_rmt_addr;
	newnp->saddr = ireq->ir_v6_loc_addr;
	newsk->sk_v6_rcv_saddr = ireq->ir_v6_loc_addr;
	newsk->sk_bound_dev_if = ireq->ir_iif;

	ip6_set_txhash(newsk);

	/* Now IPv6 options...

	   First: no IPv4 options.
	 */
	newinet->inet_opt = NULL;
	newnp->ipv6_ac_list = NULL;
	newnp->ipv6_fl_list = NULL;

	/* Clone RX bits */
	newnp->rxopt.all = np->rxopt.all;

	/* Clone pktoptions received with SYN */
	newnp->pktoptions = NULL;
	if (ireq->pktopts) {
		newnp->pktoptions = skb_clone(ireq->pktopts,
					      sk_gfp_atomic(sk, GFP_ATOMIC));
		consume_skb(ireq->pktopts);
		ireq->pktopts = NULL;
		if (newnp->pktoptions)
			skb_set_owner_r(newnp->pktoptions, newsk);
	}
	newnp->opt	  = NULL;
	newnp->mcast_oif  = tcp_v6_iif(skb);
	newnp->mcast_hops = ipv6_hdr(skb)->hop_limit;
	newnp->rcv_flowinfo = ip6_flowinfo(ipv6_hdr(skb));
	if (np->repflow)
		newnp->flow_label = ip6_flowlabel(ipv6_hdr(skb));

	/* Clone native IPv6 options from listening socket (if any)

	   Yes, keeping reference count would be much more clever,
	   but we make one more one thing there: reattach optmem
	   to newsk.
	 */
	opt = rcu_dereference(np->opt);
	if (opt) {
		opt = ipv6_dup_options(newsk, opt);
		RCU_INIT_POINTER(newnp->opt, opt);
	}
	inet_csk(newsk)->icsk_ext_hdr_len = 0;
	if (opt)
		inet_csk(newsk)->icsk_ext_hdr_len = opt->opt_nflen +
						    opt->opt_flen;

	tcp_ca_openreq_child(newsk, dst);

	tcp_sync_mss(newsk, dst_mtu(dst));
	newtp->advmss = dst_metric_advmss(dst);
	if (tcp_sk(sk)->rx_opt.user_mss &&
	    tcp_sk(sk)->rx_opt.user_mss < newtp->advmss)
		newtp->advmss = tcp_sk(sk)->rx_opt.user_mss;

	tcp_initialize_rcv_mss(newsk);

	newinet->inet_daddr = newinet->inet_saddr = LOOPBACK4_IPV6;
	newinet->inet_rcv_saddr = LOOPBACK4_IPV6;

#ifdef CONFIG_TCP_MD5SIG
	/* Copy over the MD5 key from the original socket */
	key = tcp_v6_md5_do_lookup(sk, &newsk->sk_v6_daddr);
	if (key) {
		/* We're using one, so create a matching key
		 * on the newsk structure. If we fail to get
		 * memory, then we end up not copying the key
		 * across. Shucks.
		 */
		tcp_md5_do_add(newsk, (union tcp_md5_addr *)&newsk->sk_v6_daddr,
			       AF_INET6, key->key, key->keylen,
			       sk_gfp_atomic(sk, GFP_ATOMIC));
	}
#endif

	if (__inet_inherit_port(sk, newsk) < 0) {
		inet_csk_prepare_forced_close(newsk);
		tcp_done(newsk);
		goto out;
	}
	__inet_hash(newsk, NULL);

	return newsk;

out_overflow:
	NET_INC_STATS_BH(sock_net(sk), LINUX_MIB_LISTENOVERFLOWS);
out_nonewsk:
	dst_release(dst);
out:
	NET_INC_STATS_BH(sock_net(sk), LINUX_MIB_LISTENDROPS);
	return NULL;
}

/* The socket must have it's spinlock held when we get
 * here.
 *
 * We have a potential double-lock case here, so even when
 * doing backlog processing we use the BH locking scheme.
 * This is because we cannot sleep with the original spinlock
 * held.
 */
int tcp_v6_do_rcv(struct sock *sk, struct sk_buff *skb)
{
	struct ipv6_pinfo *np = inet6_sk(sk);
	struct tcp_sock *tp;
	struct sk_buff *opt_skb = NULL;

	/* Imagine: socket is IPv6. IPv4 packet arrives,
	   goes to IPv4 receive handler and backlogged.
	   From backlog it always goes here. Kerboom...
	   Fortunately, tcp_rcv_established and rcv_established
	   handle them correctly, but it is not case with
	   tcp_v6_hnd_req and tcp_v6_send_reset().   --ANK
	 */

	if (skb->protocol == htons(ETH_P_IP))
		return tcp_v4_do_rcv(sk, skb);

	if (is_meta_sk(sk))
		return mptcp_v6_do_rcv(sk, skb);

	if (sk_filter(sk, skb))
		goto discard;

	/*
	 *	socket locking is here for SMP purposes as backlog rcv
	 *	is currently called with bh processing disabled.
	 */

	/* Do Stevens' IPV6_PKTOPTIONS.

	   Yes, guys, it is the only place in our code, where we
	   may make it not affecting IPv4.
	   The rest of code is protocol independent,
	   and I do not like idea to uglify IPv4.

	   Actually, all the idea behind IPV6_PKTOPTIONS
	   looks not very well thought. For now we latch
	   options, received in the last packet, enqueued
	   by tcp. Feel free to propose better solution.
					       --ANK (980728)
	 */
	if (np->rxopt.all)
		opt_skb = skb_clone(skb, sk_gfp_atomic(sk, GFP_ATOMIC));

	if (sk->sk_state == TCP_ESTABLISHED) { /* Fast path */
		struct dst_entry *dst = sk->sk_rx_dst;

		sock_rps_save_rxhash(sk, skb);
		sk_mark_napi_id(sk, skb);
		if (dst) {
			if (inet_sk(sk)->rx_dst_ifindex != skb->skb_iif ||
			    dst->ops->check(dst, np->rx_dst_cookie) == NULL) {
				dst_release(dst);
				sk->sk_rx_dst = NULL;
			}
		}

		tcp_rcv_established(sk, skb, tcp_hdr(skb), skb->len);
		if (opt_skb)
			goto ipv6_pktoptions;
		return 0;
	}

	if (skb->len < tcp_hdrlen(skb) || tcp_checksum_complete(skb))
		goto csum_err;

	if (sk->sk_state == TCP_LISTEN) {
		struct sock *nsk = tcp_v6_hnd_req(sk, skb);
		if (!nsk)
			goto discard;

		/*
		 * Queue it on the new socket if the new socket is active,
		 * otherwise we just shortcircuit this and continue with
		 * the new socket..
		 */
		if (nsk != sk) {
			sock_rps_save_rxhash(nsk, skb);
			sk_mark_napi_id(sk, skb);
			if (tcp_child_process(sk, nsk, skb))
				goto reset;
			if (opt_skb)
				__kfree_skb(opt_skb);
			return 0;
		}
	} else
		sock_rps_save_rxhash(sk, skb);

	if (tcp_rcv_state_process(sk, skb, tcp_hdr(skb), skb->len))
		goto reset;
	if (opt_skb)
		goto ipv6_pktoptions;
	return 0;

reset:
	tcp_v6_send_reset(sk, skb);
discard:
	if (opt_skb)
		__kfree_skb(opt_skb);
	kfree_skb(skb);
	return 0;
csum_err:
	TCP_INC_STATS_BH(sock_net(sk), TCP_MIB_CSUMERRORS);
	TCP_INC_STATS_BH(sock_net(sk), TCP_MIB_INERRS);
	goto discard;


ipv6_pktoptions:
	/* Do you ask, what is it?

	   1. skb was enqueued by tcp.
	   2. skb is added to tail of read queue, rather than out of order.
	   3. socket is not in passive state.
	   4. Finally, it really contains options, which user wants to receive.
	 */
	tp = tcp_sk(sk);
	if (TCP_SKB_CB(opt_skb)->end_seq == tp->rcv_nxt &&
	    !((1 << sk->sk_state) & (TCPF_CLOSE | TCPF_LISTEN))) {
		if (np->rxopt.bits.rxinfo || np->rxopt.bits.rxoinfo)
			np->mcast_oif = tcp_v6_iif(opt_skb);
		if (np->rxopt.bits.rxhlim || np->rxopt.bits.rxohlim)
			np->mcast_hops = ipv6_hdr(opt_skb)->hop_limit;
		if (np->rxopt.bits.rxflow || np->rxopt.bits.rxtclass)
			np->rcv_flowinfo = ip6_flowinfo(ipv6_hdr(opt_skb));
		if (np->repflow)
			np->flow_label = ip6_flowlabel(ipv6_hdr(opt_skb));
		if (ipv6_opt_accepted(sk, opt_skb, &TCP_SKB_CB(opt_skb)->header.h6)) {
			skb_set_owner_r(opt_skb, sk);
			opt_skb = xchg(&np->pktoptions, opt_skb);
		} else {
			__kfree_skb(opt_skb);
			opt_skb = xchg(&np->pktoptions, NULL);
		}
	}

	kfree_skb(opt_skb);
	return 0;
}

static void tcp_v6_fill_cb(struct sk_buff *skb, const struct ipv6hdr *hdr,
			   const struct tcphdr *th)
{
	/* This is tricky: we move IP6CB at its correct location into
	 * TCP_SKB_CB(). It must be done after xfrm6_policy_check(), because
	 * _decode_session6() uses IP6CB().
	 * barrier() makes sure compiler won't play aliasing games.
	 */
	memmove(&TCP_SKB_CB(skb)->header.h6, IP6CB(skb),
		sizeof(struct inet6_skb_parm));
	barrier();

	TCP_SKB_CB(skb)->seq = ntohl(th->seq);
	TCP_SKB_CB(skb)->end_seq = (TCP_SKB_CB(skb)->seq + th->syn + th->fin +
				    skb->len - th->doff*4);
	TCP_SKB_CB(skb)->ack_seq = ntohl(th->ack_seq);
#ifdef CONFIG_MPTCP
	TCP_SKB_CB(skb)->mptcp_flags = 0;
	TCP_SKB_CB(skb)->dss_off = 0;
#endif
	TCP_SKB_CB(skb)->tcp_flags = tcp_flag_byte(th);
	TCP_SKB_CB(skb)->tcp_tw_isn = 0;
	TCP_SKB_CB(skb)->ip_dsfield = ipv6_get_dsfield(hdr);
	TCP_SKB_CB(skb)->sacked = 0;
}

static void tcp_v6_restore_cb(struct sk_buff *skb)
{
	/* We need to move header back to the beginning if xfrm6_policy_check()
	 * and tcp_v6_fill_cb() are going to be called again.
	 */
	memmove(IP6CB(skb), &TCP_SKB_CB(skb)->header.h6,
		sizeof(struct inet6_skb_parm));
}

static int tcp_v6_rcv(struct sk_buff *skb)
{
	const struct tcphdr *th;
	const struct ipv6hdr *hdr;
	struct sock *sk, *meta_sk = NULL;
	int ret;
	struct net *net = dev_net(skb->dev);

	if (skb->pkt_type != PACKET_HOST)
		goto discard_it;

	/*
	 *	Count it even if it's bad.
	 */
	TCP_INC_STATS_BH(net, TCP_MIB_INSEGS);

	if (!pskb_may_pull(skb, sizeof(struct tcphdr)))
		goto discard_it;

	th = tcp_hdr(skb);

	if (th->doff < sizeof(struct tcphdr)/4)
		goto bad_packet;
	if (!pskb_may_pull(skb, th->doff*4))
		goto discard_it;

	if (skb_checksum_init(skb, IPPROTO_TCP, ip6_compute_pseudo))
		goto csum_error;

	th = tcp_hdr(skb);
	hdr = ipv6_hdr(skb);

	sk = __inet6_lookup_skb(&tcp_hashinfo, skb, th->source, th->dest,
				inet6_iif(skb));
	if (!sk)
		goto no_tcp_socket;

process:
	if (sk && sk->sk_state == TCP_TIME_WAIT)
		goto do_time_wait;

	if (!sk)
		goto no_tcp_socket;

	if (hdr->hop_limit < inet6_sk(sk)->min_hopcount) {
		NET_INC_STATS_BH(net, LINUX_MIB_TCPMINTTLDROP);
		goto discard_and_relse;
	}

	if (!xfrm6_policy_check(sk, XFRM_POLICY_IN, skb))
		goto discard_and_relse;

	tcp_v6_fill_cb(skb, hdr, th);

#ifdef CONFIG_MPTCP
	/* Is there a pending request sock for this segment ? */
	if (sk->sk_state == TCP_LISTEN && mptcp_check_req(skb, net)) {
		if (sk)
			sock_put(sk);
		return 0;
	}
#endif

#ifdef CONFIG_TCP_MD5SIG
	if (tcp_v6_inbound_md5_hash(sk, skb))
		goto discard_and_relse;
#endif

	if (sk_filter(sk, skb))
		goto discard_and_relse;

	sk_incoming_cpu_update(sk);
	skb->dev = NULL;

	if (mptcp(tcp_sk(sk))) {
		meta_sk = mptcp_meta_sk(sk);

		bh_lock_sock_nested(meta_sk);
		if (sock_owned_by_user(meta_sk))
			skb->sk = sk;
	} else {
		meta_sk = sk;
		bh_lock_sock_nested(sk);
	}

	ret = 0;
	if (!sock_owned_by_user(meta_sk)) {
		if (!tcp_prequeue(meta_sk, skb))
			ret = tcp_v6_do_rcv(sk, skb);
	} else if (unlikely(sk_add_backlog(meta_sk, skb,
					   meta_sk->sk_rcvbuf + meta_sk->sk_sndbuf))) {
		bh_unlock_sock(meta_sk);
		NET_INC_STATS_BH(net, LINUX_MIB_TCPBACKLOGDROP);
		goto discard_and_relse;
	}

	bh_unlock_sock(meta_sk);

	sock_put(sk);
	return ret ? -1 : 0;

no_tcp_socket:
	if (!xfrm6_policy_check(NULL, XFRM_POLICY_IN, skb))
		goto discard_it;

	tcp_v6_fill_cb(skb, hdr, th);

#ifdef CONFIG_MPTCP
	if (!sk && th->syn && !th->ack) {
		int ret = mptcp_lookup_join(skb, NULL);

		if (ret < 0) {
			tcp_v6_send_reset(NULL, skb);
			goto discard_it;
		} else if (ret > 0) {
			return 0;
		}
	}

	/* Is there a pending request sock for this segment ? */
	if (!sk && mptcp_check_req(skb, net)) {
		if (sk)
			sock_put(sk);
		return 0;
	}
#endif

	if (skb->len < (th->doff<<2) || tcp_checksum_complete(skb)) {
csum_error:
		TCP_INC_STATS_BH(net, TCP_MIB_CSUMERRORS);
bad_packet:
		TCP_INC_STATS_BH(net, TCP_MIB_INERRS);
	} else {
		tcp_v6_send_reset(NULL, skb);
	}

discard_it:
	kfree_skb(skb);
	return 0;

discard_and_relse:
	sock_put(sk);
	goto discard_it;

do_time_wait:
	if (!xfrm6_policy_check(NULL, XFRM_POLICY_IN, skb)) {
		inet_twsk_put(inet_twsk(sk));
		goto discard_it;
	}

	tcp_v6_fill_cb(skb, hdr, th);

	if (skb->len < (th->doff<<2)) {
		inet_twsk_put(inet_twsk(sk));
		goto bad_packet;
	}
	if (tcp_checksum_complete(skb)) {
		inet_twsk_put(inet_twsk(sk));
		goto csum_error;
	}

	switch (tcp_timewait_state_process(inet_twsk(sk), skb, th)) {
	case TCP_TW_SYN:
	{
		struct sock *sk2;

		sk2 = inet6_lookup_listener(dev_net(skb->dev), &tcp_hashinfo,
					    &ipv6_hdr(skb)->saddr, th->source,
					    &ipv6_hdr(skb)->daddr,
					    ntohs(th->dest), tcp_v6_iif(skb));
		if (sk2) {
			struct inet_timewait_sock *tw = inet_twsk(sk);
			inet_twsk_deschedule(tw);
			inet_twsk_put(tw);
			sk = sk2;
			tcp_v6_restore_cb(skb);
			goto process;
		}
#ifdef CONFIG_MPTCP
		if (th->syn && !th->ack) {
			int ret = mptcp_lookup_join(skb, inet_twsk(sk));

			if (ret < 0) {
				tcp_v6_send_reset(NULL, skb);
				goto discard_it;
			} else if (ret > 0) {
				return 0;
			}
		}
#endif
		/* Fall through to ACK */
	}
	case TCP_TW_ACK:
		tcp_v6_timewait_ack(sk, skb);
		break;
	case TCP_TW_RST:
		tcp_v6_restore_cb(skb);
		goto no_tcp_socket;
	case TCP_TW_SUCCESS:
		;
	}
	goto discard_it;
}

static void tcp_v6_early_demux(struct sk_buff *skb)
{
	const struct ipv6hdr *hdr;
	const struct tcphdr *th;
	struct sock *sk;

	if (skb->pkt_type != PACKET_HOST)
		return;

	if (!pskb_may_pull(skb, skb_transport_offset(skb) + sizeof(struct tcphdr)))
		return;

	hdr = ipv6_hdr(skb);
	th = tcp_hdr(skb);

	if (th->doff < sizeof(struct tcphdr) / 4)
		return;

	/* Note : We use inet6_iif() here, not tcp_v6_iif() */
	sk = __inet6_lookup_established(dev_net(skb->dev), &tcp_hashinfo,
					&hdr->saddr, th->source,
					&hdr->daddr, ntohs(th->dest),
					inet6_iif(skb));
	if (sk) {
		skb->sk = sk;
		skb->destructor = sock_edemux;
		if (sk_fullsock(sk)) {
			struct dst_entry *dst = READ_ONCE(sk->sk_rx_dst);

			if (dst)
				dst = dst_check(dst, inet6_sk(sk)->rx_dst_cookie);
			if (dst &&
			    inet_sk(sk)->rx_dst_ifindex == skb->skb_iif)
				skb_dst_set_noref(skb, dst);
		}
	}
}

struct timewait_sock_ops tcp6_timewait_sock_ops = {
	.twsk_obj_size	= sizeof(struct tcp6_timewait_sock),
	.twsk_unique	= tcp_twsk_unique,
	.twsk_destructor = tcp_twsk_destructor,
};

const struct inet_connection_sock_af_ops ipv6_specific = {
	.queue_xmit	   = inet6_csk_xmit,
	.send_check	   = tcp_v6_send_check,
	.rebuild_header	   = inet6_sk_rebuild_header,
	.sk_rx_dst_set	   = inet6_sk_rx_dst_set,
	.conn_request	   = tcp_v6_conn_request,
	.syn_recv_sock	   = tcp_v6_syn_recv_sock,
	.net_header_len	   = sizeof(struct ipv6hdr),
	.net_frag_header_len = sizeof(struct frag_hdr),
	.setsockopt	   = ipv6_setsockopt,
	.getsockopt	   = ipv6_getsockopt,
	.addr2sockaddr	   = inet6_csk_addr2sockaddr,
	.sockaddr_len	   = sizeof(struct sockaddr_in6),
	.bind_conflict	   = inet6_csk_bind_conflict,
#ifdef CONFIG_COMPAT
	.compat_setsockopt = compat_ipv6_setsockopt,
	.compat_getsockopt = compat_ipv6_getsockopt,
#endif
	.mtu_reduced	   = tcp_v6_mtu_reduced,
};

#ifdef CONFIG_TCP_MD5SIG
static const struct tcp_sock_af_ops tcp_sock_ipv6_specific = {
	.md5_lookup	=	tcp_v6_md5_lookup,
	.calc_md5_hash	=	tcp_v6_md5_hash_skb,
	.md5_parse	=	tcp_v6_parse_md5_keys,
};
#endif

/*
 *	TCP over IPv4 via INET6 API
 */
const struct inet_connection_sock_af_ops ipv6_mapped = {
	.queue_xmit	   = ip_queue_xmit,
	.send_check	   = tcp_v4_send_check,
	.rebuild_header	   = inet_sk_rebuild_header,
	.sk_rx_dst_set	   = inet_sk_rx_dst_set,
	.conn_request	   = tcp_v6_conn_request,
	.syn_recv_sock	   = tcp_v6_syn_recv_sock,
	.net_header_len	   = sizeof(struct iphdr),
	.setsockopt	   = ipv6_setsockopt,
	.getsockopt	   = ipv6_getsockopt,
	.addr2sockaddr	   = inet6_csk_addr2sockaddr,
	.sockaddr_len	   = sizeof(struct sockaddr_in6),
	.bind_conflict	   = inet6_csk_bind_conflict,
#ifdef CONFIG_COMPAT
	.compat_setsockopt = compat_ipv6_setsockopt,
	.compat_getsockopt = compat_ipv6_getsockopt,
#endif
	.mtu_reduced	   = tcp_v4_mtu_reduced,
};

#ifdef CONFIG_TCP_MD5SIG
static const struct tcp_sock_af_ops tcp_sock_ipv6_mapped_specific = {
	.md5_lookup	=	tcp_v4_md5_lookup,
	.calc_md5_hash	=	tcp_v4_md5_hash_skb,
	.md5_parse	=	tcp_v6_parse_md5_keys,
};
#endif

/* NOTE: A lot of things set to zero explicitly by call to
 *       sk_alloc() so need not be done here.
 */
static int tcp_v6_init_sock(struct sock *sk)
{
	struct inet_connection_sock *icsk = inet_csk(sk);

	tcp_init_sock(sk);

#ifdef CONFIG_MPTCP
	if (sock_flag(sk, SOCK_MPTCP))
		icsk->icsk_af_ops = &mptcp_v6_specific;
	else
#endif
		icsk->icsk_af_ops = &ipv6_specific;

#ifdef CONFIG_TCP_MD5SIG
	tcp_sk(sk)->af_specific = &tcp_sock_ipv6_specific;
#endif

	return 0;
}

void tcp_v6_destroy_sock(struct sock *sk)
{
	tcp_v4_destroy_sock(sk);
	inet6_destroy_sock(sk);
}

#ifdef CONFIG_PROC_FS
/* Proc filesystem TCPv6 sock list dumping. */
static void get_openreq6(struct seq_file *seq,
			 struct request_sock *req, int i, kuid_t uid)
{
	long ttd = req->rsk_timer.expires - jiffies;
	const struct in6_addr *src = &inet_rsk(req)->ir_v6_loc_addr;
	const struct in6_addr *dest = &inet_rsk(req)->ir_v6_rmt_addr;

	if (ttd < 0)
		ttd = 0;

	seq_printf(seq,
		   "%4d: %08X%08X%08X%08X:%04X %08X%08X%08X%08X:%04X "
		   "%02X %08X:%08X %02X:%08lX %08X %5u %8d %d %d %pK\n",
		   i,
		   src->s6_addr32[0], src->s6_addr32[1],
		   src->s6_addr32[2], src->s6_addr32[3],
		   inet_rsk(req)->ir_num,
		   dest->s6_addr32[0], dest->s6_addr32[1],
		   dest->s6_addr32[2], dest->s6_addr32[3],
		   ntohs(inet_rsk(req)->ir_rmt_port),
		   TCP_SYN_RECV,
		   0, 0, /* could print option size, but that is af dependent. */
		   1,   /* timers active (only the expire timer) */
		   jiffies_to_clock_t(ttd),
		   req->num_timeout,
		   from_kuid_munged(seq_user_ns(seq), uid),
		   0,  /* non standard timer */
		   0, /* open_requests have no inode */
		   0, req);
}

static void get_tcp6_sock(struct seq_file *seq, struct sock *sp, int i)
{
	const struct in6_addr *dest, *src;
	__u16 destp, srcp;
	int timer_active;
	unsigned long timer_expires;
	const struct inet_sock *inet = inet_sk(sp);
	const struct tcp_sock *tp = tcp_sk(sp);
	const struct inet_connection_sock *icsk = inet_csk(sp);
	struct fastopen_queue *fastopenq = icsk->icsk_accept_queue.fastopenq;

	dest  = &sp->sk_v6_daddr;
	src   = &sp->sk_v6_rcv_saddr;
	destp = ntohs(inet->inet_dport);
	srcp  = ntohs(inet->inet_sport);

	if (icsk->icsk_pending == ICSK_TIME_RETRANS ||
	    icsk->icsk_pending == ICSK_TIME_EARLY_RETRANS ||
	    icsk->icsk_pending == ICSK_TIME_LOSS_PROBE) {
		timer_active	= 1;
		timer_expires	= icsk->icsk_timeout;
	} else if (icsk->icsk_pending == ICSK_TIME_PROBE0) {
		timer_active	= 4;
		timer_expires	= icsk->icsk_timeout;
	} else if (timer_pending(&sp->sk_timer)) {
		timer_active	= 2;
		timer_expires	= sp->sk_timer.expires;
	} else {
		timer_active	= 0;
		timer_expires = jiffies;
	}

	seq_printf(seq,
		   "%4d: %08X%08X%08X%08X:%04X %08X%08X%08X%08X:%04X "
		   "%02X %08X:%08X %02X:%08lX %08X %5u %8d %lu %d %pK %lu %lu %u %u %d\n",
		   i,
		   src->s6_addr32[0], src->s6_addr32[1],
		   src->s6_addr32[2], src->s6_addr32[3], srcp,
		   dest->s6_addr32[0], dest->s6_addr32[1],
		   dest->s6_addr32[2], dest->s6_addr32[3], destp,
		   sp->sk_state,
		   tp->write_seq-tp->snd_una,
		   (sp->sk_state == TCP_LISTEN) ? sp->sk_ack_backlog : (tp->rcv_nxt - tp->copied_seq),
		   timer_active,
		   jiffies_delta_to_clock_t(timer_expires - jiffies),
		   icsk->icsk_retransmits,
		   from_kuid_munged(seq_user_ns(seq), sock_i_uid(sp)),
		   icsk->icsk_probes_out,
		   sock_i_ino(sp),
		   atomic_read(&sp->sk_refcnt), sp,
		   jiffies_to_clock_t(icsk->icsk_rto),
		   jiffies_to_clock_t(icsk->icsk_ack.ato),
		   (icsk->icsk_ack.quick << 1) | icsk->icsk_ack.pingpong,
		   tp->snd_cwnd,
		   sp->sk_state == TCP_LISTEN ?
			(fastopenq ? fastopenq->max_qlen : 0) :
			(tcp_in_initial_slowstart(tp) ? -1 : tp->snd_ssthresh)
		   );
}

static void get_timewait6_sock(struct seq_file *seq,
			       struct inet_timewait_sock *tw, int i)
{
	long delta = tw->tw_timer.expires - jiffies;
	const struct in6_addr *dest, *src;
	__u16 destp, srcp;

	dest = &tw->tw_v6_daddr;
	src  = &tw->tw_v6_rcv_saddr;
	destp = ntohs(tw->tw_dport);
	srcp  = ntohs(tw->tw_sport);

	seq_printf(seq,
		   "%4d: %08X%08X%08X%08X:%04X %08X%08X%08X%08X:%04X "
		   "%02X %08X:%08X %02X:%08lX %08X %5d %8d %d %d %pK\n",
		   i,
		   src->s6_addr32[0], src->s6_addr32[1],
		   src->s6_addr32[2], src->s6_addr32[3], srcp,
		   dest->s6_addr32[0], dest->s6_addr32[1],
		   dest->s6_addr32[2], dest->s6_addr32[3], destp,
		   tw->tw_substate, 0, 0,
		   3, jiffies_delta_to_clock_t(delta), 0, 0, 0, 0,
		   atomic_read(&tw->tw_refcnt), tw);
}

static int tcp6_seq_show(struct seq_file *seq, void *v)
{
	struct tcp_iter_state *st;
	struct sock *sk = v;

	if (v == SEQ_START_TOKEN) {
		seq_puts(seq,
			 "  sl  "
			 "local_address                         "
			 "remote_address                        "
			 "st tx_queue rx_queue tr tm->when retrnsmt"
			 "   uid  timeout inode\n");
		goto out;
	}
	st = seq->private;

	switch (st->state) {
	case TCP_SEQ_STATE_LISTENING:
	case TCP_SEQ_STATE_ESTABLISHED:
		if (sk->sk_state == TCP_TIME_WAIT)
			get_timewait6_sock(seq, v, st->num);
		else
			get_tcp6_sock(seq, v, st->num);
		break;
	case TCP_SEQ_STATE_OPENREQ:
		get_openreq6(seq, v, st->num, st->uid);
		break;
	}
out:
	return 0;
}

static const struct file_operations tcp6_afinfo_seq_fops = {
	.owner   = THIS_MODULE,
	.open    = tcp_seq_open,
	.read    = seq_read,
	.llseek  = seq_lseek,
	.release = seq_release_net
};

static struct tcp_seq_afinfo tcp6_seq_afinfo = {
	.name		= "tcp6",
	.family		= AF_INET6,
	.seq_fops	= &tcp6_afinfo_seq_fops,
	.seq_ops	= {
		.show		= tcp6_seq_show,
	},
};

int __net_init tcp6_proc_init(struct net *net)
{
	return tcp_proc_register(net, &tcp6_seq_afinfo);
}

void tcp6_proc_exit(struct net *net)
{
	tcp_proc_unregister(net, &tcp6_seq_afinfo);
}
#endif

static void tcp_v6_clear_sk(struct sock *sk, int size)
{
	struct inet_sock *inet = inet_sk(sk);
#ifdef CONFIG_MPTCP
	struct tcp_sock *tp = tcp_sk(sk);
<<<<<<< HEAD
	/* size_tk_table goes from the end of tk_table to the end of sk */
	int size_tk_table = size - offsetof(struct tcp_sock, tk_table) -
			    sizeof(tp->tk_table);
=======
	/* size_tk_table goes from tk_table.pprev to the end of sk */
	int size_tk_table = size - offsetof(struct tcp_sock, tk_table.pprev);
>>>>>>> a40a47b9
#endif

	/* we do not want to clear pinet6 field, because of RCU lookups */
	sk_prot_clear_nulls(sk, offsetof(struct inet_sock, pinet6));

	size -= offsetof(struct inet_sock, pinet6) + sizeof(inet->pinet6);

#ifdef CONFIG_MPTCP
	/* We zero out only from pinet6 to tk_table */
<<<<<<< HEAD
	size -= size_tk_table + sizeof(tp->tk_table);
=======
	size -= (size_tk_table + sizeof(tp->tk_table.next));
>>>>>>> a40a47b9
#endif
	memset(&inet->pinet6 + 1, 0, size);

#ifdef CONFIG_MPTCP
<<<<<<< HEAD
	memset((char *)&tp->tk_table + sizeof(tp->tk_table), 0, size_tk_table);
=======
	memset(&tp->tk_table.pprev, 0, size_tk_table);
>>>>>>> a40a47b9
#endif

}

struct proto tcpv6_prot = {
	.name			= "TCPv6",
	.owner			= THIS_MODULE,
	.close			= tcp_close,
	.connect		= tcp_v6_connect,
	.disconnect		= tcp_disconnect,
	.accept			= inet_csk_accept,
	.ioctl			= tcp_ioctl,
	.init			= tcp_v6_init_sock,
	.destroy		= tcp_v6_destroy_sock,
	.shutdown		= tcp_shutdown,
	.setsockopt		= tcp_setsockopt,
	.getsockopt		= tcp_getsockopt,
	.recvmsg		= tcp_recvmsg,
	.sendmsg		= tcp_sendmsg,
	.sendpage		= tcp_sendpage,
	.backlog_rcv		= tcp_v6_do_rcv,
	.release_cb		= tcp_release_cb,
	.hash			= inet_hash,
	.unhash			= inet_unhash,
	.get_port		= inet_csk_get_port,
	.enter_memory_pressure	= tcp_enter_memory_pressure,
	.stream_memory_free	= tcp_stream_memory_free,
	.sockets_allocated	= &tcp_sockets_allocated,
	.memory_allocated	= &tcp_memory_allocated,
	.memory_pressure	= &tcp_memory_pressure,
	.orphan_count		= &tcp_orphan_count,
	.sysctl_mem		= sysctl_tcp_mem,
	.sysctl_wmem		= sysctl_tcp_wmem,
	.sysctl_rmem		= sysctl_tcp_rmem,
	.max_header		= MAX_TCP_HEADER,
	.obj_size		= sizeof(struct tcp6_sock),
	.slab_flags		= SLAB_DESTROY_BY_RCU,
	.twsk_prot		= &tcp6_timewait_sock_ops,
	.rsk_prot		= &tcp6_request_sock_ops,
	.h.hashinfo		= &tcp_hashinfo,
	.no_autobind		= true,
#ifdef CONFIG_COMPAT
	.compat_setsockopt	= compat_tcp_setsockopt,
	.compat_getsockopt	= compat_tcp_getsockopt,
#endif
#ifdef CONFIG_MEMCG_KMEM
	.proto_cgroup		= tcp_proto_cgroup,
#endif
	.clear_sk		= tcp_v6_clear_sk,
#ifdef CONFIG_MPTCP
	.copy_sk		= tcp_copy_sk,
#endif
};

static const struct inet6_protocol tcpv6_protocol = {
	.early_demux	=	tcp_v6_early_demux,
	.handler	=	tcp_v6_rcv,
	.err_handler	=	tcp_v6_err,
	.flags		=	INET6_PROTO_NOPOLICY|INET6_PROTO_FINAL,
};

static struct inet_protosw tcpv6_protosw = {
	.type		=	SOCK_STREAM,
	.protocol	=	IPPROTO_TCP,
	.prot		=	&tcpv6_prot,
	.ops		=	&inet6_stream_ops,
	.flags		=	INET_PROTOSW_PERMANENT |
				INET_PROTOSW_ICSK,
};

static int __net_init tcpv6_net_init(struct net *net)
{
	return inet_ctl_sock_create(&net->ipv6.tcp_sk, PF_INET6,
				    SOCK_RAW, IPPROTO_TCP, net);
}

static void __net_exit tcpv6_net_exit(struct net *net)
{
	inet_ctl_sock_destroy(net->ipv6.tcp_sk);
}

static void __net_exit tcpv6_net_exit_batch(struct list_head *net_exit_list)
{
	inet_twsk_purge(&tcp_hashinfo, &tcp_death_row, AF_INET6);
}

static struct pernet_operations tcpv6_net_ops = {
	.init	    = tcpv6_net_init,
	.exit	    = tcpv6_net_exit,
	.exit_batch = tcpv6_net_exit_batch,
};

int __init tcpv6_init(void)
{
	int ret;

	ret = inet6_add_protocol(&tcpv6_protocol, IPPROTO_TCP);
	if (ret)
		goto out;

	/* register inet6 protocol */
	ret = inet6_register_protosw(&tcpv6_protosw);
	if (ret)
		goto out_tcpv6_protocol;

	ret = register_pernet_subsys(&tcpv6_net_ops);
	if (ret)
		goto out_tcpv6_protosw;
out:
	return ret;

out_tcpv6_protosw:
	inet6_unregister_protosw(&tcpv6_protosw);
out_tcpv6_protocol:
	inet6_del_protocol(&tcpv6_protocol, IPPROTO_TCP);
	goto out;
}

void tcpv6_exit(void)
{
	unregister_pernet_subsys(&tcpv6_net_ops);
	inet6_unregister_protosw(&tcpv6_protosw);
	inet6_del_protocol(&tcpv6_protocol, IPPROTO_TCP);
}<|MERGE_RESOLUTION|>--- conflicted
+++ resolved
@@ -1951,14 +1951,8 @@
 	struct inet_sock *inet = inet_sk(sk);
 #ifdef CONFIG_MPTCP
 	struct tcp_sock *tp = tcp_sk(sk);
-<<<<<<< HEAD
-	/* size_tk_table goes from the end of tk_table to the end of sk */
-	int size_tk_table = size - offsetof(struct tcp_sock, tk_table) -
-			    sizeof(tp->tk_table);
-=======
 	/* size_tk_table goes from tk_table.pprev to the end of sk */
 	int size_tk_table = size - offsetof(struct tcp_sock, tk_table.pprev);
->>>>>>> a40a47b9
 #endif
 
 	/* we do not want to clear pinet6 field, because of RCU lookups */
@@ -1968,20 +1962,12 @@
 
 #ifdef CONFIG_MPTCP
 	/* We zero out only from pinet6 to tk_table */
-<<<<<<< HEAD
-	size -= size_tk_table + sizeof(tp->tk_table);
-=======
 	size -= (size_tk_table + sizeof(tp->tk_table.next));
->>>>>>> a40a47b9
 #endif
 	memset(&inet->pinet6 + 1, 0, size);
 
 #ifdef CONFIG_MPTCP
-<<<<<<< HEAD
-	memset((char *)&tp->tk_table + sizeof(tp->tk_table), 0, size_tk_table);
-=======
 	memset(&tp->tk_table.pprev, 0, size_tk_table);
->>>>>>> a40a47b9
 #endif
 
 }
