/*
 *	TCP over IPv6
 *	Linux INET6 implementation
 *
 *	Authors:
 *	Pedro Roque		<roque@di.fc.ul.pt>
 *
 *	Based on:
 *	linux/net/ipv4/tcp.c
 *	linux/net/ipv4/tcp_input.c
 *	linux/net/ipv4/tcp_output.c
 *
 *	Fixes:
 *	Hideaki YOSHIFUJI	:	sin6_scope_id support
 *	YOSHIFUJI Hideaki @USAGI and:	Support IPV6_V6ONLY socket option, which
 *	Alexey Kuznetsov		allow both IPv4 and IPv6 sockets to bind
 *					a single port at the same time.
 *	YOSHIFUJI Hideaki @USAGI:	convert /proc/net/tcp6 to seq_file.
 *
 *	This program is free software; you can redistribute it and/or
 *      modify it under the terms of the GNU General Public License
 *      as published by the Free Software Foundation; either version
 *      2 of the License, or (at your option) any later version.
 */

#include <linux/bottom_half.h>
#include <linux/module.h>
#include <linux/errno.h>
#include <linux/types.h>
#include <linux/socket.h>
#include <linux/sockios.h>
#include <linux/net.h>
#include <linux/jiffies.h>
#include <linux/in.h>
#include <linux/in6.h>
#include <linux/netdevice.h>
#include <linux/init.h>
#include <linux/jhash.h>
#include <linux/ipsec.h>
#include <linux/times.h>
#include <linux/slab.h>
#include <linux/uaccess.h>
#include <linux/ipv6.h>
#include <linux/icmpv6.h>
#include <linux/random.h>

#include <net/tcp.h>
#include <net/ndisc.h>
#include <net/inet6_hashtables.h>
#include <net/inet6_connection_sock.h>
#include <net/ipv6.h>
#include <net/transp_v6.h>
#include <net/addrconf.h>
#include <net/ip6_route.h>
#include <net/ip6_checksum.h>
#include <net/inet_ecn.h>
#include <net/protocol.h>
#include <net/xfrm.h>
#include <net/snmp.h>
#include <net/dsfield.h>
#include <net/timewait_sock.h>
#include <net/inet_common.h>
#include <net/secure_seq.h>
#include <net/tcp_memcontrol.h>
#include <net/mptcp.h>
#include <net/mptcp_v6.h>
#include <net/busy_poll.h>

#include <linux/proc_fs.h>
#include <linux/seq_file.h>

#include <linux/crypto.h>
#include <linux/scatterlist.h>

#ifdef CONFIG_TCP_MD5SIG
static const struct tcp_sock_af_ops tcp_sock_ipv6_specific;
static const struct tcp_sock_af_ops tcp_sock_ipv6_mapped_specific;
#else
static struct tcp_md5sig_key *tcp_v6_md5_do_lookup(struct sock *sk,
						   const struct in6_addr *addr)
{
	return NULL;
}
#endif

void inet6_sk_rx_dst_set(struct sock *sk, const struct sk_buff *skb)
{
	struct dst_entry *dst = skb_dst(skb);

	if (dst) {
		const struct rt6_info *rt = (const struct rt6_info *)dst;

		dst_hold(dst);
		sk->sk_rx_dst = dst;
		inet_sk(sk)->rx_dst_ifindex = skb->skb_iif;
		if (rt->rt6i_node)
			inet6_sk(sk)->rx_dst_cookie = rt->rt6i_node->fn_sernum;
	}
}

void tcp_v6_hash(struct sock *sk)
{
	if (sk->sk_state != TCP_CLOSE) {
		if (inet_csk(sk)->icsk_af_ops == &ipv6_mapped ||
		    inet_csk(sk)->icsk_af_ops == &mptcp_v6_mapped) {
			tcp_prot.hash(sk);
			return;
		}
		local_bh_disable();
		__inet6_hash(sk, NULL);
		local_bh_enable();
	}
}

__u32 tcp_v6_init_sequence(const struct sk_buff *skb)
{
	return secure_tcpv6_sequence_number(ipv6_hdr(skb)->daddr.s6_addr32,
					    ipv6_hdr(skb)->saddr.s6_addr32,
					    tcp_hdr(skb)->dest,
					    tcp_hdr(skb)->source);
}

int tcp_v6_connect(struct sock *sk, struct sockaddr *uaddr,
			  int addr_len)
{
	struct sockaddr_in6 *usin = (struct sockaddr_in6 *) uaddr;
	struct inet_sock *inet = inet_sk(sk);
	struct inet_connection_sock *icsk = inet_csk(sk);
	struct ipv6_pinfo *np = inet6_sk(sk);
	struct tcp_sock *tp = tcp_sk(sk);
	struct in6_addr *saddr = NULL, *final_p, final;
	struct rt6_info *rt;
	struct flowi6 fl6;
	struct dst_entry *dst;
	int addr_type;
	int err;

	if (addr_len < SIN6_LEN_RFC2133)
		return -EINVAL;

	if (usin->sin6_family != AF_INET6)
		return -EAFNOSUPPORT;

	memset(&fl6, 0, sizeof(fl6));

	if (np->sndflow) {
		fl6.flowlabel = usin->sin6_flowinfo&IPV6_FLOWINFO_MASK;
		IP6_ECN_flow_init(fl6.flowlabel);
		if (fl6.flowlabel&IPV6_FLOWLABEL_MASK) {
			struct ip6_flowlabel *flowlabel;
			flowlabel = fl6_sock_lookup(sk, fl6.flowlabel);
			if (flowlabel == NULL)
				return -EINVAL;
			fl6_sock_release(flowlabel);
		}
	}

	/*
	 *	connect() to INADDR_ANY means loopback (BSD'ism).
	 */

	if (ipv6_addr_any(&usin->sin6_addr))
		usin->sin6_addr.s6_addr[15] = 0x1;

	addr_type = ipv6_addr_type(&usin->sin6_addr);

	if (addr_type & IPV6_ADDR_MULTICAST)
		return -ENETUNREACH;

	if (addr_type&IPV6_ADDR_LINKLOCAL) {
		if (addr_len >= sizeof(struct sockaddr_in6) &&
		    usin->sin6_scope_id) {
			/* If interface is set while binding, indices
			 * must coincide.
			 */
			if (sk->sk_bound_dev_if &&
			    sk->sk_bound_dev_if != usin->sin6_scope_id)
				return -EINVAL;

			sk->sk_bound_dev_if = usin->sin6_scope_id;
		}

		/* Connect to link-local address requires an interface */
		if (!sk->sk_bound_dev_if)
			return -EINVAL;
	}

	if (tp->rx_opt.ts_recent_stamp &&
	    !ipv6_addr_equal(&sk->sk_v6_daddr, &usin->sin6_addr)) {
		tp->rx_opt.ts_recent = 0;
		tp->rx_opt.ts_recent_stamp = 0;
		tp->write_seq = 0;
	}

	sk->sk_v6_daddr = usin->sin6_addr;
	np->flow_label = fl6.flowlabel;

	/*
	 *	TCP over IPv4
	 */

	if (addr_type == IPV6_ADDR_MAPPED) {
		u32 exthdrlen = icsk->icsk_ext_hdr_len;
		struct sockaddr_in sin;

		SOCK_DEBUG(sk, "connect: ipv4 mapped\n");

		if (__ipv6_only_sock(sk))
			return -ENETUNREACH;

		sin.sin_family = AF_INET;
		sin.sin_port = usin->sin6_port;
		sin.sin_addr.s_addr = usin->sin6_addr.s6_addr32[3];

#ifdef CONFIG_MPTCP
		if (sock_flag(sk, SOCK_MPTCP))
			icsk->icsk_af_ops = &mptcp_v6_mapped;
		else
#endif
			icsk->icsk_af_ops = &ipv6_mapped;
		sk->sk_backlog_rcv = tcp_v4_do_rcv;
#ifdef CONFIG_TCP_MD5SIG
		tp->af_specific = &tcp_sock_ipv6_mapped_specific;
#endif

		err = tcp_v4_connect(sk, (struct sockaddr *)&sin, sizeof(sin));

		if (err) {
			icsk->icsk_ext_hdr_len = exthdrlen;
#ifdef CONFIG_MPTCP
			if (sock_flag(sk, SOCK_MPTCP))
				icsk->icsk_af_ops = &mptcp_v6_specific;
			else
#endif
				icsk->icsk_af_ops = &ipv6_specific;
			sk->sk_backlog_rcv = tcp_v6_do_rcv;
#ifdef CONFIG_TCP_MD5SIG
			tp->af_specific = &tcp_sock_ipv6_specific;
#endif
			goto failure;
		} else {
			ipv6_addr_set_v4mapped(inet->inet_saddr, &np->saddr);
			ipv6_addr_set_v4mapped(inet->inet_rcv_saddr,
					       &sk->sk_v6_rcv_saddr);
		}

		return err;
	}

	if (!ipv6_addr_any(&sk->sk_v6_rcv_saddr))
		saddr = &sk->sk_v6_rcv_saddr;

	fl6.flowi6_proto = IPPROTO_TCP;
	fl6.daddr = sk->sk_v6_daddr;
	fl6.saddr = saddr ? *saddr : np->saddr;
	fl6.flowi6_oif = sk->sk_bound_dev_if;
	fl6.flowi6_mark = sk->sk_mark;
	fl6.fl6_dport = usin->sin6_port;
	fl6.fl6_sport = inet->inet_sport;

	final_p = fl6_update_dst(&fl6, np->opt, &final);

	security_sk_classify_flow(sk, flowi6_to_flowi(&fl6));

	dst = ip6_dst_lookup_flow(sk, &fl6, final_p);
	if (IS_ERR(dst)) {
		err = PTR_ERR(dst);
		goto failure;
	}

	if (saddr == NULL) {
		saddr = &fl6.saddr;
		sk->sk_v6_rcv_saddr = *saddr;
	}

	/* set the source address */
	np->saddr = *saddr;
	inet->inet_rcv_saddr = LOOPBACK4_IPV6;

	sk->sk_gso_type = SKB_GSO_TCPV6;
	__ip6_dst_store(sk, dst, NULL, NULL);

	rt = (struct rt6_info *) dst;
	if (tcp_death_row.sysctl_tw_recycle &&
	    !tp->rx_opt.ts_recent_stamp &&
	    ipv6_addr_equal(&rt->rt6i_dst.addr, &sk->sk_v6_daddr))
		tcp_fetch_timewait_stamp(sk, dst);

	icsk->icsk_ext_hdr_len = 0;
	if (np->opt)
		icsk->icsk_ext_hdr_len = (np->opt->opt_flen +
					  np->opt->opt_nflen);

	tp->rx_opt.mss_clamp = IPV6_MIN_MTU - sizeof(struct tcphdr) - sizeof(struct ipv6hdr);

	inet->inet_dport = usin->sin6_port;

	tcp_set_state(sk, TCP_SYN_SENT);
	err = inet6_hash_connect(&tcp_death_row, sk);
	if (err)
		goto late_failure;

	ip6_set_txhash(sk);

	if (!tp->write_seq && likely(!tp->repair))
		tp->write_seq = secure_tcpv6_sequence_number(np->saddr.s6_addr32,
							     sk->sk_v6_daddr.s6_addr32,
							     inet->inet_sport,
							     inet->inet_dport);

	err = tcp_connect(sk);
	if (err)
		goto late_failure;

	return 0;

late_failure:
	tcp_set_state(sk, TCP_CLOSE);
	__sk_dst_reset(sk);
failure:
	inet->inet_dport = 0;
	sk->sk_route_caps = 0;
	return err;
}

void tcp_v6_mtu_reduced(struct sock *sk)
{
	struct dst_entry *dst;

	if ((1 << sk->sk_state) & (TCPF_LISTEN | TCPF_CLOSE))
		return;

	dst = inet6_csk_update_pmtu(sk, tcp_sk(sk)->mtu_info);
	if (!dst)
		return;

	if (inet_csk(sk)->icsk_pmtu_cookie > dst_mtu(dst)) {
		tcp_sync_mss(sk, dst_mtu(dst));
		tcp_simple_retransmit(sk);
	}
}

static void tcp_v6_err(struct sk_buff *skb, struct inet6_skb_parm *opt,
		u8 type, u8 code, int offset, __be32 info)
{
	const struct ipv6hdr *hdr = (const struct ipv6hdr *)skb->data;
	const struct tcphdr *th = (struct tcphdr *)(skb->data+offset);
	struct ipv6_pinfo *np;
	struct sock *sk, *meta_sk;
	int err;
	struct tcp_sock *tp;
	struct request_sock *fastopen;
	__u32 seq, snd_una;
	struct net *net = dev_net(skb->dev);

	sk = inet6_lookup(net, &tcp_hashinfo, &hdr->daddr,
			th->dest, &hdr->saddr, th->source, skb->dev->ifindex);

	if (sk == NULL) {
		ICMP6_INC_STATS_BH(net, __in6_dev_get(skb->dev),
				   ICMP6_MIB_INERRORS);
		return;
	}

	if (sk->sk_state == TCP_TIME_WAIT) {
		inet_twsk_put(inet_twsk(sk));
		return;
	}

	tp = tcp_sk(sk);
	if (mptcp(tp))
		meta_sk = mptcp_meta_sk(sk);
	else
		meta_sk = sk;

	bh_lock_sock(meta_sk);
	if (sock_owned_by_user(meta_sk) && type != ICMPV6_PKT_TOOBIG)
		NET_INC_STATS_BH(net, LINUX_MIB_LOCKDROPPEDICMPS);

	if (sk->sk_state == TCP_CLOSE)
		goto out;

	if (ipv6_hdr(skb)->hop_limit < inet6_sk(sk)->min_hopcount) {
		NET_INC_STATS_BH(net, LINUX_MIB_TCPMINTTLDROP);
		goto out;
	}

	seq = ntohl(th->seq);
	/* XXX (TFO) - tp->snd_una should be ISN (tcp_create_openreq_child() */
	fastopen = tp->fastopen_rsk;
	snd_una = fastopen ? tcp_rsk(fastopen)->snt_isn : tp->snd_una;
	if (sk->sk_state != TCP_LISTEN &&
	    !between(seq, snd_una, tp->snd_nxt)) {
		NET_INC_STATS_BH(net, LINUX_MIB_OUTOFWINDOWICMPS);
		goto out;
	}

	np = inet6_sk(sk);

	if (type == NDISC_REDIRECT) {
		struct dst_entry *dst = __sk_dst_check(sk, np->dst_cookie);

		if (dst)
			dst->ops->redirect(dst, sk, skb);
		goto out;
	}

	if (type == ICMPV6_PKT_TOOBIG) {
		/* We are not interested in TCP_LISTEN and open_requests
		 * (SYN-ACKs send out by Linux are always <576bytes so
		 * they should go through unfragmented).
		 */
		if (sk->sk_state == TCP_LISTEN)
			goto out;

		if (!ip6_sk_accept_pmtu(sk))
			goto out;

		tp->mtu_info = ntohl(info);
		if (!sock_owned_by_user(meta_sk))
			tcp_v6_mtu_reduced(sk);
		else {
			if (!test_and_set_bit(TCP_MTU_REDUCED_DEFERRED,
					   &tp->tsq_flags))
				sock_hold(sk);
			if (mptcp(tp))
				mptcp_tsq_flags(sk);
		}
		goto out;
	}

	icmpv6_err_convert(type, code, &err);

	/* Might be for an request_sock */
	switch (sk->sk_state) {
		struct request_sock *req, **prev;
	case TCP_LISTEN:
		if (sock_owned_by_user(meta_sk))
			goto out;

		/* Note : We use inet6_iif() here, not tcp_v6_iif() */
		req = inet6_csk_search_req(sk, &prev, th->dest, &hdr->daddr,
					   &hdr->saddr, inet6_iif(skb));
		if (!req)
			goto out;

		/* ICMPs are not backlogged, hence we cannot get
		 * an established socket here.
		 */
		WARN_ON(req->sk != NULL);

		if (seq != tcp_rsk(req)->snt_isn) {
			NET_INC_STATS_BH(net, LINUX_MIB_OUTOFWINDOWICMPS);
			goto out;
		}

		inet_csk_reqsk_queue_drop(sk, req, prev);
		NET_INC_STATS_BH(sock_net(sk), LINUX_MIB_LISTENDROPS);
		goto out;

	case TCP_SYN_SENT:
	case TCP_SYN_RECV:
		/* Only in fast or simultaneous open. If a fast open socket is
		 * is already accepted it is treated as a connected one below.
		 */
		if (fastopen && fastopen->sk == NULL)
			break;

		if (!sock_owned_by_user(meta_sk)) {
			sk->sk_err = err;
			sk->sk_error_report(sk);		/* Wake people up to see the error (see connect in sock.c) */

			tcp_done(sk);
		} else
			sk->sk_err_soft = err;
		goto out;
	}

	if (!sock_owned_by_user(meta_sk) && np->recverr) {
		sk->sk_err = err;
		sk->sk_error_report(sk);
	} else
		sk->sk_err_soft = err;

out:
	bh_unlock_sock(meta_sk);
	sock_put(sk);
}


int tcp_v6_send_synack(struct sock *sk, struct dst_entry *dst,
		       struct flowi *fl,
		       struct request_sock *req,
		       u16 queue_mapping,
		       struct tcp_fastopen_cookie *foc)
{
	struct inet_request_sock *ireq = inet_rsk(req);
	struct ipv6_pinfo *np = inet6_sk(sk);
	struct flowi6 *fl6 = &fl->u.ip6;
	struct sk_buff *skb;
	int err = -ENOMEM;

	/* First, grab a route. */
	if (!dst && (dst = inet6_csk_route_req(sk, fl6, req)) == NULL)
		goto done;

	skb = tcp_make_synack(sk, dst, req, foc);

	if (skb) {
		__tcp_v6_send_check(skb, &ireq->ir_v6_loc_addr,
				    &ireq->ir_v6_rmt_addr);

		fl6->daddr = ireq->ir_v6_rmt_addr;
		if (np->repflow && (ireq->pktopts != NULL))
			fl6->flowlabel = ip6_flowlabel(ipv6_hdr(ireq->pktopts));

		skb_set_queue_mapping(skb, queue_mapping);
		err = ip6_xmit(sk, skb, fl6, np->opt, np->tclass);
		err = net_xmit_eval(err);
		if (!tcp_rsk(req)->snt_synack && !err)
			tcp_rsk(req)->snt_synack = tcp_time_stamp;
	}

done:
	return err;
}

void tcp_v6_reqsk_destructor(struct request_sock *req)
{
	kfree_skb(inet_rsk(req)->pktopts);
}

#ifdef CONFIG_TCP_MD5SIG
static struct tcp_md5sig_key *tcp_v6_md5_do_lookup(struct sock *sk,
						   const struct in6_addr *addr)
{
	return tcp_md5_do_lookup(sk, (union tcp_md5_addr *)addr, AF_INET6);
}

static struct tcp_md5sig_key *tcp_v6_md5_lookup(struct sock *sk,
						struct sock *addr_sk)
{
	return tcp_v6_md5_do_lookup(sk, &addr_sk->sk_v6_daddr);
}

static struct tcp_md5sig_key *tcp_v6_reqsk_md5_lookup(struct sock *sk,
						      struct request_sock *req)
{
	return tcp_v6_md5_do_lookup(sk, &inet_rsk(req)->ir_v6_rmt_addr);
}

static int tcp_v6_parse_md5_keys(struct sock *sk, char __user *optval,
				 int optlen)
{
	struct tcp_md5sig cmd;
	struct sockaddr_in6 *sin6 = (struct sockaddr_in6 *)&cmd.tcpm_addr;

	if (optlen < sizeof(cmd))
		return -EINVAL;

	if (copy_from_user(&cmd, optval, sizeof(cmd)))
		return -EFAULT;

	if (sin6->sin6_family != AF_INET6)
		return -EINVAL;

	if (!cmd.tcpm_keylen) {
		if (ipv6_addr_v4mapped(&sin6->sin6_addr))
			return tcp_md5_do_del(sk, (union tcp_md5_addr *)&sin6->sin6_addr.s6_addr32[3],
					      AF_INET);
		return tcp_md5_do_del(sk, (union tcp_md5_addr *)&sin6->sin6_addr,
				      AF_INET6);
	}

	if (cmd.tcpm_keylen > TCP_MD5SIG_MAXKEYLEN)
		return -EINVAL;

	if (ipv6_addr_v4mapped(&sin6->sin6_addr))
		return tcp_md5_do_add(sk, (union tcp_md5_addr *)&sin6->sin6_addr.s6_addr32[3],
				      AF_INET, cmd.tcpm_key, cmd.tcpm_keylen, GFP_KERNEL);

	return tcp_md5_do_add(sk, (union tcp_md5_addr *)&sin6->sin6_addr,
			      AF_INET6, cmd.tcpm_key, cmd.tcpm_keylen, GFP_KERNEL);
}

static int tcp_v6_md5_hash_pseudoheader(struct tcp_md5sig_pool *hp,
					const struct in6_addr *daddr,
					const struct in6_addr *saddr, int nbytes)
{
	struct tcp6_pseudohdr *bp;
	struct scatterlist sg;

	bp = &hp->md5_blk.ip6;
	/* 1. TCP pseudo-header (RFC2460) */
	bp->saddr = *saddr;
	bp->daddr = *daddr;
	bp->protocol = cpu_to_be32(IPPROTO_TCP);
	bp->len = cpu_to_be32(nbytes);

	sg_init_one(&sg, bp, sizeof(*bp));
	return crypto_hash_update(&hp->md5_desc, &sg, sizeof(*bp));
}

static int tcp_v6_md5_hash_hdr(char *md5_hash, struct tcp_md5sig_key *key,
			       const struct in6_addr *daddr, struct in6_addr *saddr,
			       const struct tcphdr *th)
{
	struct tcp_md5sig_pool *hp;
	struct hash_desc *desc;

	hp = tcp_get_md5sig_pool();
	if (!hp)
		goto clear_hash_noput;
	desc = &hp->md5_desc;

	if (crypto_hash_init(desc))
		goto clear_hash;
	if (tcp_v6_md5_hash_pseudoheader(hp, daddr, saddr, th->doff << 2))
		goto clear_hash;
	if (tcp_md5_hash_header(hp, th))
		goto clear_hash;
	if (tcp_md5_hash_key(hp, key))
		goto clear_hash;
	if (crypto_hash_final(desc, md5_hash))
		goto clear_hash;

	tcp_put_md5sig_pool();
	return 0;

clear_hash:
	tcp_put_md5sig_pool();
clear_hash_noput:
	memset(md5_hash, 0, 16);
	return 1;
}

static int tcp_v6_md5_hash_skb(char *md5_hash, struct tcp_md5sig_key *key,
			       const struct sock *sk,
			       const struct request_sock *req,
			       const struct sk_buff *skb)
{
	const struct in6_addr *saddr, *daddr;
	struct tcp_md5sig_pool *hp;
	struct hash_desc *desc;
	const struct tcphdr *th = tcp_hdr(skb);

	if (sk) {
		saddr = &inet6_sk(sk)->saddr;
		daddr = &sk->sk_v6_daddr;
	} else if (req) {
		saddr = &inet_rsk(req)->ir_v6_loc_addr;
		daddr = &inet_rsk(req)->ir_v6_rmt_addr;
	} else {
		const struct ipv6hdr *ip6h = ipv6_hdr(skb);
		saddr = &ip6h->saddr;
		daddr = &ip6h->daddr;
	}

	hp = tcp_get_md5sig_pool();
	if (!hp)
		goto clear_hash_noput;
	desc = &hp->md5_desc;

	if (crypto_hash_init(desc))
		goto clear_hash;

	if (tcp_v6_md5_hash_pseudoheader(hp, daddr, saddr, skb->len))
		goto clear_hash;
	if (tcp_md5_hash_header(hp, th))
		goto clear_hash;
	if (tcp_md5_hash_skb_data(hp, skb, th->doff << 2))
		goto clear_hash;
	if (tcp_md5_hash_key(hp, key))
		goto clear_hash;
	if (crypto_hash_final(desc, md5_hash))
		goto clear_hash;

	tcp_put_md5sig_pool();
	return 0;

clear_hash:
	tcp_put_md5sig_pool();
clear_hash_noput:
	memset(md5_hash, 0, 16);
	return 1;
}

static int __tcp_v6_inbound_md5_hash(struct sock *sk,
				     const struct sk_buff *skb)
{
	const __u8 *hash_location = NULL;
	struct tcp_md5sig_key *hash_expected;
	const struct ipv6hdr *ip6h = ipv6_hdr(skb);
	const struct tcphdr *th = tcp_hdr(skb);
	int genhash;
	u8 newhash[16];

	hash_expected = tcp_v6_md5_do_lookup(sk, &ip6h->saddr);
	hash_location = tcp_parse_md5sig_option(th);

	/* We've parsed the options - do we have a hash? */
	if (!hash_expected && !hash_location)
		return 0;

	if (hash_expected && !hash_location) {
		NET_INC_STATS_BH(sock_net(sk), LINUX_MIB_TCPMD5NOTFOUND);
		return 1;
	}

	if (!hash_expected && hash_location) {
		NET_INC_STATS_BH(sock_net(sk), LINUX_MIB_TCPMD5UNEXPECTED);
		return 1;
	}

	/* check the signature */
	genhash = tcp_v6_md5_hash_skb(newhash,
				      hash_expected,
				      NULL, NULL, skb);

	if (genhash || memcmp(hash_location, newhash, 16) != 0) {
		net_info_ratelimited("MD5 Hash %s for [%pI6c]:%u->[%pI6c]:%u\n",
				     genhash ? "failed" : "mismatch",
				     &ip6h->saddr, ntohs(th->source),
				     &ip6h->daddr, ntohs(th->dest));
		return 1;
	}
	return 0;
}

static int tcp_v6_inbound_md5_hash(struct sock *sk, const struct sk_buff *skb)
{
	int ret;

	rcu_read_lock();
	ret = __tcp_v6_inbound_md5_hash(sk, skb);
	rcu_read_unlock();

	return ret;
}

#endif

static int tcp_v6_init_req(struct request_sock *req, struct sock *sk,
			   struct sk_buff *skb)
{
	struct inet_request_sock *ireq = inet_rsk(req);
	struct ipv6_pinfo *np = inet6_sk(sk);

	ireq->ir_v6_rmt_addr = ipv6_hdr(skb)->saddr;
	ireq->ir_v6_loc_addr = ipv6_hdr(skb)->daddr;

	ireq->ir_iif = sk->sk_bound_dev_if;

	/* So that link locals have meaning */
	if (!sk->sk_bound_dev_if &&
	    ipv6_addr_type(&ireq->ir_v6_rmt_addr) & IPV6_ADDR_LINKLOCAL)
		ireq->ir_iif = tcp_v6_iif(skb);

	if (!TCP_SKB_CB(skb)->tcp_tw_isn &&
	    (ipv6_opt_accepted(sk, skb, &TCP_SKB_CB(skb)->header.h6) ||
	     np->rxopt.bits.rxinfo ||
	     np->rxopt.bits.rxoinfo || np->rxopt.bits.rxhlim ||
	     np->rxopt.bits.rxohlim || np->repflow)) {
		atomic_inc(&skb->users);
		ireq->pktopts = skb;
	}

	return 0;
}

static struct dst_entry *tcp_v6_route_req(struct sock *sk, struct flowi *fl,
					  const struct request_sock *req,
					  bool *strict)
{
	if (strict)
		*strict = true;
	return inet6_csk_route_req(sk, &fl->u.ip6, req);
}

struct request_sock_ops tcp6_request_sock_ops __read_mostly = {
	.family		=	AF_INET6,
	.obj_size	=	sizeof(struct tcp6_request_sock),
	.rtx_syn_ack	=	tcp_rtx_synack,
	.send_ack	=	tcp_v6_reqsk_send_ack,
	.destructor	=	tcp_v6_reqsk_destructor,
	.send_reset	=	tcp_v6_send_reset,
	.syn_ack_timeout =	tcp_syn_ack_timeout,
};

const struct tcp_request_sock_ops tcp_request_sock_ipv6_ops = {
	.mss_clamp	=	IPV6_MIN_MTU - sizeof(struct tcphdr) -
				sizeof(struct ipv6hdr),
#ifdef CONFIG_TCP_MD5SIG
	.md5_lookup	=	tcp_v6_reqsk_md5_lookup,
	.calc_md5_hash	=	tcp_v6_md5_hash_skb,
#endif
	.init_req	=	tcp_v6_init_req,
#ifdef CONFIG_SYN_COOKIES
	.cookie_init_seq =	cookie_v6_init_sequence,
#endif
	.route_req	=	tcp_v6_route_req,
	.init_seq	=	tcp_v6_init_sequence,
	.send_synack	=	tcp_v6_send_synack,
	.queue_hash_add =	inet6_csk_reqsk_queue_hash_add,
};

static void tcp_v6_send_response(struct sock *sk, struct sk_buff *skb, u32 seq,
				 u32 ack, u32 data_ack, u32 win, u32 tsval, u32 tsecr,
				 int oif, struct tcp_md5sig_key *key, int rst,
				 u8 tclass, u32 label, int mptcp)
{
	const struct tcphdr *th = tcp_hdr(skb);
	struct tcphdr *t1;
	struct sk_buff *buff;
	struct flowi6 fl6;
	struct net *net = sk ? sock_net(sk) : dev_net(skb_dst(skb)->dev);
	struct sock *ctl_sk = net->ipv6.tcp_sk;
	unsigned int tot_len = sizeof(struct tcphdr);
	struct dst_entry *dst;
	__be32 *topt;

	if (tsecr)
		tot_len += TCPOLEN_TSTAMP_ALIGNED;
#ifdef CONFIG_TCP_MD5SIG
	if (key)
		tot_len += TCPOLEN_MD5SIG_ALIGNED;
#endif
#ifdef CONFIG_MPTCP
	if (mptcp)
		tot_len += MPTCP_SUB_LEN_DSS + MPTCP_SUB_LEN_ACK;
#endif
	buff = alloc_skb(MAX_HEADER + sizeof(struct ipv6hdr) + tot_len,
			 GFP_ATOMIC);
	if (buff == NULL)
		return;

	skb_reserve(buff, MAX_HEADER + sizeof(struct ipv6hdr) + tot_len);

	t1 = (struct tcphdr *) skb_push(buff, tot_len);
	skb_reset_transport_header(buff);

	/* Swap the send and the receive. */
	memset(t1, 0, sizeof(*t1));
	t1->dest = th->source;
	t1->source = th->dest;
	t1->doff = tot_len / 4;
	t1->seq = htonl(seq);
	t1->ack_seq = htonl(ack);
	t1->ack = !rst || !th->ack;
	t1->rst = rst;
	t1->window = htons(win);

	topt = (__be32 *)(t1 + 1);

	if (tsecr) {
		*topt++ = htonl((TCPOPT_NOP << 24) | (TCPOPT_NOP << 16) |
				(TCPOPT_TIMESTAMP << 8) | TCPOLEN_TIMESTAMP);
		*topt++ = htonl(tsval);
		*topt++ = htonl(tsecr);
	}

#ifdef CONFIG_TCP_MD5SIG
	if (key) {
		*topt++ = htonl((TCPOPT_NOP << 24) | (TCPOPT_NOP << 16) |
				(TCPOPT_MD5SIG << 8) | TCPOLEN_MD5SIG);
		tcp_v6_md5_hash_hdr((__u8 *)topt, key,
				    &ipv6_hdr(skb)->saddr,
				    &ipv6_hdr(skb)->daddr, t1);
		topt += 4;
	}
#endif
#ifdef CONFIG_MPTCP
	if (mptcp) {
		/* Construction of 32-bit data_ack */
		*topt++ = htonl((TCPOPT_MPTCP << 24) |
				((MPTCP_SUB_LEN_DSS + MPTCP_SUB_LEN_ACK) << 16) |
				(0x20 << 8) |
				(0x01));
		*topt++ = htonl(data_ack);
	}
#endif

	memset(&fl6, 0, sizeof(fl6));
	fl6.daddr = ipv6_hdr(skb)->saddr;
	fl6.saddr = ipv6_hdr(skb)->daddr;
	fl6.flowlabel = label;

	buff->ip_summed = CHECKSUM_PARTIAL;
	buff->csum = 0;

	__tcp_v6_send_check(buff, &fl6.saddr, &fl6.daddr);

	fl6.flowi6_proto = IPPROTO_TCP;
	if (rt6_need_strict(&fl6.daddr) && !oif)
		fl6.flowi6_oif = tcp_v6_iif(skb);
	else
		fl6.flowi6_oif = oif;
	fl6.flowi6_mark = IP6_REPLY_MARK(net, skb->mark);
	fl6.fl6_dport = t1->dest;
	fl6.fl6_sport = t1->source;
	security_skb_classify_flow(skb, flowi6_to_flowi(&fl6));

	/* Pass a socket to ip6_dst_lookup either it is for RST
	 * Underlying function will use this to retrieve the network
	 * namespace
	 */
	dst = ip6_dst_lookup_flow(ctl_sk, &fl6, NULL);
	if (!IS_ERR(dst)) {
		skb_dst_set(buff, dst);
		ip6_xmit(ctl_sk, buff, &fl6, NULL, tclass);
		TCP_INC_STATS_BH(net, TCP_MIB_OUTSEGS);
		if (rst)
			TCP_INC_STATS_BH(net, TCP_MIB_OUTRSTS);
		return;
	}

	kfree_skb(buff);
}

void tcp_v6_send_reset(struct sock *sk, struct sk_buff *skb)
{
	const struct tcphdr *th = tcp_hdr(skb);
	u32 seq = 0, ack_seq = 0;
	struct tcp_md5sig_key *key = NULL;
#ifdef CONFIG_TCP_MD5SIG
	const __u8 *hash_location = NULL;
	struct ipv6hdr *ipv6h = ipv6_hdr(skb);
	unsigned char newhash[16];
	int genhash;
	struct sock *sk1 = NULL;
#endif
	int oif;

	if (th->rst)
		return;

	/* If sk not NULL, it means we did a successful lookup and incoming
	 * route had to be correct. prequeue might have dropped our dst.
	 */
	if (!sk && !ipv6_unicast_destination(skb))
		return;

#ifdef CONFIG_TCP_MD5SIG
	hash_location = tcp_parse_md5sig_option(th);
	if (!sk && hash_location) {
		/*
		 * active side is lost. Try to find listening socket through
		 * source port, and then find md5 key through listening socket.
		 * we are not loose security here:
		 * Incoming packet is checked with md5 hash with finding key,
		 * no RST generated if md5 hash doesn't match.
		 */
		sk1 = inet6_lookup_listener(dev_net(skb_dst(skb)->dev),
					   &tcp_hashinfo, &ipv6h->saddr,
					   th->source, &ipv6h->daddr,
					   ntohs(th->source), tcp_v6_iif(skb));
		if (!sk1)
			return;

		rcu_read_lock();
		key = tcp_v6_md5_do_lookup(sk1, &ipv6h->saddr);
		if (!key)
			goto release_sk1;

		genhash = tcp_v6_md5_hash_skb(newhash, key, NULL, NULL, skb);
		if (genhash || memcmp(hash_location, newhash, 16) != 0)
			goto release_sk1;
	} else {
		key = sk ? tcp_v6_md5_do_lookup(sk, &ipv6h->saddr) : NULL;
	}
#endif

	if (th->ack)
		seq = ntohl(th->ack_seq);
	else
		ack_seq = ntohl(th->seq) + th->syn + th->fin + skb->len -
			  (th->doff << 2);

	oif = sk ? sk->sk_bound_dev_if : 0;
	tcp_v6_send_response(sk, skb, seq, ack_seq, 0, 0, 0, 0, oif, key, 1, 0, 0, 0);

#ifdef CONFIG_TCP_MD5SIG
release_sk1:
	if (sk1) {
		rcu_read_unlock();
		sock_put(sk1);
	}
#endif
}

static void tcp_v6_send_ack(struct sock *sk, struct sk_buff *skb, u32 seq,
			    u32 ack, u32 data_ack, u32 win, u32 tsval, u32 tsecr, int oif,
			    struct tcp_md5sig_key *key, u8 tclass,
			    u32 label, int mptcp)
{
	tcp_v6_send_response(sk, skb, seq, ack, data_ack, win, tsval, tsecr, oif,
			     key, 0, tclass, label, mptcp);
}

static void tcp_v6_timewait_ack(struct sock *sk, struct sk_buff *skb)
{
	struct inet_timewait_sock *tw = inet_twsk(sk);
	struct tcp_timewait_sock *tcptw = tcp_twsk(sk);
	u32 data_ack = 0;
	int mptcp = 0;

	if (tcptw->mptcp_tw && tcptw->mptcp_tw->meta_tw) {
		data_ack = (u32)tcptw->mptcp_tw->rcv_nxt;
		mptcp = 1;
	}
	tcp_v6_send_ack(sk, skb, tcptw->tw_snd_nxt, tcptw->tw_rcv_nxt,
			data_ack,
			tcptw->tw_rcv_wnd >> tw->tw_rcv_wscale,
			tcp_time_stamp + tcptw->tw_ts_offset,
			tcptw->tw_ts_recent, tw->tw_bound_dev_if, tcp_twsk_md5_key(tcptw),
<<<<<<< HEAD
			tw->tw_tclass, (tw->tw_flowlabel << 12), mptcp);
=======
			tw->tw_tclass, cpu_to_be32(tw->tw_flowlabel));
>>>>>>> ea5dd38e

	inet_twsk_put(tw);
}

void tcp_v6_reqsk_send_ack(struct sock *sk, struct sk_buff *skb,
			   struct request_sock *req)
{
	/* sk->sk_state == TCP_LISTEN -> for regular TCP_SYN_RECV
	 * sk->sk_state == TCP_SYN_RECV -> for Fast Open.
	 */
	tcp_v6_send_ack(sk, skb, (sk->sk_state == TCP_LISTEN) ?
			tcp_rsk(req)->snt_isn + 1 : tcp_sk(sk)->snd_nxt,
			tcp_rsk(req)->rcv_nxt, 0,
			req->rcv_wnd, tcp_time_stamp, req->ts_recent, sk->sk_bound_dev_if,
			tcp_v6_md5_do_lookup(sk, &ipv6_hdr(skb)->daddr),
			0, 0, 0);
}


struct sock *tcp_v6_hnd_req(struct sock *sk, struct sk_buff *skb)
{
	struct request_sock *req, **prev;
	const struct tcphdr *th = tcp_hdr(skb);
	struct sock *nsk;

	/* Find possible connection requests. */
	req = inet6_csk_search_req(sk, &prev, th->source,
				   &ipv6_hdr(skb)->saddr,
				   &ipv6_hdr(skb)->daddr, tcp_v6_iif(skb));
	if (req)
		return tcp_check_req(sk, skb, req, prev, false);

	nsk = __inet6_lookup_established(sock_net(sk), &tcp_hashinfo,
					 &ipv6_hdr(skb)->saddr, th->source,
					 &ipv6_hdr(skb)->daddr, ntohs(th->dest),
					 tcp_v6_iif(skb));

	if (nsk) {
		if (nsk->sk_state != TCP_TIME_WAIT) {
			/* Don't lock again the meta-sk. It has been locked
			 * before mptcp_v6_do_rcv.
			 */
			if (mptcp(tcp_sk(nsk)) && !is_meta_sk(sk))
				bh_lock_sock(mptcp_meta_sk(nsk));
			bh_lock_sock(nsk);

			return nsk;
		}
		inet_twsk_put(inet_twsk(nsk));
		return NULL;
	}

#ifdef CONFIG_SYN_COOKIES
	if (!th->syn)
		sk = cookie_v6_check(sk, skb);
#endif
	return sk;
}

int tcp_v6_conn_request(struct sock *sk, struct sk_buff *skb)
{
	if (skb->protocol == htons(ETH_P_IP))
		return tcp_v4_conn_request(sk, skb);

	if (!ipv6_unicast_destination(skb))
		goto drop;

	return tcp_conn_request(&tcp6_request_sock_ops,
				&tcp_request_sock_ipv6_ops, sk, skb);

drop:
	NET_INC_STATS_BH(sock_net(sk), LINUX_MIB_LISTENDROPS);
	return 0; /* don't send reset */
}

struct sock *tcp_v6_syn_recv_sock(struct sock *sk, struct sk_buff *skb,
				  struct request_sock *req,
				  struct dst_entry *dst)
{
	struct inet_request_sock *ireq;
	struct ipv6_pinfo *newnp, *np = inet6_sk(sk);
	struct tcp6_sock *newtcp6sk;
	struct inet_sock *newinet;
	struct tcp_sock *newtp;
	struct sock *newsk;
#ifdef CONFIG_TCP_MD5SIG
	struct tcp_md5sig_key *key;
#endif
	struct flowi6 fl6;

	if (skb->protocol == htons(ETH_P_IP)) {
		/*
		 *	v6 mapped
		 */

		newsk = tcp_v4_syn_recv_sock(sk, skb, req, dst);

		if (newsk == NULL)
			return NULL;

		newtcp6sk = (struct tcp6_sock *)newsk;
		inet_sk(newsk)->pinet6 = &newtcp6sk->inet6;

		newinet = inet_sk(newsk);
		newnp = inet6_sk(newsk);
		newtp = tcp_sk(newsk);

		memcpy(newnp, np, sizeof(struct ipv6_pinfo));

		ipv6_addr_set_v4mapped(newinet->inet_daddr, &newsk->sk_v6_daddr);

		ipv6_addr_set_v4mapped(newinet->inet_saddr, &newnp->saddr);

		newsk->sk_v6_rcv_saddr = newnp->saddr;

#ifdef CONFIG_MPTCP
		/* We must check on the request-socket because the listener
		 * socket's flag may have been changed halfway through.
		 */
		if (!inet_rsk(req)->saw_mpc)
			inet_csk(newsk)->icsk_af_ops = &mptcp_v6_mapped;
		else
#endif
			inet_csk(newsk)->icsk_af_ops = &ipv6_mapped;
		newsk->sk_backlog_rcv = tcp_v4_do_rcv;
#ifdef CONFIG_TCP_MD5SIG
		newtp->af_specific = &tcp_sock_ipv6_mapped_specific;
#endif

		newnp->ipv6_ac_list = NULL;
		newnp->ipv6_fl_list = NULL;
		newnp->pktoptions  = NULL;
		newnp->opt	   = NULL;
		newnp->mcast_oif   = tcp_v6_iif(skb);
		newnp->mcast_hops  = ipv6_hdr(skb)->hop_limit;
		newnp->rcv_flowinfo = ip6_flowinfo(ipv6_hdr(skb));
		if (np->repflow)
			newnp->flow_label = ip6_flowlabel(ipv6_hdr(skb));

		/*
		 * No need to charge this sock to the relevant IPv6 refcnt debug socks count
		 * here, tcp_create_openreq_child now does this for us, see the comment in
		 * that function for the gory details. -acme
		 */

		/* It is tricky place. Until this moment IPv4 tcp
		   worked with IPv6 icsk.icsk_af_ops.
		   Sync it now.
		 */
		tcp_sync_mss(newsk, inet_csk(newsk)->icsk_pmtu_cookie);

		return newsk;
	}

	ireq = inet_rsk(req);

	if (sk_acceptq_is_full(sk))
		goto out_overflow;

	if (!dst) {
		dst = inet6_csk_route_req(sk, &fl6, req);
		if (!dst)
			goto out;
	}

	newsk = tcp_create_openreq_child(sk, req, skb);
	if (newsk == NULL)
		goto out_nonewsk;

	/*
	 * No need to charge this sock to the relevant IPv6 refcnt debug socks
	 * count here, tcp_create_openreq_child now does this for us, see the
	 * comment in that function for the gory details. -acme
	 */

	newsk->sk_gso_type = SKB_GSO_TCPV6;
	__ip6_dst_store(newsk, dst, NULL, NULL);
	inet6_sk_rx_dst_set(newsk, skb);

	newtcp6sk = (struct tcp6_sock *)newsk;
	inet_sk(newsk)->pinet6 = &newtcp6sk->inet6;

	newtp = tcp_sk(newsk);
	newinet = inet_sk(newsk);
	newnp = inet6_sk(newsk);

	memcpy(newnp, np, sizeof(struct ipv6_pinfo));

	newsk->sk_v6_daddr = ireq->ir_v6_rmt_addr;
	newnp->saddr = ireq->ir_v6_loc_addr;
	newsk->sk_v6_rcv_saddr = ireq->ir_v6_loc_addr;
	newsk->sk_bound_dev_if = ireq->ir_iif;

	ip6_set_txhash(newsk);

	/* Now IPv6 options...

	   First: no IPv4 options.
	 */
	newinet->inet_opt = NULL;
	newnp->ipv6_ac_list = NULL;
	newnp->ipv6_fl_list = NULL;

	/* Clone RX bits */
	newnp->rxopt.all = np->rxopt.all;

	/* Clone pktoptions received with SYN */
	newnp->pktoptions = NULL;
	if (ireq->pktopts != NULL) {
		newnp->pktoptions = skb_clone(ireq->pktopts,
					      sk_gfp_atomic(sk, GFP_ATOMIC));
		consume_skb(ireq->pktopts);
		ireq->pktopts = NULL;
		if (newnp->pktoptions)
			skb_set_owner_r(newnp->pktoptions, newsk);
	}
	newnp->opt	  = NULL;
	newnp->mcast_oif  = tcp_v6_iif(skb);
	newnp->mcast_hops = ipv6_hdr(skb)->hop_limit;
	newnp->rcv_flowinfo = ip6_flowinfo(ipv6_hdr(skb));
	if (np->repflow)
		newnp->flow_label = ip6_flowlabel(ipv6_hdr(skb));

	/* Clone native IPv6 options from listening socket (if any)

	   Yes, keeping reference count would be much more clever,
	   but we make one more one thing there: reattach optmem
	   to newsk.
	 */
	if (np->opt)
		newnp->opt = ipv6_dup_options(newsk, np->opt);

	inet_csk(newsk)->icsk_ext_hdr_len = 0;
	if (newnp->opt)
		inet_csk(newsk)->icsk_ext_hdr_len = (newnp->opt->opt_nflen +
						     newnp->opt->opt_flen);

	tcp_sync_mss(newsk, dst_mtu(dst));
	newtp->advmss = dst_metric_advmss(dst);
	if (tcp_sk(sk)->rx_opt.user_mss &&
	    tcp_sk(sk)->rx_opt.user_mss < newtp->advmss)
		newtp->advmss = tcp_sk(sk)->rx_opt.user_mss;

	tcp_initialize_rcv_mss(newsk);

	newinet->inet_daddr = newinet->inet_saddr = LOOPBACK4_IPV6;
	newinet->inet_rcv_saddr = LOOPBACK4_IPV6;

#ifdef CONFIG_TCP_MD5SIG
	/* Copy over the MD5 key from the original socket */
	key = tcp_v6_md5_do_lookup(sk, &newsk->sk_v6_daddr);
	if (key != NULL) {
		/* We're using one, so create a matching key
		 * on the newsk structure. If we fail to get
		 * memory, then we end up not copying the key
		 * across. Shucks.
		 */
		tcp_md5_do_add(newsk, (union tcp_md5_addr *)&newsk->sk_v6_daddr,
			       AF_INET6, key->key, key->keylen,
			       sk_gfp_atomic(sk, GFP_ATOMIC));
	}
#endif

	if (__inet_inherit_port(sk, newsk) < 0) {
		inet_csk_prepare_forced_close(newsk);
		tcp_done(newsk);
		goto out;
	}
	__inet6_hash(newsk, NULL);

	return newsk;

out_overflow:
	NET_INC_STATS_BH(sock_net(sk), LINUX_MIB_LISTENOVERFLOWS);
out_nonewsk:
	dst_release(dst);
out:
	NET_INC_STATS_BH(sock_net(sk), LINUX_MIB_LISTENDROPS);
	return NULL;
}

/* The socket must have it's spinlock held when we get
 * here.
 *
 * We have a potential double-lock case here, so even when
 * doing backlog processing we use the BH locking scheme.
 * This is because we cannot sleep with the original spinlock
 * held.
 */
int tcp_v6_do_rcv(struct sock *sk, struct sk_buff *skb)
{
	struct ipv6_pinfo *np = inet6_sk(sk);
	struct tcp_sock *tp;
	struct sk_buff *opt_skb = NULL;

	/* Imagine: socket is IPv6. IPv4 packet arrives,
	   goes to IPv4 receive handler and backlogged.
	   From backlog it always goes here. Kerboom...
	   Fortunately, tcp_rcv_established and rcv_established
	   handle them correctly, but it is not case with
	   tcp_v6_hnd_req and tcp_v6_send_reset().   --ANK
	 */

	if (skb->protocol == htons(ETH_P_IP))
		return tcp_v4_do_rcv(sk, skb);

	if (is_meta_sk(sk))
		return mptcp_v6_do_rcv(sk, skb);

	if (sk_filter(sk, skb))
		goto discard;

	/*
	 *	socket locking is here for SMP purposes as backlog rcv
	 *	is currently called with bh processing disabled.
	 */

	/* Do Stevens' IPV6_PKTOPTIONS.

	   Yes, guys, it is the only place in our code, where we
	   may make it not affecting IPv4.
	   The rest of code is protocol independent,
	   and I do not like idea to uglify IPv4.

	   Actually, all the idea behind IPV6_PKTOPTIONS
	   looks not very well thought. For now we latch
	   options, received in the last packet, enqueued
	   by tcp. Feel free to propose better solution.
					       --ANK (980728)
	 */
	if (np->rxopt.all)
		opt_skb = skb_clone(skb, sk_gfp_atomic(sk, GFP_ATOMIC));

	if (sk->sk_state == TCP_ESTABLISHED) { /* Fast path */
		struct dst_entry *dst = sk->sk_rx_dst;

		sock_rps_save_rxhash(sk, skb);
		if (dst) {
			if (inet_sk(sk)->rx_dst_ifindex != skb->skb_iif ||
			    dst->ops->check(dst, np->rx_dst_cookie) == NULL) {
				dst_release(dst);
				sk->sk_rx_dst = NULL;
			}
		}

		tcp_rcv_established(sk, skb, tcp_hdr(skb), skb->len);
		if (opt_skb)
			goto ipv6_pktoptions;
		return 0;
	}

	if (skb->len < tcp_hdrlen(skb) || tcp_checksum_complete(skb))
		goto csum_err;

	if (sk->sk_state == TCP_LISTEN) {
		struct sock *nsk = tcp_v6_hnd_req(sk, skb);
		if (!nsk)
			goto discard;

		/*
		 * Queue it on the new socket if the new socket is active,
		 * otherwise we just shortcircuit this and continue with
		 * the new socket..
		 */
		if (nsk != sk) {
			sock_rps_save_rxhash(nsk, skb);
			if (tcp_child_process(sk, nsk, skb))
				goto reset;
			if (opt_skb)
				__kfree_skb(opt_skb);
			return 0;
		}
	} else
		sock_rps_save_rxhash(sk, skb);

	if (tcp_rcv_state_process(sk, skb, tcp_hdr(skb), skb->len))
		goto reset;
	if (opt_skb)
		goto ipv6_pktoptions;
	return 0;

reset:
	tcp_v6_send_reset(sk, skb);
discard:
	if (opt_skb)
		__kfree_skb(opt_skb);
	kfree_skb(skb);
	return 0;
csum_err:
	TCP_INC_STATS_BH(sock_net(sk), TCP_MIB_CSUMERRORS);
	TCP_INC_STATS_BH(sock_net(sk), TCP_MIB_INERRS);
	goto discard;


ipv6_pktoptions:
	/* Do you ask, what is it?

	   1. skb was enqueued by tcp.
	   2. skb is added to tail of read queue, rather than out of order.
	   3. socket is not in passive state.
	   4. Finally, it really contains options, which user wants to receive.
	 */
	tp = tcp_sk(sk);
	if (TCP_SKB_CB(opt_skb)->end_seq == tp->rcv_nxt &&
	    !((1 << sk->sk_state) & (TCPF_CLOSE | TCPF_LISTEN))) {
		if (np->rxopt.bits.rxinfo || np->rxopt.bits.rxoinfo)
			np->mcast_oif = tcp_v6_iif(opt_skb);
		if (np->rxopt.bits.rxhlim || np->rxopt.bits.rxohlim)
			np->mcast_hops = ipv6_hdr(opt_skb)->hop_limit;
		if (np->rxopt.bits.rxflow || np->rxopt.bits.rxtclass)
			np->rcv_flowinfo = ip6_flowinfo(ipv6_hdr(opt_skb));
		if (np->repflow)
			np->flow_label = ip6_flowlabel(ipv6_hdr(opt_skb));
		if (ipv6_opt_accepted(sk, opt_skb, &TCP_SKB_CB(opt_skb)->header.h6)) {
			skb_set_owner_r(opt_skb, sk);
			opt_skb = xchg(&np->pktoptions, opt_skb);
		} else {
			__kfree_skb(opt_skb);
			opt_skb = xchg(&np->pktoptions, NULL);
		}
	}

	kfree_skb(opt_skb);
	return 0;
}

static void tcp_v6_fill_cb(struct sk_buff *skb, const struct ipv6hdr *hdr,
			   const struct tcphdr *th)
{
	/* This is tricky: we move IP6CB at its correct location into
	 * TCP_SKB_CB(). It must be done after xfrm6_policy_check(), because
	 * _decode_session6() uses IP6CB().
	 * barrier() makes sure compiler won't play aliasing games.
	 */
	memmove(&TCP_SKB_CB(skb)->header.h6, IP6CB(skb),
		sizeof(struct inet6_skb_parm));
	barrier();

	TCP_SKB_CB(skb)->seq = ntohl(th->seq);
	TCP_SKB_CB(skb)->end_seq = (TCP_SKB_CB(skb)->seq + th->syn + th->fin +
				    skb->len - th->doff*4);
	TCP_SKB_CB(skb)->ack_seq = ntohl(th->ack_seq);
#ifdef CONFIG_MPTCP
	TCP_SKB_CB(skb)->mptcp_flags = 0;
	TCP_SKB_CB(skb)->dss_off = 0;
#endif
	TCP_SKB_CB(skb)->tcp_flags = tcp_flag_byte(th);
	TCP_SKB_CB(skb)->tcp_tw_isn = 0;
	TCP_SKB_CB(skb)->ip_dsfield = ipv6_get_dsfield(hdr);
	TCP_SKB_CB(skb)->sacked = 0;
}

static void tcp_v6_restore_cb(struct sk_buff *skb)
{
	/* We need to move header back to the beginning if xfrm6_policy_check()
	 * and tcp_v6_fill_cb() are going to be called again.
	 */
	memmove(IP6CB(skb), &TCP_SKB_CB(skb)->header.h6,
		sizeof(struct inet6_skb_parm));
}

static int tcp_v6_rcv(struct sk_buff *skb)
{
	const struct tcphdr *th;
	const struct ipv6hdr *hdr;
	struct sock *sk, *meta_sk = NULL;
	int ret;
	struct net *net = dev_net(skb->dev);

	if (skb->pkt_type != PACKET_HOST)
		goto discard_it;

	/*
	 *	Count it even if it's bad.
	 */
	TCP_INC_STATS_BH(net, TCP_MIB_INSEGS);

	if (!pskb_may_pull(skb, sizeof(struct tcphdr)))
		goto discard_it;

	th = tcp_hdr(skb);

	if (th->doff < sizeof(struct tcphdr)/4)
		goto bad_packet;
	if (!pskb_may_pull(skb, th->doff*4))
		goto discard_it;

	if (skb_checksum_init(skb, IPPROTO_TCP, ip6_compute_pseudo))
		goto csum_error;

	th = tcp_hdr(skb);
	hdr = ipv6_hdr(skb);

	sk = __inet6_lookup_skb(&tcp_hashinfo, skb, th->source, th->dest,
				inet6_iif(skb));

process:
	if (sk && sk->sk_state == TCP_TIME_WAIT)
		goto do_time_wait;

#ifdef CONFIG_MPTCP
	if (!sk && th->syn && !th->ack) {
		int ret = mptcp_lookup_join(skb, NULL);

		if (ret < 0) {
			tcp_v6_send_reset(NULL, skb);
			goto discard_it;
		} else if (ret > 0) {
			return 0;
		}
	}

	/* Is there a pending request sock for this segment ? */
	if ((!sk || sk->sk_state == TCP_LISTEN) && mptcp_check_req(skb, net)) {
		if (sk)
			sock_put(sk);
		return 0;
	}
#endif

	if (!sk)
		goto no_tcp_socket;

	if (hdr->hop_limit < inet6_sk(sk)->min_hopcount) {
		NET_INC_STATS_BH(net, LINUX_MIB_TCPMINTTLDROP);
		goto discard_and_relse;
	}

	if (!xfrm6_policy_check(sk, XFRM_POLICY_IN, skb))
		goto discard_and_relse;

	tcp_v6_fill_cb(skb, hdr, th);

#ifdef CONFIG_TCP_MD5SIG
	if (tcp_v6_inbound_md5_hash(sk, skb))
		goto discard_and_relse;
#endif

	if (sk_filter(sk, skb))
		goto discard_and_relse;

	sk_mark_napi_id(sk, skb);
	skb->dev = NULL;

	if (mptcp(tcp_sk(sk))) {
		meta_sk = mptcp_meta_sk(sk);

		bh_lock_sock_nested(meta_sk);
		if (sock_owned_by_user(meta_sk))
			skb->sk = sk;
	} else {
		meta_sk = sk;
		bh_lock_sock_nested(sk);
	}

	ret = 0;
	if (!sock_owned_by_user(meta_sk)) {
		if (!tcp_prequeue(meta_sk, skb))
			ret = tcp_v6_do_rcv(sk, skb);
	} else if (unlikely(sk_add_backlog(meta_sk, skb,
					   meta_sk->sk_rcvbuf + meta_sk->sk_sndbuf))) {
		bh_unlock_sock(meta_sk);
		NET_INC_STATS_BH(net, LINUX_MIB_TCPBACKLOGDROP);
		goto discard_and_relse;
	}

	bh_unlock_sock(meta_sk);

	sock_put(sk);
	return ret ? -1 : 0;

no_tcp_socket:
	if (!xfrm6_policy_check(NULL, XFRM_POLICY_IN, skb))
		goto discard_it;

	tcp_v6_fill_cb(skb, hdr, th);

	if (skb->len < (th->doff<<2) || tcp_checksum_complete(skb)) {
csum_error:
		TCP_INC_STATS_BH(net, TCP_MIB_CSUMERRORS);
bad_packet:
		TCP_INC_STATS_BH(net, TCP_MIB_INERRS);
	} else {
		tcp_v6_send_reset(NULL, skb);
	}

discard_it:
	kfree_skb(skb);
	return 0;

discard_and_relse:
	sock_put(sk);
	goto discard_it;

do_time_wait:
	if (!xfrm6_policy_check(NULL, XFRM_POLICY_IN, skb)) {
		inet_twsk_put(inet_twsk(sk));
		goto discard_it;
	}

	tcp_v6_fill_cb(skb, hdr, th);

	if (skb->len < (th->doff<<2)) {
		inet_twsk_put(inet_twsk(sk));
		goto bad_packet;
	}
	if (tcp_checksum_complete(skb)) {
		inet_twsk_put(inet_twsk(sk));
		goto csum_error;
	}

	switch (tcp_timewait_state_process(inet_twsk(sk), skb, th)) {
	case TCP_TW_SYN:
	{
		struct sock *sk2;

		sk2 = inet6_lookup_listener(dev_net(skb->dev), &tcp_hashinfo,
					    &ipv6_hdr(skb)->saddr, th->source,
					    &ipv6_hdr(skb)->daddr,
					    ntohs(th->dest), tcp_v6_iif(skb));
		if (sk2 != NULL) {
			struct inet_timewait_sock *tw = inet_twsk(sk);
			inet_twsk_deschedule(tw, &tcp_death_row);
			inet_twsk_put(tw);
			sk = sk2;
			tcp_v6_restore_cb(skb);
			goto process;
		}
#ifdef CONFIG_MPTCP
		if (th->syn && !th->ack) {
			int ret = mptcp_lookup_join(skb, inet_twsk(sk));

			if (ret < 0) {
				tcp_v6_send_reset(NULL, skb);
				goto discard_it;
			} else if (ret > 0) {
				return 0;
			}
		}
#endif
		/* Fall through to ACK */
	}
	case TCP_TW_ACK:
		tcp_v6_timewait_ack(sk, skb);
		break;
	case TCP_TW_RST:
		tcp_v6_restore_cb(skb);
		goto no_tcp_socket;
	case TCP_TW_SUCCESS:
		;
	}
	goto discard_it;
}

static void tcp_v6_early_demux(struct sk_buff *skb)
{
	const struct ipv6hdr *hdr;
	const struct tcphdr *th;
	struct sock *sk;

	if (skb->pkt_type != PACKET_HOST)
		return;

	if (!pskb_may_pull(skb, skb_transport_offset(skb) + sizeof(struct tcphdr)))
		return;

	hdr = ipv6_hdr(skb);
	th = tcp_hdr(skb);

	if (th->doff < sizeof(struct tcphdr) / 4)
		return;

	/* Note : We use inet6_iif() here, not tcp_v6_iif() */
	sk = __inet6_lookup_established(dev_net(skb->dev), &tcp_hashinfo,
					&hdr->saddr, th->source,
					&hdr->daddr, ntohs(th->dest),
					inet6_iif(skb));
	if (sk) {
		skb->sk = sk;
		skb->destructor = sock_edemux;
		if (sk->sk_state != TCP_TIME_WAIT) {
			struct dst_entry *dst = READ_ONCE(sk->sk_rx_dst);

			if (dst)
				dst = dst_check(dst, inet6_sk(sk)->rx_dst_cookie);
			if (dst &&
			    inet_sk(sk)->rx_dst_ifindex == skb->skb_iif)
				skb_dst_set_noref(skb, dst);
		}
	}
}

struct timewait_sock_ops tcp6_timewait_sock_ops = {
	.twsk_obj_size	= sizeof(struct tcp6_timewait_sock),
	.twsk_unique	= tcp_twsk_unique,
	.twsk_destructor = tcp_twsk_destructor,
};

const struct inet_connection_sock_af_ops ipv6_specific = {
	.queue_xmit	   = inet6_csk_xmit,
	.send_check	   = tcp_v6_send_check,
	.rebuild_header	   = inet6_sk_rebuild_header,
	.sk_rx_dst_set	   = inet6_sk_rx_dst_set,
	.conn_request	   = tcp_v6_conn_request,
	.syn_recv_sock	   = tcp_v6_syn_recv_sock,
	.net_header_len	   = sizeof(struct ipv6hdr),
	.net_frag_header_len = sizeof(struct frag_hdr),
	.setsockopt	   = ipv6_setsockopt,
	.getsockopt	   = ipv6_getsockopt,
	.addr2sockaddr	   = inet6_csk_addr2sockaddr,
	.sockaddr_len	   = sizeof(struct sockaddr_in6),
	.bind_conflict	   = inet6_csk_bind_conflict,
#ifdef CONFIG_COMPAT
	.compat_setsockopt = compat_ipv6_setsockopt,
	.compat_getsockopt = compat_ipv6_getsockopt,
#endif
	.mtu_reduced	   = tcp_v6_mtu_reduced,
};

#ifdef CONFIG_TCP_MD5SIG
static const struct tcp_sock_af_ops tcp_sock_ipv6_specific = {
	.md5_lookup	=	tcp_v6_md5_lookup,
	.calc_md5_hash	=	tcp_v6_md5_hash_skb,
	.md5_parse	=	tcp_v6_parse_md5_keys,
};
#endif

/*
 *	TCP over IPv4 via INET6 API
 */
const struct inet_connection_sock_af_ops ipv6_mapped = {
	.queue_xmit	   = ip_queue_xmit,
	.send_check	   = tcp_v4_send_check,
	.rebuild_header	   = inet_sk_rebuild_header,
	.sk_rx_dst_set	   = inet_sk_rx_dst_set,
	.conn_request	   = tcp_v6_conn_request,
	.syn_recv_sock	   = tcp_v6_syn_recv_sock,
	.net_header_len	   = sizeof(struct iphdr),
	.setsockopt	   = ipv6_setsockopt,
	.getsockopt	   = ipv6_getsockopt,
	.addr2sockaddr	   = inet6_csk_addr2sockaddr,
	.sockaddr_len	   = sizeof(struct sockaddr_in6),
	.bind_conflict	   = inet6_csk_bind_conflict,
#ifdef CONFIG_COMPAT
	.compat_setsockopt = compat_ipv6_setsockopt,
	.compat_getsockopt = compat_ipv6_getsockopt,
#endif
	.mtu_reduced	   = tcp_v4_mtu_reduced,
};

#ifdef CONFIG_TCP_MD5SIG
static const struct tcp_sock_af_ops tcp_sock_ipv6_mapped_specific = {
	.md5_lookup	=	tcp_v4_md5_lookup,
	.calc_md5_hash	=	tcp_v4_md5_hash_skb,
	.md5_parse	=	tcp_v6_parse_md5_keys,
};
#endif

/* NOTE: A lot of things set to zero explicitly by call to
 *       sk_alloc() so need not be done here.
 */
static int tcp_v6_init_sock(struct sock *sk)
{
	struct inet_connection_sock *icsk = inet_csk(sk);

	tcp_init_sock(sk);

#ifdef CONFIG_MPTCP
	if (sock_flag(sk, SOCK_MPTCP))
		icsk->icsk_af_ops = &mptcp_v6_specific;
	else
#endif
		icsk->icsk_af_ops = &ipv6_specific;

#ifdef CONFIG_TCP_MD5SIG
	tcp_sk(sk)->af_specific = &tcp_sock_ipv6_specific;
#endif

	return 0;
}

void tcp_v6_destroy_sock(struct sock *sk)
{
	tcp_v4_destroy_sock(sk);
	inet6_destroy_sock(sk);
}

#ifdef CONFIG_PROC_FS
/* Proc filesystem TCPv6 sock list dumping. */
static void get_openreq6(struct seq_file *seq,
			 const struct sock *sk, struct request_sock *req, int i, kuid_t uid)
{
	int ttd = req->expires - jiffies;
	const struct in6_addr *src = &inet_rsk(req)->ir_v6_loc_addr;
	const struct in6_addr *dest = &inet_rsk(req)->ir_v6_rmt_addr;

	if (ttd < 0)
		ttd = 0;

	seq_printf(seq,
		   "%4d: %08X%08X%08X%08X:%04X %08X%08X%08X%08X:%04X "
		   "%02X %08X:%08X %02X:%08lX %08X %5u %8d %d %d %pK\n",
		   i,
		   src->s6_addr32[0], src->s6_addr32[1],
		   src->s6_addr32[2], src->s6_addr32[3],
		   inet_rsk(req)->ir_num,
		   dest->s6_addr32[0], dest->s6_addr32[1],
		   dest->s6_addr32[2], dest->s6_addr32[3],
		   ntohs(inet_rsk(req)->ir_rmt_port),
		   TCP_SYN_RECV,
		   0, 0, /* could print option size, but that is af dependent. */
		   1,   /* timers active (only the expire timer) */
		   jiffies_to_clock_t(ttd),
		   req->num_timeout,
		   from_kuid_munged(seq_user_ns(seq), uid),
		   0,  /* non standard timer */
		   0, /* open_requests have no inode */
		   0, req);
}

static void get_tcp6_sock(struct seq_file *seq, struct sock *sp, int i)
{
	const struct in6_addr *dest, *src;
	__u16 destp, srcp;
	int timer_active;
	unsigned long timer_expires;
	const struct inet_sock *inet = inet_sk(sp);
	const struct tcp_sock *tp = tcp_sk(sp);
	const struct inet_connection_sock *icsk = inet_csk(sp);
	struct fastopen_queue *fastopenq = icsk->icsk_accept_queue.fastopenq;

	dest  = &sp->sk_v6_daddr;
	src   = &sp->sk_v6_rcv_saddr;
	destp = ntohs(inet->inet_dport);
	srcp  = ntohs(inet->inet_sport);

	if (icsk->icsk_pending == ICSK_TIME_RETRANS) {
		timer_active	= 1;
		timer_expires	= icsk->icsk_timeout;
	} else if (icsk->icsk_pending == ICSK_TIME_PROBE0) {
		timer_active	= 4;
		timer_expires	= icsk->icsk_timeout;
	} else if (timer_pending(&sp->sk_timer)) {
		timer_active	= 2;
		timer_expires	= sp->sk_timer.expires;
	} else {
		timer_active	= 0;
		timer_expires = jiffies;
	}

	seq_printf(seq,
		   "%4d: %08X%08X%08X%08X:%04X %08X%08X%08X%08X:%04X "
		   "%02X %08X:%08X %02X:%08lX %08X %5u %8d %lu %d %pK %lu %lu %u %u %d\n",
		   i,
		   src->s6_addr32[0], src->s6_addr32[1],
		   src->s6_addr32[2], src->s6_addr32[3], srcp,
		   dest->s6_addr32[0], dest->s6_addr32[1],
		   dest->s6_addr32[2], dest->s6_addr32[3], destp,
		   sp->sk_state,
		   tp->write_seq-tp->snd_una,
		   (sp->sk_state == TCP_LISTEN) ? sp->sk_ack_backlog : (tp->rcv_nxt - tp->copied_seq),
		   timer_active,
		   jiffies_delta_to_clock_t(timer_expires - jiffies),
		   icsk->icsk_retransmits,
		   from_kuid_munged(seq_user_ns(seq), sock_i_uid(sp)),
		   icsk->icsk_probes_out,
		   sock_i_ino(sp),
		   atomic_read(&sp->sk_refcnt), sp,
		   jiffies_to_clock_t(icsk->icsk_rto),
		   jiffies_to_clock_t(icsk->icsk_ack.ato),
		   (icsk->icsk_ack.quick << 1) | icsk->icsk_ack.pingpong,
		   tp->snd_cwnd,
		   sp->sk_state == TCP_LISTEN ?
			(fastopenq ? fastopenq->max_qlen : 0) :
			(tcp_in_initial_slowstart(tp) ? -1 : tp->snd_ssthresh)
		   );
}

static void get_timewait6_sock(struct seq_file *seq,
			       struct inet_timewait_sock *tw, int i)
{
	const struct in6_addr *dest, *src;
	__u16 destp, srcp;
	s32 delta = tw->tw_ttd - inet_tw_time_stamp();

	dest = &tw->tw_v6_daddr;
	src  = &tw->tw_v6_rcv_saddr;
	destp = ntohs(tw->tw_dport);
	srcp  = ntohs(tw->tw_sport);

	seq_printf(seq,
		   "%4d: %08X%08X%08X%08X:%04X %08X%08X%08X%08X:%04X "
		   "%02X %08X:%08X %02X:%08lX %08X %5d %8d %d %d %pK\n",
		   i,
		   src->s6_addr32[0], src->s6_addr32[1],
		   src->s6_addr32[2], src->s6_addr32[3], srcp,
		   dest->s6_addr32[0], dest->s6_addr32[1],
		   dest->s6_addr32[2], dest->s6_addr32[3], destp,
		   tw->tw_substate, 0, 0,
		   3, jiffies_delta_to_clock_t(delta), 0, 0, 0, 0,
		   atomic_read(&tw->tw_refcnt), tw);
}

static int tcp6_seq_show(struct seq_file *seq, void *v)
{
	struct tcp_iter_state *st;
	struct sock *sk = v;

	if (v == SEQ_START_TOKEN) {
		seq_puts(seq,
			 "  sl  "
			 "local_address                         "
			 "remote_address                        "
			 "st tx_queue rx_queue tr tm->when retrnsmt"
			 "   uid  timeout inode\n");
		goto out;
	}
	st = seq->private;

	switch (st->state) {
	case TCP_SEQ_STATE_LISTENING:
	case TCP_SEQ_STATE_ESTABLISHED:
		if (sk->sk_state == TCP_TIME_WAIT)
			get_timewait6_sock(seq, v, st->num);
		else
			get_tcp6_sock(seq, v, st->num);
		break;
	case TCP_SEQ_STATE_OPENREQ:
		get_openreq6(seq, st->syn_wait_sk, v, st->num, st->uid);
		break;
	}
out:
	return 0;
}

static const struct file_operations tcp6_afinfo_seq_fops = {
	.owner   = THIS_MODULE,
	.open    = tcp_seq_open,
	.read    = seq_read,
	.llseek  = seq_lseek,
	.release = seq_release_net
};

static struct tcp_seq_afinfo tcp6_seq_afinfo = {
	.name		= "tcp6",
	.family		= AF_INET6,
	.seq_fops	= &tcp6_afinfo_seq_fops,
	.seq_ops	= {
		.show		= tcp6_seq_show,
	},
};

int __net_init tcp6_proc_init(struct net *net)
{
	return tcp_proc_register(net, &tcp6_seq_afinfo);
}

void tcp6_proc_exit(struct net *net)
{
	tcp_proc_unregister(net, &tcp6_seq_afinfo);
}
#endif

static void tcp_v6_clear_sk(struct sock *sk, int size)
{
	struct inet_sock *inet = inet_sk(sk);
#ifdef CONFIG_MPTCP
	struct tcp_sock *tp = tcp_sk(sk);
	/* size_tk_table goes from the end of tk_table to the end of sk */
	int size_tk_table = size - offsetof(struct tcp_sock, tk_table) -
			    sizeof(tp->tk_table);
#endif

	/* we do not want to clear pinet6 field, because of RCU lookups */
	sk_prot_clear_nulls(sk, offsetof(struct inet_sock, pinet6));

	size -= offsetof(struct inet_sock, pinet6) + sizeof(inet->pinet6);

#ifdef CONFIG_MPTCP
	/* We zero out only from pinet6 to tk_table */
	size -= size_tk_table + sizeof(tp->tk_table);
#endif
	memset(&inet->pinet6 + 1, 0, size);

#ifdef CONFIG_MPTCP
	memset((char *)&tp->tk_table + sizeof(tp->tk_table), 0, size_tk_table);
#endif

}

struct proto tcpv6_prot = {
	.name			= "TCPv6",
	.owner			= THIS_MODULE,
	.close			= tcp_close,
	.connect		= tcp_v6_connect,
	.disconnect		= tcp_disconnect,
	.accept			= inet_csk_accept,
	.ioctl			= tcp_ioctl,
	.init			= tcp_v6_init_sock,
	.destroy		= tcp_v6_destroy_sock,
	.shutdown		= tcp_shutdown,
	.setsockopt		= tcp_setsockopt,
	.getsockopt		= tcp_getsockopt,
	.recvmsg		= tcp_recvmsg,
	.sendmsg		= tcp_sendmsg,
	.sendpage		= tcp_sendpage,
	.backlog_rcv		= tcp_v6_do_rcv,
	.release_cb		= tcp_release_cb,
	.hash			= tcp_v6_hash,
	.unhash			= inet_unhash,
	.get_port		= inet_csk_get_port,
	.enter_memory_pressure	= tcp_enter_memory_pressure,
	.stream_memory_free	= tcp_stream_memory_free,
	.sockets_allocated	= &tcp_sockets_allocated,
	.memory_allocated	= &tcp_memory_allocated,
	.memory_pressure	= &tcp_memory_pressure,
	.orphan_count		= &tcp_orphan_count,
	.sysctl_mem		= sysctl_tcp_mem,
	.sysctl_wmem		= sysctl_tcp_wmem,
	.sysctl_rmem		= sysctl_tcp_rmem,
	.max_header		= MAX_TCP_HEADER,
	.obj_size		= sizeof(struct tcp6_sock),
	.slab_flags		= SLAB_DESTROY_BY_RCU,
	.twsk_prot		= &tcp6_timewait_sock_ops,
	.rsk_prot		= &tcp6_request_sock_ops,
	.h.hashinfo		= &tcp_hashinfo,
	.no_autobind		= true,
#ifdef CONFIG_COMPAT
	.compat_setsockopt	= compat_tcp_setsockopt,
	.compat_getsockopt	= compat_tcp_getsockopt,
#endif
#ifdef CONFIG_MEMCG_KMEM
	.proto_cgroup		= tcp_proto_cgroup,
#endif
	.clear_sk		= tcp_v6_clear_sk,
};

static const struct inet6_protocol tcpv6_protocol = {
	.early_demux	=	tcp_v6_early_demux,
	.handler	=	tcp_v6_rcv,
	.err_handler	=	tcp_v6_err,
	.flags		=	INET6_PROTO_NOPOLICY|INET6_PROTO_FINAL,
};

static struct inet_protosw tcpv6_protosw = {
	.type		=	SOCK_STREAM,
	.protocol	=	IPPROTO_TCP,
	.prot		=	&tcpv6_prot,
	.ops		=	&inet6_stream_ops,
	.flags		=	INET_PROTOSW_PERMANENT |
				INET_PROTOSW_ICSK,
};

static int __net_init tcpv6_net_init(struct net *net)
{
	return inet_ctl_sock_create(&net->ipv6.tcp_sk, PF_INET6,
				    SOCK_RAW, IPPROTO_TCP, net);
}

static void __net_exit tcpv6_net_exit(struct net *net)
{
	inet_ctl_sock_destroy(net->ipv6.tcp_sk);
}

static void __net_exit tcpv6_net_exit_batch(struct list_head *net_exit_list)
{
	inet_twsk_purge(&tcp_hashinfo, &tcp_death_row, AF_INET6);
}

static struct pernet_operations tcpv6_net_ops = {
	.init	    = tcpv6_net_init,
	.exit	    = tcpv6_net_exit,
	.exit_batch = tcpv6_net_exit_batch,
};

int __init tcpv6_init(void)
{
	int ret;

	ret = inet6_add_protocol(&tcpv6_protocol, IPPROTO_TCP);
	if (ret)
		goto out;

	/* register inet6 protocol */
	ret = inet6_register_protosw(&tcpv6_protosw);
	if (ret)
		goto out_tcpv6_protocol;

	ret = register_pernet_subsys(&tcpv6_net_ops);
	if (ret)
		goto out_tcpv6_protosw;
out:
	return ret;

out_tcpv6_protosw:
	inet6_unregister_protosw(&tcpv6_protosw);
out_tcpv6_protocol:
	inet6_del_protocol(&tcpv6_protocol, IPPROTO_TCP);
	goto out;
}

void tcpv6_exit(void)
{
	unregister_pernet_subsys(&tcpv6_net_ops);
	inet6_unregister_protosw(&tcpv6_protosw);
	inet6_del_protocol(&tcpv6_protocol, IPPROTO_TCP);
}<|MERGE_RESOLUTION|>--- conflicted
+++ resolved
@@ -1013,11 +1013,7 @@
 			tcptw->tw_rcv_wnd >> tw->tw_rcv_wscale,
 			tcp_time_stamp + tcptw->tw_ts_offset,
 			tcptw->tw_ts_recent, tw->tw_bound_dev_if, tcp_twsk_md5_key(tcptw),
-<<<<<<< HEAD
-			tw->tw_tclass, (tw->tw_flowlabel << 12), mptcp);
-=======
-			tw->tw_tclass, cpu_to_be32(tw->tw_flowlabel));
->>>>>>> ea5dd38e
+			tw->tw_tclass, cpu_to_be32(tw->tw_flowlabel), mptcp);
 
 	inet_twsk_put(tw);
 }
