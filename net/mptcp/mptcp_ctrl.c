/*
 *	MPTCP implementation - MPTCP-control
 *
 *	Initial Design & Implementation:
 *	Sébastien Barré <sebastien.barre@uclouvain.be>
 *
 *	Current Maintainer & Author:
 *	Christoph Paasch <christoph.paasch@uclouvain.be>
 *
 *	Additional authors:
 *	Jaakko Korkeaniemi <jaakko.korkeaniemi@aalto.fi>
 *	Gregory Detal <gregory.detal@uclouvain.be>
 *	Fabien Duchêne <fabien.duchene@uclouvain.be>
 *	Andreas Seelinger <Andreas.Seelinger@rwth-aachen.de>
 *	Lavkesh Lahngir <lavkesh51@gmail.com>
 *	Andreas Ripke <ripke@neclab.eu>
 *	Vlad Dogaru <vlad.dogaru@intel.com>
 *	Octavian Purdila <octavian.purdila@intel.com>
 *	John Ronan <jronan@tssg.org>
 *	Catalin Nicutar <catalin.nicutar@gmail.com>
 *	Brandon Heller <brandonh@stanford.edu>
 *
 *
 *	This program is free software; you can redistribute it and/or
 *      modify it under the terms of the GNU General Public License
 *      as published by the Free Software Foundation; either version
 *      2 of the License, or (at your option) any later version.
 */

#include <crypto/sha.h>

#include <net/inet_common.h>
#include <net/inet6_hashtables.h>
#include <net/ipv6.h>
#include <net/ip6_checksum.h>
#include <net/mptcp.h>
#include <net/mptcp_v4.h>
#include <net/mptcp_v6.h>
#include <net/sock.h>
#include <net/tcp.h>
#include <net/tcp_states.h>
#include <net/transp_v6.h>
#include <net/xfrm.h>

#include <linux/kconfig.h>
#include <linux/module.h>
#include <linux/list.h>
#include <linux/jhash.h>
#include <linux/tcp.h>
#include <linux/net.h>
#include <linux/in.h>
#include <linux/random.h>
#include <linux/inetdevice.h>
#include <linux/workqueue.h>
#include <linux/atomic.h>
#ifdef CONFIG_SYSCTL
#include <linux/sysctl.h>
#endif

static struct kmem_cache *mptcp_sock_cache __read_mostly;
static struct kmem_cache *mptcp_cb_cache __read_mostly;

int sysctl_mptcp_mss __read_mostly = MPTCP_MSS;
int sysctl_mptcp_ndiffports __read_mostly = 1;
int sysctl_mptcp_enabled __read_mostly = 1;
int sysctl_mptcp_checksum __read_mostly = 1;
int sysctl_mptcp_debug __read_mostly = 0;
int sysctl_mptcp_syn_retries __read_mostly = MPTCP_SYN_RETRIES;
EXPORT_SYMBOL(sysctl_mptcp_debug);

#ifdef CONFIG_SYSCTL
static ctl_table mptcp_skeleton[] = {
	{
		.procname = "mptcp_mss",
		.data = &sysctl_mptcp_mss,
		.maxlen = sizeof(int),
		.mode = 0644,
		.proc_handler = &proc_dointvec
	},
	{
		.procname = "mptcp_ndiffports",
		.data = &sysctl_mptcp_ndiffports,
		.maxlen = sizeof(int),
		.mode = 0644,
		.proc_handler = &proc_dointvec
	},
	{
		.procname = "mptcp_enabled",
		.data = &sysctl_mptcp_enabled,
		.maxlen = sizeof(int),
		.mode = 0644,
		.proc_handler = &proc_dointvec
	},
	{
		.procname = "mptcp_checksum",
		.data = &sysctl_mptcp_checksum,
		.maxlen = sizeof(int),
		.mode = 0644,
		.proc_handler = &proc_dointvec
	},
	{
		.procname = "mptcp_debug",
		.data = &sysctl_mptcp_debug,
		.maxlen = sizeof(int),
		.mode = 0644,
		.proc_handler = &proc_dointvec
	},
	{
		.procname = "mptcp_syn_retries",
		.data = &sysctl_mptcp_syn_retries,
		.maxlen = sizeof(int),
		.mode = 0644,
		.proc_handler = &proc_dointvec
	},
	{ }
};

static struct ctl_path mptcp_path[] = {
	{ .procname = "net", },
	{ .procname = "mptcp", },
	{ },
};
#endif

static struct sock *mptcp_syn_recv_sock(struct sock *sk, struct sk_buff *skb,
					struct request_sock *req,
					struct dst_entry *dst)
{
#if IS_ENABLED(CONFIG_IPV6)
	if (sk->sk_family == AF_INET6)
		return tcp_v6_syn_recv_sock(sk, skb, req, dst);

	/* sk->sk_family == AF_INET */
	if (req->rsk_ops->family == AF_INET6)
		return mptcp_v6v4_syn_recv_sock(sk, skb, req, dst);
#endif

	/* sk->sk_family == AF_INET && req->rsk_ops->family == AF_INET */
	return tcp_v4_syn_recv_sock(sk, skb, req, dst);
}

struct sock *mptcp_select_ack_sock(const struct sock *meta_sk, int copied)
{
	struct tcp_sock *meta_tp = tcp_sk(meta_sk);
	struct sock *sk, *subsk = NULL;
	u32 max_data_seq = 0;
	/* max_data_seq initialized to correct compiler-warning.
	 * But the initialization is handled by max_data_seq_set */
	short max_data_seq_set = 0;
	u32 min_time = 0xffffffff;

	/* How do we select the subflow to send the window-update on?
	 *
	 * 1. He has to be in a state where he can send an ack.
	 * 2. He has to be one of those subflow who recently
	 *    contributed to the received stream
	 *    (this guarantees a working subflow)
	 *    a) its latest data_seq received is after the original
	 *       copied_seq.
	 *       We select the one with the lowest rtt, so that the
	 *       window-update reaches our peer the fastest.
	 *    b) if no subflow has this kind of data_seq (e.g., very
	 *       strange meta-level retransmissions going on), we take
	 *       the subflow who last sent the highest data_seq.
	 */
	mptcp_for_each_sk(meta_tp->mpcb, sk) {
		struct tcp_sock *tp = tcp_sk(sk);

		if ((1 << sk->sk_state) & (TCPF_SYN_SENT | TCPF_SYN_RECV |
					   TCPF_CLOSE | TCPF_LISTEN))
			continue;

		/* Select among those who contributed to the
		 * current receive-queue. */
		if (copied && after(tp->mptcp->last_data_seq, meta_tp->copied_seq - copied)) {
			if (tp->srtt < min_time) {
				min_time = tp->srtt;
				subsk = sk;
				max_data_seq_set = 0;
			}
			continue;
		}

		if (!subsk && !max_data_seq_set) {
			max_data_seq = tp->mptcp->last_data_seq;
			max_data_seq_set = 1;
			subsk = sk;
		}

		/* Otherwise, take the one with the highest data_seq */
		if ((!subsk || max_data_seq_set) &&
		    after(tp->mptcp->last_data_seq, max_data_seq)) {
			max_data_seq = tp->mptcp->last_data_seq;
			subsk = sk;
		}
	}

	if (!subsk) {
		mptcp_debug("%s subsk is null, copied %d, cseq %u\n", __func__,
			    copied, meta_tp->copied_seq);
		mptcp_for_each_sk(meta_tp->mpcb, sk) {
			struct tcp_sock *tp = tcp_sk(sk);
			mptcp_debug("%s pi %d state %u last_dseq %u\n",
				    __func__, tp->mptcp->path_index, sk->sk_state,
				    tp->mptcp->last_data_seq);
		}
	}

	return subsk;
}

void mptcp_sock_def_error_report(struct sock *sk)
{
	if (!sock_flag(sk, SOCK_DEAD))
		mptcp_sub_close(sk, 0);

	sk->sk_err = 0;
	return;
}

void mptcp_set_keepalive(struct sock *sk, int val)
{
	struct sock *sk_it;

	mptcp_for_each_sk(tcp_sk(sk)->mpcb, sk_it) {
		tcp_set_keepalive(sk_it, val);
		sock_valbool_flag(sk, SOCK_KEEPOPEN, val);
	}
}

void mptcp_key_sha1(u64 key, u32 *token, u64 *idsn)
{
	u32 workspace[SHA_WORKSPACE_WORDS];
	u32 mptcp_hashed_key[SHA_DIGEST_WORDS];
	u8 input[64];
	int i;

	memset(workspace, 0, sizeof(workspace));

	/* Initialize input with appropriate padding */
	memset(&input[9], 0, sizeof(input) - 10); /* -10, because the last byte
						   * is explicitly set too */
	memcpy(input, &key, sizeof(key)); /* Copy key to the msg beginning */
	input[8] = 0x80; /* Padding: First bit after message = 1 */
	input[63] = 0x40; /* Padding: Length of the message = 64 bits */

	sha_init(mptcp_hashed_key);
	sha_transform(mptcp_hashed_key, input, workspace);

	for (i = 0; i < 5; i++)
		mptcp_hashed_key[i] = cpu_to_be32(mptcp_hashed_key[i]);

	if (token)
		*token = mptcp_hashed_key[0];
	if (idsn)
		*idsn = *((u64 *)&mptcp_hashed_key[3]);
}

void mptcp_hmac_sha1(u8 *key_1, u8 *key_2, u8 *rand_1, u8 *rand_2,
		       u32 *hash_out)
{
	u32 workspace[SHA_WORKSPACE_WORDS];
	u8 input[128]; /* 2 512-bit blocks */
	int i;

	memset(workspace, 0, sizeof(workspace));

	/* Generate key xored with ipad */
	memset(input, 0x36, 64);
	for (i = 0; i < 8; i++)
		input[i] ^= key_1[i];
	for (i = 0; i < 8; i++)
		input[i + 8] ^= key_2[i];

	memcpy(&input[64], rand_1, 4);
	memcpy(&input[68], rand_2, 4);
	input[72] = 0x80; /* Padding: First bit after message = 1 */
	memset(&input[73], 0, 53);

	/* Padding: Length of the message = 512 + 64 bits */
	input[126] = 0x02;
	input[127] = 0x40;

	sha_init(hash_out);
	sha_transform(hash_out, input, workspace);
	memset(workspace, 0, sizeof(workspace));

	sha_transform(hash_out, &input[64], workspace);
	memset(workspace, 0, sizeof(workspace));

	for (i = 0; i < 5; i++)
		hash_out[i] = cpu_to_be32(hash_out[i]);

	/* Prepare second part of hmac */
	memset(input, 0x5C, 64);
	for (i = 0; i < 8; i++)
		input[i] ^= key_1[i];
	for (i = 0; i < 8; i++)
		input[i + 8] ^= key_2[i];

	memcpy(&input[64], hash_out, 20);
	input[84] = 0x80;
	memset(&input[85], 0, 41);

	/* Padding: Length of the message = 512 + 160 bits */
	input[126] = 0x02;
	input[127] = 0xA0;

	sha_init(hash_out);
	sha_transform(hash_out, input, workspace);
	memset(workspace, 0, sizeof(workspace));

	sha_transform(hash_out, &input[64], workspace);

	for (i = 0; i < 5; i++)
		hash_out[i] = cpu_to_be32(hash_out[i]);
}

static void mptcp_mpcb_inherit_sockopts(struct sock *meta_sk, struct sock *master_sk)
{
	/* Socket-options handled by mptcp_inherit_sk while creating the meta-sk.
	 * ======
	 * SO_SNDBUF, SO_SNDBUFFORCE, SO_RCVBUF, SO_RCVBUFFORCE, SO_RCVLOWAT,
	 * SO_RCVTIMEO, SO_SNDTIMEO, SO_ATTACH_FILTER, SO_DETACH_FILTER,
	 * TCP_NODELAY, TCP_CORK
	 *
	 * Socket-options handled in this function here
	 * ======
	 * SO_KEEPALIVE
	 * TCP_KEEP*
	 * TCP_DEFER_ACCEPT
	 *
	 * Socket-options on the todo-list
	 * ======
	 * SO_BINDTODEVICE - should probably prevent creation of new subsocks
	 * 		     across other devices. - what about the api-draft?
	 * SO_DEBUG
	 * SO_REUSEADDR - probably we don't care about this
	 * SO_DONTROUTE, SO_BROADCAST
	 * SO_OOBINLINE
	 * SO_LINGER
	 * SO_TIMESTAMP* - I don't think this is of concern for a SOCK_STREAM
	 * SO_PASSSEC - I don't think this is of concern for a SOCK_STREAM
	 * SO_RXQ_OVFL
	 * TCP_COOKIE_TRANSACTIONS
	 * TCP_MAXSEG
	 * TCP_THIN_* - Handled by mptcp_inherit_sk, but we need to support this
	 *		in mptcp_retransmit_timer. AND we need to check what is
	 *		about the subsockets.
	 * TCP_LINGER2
	 * TCP_WINDOW_CLAMP
	 * TCP_USER_TIMEOUT
	 * TCP_MD5SIG
	 *
	 * Socket-options of no concern for the meta-socket (but for the subsocket)
	 * ======
	 * SO_PRIORITY
	 * SO_MARK
	 * TCP_CONGESTION
	 * TCP_SYNCNT
	 * TCP_QUICKACK
	 */
	struct tcp_sock *meta_tp = tcp_sk(meta_sk);

	/****** KEEPALIVE-handler ******/

	/* Keepalive-timer has been started already, but it is handled at the
	 * subflow level.
	 */
	if (sock_flag(meta_sk, SOCK_KEEPOPEN)) {
		inet_csk_delete_keepalive_timer(meta_sk);
		inet_csk_reset_keepalive_timer(master_sk, keepalive_time_when(meta_tp));
	}

	/****** DEFER_ACCEPT-handler ******/

	/* DEFER_ACCEPT is not of concern for new subflows - we always accept
	 * them
	 */
	inet_csk(meta_sk)->icsk_accept_queue.rskq_defer_accept = 0;
}

static void mptcp_sub_inherit_sockopts(struct sock *meta_sk, struct sock *sub_sk)
{
	struct tcp_sock *meta_tp = tcp_sk(meta_sk);
	/* Keepalive is handled at the subflow-level */
	if (sock_flag(meta_sk, SOCK_KEEPOPEN)) {
		inet_csk_reset_keepalive_timer(sub_sk, keepalive_time_when(meta_tp));
		sock_valbool_flag(sub_sk, SOCK_KEEPOPEN, keepalive_time_when(meta_tp));
	}
}

int mptcp_backlog_rcv(struct sock *meta_sk, struct sk_buff *skb)
{
	/* skb-sk may be NULL if we receive a packet immediatly after the
	 * SYN/ACK + MP_CAPABLE.
	 */
	struct sock *sk = skb->sk ? skb->sk : meta_sk;

	if (sk->sk_family == AF_INET)
		return tcp_v4_do_rcv(sk, skb);
#if IS_ENABLED(CONFIG_IPV6)
	else
		return tcp_v6_do_rcv(sk, skb);
#endif

	return 0;
}

static struct lock_class_key meta_key;
static struct lock_class_key meta_slock_key;

/* Code heavily inspired from sk_clone() */
int mptcp_inherit_sk(struct sock *sk, struct sock *newsk, int family,
		     const gfp_t flags)
{
	struct sk_filter *filter;
	struct proto *prot = newsk->sk_prot;
	const struct inet_connection_sock_af_ops *af_ops = inet_csk(newsk)->icsk_af_ops;
#ifdef CONFIG_SECURITY_NETWORK
	void *sptr = newsk->sk_security;
#endif

	if (sk->sk_family == AF_INET) {
		memcpy(newsk, sk, offsetof(struct sock, sk_dontcopy_begin));
		memcpy(&newsk->sk_dontcopy_end, &sk->sk_dontcopy_end,
			sizeof(struct tcp_sock) - offsetof(struct sock, sk_dontcopy_end));
	} else {
		memcpy(newsk, sk, offsetof(struct sock, sk_dontcopy_begin));
		memcpy(&newsk->sk_dontcopy_end, &sk->sk_dontcopy_end,
			sizeof(struct tcp6_sock) - offsetof(struct sock, sk_dontcopy_end));
	}

#ifdef CONFIG_SECURITY_NETWORK
	newsk->sk_security = sptr;
	security_sk_clone(sk, newsk);
#endif

	/* Has been changed by sock_copy above - we may need an IPv6-socket */
	newsk->sk_family = family;
	newsk->sk_prot = newsk->sk_prot_creator = prot;
	inet_csk(newsk)->icsk_af_ops = af_ops;

	/* We don't yet have the mptcp-point. Thus we still need inet_sock_destruct */
	newsk->sk_destruct = inet_sock_destruct;

	/* SANITY */
	get_net(sock_net(newsk));
	sk_node_init(&newsk->sk_node);
	sock_lock_init_class_and_name(newsk, "slock-AF_INET-MPTCP",
				      &meta_slock_key, "sk_lock-AF_INET-MPTCP",
				      &meta_key);

	/* Unlocks are in:
	 *
	 * 1. If we are creating the master-sk
	 * 	* on client-side in tcp_rcv_state_process, "case TCP_SYN_SENT"
	 * 	* on server-side in tcp_child_process
	 * 2. If we are creating another subsock
	 * 	* Also in tcp_child_process
	 */
	newsk->sk_backlog.head	= newsk->sk_backlog.tail = NULL;
	newsk->sk_backlog.len = 0;

	atomic_set(&newsk->sk_rmem_alloc, 0);
	atomic_set(&newsk->sk_wmem_alloc, 1);
	atomic_set(&newsk->sk_omem_alloc, 0);

	skb_queue_head_init(&newsk->sk_receive_queue);
	skb_queue_head_init(&newsk->sk_write_queue);
#ifdef CONFIG_NET_DMA
	skb_queue_head_init(&newsk->sk_async_wait_queue);
#endif

	spin_lock_init(&newsk->sk_dst_lock);
	rwlock_init(&newsk->sk_callback_lock);
	lockdep_set_class_and_name(&newsk->sk_callback_lock,
				   af_callback_keys + newsk->sk_family,
				   af_family_clock_key_strings[newsk->sk_family]);
	newsk->sk_dst_cache	= NULL;
	newsk->sk_wmem_queued	= 0;
	newsk->sk_forward_alloc = 0;
	newsk->sk_send_head	= NULL;
	newsk->sk_userlocks	= sk->sk_userlocks & ~SOCK_BINDPORT_LOCK;

	tcp_sk(newsk)->mpc = 0;
	tcp_sk(newsk)->mptcp = NULL;

	sock_reset_flag(newsk, SOCK_DONE);
	skb_queue_head_init(&newsk->sk_error_queue);

	filter = rcu_dereference_protected(newsk->sk_filter, 1);
	if (filter != NULL)
		sk_filter_charge(newsk, filter);

	if (unlikely(xfrm_sk_clone_policy(newsk))) {
		/* It is still raw copy of parent, so invalidate
		 * destructor and make plain sk_free() */
		newsk->sk_destruct = NULL;
		bh_unlock_sock(newsk);
		sk_free(newsk);
		newsk = NULL;
		return -ENOMEM;
	}

	newsk->sk_err	   = 0;
	newsk->sk_priority = 0;
	/*
	 * Before updating sk_refcnt, we must commit prior changes to memory
	 * (Documentation/RCU/rculist_nulls.txt for details)
	 */
	smp_wmb();
	atomic_set(&newsk->sk_refcnt, 2);

	/*
	 * Increment the counter in the same struct proto as the master
	 * sock (sk_refcnt_debug_inc uses newsk->sk_prot->socks, that
	 * is the same as sk->sk_prot->socks, as this field was copied
	 * with memcpy).
	 *
	 * This _changes_ the previous behaviour, where
	 * tcp_create_openreq_child always was incrementing the
	 * equivalent to tcp_prot->socks (inet_sock_nr), so this have
	 * to be taken into account in all callers. -acme
	 */
	sk_refcnt_debug_inc(newsk);
	sk_set_socket(newsk, NULL);
	newsk->sk_wq = NULL;

	if (newsk->sk_prot->sockets_allocated)
		percpu_counter_inc(newsk->sk_prot->sockets_allocated);

	if (sock_flag(newsk, SOCK_TIMESTAMP) ||
		sock_flag(newsk, SOCK_TIMESTAMPING_RX_SOFTWARE))
		net_enable_timestamp();

	return 0;
}

int mptcp_alloc_mpcb(struct sock *meta_sk, __u64 remote_key, u32 window)
{
	struct mptcp_cb *mpcb;
	struct sock *master_sk;
	struct inet_connection_sock *master_icsk, *meta_icsk = inet_csk(meta_sk);
	struct tcp_sock *master_tp, *meta_tp = tcp_sk(meta_sk);
	struct sk_buff *skb, *tmp;
	u64 idsn;

	master_sk = sk_prot_alloc(meta_sk->sk_prot, GFP_ATOMIC | __GFP_ZERO,
				  meta_sk->sk_family);
	if (!master_sk)
		return -ENOBUFS;

	master_tp = tcp_sk(master_sk);
	master_icsk = inet_csk(master_sk);

	/* Need to set this here - it is needed by mptcp_inherit_sk */
	master_sk->sk_prot = master_sk->sk_prot_creator = meta_sk->sk_prot;
	master_icsk->icsk_af_ops = meta_icsk->icsk_af_ops;

	mpcb = kmem_cache_zalloc(mptcp_cb_cache, GFP_ATOMIC);
	if (!mpcb) {
		sk_free(master_sk);
		return -ENOBUFS;
	}

	/* master_sk inherits from meta_sk */
	if (mptcp_inherit_sk(meta_sk, master_sk, meta_sk->sk_family, GFP_ATOMIC))
		return -ENOBUFS;

#if IS_ENABLED(CONFIG_IPV6)
	if (meta_icsk->icsk_af_ops == &ipv6_mapped) {
		struct ipv6_pinfo *newnp, *np = inet6_sk(meta_sk);

		inet_sk(master_sk)->pinet6 = &((struct tcp6_sock *)master_sk)->inet6;

		newnp = inet6_sk(master_sk);
		memcpy(newnp, np, sizeof(struct ipv6_pinfo));

		newnp->ipv6_mc_list = NULL;
		newnp->ipv6_ac_list = NULL;
		newnp->ipv6_fl_list = NULL;
		newnp->opt = NULL;
		newnp->pktoptions = NULL;
		xchg(&newnp->rxpmtu, NULL);
	} else if (meta_sk->sk_family == AF_INET6){
		struct ipv6_pinfo *newnp;

		/* Meta is IPv4. Initialize pinet6 for the master-sk. */
		inet_sk(master_sk)->pinet6 = &((struct tcp6_sock *)master_sk)->inet6;

		newnp = inet6_sk(master_sk);

		newnp->hop_limit	= -1;
		newnp->mcast_hops	= IPV6_DEFAULT_MCASTHOPS;
		newnp->mc_loop	= 1;
		newnp->pmtudisc	= IPV6_PMTUDISC_WANT;
		newnp->ipv6only	= sock_net(master_sk)->ipv6.sysctl.bindv6only;
	}
#endif

	meta_tp->mptcp = kmem_cache_zalloc(mptcp_sock_cache, GFP_ATOMIC);
	if (!meta_tp->mptcp) {
		kmem_cache_free(mptcp_cb_cache, mpcb);
		sk_free(master_sk);
		return -ENOBUFS;
	}

	/* Store the keys and generate the peer's token */
	mpcb->mptcp_loc_key = meta_tp->mptcp_loc_key;
	mpcb->mptcp_loc_token = meta_tp->mptcp_loc_token;

	/* Generate Initial data-sequence-numbers */
	mptcp_key_sha1(mpcb->mptcp_loc_key, NULL, &idsn);
	idsn = ntohll(idsn) + 1;
	mpcb->snd_high_order[0] = idsn >> 32;
	mpcb->snd_high_order[1] = mpcb->snd_high_order[0] - 1;

	meta_tp->write_seq = (u32)idsn;
	meta_tp->snd_sml = meta_tp->write_seq;
	meta_tp->snd_una = meta_tp->write_seq;
	meta_tp->snd_nxt = meta_tp->write_seq;
	meta_tp->pushed_seq = meta_tp->write_seq;
	meta_tp->snd_up = meta_tp->write_seq;

	mpcb->mptcp_rem_key = remote_key;
	mptcp_key_sha1(mpcb->mptcp_rem_key, &mpcb->mptcp_rem_token, &idsn);
	idsn = ntohll(idsn) + 1;
	mpcb->rcv_high_order[0] = idsn >> 32;
	mpcb->rcv_high_order[1] = mpcb->rcv_high_order[0] + 1;
	meta_tp->copied_seq = meta_tp->rcv_nxt = meta_tp->rcv_wup = (u32) idsn;

	meta_tp->snd_wl1 = meta_tp->rcv_nxt - 1;
	meta_tp->snd_wnd = window;

	meta_tp->packets_out = 0;
	meta_tp->mptcp->snt_isn = meta_tp->write_seq; /* Initial data-sequence-number */
	meta_icsk->icsk_probes_out = 0;

	meta_tp->mss_cache = mptcp_sysctl_mss();
	meta_tp->advmss = mptcp_sysctl_mss();

	/* Set mptcp-pointers */
	master_tp->mpcb = mpcb;
	master_tp->meta_sk = meta_sk;
	meta_tp->mpcb = mpcb;
	meta_tp->meta_sk = meta_sk;
	mpcb->meta_sk = meta_sk;
	mpcb->master_sk = master_sk;

	meta_tp->mpc = 1;
	meta_tp->mptcp->attached = 0;
	meta_tp->was_meta_sk = 0;

	/* Initialize the queues */
	skb_queue_head_init(&mpcb->reinject_queue);
	skb_queue_head_init(&master_tp->out_of_order_queue);
	tcp_prequeue_init(master_tp);

	/* Copye the write-queue from the meta down to the master.
	 * This is necessary to get the SYN to the master-write-queue.
	 * No other data can be queued, before tcp_sendmsg waits for the
	 * connection to finish.
	 */
	skb_queue_walk_safe(&meta_sk->sk_write_queue, skb, tmp) {
		skb_unlink(skb, &meta_sk->sk_write_queue);
		skb_queue_tail(&master_sk->sk_write_queue, skb);

		master_sk->sk_wmem_queued += skb->truesize;
		sk_mem_charge(master_sk, skb->truesize);
	}

	meta_sk->sk_wmem_queued = 0;
	meta_sk->sk_forward_alloc = 0;

	mutex_init(&mpcb->mutex);

	/* Initialize workqueue-struct */
	INIT_WORK(&mpcb->subflow_work, mptcp_create_subflow_worker);
	INIT_DELAYED_WORK(&mpcb->subflow_retry_work, mptcp_retry_subflow_worker);
	INIT_WORK(&mpcb->address_work, mptcp_address_worker);

	/* Init the accept_queue structure, we support a queue of 32 pending
	 * connections, it does not need to be huge, since we only store  here
	 * pending subflow creations.
	 */
	if (reqsk_queue_alloc(&meta_icsk->icsk_accept_queue, 32, GFP_ATOMIC)) {
		inet_put_port(master_sk);
		kmem_cache_free(mptcp_sock_cache, meta_tp->mptcp);
		kmem_cache_free(mptcp_cb_cache, mpcb);
		sk_free(master_sk);
		meta_tp->mpc = 0;
		return -ENOMEM;
	}

	/* Redefine function-pointers as the meta-sk is now fully ready */
	meta_sk->sk_backlog_rcv = mptcp_backlog_rcv;
	meta_sk->sk_destruct = mptcp_sock_destruct;
	mpcb->syn_recv_sock = mptcp_syn_recv_sock;

	/* Meta-level retransmit timer */
	meta_icsk->icsk_rto *= 2; /* Double of initial - rto */

	tcp_init_xmit_timers(master_sk);
	/* Has been set for sending out the SYN */
	inet_csk_clear_xmit_timer(meta_sk, ICSK_TIME_RETRANS);

	if (!meta_tp->inside_tk_table) {
		/* Adding the meta_tp in the token hashtable - coming from server-side */
		rcu_read_lock();
		spin_lock(&mptcp_tk_hashlock);

		__mptcp_hash_insert(meta_tp, mpcb->mptcp_loc_token);

		spin_unlock(&mptcp_tk_hashlock);
		rcu_read_unlock();
	}
	master_tp->inside_tk_table = 0;

	mptcp_mpcb_inherit_sockopts(meta_sk, master_sk);

	mptcp_debug("%s: created mpcb with token %#x\n",
		    __func__, mpcb->mptcp_loc_token);

	return 0;
}

struct sock *mptcp_sk_clone(struct sock *sk, int family, const gfp_t priority)
{
	struct sock *newsk = NULL;

	if (family == AF_INET && sk->sk_family == AF_INET) {
		newsk = sk_prot_alloc(&tcp_prot, priority, family);
		if (!newsk)
			return NULL;

		/* Set these pointers - they are needed by mptcp_inherit_sk */
		newsk->sk_prot = newsk->sk_prot_creator = &tcp_prot;
		inet_csk(newsk)->icsk_af_ops = &ipv4_specific;
		newsk->sk_family = AF_INET;
	}
#if IS_ENABLED(CONFIG_IPV6)
	else {
		newsk = sk_prot_alloc(&tcpv6_prot, priority, family);
		if (!newsk)
			return NULL;

		newsk->sk_prot = newsk->sk_prot_creator = &tcpv6_prot;
		if (family == AF_INET)
			inet_csk(newsk)->icsk_af_ops = &ipv6_mapped;
		else
			inet_csk(newsk)->icsk_af_ops = &ipv6_specific;
		newsk->sk_family = AF_INET6;
	}
#endif

	if (mptcp_inherit_sk(sk, newsk, family, priority))
		return NULL;

	return newsk;
}

void mptcp_destroy_meta_sk(struct sock *meta_sk)
{
	kfree(inet_csk(meta_sk)->icsk_accept_queue.listen_opt);
	kmem_cache_free(mptcp_sock_cache, tcp_sk(meta_sk)->mptcp);
	kmem_cache_free(mptcp_cb_cache, tcp_sk(meta_sk)->mpcb);
	bh_unlock_sock(meta_sk);
	sk_free(meta_sk);
}

void mptcp_sock_destruct(struct sock *sk)
{
	inet_sock_destruct(sk);

	kmem_cache_free(mptcp_sock_cache, tcp_sk(sk)->mptcp);
	tcp_sk(sk)->mptcp = NULL;

	if (!is_meta_sk(sk) && !tcp_sk(sk)->was_meta_sk) {
		/* Taken when mpcb pointer was set */
		sock_put(mptcp_meta_sk(sk));
	} else {
		kmem_cache_free(mptcp_cb_cache, tcp_sk(sk)->mpcb);

		mptcp_debug("%s destroying meta-sk\n", __func__);
	}

}

int mptcp_add_sock(struct sock *meta_sk, struct sock *sk, u8 rem_id, gfp_t flags)
{
	struct mptcp_cb *mpcb = tcp_sk(meta_sk)->mpcb;
	struct tcp_sock *tp = tcp_sk(sk);

	tp->mptcp = kmem_cache_zalloc(mptcp_sock_cache, flags);
	if (!tp->mptcp)
		return -ENOMEM;

	tp->mptcp->path_index = mptcp_set_new_pathindex(mpcb);
	/* No more space for more subflows? */
	if (!tp->mptcp->path_index) {
		kmem_cache_free(mptcp_sock_cache, tp->mptcp);
		return -EPERM;
	}

	tp->mptcp->tp = tp;
	tp->mpcb = mpcb;
	tp->meta_sk = meta_sk;
	tp->mpc = 1;
	tp->mptcp->rem_id = rem_id;

	/* The corresponding sock_put is in mptcp_sock_destruct(). It cannot be
	 * included in mptcp_del_sock(), because the mpcb must remain alive
	 * until the last subsocket is completely destroyed. */
	sock_hold(meta_sk);

	tp->mptcp->next = mpcb->connection_list;
	mpcb->connection_list = tp;
	tp->mptcp->attached = 1;

	mpcb->cnt_subflows++;
	atomic_add(atomic_read(&((struct sock *)tp)->sk_rmem_alloc),
		   &meta_sk->sk_rmem_alloc);

	mptcp_sub_inherit_sockopts(meta_sk, sk);
	INIT_DELAYED_WORK(&tp->mptcp->work, mptcp_sub_close_wq);

	/* As we successfully allocated the mptcp_tcp_sock, we have to
	 * change the function-pointers here (for sk_destruct to work correctly)
	 */
	sk->sk_error_report = mptcp_sock_def_error_report;
	sk->sk_data_ready = mptcp_data_ready;
	sk->sk_write_space = mptcp_write_space;
	sk->sk_state_change = mptcp_set_state;
	sk->sk_destruct = mptcp_sock_destruct;

	if (sk->sk_family == AF_INET)
		mptcp_debug("%s: token %#x pi %d, src_addr:%pI4:%d dst_addr:"
				"%pI4:%d, cnt_subflows now %d\n", __func__ ,
				mpcb->mptcp_loc_token,
				tp->mptcp->path_index,
				&((struct inet_sock *) tp)->inet_saddr,
				ntohs(((struct inet_sock *) tp)->inet_sport),
				&((struct inet_sock *) tp)->inet_daddr,
				ntohs(((struct inet_sock *) tp)->inet_dport),
				mpcb->cnt_subflows);
	else
		mptcp_debug("%s: token %#x pi %d, src_addr:%pI6:%d dst_addr:"
				"%pI6:%d, cnt_subflows now %d\n", __func__ ,
				mpcb->mptcp_loc_token,
				tp->mptcp->path_index, &inet6_sk(sk)->saddr,
				ntohs(((struct inet_sock *) tp)->inet_sport),
				&inet6_sk(sk)->daddr,
				ntohs(((struct inet_sock *) tp)->inet_dport),
				mpcb->cnt_subflows);

	return 0;
}

void mptcp_del_sock(struct sock *sk)
{
	struct tcp_sock *tp = tcp_sk(sk), *tp_prev;
	struct mptcp_cb *mpcb;

	if (!tp->mpc || !tp->mptcp->attached)
		return;

	if (tp->mptcp->pre_established) {
		tp->mptcp->pre_established = 0;
		sk_stop_timer(sk, &tp->mptcp->mptcp_ack_timer);
	}

	mpcb = tp->mpcb;
	tp_prev = mpcb->connection_list;

	mptcp_debug("%s: Removing subsock tok %#x pi:%d state %d is_meta? %d\n",
		    __func__, mpcb->mptcp_loc_token, tp->mptcp->path_index,
		    sk->sk_state, is_meta_sk(sk));

	if (tp_prev == tp) {
		mpcb->connection_list = tp->mptcp->next;
	} else {
		for (; tp_prev && tp_prev->mptcp->next; tp_prev = tp_prev->mptcp->next) {
			if (tp_prev->mptcp->next == tp) {
				tp_prev->mptcp->next = tp->mptcp->next;
				break;
			}
		}
	}
	mpcb->cnt_subflows--;
	mpcb->cnt_established--;

	tp->mptcp->next = NULL;
	tp->mptcp->attached = 0;
	mpcb->path_index_bits &= ~(1 << tp->mptcp->path_index);

	if (!skb_queue_empty(&sk->sk_write_queue))
		mptcp_reinject_data(sk, 0);

	if (is_master_tp(tp))
		mpcb->master_sk = NULL;
	else
		sk_stop_timer(sk, &tp->mptcp->mptcp_ack_timer);

	rcu_assign_pointer(inet_sk(sk)->inet_opt, NULL);
}

/**
 * Updates the metasocket ULID/port data, based on the given sock.
 * The argument sock must be the sock accessible to the application.
 * In this function, we update the meta socket info, based on the changes
 * in the application socket (bind, address allocation, ...)
 */
void mptcp_update_metasocket(struct sock *sk, struct sock *meta_sk)
{
	struct mptcp_cb *mpcb = tcp_sk(meta_sk)->mpcb;

	switch (sk->sk_family) {
#if IS_ENABLED(CONFIG_IPV6)
	case AF_INET6:
		/* If the socket is v4 mapped, we continue with v4 operations */
		if (!mptcp_v6_is_v4_mapped(sk)) {
			ipv6_addr_copy(&mpcb->addr6[0].addr, &inet6_sk(sk)->saddr);
			mpcb->addr6[0].id = 0;
			mpcb->addr6[0].port = 0;
			mpcb->addr6[0].low_prio = 0;
			mpcb->loc6_bits |= 1;
			mpcb->next_v6_index = 1;

			mptcp_v6_add_raddress(&mpcb->rx_opt,
					      &inet6_sk(sk)->daddr,
					      inet_sk(sk)->inet_dport, 0);
			mptcp_v6_set_init_addr_bit(mpcb, &inet6_sk(sk)->daddr);
			break;
		}
#endif
	case AF_INET:
		mpcb->addr4[0].addr.s_addr = inet_sk(sk)->inet_saddr;
		mpcb->addr4[0].id = 0;
		mpcb->addr4[0].port = 0;
		mpcb->addr4[0].low_prio = 0;
		mpcb->loc4_bits |= 1;
		mpcb->next_v4_index = 1;

		mptcp_v4_add_raddress(&mpcb->rx_opt,
				      (struct in_addr *)&inet_sk(sk)->inet_daddr,
				      inet_sk(sk)->inet_dport, 0);
		mptcp_v4_set_init_addr_bit(mpcb, inet_sk(sk)->inet_daddr);
		break;
	}

	mptcp_set_addresses(meta_sk);

	switch (sk->sk_family) {
	case AF_INET:
		tcp_sk(sk)->mptcp->low_prio = mpcb->addr4[0].low_prio;
		break;
#if IS_ENABLED(CONFIG_IPV6)
	case AF_INET6:
		tcp_sk(sk)->mptcp->low_prio = mpcb->addr6[0].low_prio;
		break;
#endif
	}

	tcp_sk(sk)->mptcp->send_mp_prio = tcp_sk(sk)->mptcp->low_prio;
}

/* This function kills all handover-sockets */
void mptcp_reset_handover(const struct mptcp_cb *mpcb)
{
	struct sock *sk_it, *sk_tmp;
	int i;

	/* IPv4 */
	mptcp_for_each_bit_set(mpcb->loc4_handover, i) {
		mptcp_for_each_sk_safe(mpcb, sk_it, sk_tmp) {
			if (inet_sk(sk_it)->loc_id == i) {
				tcp_send_active_reset(sk_it, GFP_ATOMIC);
				mptcp_sub_force_close(sk_it);
			}
		}
	}

	/* IPv6 */
	mptcp_for_each_bit_set(mpcb->loc6_handover, i) {
		mptcp_for_each_sk_safe(mpcb, sk_it, sk_tmp) {
			if (inet_sk(sk_it)->loc_id == i + MPTCP_MAX_ADDR) {
				tcp_send_active_reset(sk_it, GFP_ATOMIC);
				mptcp_sub_force_close(sk_it);
			}
		}
	}
}

/* Clean up the receive buffer for full frames taken by the user,
 * then send an ACK if necessary.  COPIED is the number of bytes
 * tcp_recvmsg has given to the user so far, it speeds up the
 * calculation of whether or not we must ACK for the sake of
 * a window update.
 */
void mptcp_cleanup_rbuf(struct sock *meta_sk, int copied)
{
	struct tcp_sock *meta_tp = tcp_sk(meta_sk);
	struct mptcp_cb *mpcb = meta_tp->mpcb;
	struct sock *sk, *subsk;
	int time_to_ack = 0;

	mptcp_for_each_sk(mpcb, sk) {
		struct tcp_sock *tp = tcp_sk(sk);
		const struct inet_connection_sock *icsk = inet_csk(sk);
		if (!inet_csk_ack_scheduled(sk))
			continue;
		/* Delayed ACKs frequently hit locked sockets during bulk
		 * receive. */
		if (icsk->icsk_ack.blocked ||
		    /* Once-per-two-segments ACK was not sent by tcp_input.c */
		    tp->rcv_nxt - tp->rcv_wup > icsk->icsk_ack.rcv_mss ||
		    /*
		     * If this read emptied read buffer, we send ACK, if
		     * connection is not bidirectional, user drained
		     * receive buffer and there was a small segment
		     * in queue.
		     */
		    (copied > 0 && ((icsk->icsk_ack.pending & ICSK_ACK_PUSHED2)
				|| ((icsk->icsk_ack.pending & ICSK_ACK_PUSHED)
				&& !icsk->icsk_ack.pingpong))
				&& !atomic_read(&meta_sk->sk_rmem_alloc))) {
			time_to_ack = 1;
			tcp_send_ack(sk);
		}
	}

	if (time_to_ack)
		return;

	/* We send an ACK if we can now advertise a non-zero window
	 * which has been raised "significantly".
	 *
	 * Even if window raised up to infinity, do not send window open ACK
	 * in states, where we will not receive more. It is useless.
	 */
	if (copied > 0 && !time_to_ack
			&& !(meta_sk->sk_shutdown & RCV_SHUTDOWN)) {
		__u32 rcv_window_now = tcp_receive_window(meta_tp);

		/* Optimize, __tcp_select_window() is not cheap. */
		if (2 * rcv_window_now <= meta_tp->window_clamp) {
			__u32 new_window;
			subsk = mptcp_select_ack_sock(meta_sk, copied);
			if (!subsk)
				return;
			new_window = __tcp_select_window(subsk);

			/* Send ACK now, if this read freed lots of space
			 * in our buffer. Certainly, new_window is new window.
			 * We can advertise it now, if it is not less than
			 * current one.
			 * "Lots" means "at least twice" here.
			 */
			if (new_window && new_window >= 2 * rcv_window_now)
				time_to_ack = 1;
		}
	}

	if (time_to_ack) {
		if (subsk)
			tcp_send_ack(subsk);
		else
			printk(KERN_ERR "%s did not find a subsk! "
					"Should not happen.\n", __func__);
	}
}

static int mptcp_sub_send_fin(struct sock *sk)
{
	struct tcp_sock *tp = tcp_sk(sk);
	struct sk_buff *skb = tcp_write_queue_tail(sk);
	int mss_now = mptcp_sysctl_mss();

	if (tcp_send_head(sk) != NULL) {
		TCP_SKB_CB(skb)->tcp_flags |= TCPHDR_FIN;
		TCP_SKB_CB(skb)->end_seq++;
		tp->write_seq++;
	} else {
		skb = alloc_skb_fclone(MAX_TCP_HEADER, GFP_ATOMIC);
		if (!skb)
			return 1;

		/* Reserve space for headers and prepare control bits. */
		skb_reserve(skb, MAX_TCP_HEADER);
		/* FIN eats a sequence byte, write_seq advanced by tcp_queue_skb(). */
		tcp_init_nondata_skb(skb, tp->write_seq,
				     TCPHDR_ACK | TCPHDR_FIN);
		tcp_queue_skb(sk, skb);
	}
	__tcp_push_pending_frames(sk, mss_now, TCP_NAGLE_OFF);

	return 0;
}

void mptcp_sub_close_wq(struct work_struct *work)
{
	struct mptcp_tcp_sock *mptcp = container_of(work, struct mptcp_tcp_sock, work.work);
	struct tcp_sock *tp = mptcp->tp;
	struct sock *sk = (struct sock *)tp;
	struct sock *meta_sk = mptcp_meta_sk(sk);

	if (!tp->mpc) {
		tcp_close(sk, 0);
		sock_put(sk);
		return;
	}

	mutex_lock(&tp->mpcb->mutex);
	lock_sock_nested(meta_sk, SINGLE_DEPTH_NESTING);

	if (sock_flag(sk, SOCK_DEAD))
		goto exit;

	if (meta_sk->sk_shutdown == SHUTDOWN_MASK || sk->sk_state == TCP_CLOSE)
		tcp_close(sk, 0);
	else if (tcp_close_state(sk))
		tcp_send_fin(sk);

exit:
	release_sock(meta_sk);
	mutex_unlock(&tp->mpcb->mutex);
	sock_put(sk);
}

void mptcp_sub_close(struct sock *sk, unsigned long delay)
{
	struct delayed_work *work = &tcp_sk(sk)->mptcp->work;

	/* Work already scheduled ? */
	if (work_pending(&work->work)) {
		/* Work present - who will be first ? */
		if (jiffies + delay > work->timer.expires)
			return;

		/* Try canceling - if it fails, work will be executed soon */
		if (!cancel_delayed_work(work))
			return;
		sock_put(sk);
	}

	if (!delay) {
		unsigned char old_state = sk->sk_state;

		/* If we are in user-context we can directly do the closing
		 * procedure. No need to schedule a work-queue. */
		if (!in_softirq()) {
			if (sock_flag(sk, SOCK_DEAD))
				return;

			if (!tcp_sk(sk)->mpc) {
				tcp_close(sk, 0);
				return;
			}

			if (mptcp_meta_sk(sk)->sk_shutdown == SHUTDOWN_MASK ||
			    sk->sk_state == TCP_CLOSE)
				tcp_close(sk, 0);
			else if (tcp_close_state(sk))
				tcp_send_fin(sk);

			return;
		}

		/* We directly send the FIN. Because it may take so a long time,
		 * untile the work-queue will get scheduled...
		 *
		 * If mptcp_sub_send_fin returns 1, it failed and thus we reset
		 * the old state so that tcp_close will finally send the fin
		 * in user-context.
		 */
		if (!sk->sk_err && sk->sk_state != TCP_CLOSE &&
		    tcp_close_state(sk) && mptcp_sub_send_fin(sk))
			sk->sk_state = old_state;
	}

	sock_hold(sk);
	queue_delayed_work(mptcp_wq, work, delay);
}

/**
 * Update the mpcb send window, based on the contributions
 * of each subflow
 */
void mptcp_update_sndbuf(struct mptcp_cb *mpcb)
{
	struct sock *meta_sk = mpcb->meta_sk, *sk;
	int new_sndbuf = 0;
	mptcp_for_each_sk(mpcb, sk) {
		if (!mptcp_sk_can_send(sk))
			continue;

		new_sndbuf += sk->sk_sndbuf;

		if (new_sndbuf > sysctl_tcp_wmem[2] || new_sndbuf < 0) {
			new_sndbuf = sysctl_tcp_wmem[2];
			break;
		}
	}
	meta_sk->sk_sndbuf = max(min(new_sndbuf, sysctl_tcp_wmem[2]), meta_sk->sk_sndbuf);
}

void mptcp_close(struct sock *meta_sk, long timeout)
{
	struct tcp_sock *meta_tp = tcp_sk(meta_sk);
	struct sock *sk_it, *tmpsk;
	struct mptcp_cb *mpcb = meta_tp->mpcb;
	struct sk_buff *skb;
	int data_was_unread = 0;
	int state;

	mptcp_debug("%s: Close of meta_sk with tok %#x\n", __func__,
			mpcb->mptcp_loc_token);

	mutex_lock(&mpcb->mutex);

	lock_sock(meta_sk);

	mptcp_for_each_sk(mpcb, sk_it) {
		if (!is_master_tp(tcp_sk(sk_it)))
			sock_rps_reset_flow(sk_it);
	}

	if (meta_tp->inside_tk_table) {
		/* Detach the mpcb from the token hashtable */
		mptcp_hash_remove_bh(meta_tp);
		reqsk_queue_destroy(&inet_csk(meta_sk)->icsk_accept_queue);
	}

	meta_sk->sk_shutdown = SHUTDOWN_MASK;
	/* We need to flush the recv. buffs.  We do this only on the
	 * descriptor close, not protocol-sourced closes, because the
	 * reader process may not have drained the data yet!
	 */
	while ((skb = __skb_dequeue(&meta_sk->sk_receive_queue)) != NULL) {
		u32 len = TCP_SKB_CB(skb)->end_seq - TCP_SKB_CB(skb)->seq -
			  (mptcp_is_data_fin(skb) ? 1 : 0);
		data_was_unread += len;
		__kfree_skb(skb);
	}

	sk_mem_reclaim(meta_sk);

	/* If socket has been already reset (e.g. in tcp_reset()) - kill it. */
	if (meta_sk->sk_state == TCP_CLOSE) {
		mptcp_for_each_sk_safe(mpcb, sk_it, tmpsk)
			mptcp_sub_close(sk_it, 0);
		goto adjudge_to_death;
	}

	if (data_was_unread) {
		/* Unread data was tossed, zap the connection. */
		NET_INC_STATS_USER(sock_net(meta_sk), LINUX_MIB_TCPABORTONCLOSE);
		tcp_set_state(meta_sk, TCP_CLOSE);
		tcp_send_active_reset(meta_sk, meta_sk->sk_allocation);
	} else if (sock_flag(meta_sk, SOCK_LINGER) && !meta_sk->sk_lingertime) {
		/* Check zero linger _after_ checking for unread data. */
		meta_sk->sk_prot->disconnect(meta_sk, 0);
		NET_INC_STATS_USER(sock_net(meta_sk), LINUX_MIB_TCPABORTONDATA);
	} else if (tcp_close_state(meta_sk)) {
		mptcp_send_fin(meta_sk);
	} else if (meta_tp->snd_una == meta_tp->write_seq) {
		/* The DATA_FIN has been sent and acknowledged
		 * (e.g., by sk_shutdown). Close all the other subflows */
		mptcp_for_each_sk_safe(mpcb, sk_it, tmpsk) {
			unsigned long delay = 0;
			/* If we are the passive closer, don't trigger
			 * subflow-fin until the subflow has been finned
			 * by the peer. - thus we add a delay */
			if (mpcb->passive_close && sk_it->sk_state == TCP_ESTABLISHED)
				delay = inet_csk(sk_it)->icsk_rto << 3;

			mptcp_sub_close(sk_it, delay);
		}
	}

	sk_stream_wait_close(meta_sk, timeout);

adjudge_to_death:
	state = meta_sk->sk_state;
	sock_hold(meta_sk);
	sock_orphan(meta_sk);

	/* It is the last release_sock in its life. It will remove backlog. */
	release_sock(meta_sk);

	/* Now socket is owned by kernel and we acquire BH lock
	   to finish close. No need to check for user refs.
	 */
	local_bh_disable();
	bh_lock_sock(meta_sk);
	WARN_ON(sock_owned_by_user(meta_sk));

	percpu_counter_inc(meta_sk->sk_prot->orphan_count);

	/* Have we already been destroyed by a softirq or backlog? */
	if (state != TCP_CLOSE && meta_sk->sk_state == TCP_CLOSE)
		goto out;

	/*	This is a (useful) BSD violating of the RFC. There is a
	 *	problem with TCP as specified in that the other end could
	 *	keep a socket open forever with no application left this end.
	 *	We use a 3 minute timeout (about the same as BSD) then kill
	 *	our end. If they send after that then tough - BUT: long enough
	 *	that we won't make the old 4*rto = almost no time - whoops
	 *	reset mistake.
	 *
	 *	Nope, it was not mistake. It is really desired behaviour
	 *	f.e. on http servers, when such sockets are useless, but
	 *	consume significant resources. Let's do it with special
	 *	linger2	option.					--ANK
	 */

	if (meta_sk->sk_state == TCP_FIN_WAIT2) {
		if (meta_tp->linger2 < 0) {
			tcp_set_state(meta_sk, TCP_CLOSE);
			tcp_send_active_reset(meta_sk, GFP_ATOMIC);
			NET_INC_STATS_BH(sock_net(meta_sk),
					LINUX_MIB_TCPABORTONLINGER);
		} else {
			const int tmo = tcp_fin_time(meta_sk);

			if (tmo > TCP_TIMEWAIT_LEN) {
				inet_csk_reset_keepalive_timer(meta_sk,
						tmo - TCP_TIMEWAIT_LEN);
			} else {
				tcp_time_wait(meta_sk, TCP_FIN_WAIT2, tmo);
				goto out;
			}
		}
	}
	if (meta_sk->sk_state != TCP_CLOSE) {
		sk_mem_reclaim(meta_sk);
		if (tcp_too_many_orphans(meta_sk, 0)) {
			if (net_ratelimit())
				printk(KERN_INFO "MPTCP: too many of orphaned "
				       "sockets\n");
			tcp_set_state(meta_sk, TCP_CLOSE);
			tcp_send_active_reset(meta_sk, GFP_ATOMIC);
			NET_INC_STATS_BH(sock_net(meta_sk),
					LINUX_MIB_TCPABORTONMEMORY);
		}
	}


	if (meta_sk->sk_state == TCP_CLOSE)
		inet_csk_destroy_sock(meta_sk);
	/* Otherwise, socket is reprieved until protocol close. */

out:
	bh_unlock_sock(meta_sk);
	local_bh_enable();
	mutex_unlock(&mpcb->mutex);
	sock_put(meta_sk); /* Taken by sock_hold */
}

/**
 * Returns 1 if we should enable MPTCP for that socket.
 */
int mptcp_doit(struct sock *sk)
{
	/* Socket may already be established (e.g., called from tcp_recvmsg) */
	if (tcp_sk(sk)->mpc || tcp_sk(sk)->request_mptcp)
		return 1;

	if (!sysctl_mptcp_enabled)
		return 0;

	/* Don't do mptcp over loopback or local addresses */
	if (sk->sk_family == AF_INET &&
	    (ipv4_is_loopback(inet_sk(sk)->inet_daddr) ||
	     ipv4_is_loopback(inet_sk(sk)->inet_saddr)))
		return 0;
	if (sk->sk_family == AF_INET6 &&
	    (ipv6_addr_loopback(&inet6_sk(sk)->daddr) ||
	     ipv6_addr_loopback(&inet6_sk(sk)->saddr)))
		return 0;
	if (mptcp_v6_is_v4_mapped(sk) && ipv4_is_loopback(inet_sk(sk)->inet_saddr))
		return 0;

	return 1;
}

void mptcp_set_state(struct sock *sk)
{
	struct sock *meta_sk = mptcp_meta_sk(sk);

	/* Meta is not yet established - wake up the application */
	if ((1 << meta_sk->sk_state) & (TCPF_SYN_SENT | TCPF_SYN_RECV) &&
	    sk->sk_state == TCP_ESTABLISHED) {
		tcp_set_state(meta_sk, TCP_ESTABLISHED);

		meta_sk->sk_state_change(meta_sk);
	}

<<<<<<< HEAD

	if (sk->sk_state == TCP_ESTABLISHED) {
		if (tp->mpcb->cnt_subflows > 1) {
			mptcp_reset_handover(tp->mpcb);
		}
	}
=======
	if (sk->sk_state == TCP_ESTABLISHED)
		tcp_sk(sk)->mpcb->cnt_established++;
>>>>>>> 514e1d11
}

int mptcp_create_master_sk(struct sock *meta_sk, __u64 remote_key, u32 window)
{
	struct tcp_sock *meta_tp = tcp_sk(meta_sk), *master_tp;
	struct sock *master_sk;

	meta_tp->rx_opt.saw_mpc = 0;

	if (mptcp_alloc_mpcb(meta_sk, remote_key, window))
		goto err_alloc_mpcb;

	master_sk = tcp_sk(meta_sk)->mpcb->master_sk;
	master_tp = tcp_sk(master_sk);

	if (mptcp_add_sock(meta_sk, master_sk, 0, GFP_ATOMIC))
		goto err_add_sock;

	if (__inet_inherit_port(meta_sk, master_sk) < 0)
		goto err_add_sock;

	meta_sk->sk_prot->unhash(meta_sk);

	if (master_sk->sk_family == AF_INET || mptcp_v6_is_v4_mapped(master_sk))
		__inet_hash_nolisten(master_sk, NULL);
#if IS_ENABLED(CONFIG_IPV6)
	else
		__inet6_hash(master_sk, NULL);
#endif

	master_tp->mptcp->init_rcv_wnd = master_tp->rcv_wnd;
	master_tp->advmss = mptcp_sysctl_mss();

	return 0;

err_add_sock:
	mptcp_destroy_meta_sk(meta_sk);
	sock_orphan(master_sk);
	sock_put(master_sk); /* refcnt is initialized to 2 */
	tcp_done(master_sk);

err_alloc_mpcb:
	return -ENOBUFS;
}

int mptcp_check_req_master(struct sock *sk, struct sock *child,
			   struct request_sock *req,
			   struct request_sock **prev,
			   struct multipath_options *mopt)
{
	struct tcp_sock *child_tp = tcp_sk(child);
	struct sock *meta_sk = child;
	struct mptcp_cb *mpcb;
	struct mptcp_request_sock *mtreq;

	if (!tcp_rsk(req)->saw_mpc)
		return 1;

	/* Just set this values to pass them to mptcp_alloc_mpcb */
	mtreq = mptcp_rsk(req);
	child_tp->mptcp_loc_key = mtreq->mptcp_loc_key;
	child_tp->mptcp_loc_token = mtreq->mptcp_loc_token;

	if (mptcp_create_master_sk(meta_sk, mtreq->mptcp_rem_key, child_tp->snd_wnd))
		return -ENOBUFS;

	child = tcp_sk(child)->mpcb->master_sk;
	child_tp = tcp_sk(child);

	child_tp->mptcp->snt_isn = tcp_rsk(req)->snt_isn;

	mpcb = child_tp->mpcb;
	if (mopt->list_rcvd)
		memcpy(&mpcb->rx_opt, mopt, sizeof(*mopt));

	mpcb->rx_opt.dss_csum = sysctl_mptcp_checksum || mtreq->dss_csum;
	mpcb->rx_opt.mpcb = mpcb;

	mpcb->server_side = 1;
	/* Will be moved to ESTABLISHED by  tcp_rcv_state_process() */
	mptcp_update_metasocket(child, meta_sk);

	/* Needs to be done here additionally, because when accepting a
	 * new connection we pass by __reqsk_free and not reqsk_free.
	 */
	mptcp_reqsk_remove_tk(req);

	 /* Hole when creating the meta-sk in tcp_vX_syn_recv_sock. */
	sock_put(meta_sk);

	inet_csk_reqsk_queue_unlink(sk, req, prev);
	inet_csk_reqsk_queue_removed(sk, req);
	inet_csk_reqsk_queue_add(sk, req, meta_sk);

	return 0;
}

struct sock *mptcp_check_req_child(struct sock *meta_sk, struct sock *child,
				   struct request_sock *req,
				   struct request_sock **prev,
				   const struct tcp_options_received *rx_opt)
{
	struct tcp_sock *child_tp = tcp_sk(child);
	struct mptcp_request_sock *mtreq = mptcp_rsk(req);
	struct mptcp_cb *mpcb = mtreq->mpcb;
	u8 hash_mac_check[20];

	child_tp->inside_tk_table = 0;

	if (!mpcb->rx_opt.join_ack)
		goto teardown;

	mptcp_hmac_sha1((u8 *)&mpcb->mptcp_rem_key,
			(u8 *)&mpcb->mptcp_loc_key,
			(u8 *)&mtreq->mptcp_rem_nonce,
			(u8 *)&mtreq->mptcp_loc_nonce,
			(u32 *)hash_mac_check);

	if (memcmp(hash_mac_check, (char *)&rx_opt->mptcp_recv_mac, 20))
		goto teardown;

	/* The child is a clone of the meta socket, we must now reset
	 * some of the fields
	 */
	child_tp->rx_opt.low_prio = mtreq->low_prio;
	child->sk_sndmsg_page = NULL;

	/* Point it to the same struct socket and wq as the meta_sk */
	sk_set_socket(child, meta_sk->sk_socket);
	child->sk_wq = meta_sk->sk_wq;

	if (mptcp_add_sock(meta_sk, child, mtreq->rem_id, GFP_ATOMIC))
		/* TODO when we support acking the third ack for new subflows,
		 * we should silently discard this third ack, by returning NULL.
		 *
		 * Maybe, at the retransmission we will have enough memory to
		 * fully add the socket to the meta-sk.
		 */
		goto teardown;

	child_tp->advmss = mptcp_sysctl_mss();

	child_tp->mptcp->slave_sk = 1;
	child_tp->mptcp->snt_isn = tcp_rsk(req)->snt_isn;
	child_tp->mptcp->init_rcv_wnd = req->rcv_wnd;

	/* Subflows do not use the accept queue, as they
	 * are attached immediately to the mpcb.
	 */
	inet_csk_reqsk_queue_drop(meta_sk, req, prev);
	return child;

teardown:
	/* Drop this request - sock creation failed. */
	inet_csk_reqsk_queue_drop(meta_sk, req, prev);
	sock_orphan(child);
	sock_put(child); /* refcnt is initialized to 2 */
	tcp_done(child);
	return meta_sk;
}

struct workqueue_struct *mptcp_wq;

/* General initialization of mptcp */
static int __init mptcp_init(void)
{
	int ret = -ENOMEM;
	struct ctl_table_header *mptcp_sysclt;

	mptcp_sock_cache = kmem_cache_create("mptcp_sock",
					     sizeof(struct mptcp_tcp_sock),
					     0, SLAB_HWCACHE_ALIGN|SLAB_PANIC,
					     NULL);
	if (!mptcp_sock_cache)
		goto out;

	mptcp_cb_cache = kmem_cache_create("mptcp_cb", sizeof(struct mptcp_cb),
					   0, SLAB_HWCACHE_ALIGN|SLAB_PANIC,
					   NULL);
	if (!mptcp_cb_cache)
		goto mptcp_cb_cache_failed;

	mptcp_wq = alloc_workqueue("mptcp_wq", WQ_UNBOUND | WQ_MEM_RECLAIM, 8);
	if (!mptcp_wq)
		goto alloc_workqueue_failed;

	ret = mptcp_pm_init();
	if (ret)
		goto mptcp_pm_failed;

#ifdef CONFIG_SYSCTL
	mptcp_sysclt = register_sysctl_paths(mptcp_path, mptcp_skeleton);
	if (!mptcp_sysclt) {
		ret = -ENOMEM;
		goto register_sysctl_failed;
	}
#endif

out:
	return ret;

register_sysctl_failed:
	mptcp_pm_undo();
mptcp_pm_failed:
	destroy_workqueue(mptcp_wq);
alloc_workqueue_failed:
	kmem_cache_destroy(mptcp_cb_cache);
mptcp_cb_cache_failed:
	kmem_cache_destroy(mptcp_sock_cache);

	goto out;
}

late_initcall(mptcp_init);<|MERGE_RESOLUTION|>--- conflicted
+++ resolved
@@ -1398,17 +1398,13 @@
 		meta_sk->sk_state_change(meta_sk);
 	}
 
-<<<<<<< HEAD
-
 	if (sk->sk_state == TCP_ESTABLISHED) {
-		if (tp->mpcb->cnt_subflows > 1) {
+		tcp_sk(sk)->mpcb->cnt_established++;
+
+		if (tp->mpcb->cnt_established > 1) {
 			mptcp_reset_handover(tp->mpcb);
 		}
 	}
-=======
-	if (sk->sk_state == TCP_ESTABLISHED)
-		tcp_sk(sk)->mpcb->cnt_established++;
->>>>>>> 514e1d11
 }
 
 int mptcp_create_master_sk(struct sock *meta_sk, __u64 remote_key, u32 window)
