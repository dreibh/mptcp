--- conflicted
+++ resolved
@@ -1550,17 +1550,13 @@
 	if (memcmp(hash_mac_check, (char *)&mopt->mptcp_recv_mac, 20))
 		goto teardown;
 
-<<<<<<< HEAD
 	/* The child is a clone of the meta socket, we must now reset
 	 * some of the fields
 	 */
 	child_tp->rx_opt.low_prio = mtreq->low_prio;
-	child->sk_sndmsg_page = NULL;
 
 	inet_sk(child)->loc_id = mptcp_get_loc_addrid(mpcb, child);
 
-=======
->>>>>>> 6bf96418
 	/* Point it to the same struct socket and wq as the meta_sk */
 	sk_set_socket(child, meta_sk->sk_socket);
 	child->sk_wq = meta_sk->sk_wq;
