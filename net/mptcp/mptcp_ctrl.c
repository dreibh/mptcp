/*
 *	MPTCP implementation - MPTCP-control
 *
 *	Initial Design & Implementation:
 *	Sébastien Barré <sebastien.barre@uclouvain.be>
 *
 *	Current Maintainer & Author:
 *	Christoph Paasch <christoph.paasch@uclouvain.be>
 *
 *	Additional authors:
 *	Jaakko Korkeaniemi <jaakko.korkeaniemi@aalto.fi>
 *	Gregory Detal <gregory.detal@uclouvain.be>
 *	Fabien Duchêne <fabien.duchene@uclouvain.be>
 *	Andreas Seelinger <Andreas.Seelinger@rwth-aachen.de>
 *	Lavkesh Lahngir <lavkesh51@gmail.com>
 *	Andreas Ripke <ripke@neclab.eu>
 *	Vlad Dogaru <vlad.dogaru@intel.com>
 *	Octavian Purdila <octavian.purdila@intel.com>
 *	John Ronan <jronan@tssg.org>
 *	Catalin Nicutar <catalin.nicutar@gmail.com>
 *	Brandon Heller <brandonh@stanford.edu>
 *
 *
 *	This program is free software; you can redistribute it and/or
 *      modify it under the terms of the GNU General Public License
 *      as published by the Free Software Foundation; either version
 *      2 of the License, or (at your option) any later version.
 */

#include <crypto/sha.h>

#include <net/inet_common.h>
#include <net/inet6_hashtables.h>
#include <net/ipv6.h>
#include <net/ip6_checksum.h>
#include <net/mptcp.h>
#include <net/mptcp_v4.h>
#include <net/mptcp_v6.h>
#include <net/sock.h>
#include <net/tcp.h>
#include <net/tcp_states.h>
#include <net/transp_v6.h>
#include <net/xfrm.h>

#include <linux/kconfig.h>
#include <linux/module.h>
#include <linux/list.h>
#include <linux/jhash.h>
#include <linux/tcp.h>
#include <linux/net.h>
#include <linux/in.h>
#include <linux/random.h>
#include <linux/inetdevice.h>
#include <linux/workqueue.h>
#include <linux/atomic.h>
#ifdef CONFIG_SYSCTL
#include <linux/sysctl.h>
#endif

static struct kmem_cache *mptcp_sock_cache __read_mostly;
static struct kmem_cache *mptcp_cb_cache __read_mostly;

/* Sysctl data */

#ifdef CONFIG_SYSCTL

int sysctl_mptcp_mss __read_mostly = MPTCP_MSS;
int sysctl_mptcp_ndiffports __read_mostly = 1;
int sysctl_mptcp_enabled __read_mostly = 1;
int sysctl_mptcp_checksum __read_mostly = 1;
int sysctl_mptcp_debug __read_mostly = 0;
int sysctl_mptcp_syn_retries __read_mostly = MPTCP_SYN_RETRIES;
EXPORT_SYMBOL(sysctl_mptcp_debug);

static ctl_table mptcp_table[] = {
	{
		.procname = "mptcp_mss",
		.data = &sysctl_mptcp_mss,
		.maxlen = sizeof(int),
		.mode = 0644,
		.proc_handler = &proc_dointvec
	},
	{
		.procname = "mptcp_ndiffports",
		.data = &sysctl_mptcp_ndiffports,
		.maxlen = sizeof(int),
		.mode = 0644,
		.proc_handler = &proc_dointvec
	},
	{
		.procname = "mptcp_enabled",
		.data = &sysctl_mptcp_enabled,
		.maxlen = sizeof(int),
		.mode = 0644,
		.proc_handler = &proc_dointvec
	},
	{
		.procname = "mptcp_checksum",
		.data = &sysctl_mptcp_checksum,
		.maxlen = sizeof(int),
		.mode = 0644,
		.proc_handler = &proc_dointvec
	},
	{
		.procname = "mptcp_debug",
		.data = &sysctl_mptcp_debug,
		.maxlen = sizeof(int),
		.mode = 0644,
		.proc_handler = &proc_dointvec
	},
	{
		.procname = "mptcp_syn_retries",
		.data = &sysctl_mptcp_syn_retries,
		.maxlen = sizeof(int),
		.mode = 0644,
		.proc_handler = &proc_dointvec
	},
	{ }
};

static ctl_table mptcp_net_table[] = {
	{
		.procname = "mptcp",
		.maxlen = 0,
		.mode = 0555,
		.child = mptcp_table
	},
	{ }
};

static ctl_table mptcp_root_table[] = {
	{
		.procname = "net",
		.mode = 0555,
		.child = mptcp_net_table
	},
	{ }
};
#endif

static struct sock *mptcp_syn_recv_sock(struct sock *sk, struct sk_buff *skb,
					struct request_sock *req,
					struct dst_entry *dst)
{
#if IS_ENABLED(CONFIG_IPV6)
	if (sk->sk_family == AF_INET6)
		return tcp_v6_syn_recv_sock(sk, skb, req, dst);

	/* sk->sk_family == AF_INET */
	if (req->rsk_ops->family == AF_INET6)
		return mptcp_v6v4_syn_recv_sock(sk, skb, req, dst);
#endif

	/* sk->sk_family == AF_INET && req->rsk_ops->family == AF_INET */
	return tcp_v4_syn_recv_sock(sk, skb, req, dst);
}

struct sock *mptcp_select_ack_sock(const struct sock *meta_sk, int copied)
{
	struct tcp_sock *meta_tp = tcp_sk(meta_sk);
	struct sock *sk, *subsk = NULL;
	u32 max_data_seq = 0;
	/* max_data_seq initialized to correct compiler-warning.
	 * But the initialization is handled by max_data_seq_set */
	short max_data_seq_set = 0;
	u32 min_time = 0xffffffff;

	/* How do we select the subflow to send the window-update on?
	 *
	 * 1. He has to be in a state where he can send an ack.
	 * 2. He has to be one of those subflow who recently
	 *    contributed to the received stream
	 *    (this guarantees a working subflow)
	 *    a) its latest data_seq received is after the original
	 *       copied_seq.
	 *       We select the one with the lowest rtt, so that the
	 *       window-update reaches our peer the fastest.
	 *    b) if no subflow has this kind of data_seq (e.g., very
	 *       strange meta-level retransmissions going on), we take
	 *       the subflow who last sent the highest data_seq.
	 */
	mptcp_for_each_sk(meta_tp->mpcb, sk) {
		struct tcp_sock *tp = tcp_sk(sk);

		if ((1 << sk->sk_state) & (TCPF_SYN_SENT | TCPF_SYN_RECV |
					   TCPF_CLOSE | TCPF_LISTEN))
			continue;

		/* Select among those who contributed to the
		 * current receive-queue. */
		if (copied && after(tp->mptcp->last_data_seq, meta_tp->copied_seq - copied)) {
			if (tp->srtt < min_time) {
				min_time = tp->srtt;
				subsk = sk;
				max_data_seq_set = 0;
			}
			continue;
		}

		if (!subsk && !max_data_seq_set) {
			max_data_seq = tp->mptcp->last_data_seq;
			max_data_seq_set = 1;
			subsk = sk;
		}

		/* Otherwise, take the one with the highest data_seq */
		if ((!subsk || max_data_seq_set) &&
		    after(tp->mptcp->last_data_seq, max_data_seq)) {
			max_data_seq = tp->mptcp->last_data_seq;
			subsk = sk;
		}
	}

	if (!subsk) {
		printk(KERN_ERR"%s subsk is null, copied %d, cseq %u\n", __func__,
			    copied, meta_tp->copied_seq);
		mptcp_for_each_sk(meta_tp->mpcb, sk) {
			struct tcp_sock *tp = tcp_sk(sk);
			printk(KERN_ERR"%s pi %d state %u last_dseq %u\n",
				    __func__, tp->mptcp->path_index, sk->sk_state,
				    tp->mptcp->last_data_seq);
		}
	}

	return subsk;
}

void mptcp_sock_def_error_report(struct sock *sk)
{
	if (!sock_flag(sk, SOCK_DEAD))
		mptcp_sub_close(sk, 0);

	sk->sk_err = 0;
	return;
}

void mptcp_key_sha1(u64 key, u32 *token, u64 *idsn)
{
	u32 workspace[SHA_WORKSPACE_WORDS];
	u32 mptcp_hashed_key[SHA_DIGEST_WORDS];
	u8 input[64];
	int i;

	memset(workspace, 0, sizeof(workspace));

	/* Initialize input with appropriate padding */
	memset(&input[9], 0, sizeof(input) - 10); /* -10, because the last byte
						   * is explicitly set too */
	memcpy(input, &key, sizeof(key)); /* Copy key to the msg beginning */
	input[8] = 0x80; /* Padding: First bit after message = 1 */
	input[63] = 0x40; /* Padding: Length of the message = 64 bits */

	sha_init(mptcp_hashed_key);
	sha_transform(mptcp_hashed_key, input, workspace);

	for (i = 0; i < 5; i++)
		mptcp_hashed_key[i] = cpu_to_be32(mptcp_hashed_key[i]);

	if (token)
		*token = mptcp_hashed_key[0];
	if (idsn)
		*idsn = *((u64 *)&mptcp_hashed_key[3]);
}

void mptcp_hmac_sha1(u8 *key_1, u8 *key_2, u8 *rand_1, u8 *rand_2,
		       u32 *hash_out)
{
	u32 workspace[SHA_WORKSPACE_WORDS];
	u8 input[128]; /* 2 512-bit blocks */
	int i;

	memset(workspace, 0, sizeof(workspace));

	/* Generate key xored with ipad */
	memset(input, 0x36, 64);
	for (i = 0; i < 8; i++)
		input[i] ^= key_1[i];
	for (i = 0; i < 8; i++)
		input[i + 8] ^= key_2[i];

	memcpy(&input[64], rand_1, 4);
	memcpy(&input[68], rand_2, 4);
	input[72] = 0x80; /* Padding: First bit after message = 1 */
	memset(&input[73], 0, 53);

	/* Padding: Length of the message = 512 + 64 bits */
	input[126] = 0x02;
	input[127] = 0x40;

	sha_init(hash_out);
	sha_transform(hash_out, input, workspace);
	memset(workspace, 0, sizeof(workspace));

	sha_transform(hash_out, &input[64], workspace);
	memset(workspace, 0, sizeof(workspace));

	for (i = 0; i < 5; i++)
		hash_out[i] = cpu_to_be32(hash_out[i]);

	/* Prepare second part of hmac */
	memset(input, 0x5C, 64);
	for (i = 0; i < 8; i++)
		input[i] ^= key_1[i];
	for (i = 0; i < 8; i++)
		input[i + 8] ^= key_2[i];

	memcpy(&input[64], hash_out, 20);
	input[84] = 0x80;
	memset(&input[85], 0, 41);

	/* Padding: Length of the message = 512 + 160 bits */
	input[126] = 0x02;
	input[127] = 0xA0;

	sha_init(hash_out);
	sha_transform(hash_out, input, workspace);
	memset(workspace, 0, sizeof(workspace));

	sha_transform(hash_out, &input[64], workspace);

	for (i = 0; i < 5; i++)
		hash_out[i] = cpu_to_be32(hash_out[i]);
}

static void mptcp_mpcb_inherit_sockopts(struct sock *meta_sk, struct sock *master_sk)
{
	/* Socket-options handled by mptcp_inherit_sk while creating the meta-sk.
	 * ======
	 * SO_SNDBUF, SO_SNDBUFFORCE, SO_RCVBUF, SO_RCVBUFFORCE, SO_RCVLOWAT,
	 * SO_RCVTIMEO, SO_SNDTIMEO, SO_ATTACH_FILTER, SO_DETACH_FILTER,
	 * TCP_NODELAY, TCP_CORK
	 *
	 * Socket-options handled in this function here
	 * ======
	 * SO_KEEPALIVE
	 * TCP_KEEP*
	 * TCP_DEFER_ACCEPT
	 *
	 * Socket-options on the todo-list
	 * ======
	 * SO_BINDTODEVICE - should probably prevent creation of new subsocks
	 * 		     across other devices. - what about the api-draft?
	 * SO_DEBUG
	 * SO_REUSEADDR - probably we don't care about this
	 * SO_DONTROUTE, SO_BROADCAST
	 * SO_OOBINLINE
	 * SO_LINGER
	 * SO_TIMESTAMP* - I don't think this is of concern for a SOCK_STREAM
	 * SO_PASSSEC - I don't think this is of concern for a SOCK_STREAM
	 * SO_RXQ_OVFL
	 * TCP_COOKIE_TRANSACTIONS
	 * TCP_MAXSEG
	 * TCP_THIN_* - Handled by mptcp_inherit_sk, but we need to support this
	 *		in mptcp_retransmit_timer. AND we need to check what is
	 *		about the subsockets.
	 * TCP_LINGER2
	 * TCP_WINDOW_CLAMP
	 * TCP_USER_TIMEOUT
	 * TCP_MD5SIG
	 *
	 * Socket-options of no concern for the meta-socket (but for the subsocket)
	 * ======
	 * SO_PRIORITY
	 * SO_MARK
	 * TCP_CONGESTION
	 * TCP_SYNCNT
	 * TCP_QUICKACK
	 */
	struct tcp_sock *meta_tp = tcp_sk(meta_sk);

	/****** KEEPALIVE-handler ******/

	/* Keepalive-timer has been started in tcp_rcv_synsent_state_process or
	 * tcp_create_openreq_child */
	if (sock_flag(meta_sk, SOCK_KEEPOPEN)) {
		inet_csk_reset_keepalive_timer(meta_sk, keepalive_time_when(meta_tp));

		/* Prevent keepalive-reset in tcp_rcv_synsent_state_process */
		sock_reset_flag(master_sk, SOCK_KEEPOPEN);
	}

	/****** DEFER_ACCEPT-handler ******/

	/* DEFER_ACCEPT is not of concern for new subflows - we always accept
	 * them */
	inet_csk(meta_sk)->icsk_accept_queue.rskq_defer_accept = 0;
}

static void mptcp_sub_inherit_sockopts(struct sock *meta_sk, struct sock *sub_sk)
{
	/* Keepalive is handled at the meta-level */
	if (sock_flag(meta_sk, SOCK_KEEPOPEN))
		inet_csk_delete_keepalive_timer(sub_sk);
}

int mptcp_backlog_rcv(struct sock *meta_sk, struct sk_buff *skb)
{
	/* skb-sk may be NULL if we receive a packet immediatly after the
	 * SYN/ACK + MP_CAPABLE.
	 */
	struct sock *sk = skb->sk ? skb->sk : meta_sk;

	if (sk->sk_family == AF_INET)
		return tcp_v4_do_rcv(sk, skb);
#if IS_ENABLED(CONFIG_IPV6)
	else
		return tcp_v6_do_rcv(sk, skb);
#endif

	return 0;
}

static struct lock_class_key meta_key;
static struct lock_class_key meta_slock_key;

/* Code heavily inspired from sk_clone() */
int mptcp_inherit_sk(struct sock *sk, struct sock *newsk, int family,
		     const gfp_t flags)
{
	struct sk_filter *filter;
	struct proto *prot = newsk->sk_prot;
	const struct inet_connection_sock_af_ops *af_ops = inet_csk(newsk)->icsk_af_ops;
#ifdef CONFIG_SECURITY_NETWORK
	void *sptr = newsk->sk_security;
#endif

	if (sk->sk_family == AF_INET) {
		memcpy(newsk, sk, offsetof(struct sock, sk_dontcopy_begin));
		memcpy(&newsk->sk_dontcopy_end, &sk->sk_dontcopy_end,
			sizeof(struct tcp_sock) - offsetof(struct sock, sk_dontcopy_end));
	} else {
		memcpy(newsk, sk, offsetof(struct sock, sk_dontcopy_begin));
		memcpy(&newsk->sk_dontcopy_end, &sk->sk_dontcopy_end,
			sizeof(struct tcp6_sock) - offsetof(struct sock, sk_dontcopy_end));
	}

#ifdef CONFIG_SECURITY_NETWORK
	newsk->sk_security = sptr;
	security_sk_clone(sk, newsk);
#endif

	/* Has been changed by sock_copy above - we may need an IPv6-socket */
	newsk->sk_family = family;
	newsk->sk_prot = newsk->sk_prot_creator = prot;
	inet_csk(newsk)->icsk_af_ops = af_ops;

	/* We don't yet have the mptcp-point. Thus we still need inet_sock_destruct */
	newsk->sk_destruct = inet_sock_destruct;

	/* SANITY */
	get_net(sock_net(newsk));
	sk_node_init(&newsk->sk_node);
	sock_lock_init_class_and_name(newsk, "slock-AF_INET-MPTCP",
				      &meta_slock_key, "sk_lock-AF_INET-MPTCP",
				      &meta_key);

	/* Unlocks are in:
	 *
	 * 1. If we are creating the master-sk
	 * 	* on client-side in tcp_rcv_state_process, "case TCP_SYN_SENT"
	 * 	* on server-side in tcp_child_process
	 * 2. If we are creating another subsock
	 * 	* Also in tcp_child_process
	 */
	newsk->sk_backlog.head	= newsk->sk_backlog.tail = NULL;
	newsk->sk_backlog.len = 0;

	atomic_set(&newsk->sk_rmem_alloc, 0);
	atomic_set(&newsk->sk_wmem_alloc, 1);
	atomic_set(&newsk->sk_omem_alloc, 0);

	skb_queue_head_init(&newsk->sk_receive_queue);
	skb_queue_head_init(&newsk->sk_write_queue);
#ifdef CONFIG_NET_DMA
	skb_queue_head_init(&newsk->sk_async_wait_queue);
#endif

	spin_lock_init(&newsk->sk_dst_lock);
	rwlock_init(&newsk->sk_callback_lock);
	lockdep_set_class_and_name(&newsk->sk_callback_lock,
				   af_callback_keys + newsk->sk_family,
				   af_family_clock_key_strings[newsk->sk_family]);
	newsk->sk_dst_cache	= NULL;
	newsk->sk_wmem_queued	= 0;
	newsk->sk_forward_alloc = 0;
	newsk->sk_send_head	= NULL;
	newsk->sk_userlocks	= sk->sk_userlocks & ~SOCK_BINDPORT_LOCK;

	tcp_sk(newsk)->mpc = 0;
	tcp_sk(newsk)->mptcp = NULL;

	sock_reset_flag(newsk, SOCK_DONE);
	skb_queue_head_init(&newsk->sk_error_queue);

	filter = rcu_dereference_protected(newsk->sk_filter, 1);
	if (filter != NULL)
		sk_filter_charge(newsk, filter);

	if (unlikely(xfrm_sk_clone_policy(newsk))) {
		/* It is still raw copy of parent, so invalidate
		 * destructor and make plain sk_free() */
		newsk->sk_destruct = NULL;
		bh_unlock_sock(newsk);
		sk_free(newsk);
		newsk = NULL;
		return -ENOMEM;
	}

	newsk->sk_err	   = 0;
	newsk->sk_priority = 0;
	/*
	 * Before updating sk_refcnt, we must commit prior changes to memory
	 * (Documentation/RCU/rculist_nulls.txt for details)
	 */
	smp_wmb();
	atomic_set(&newsk->sk_refcnt, 2);

	/*
	 * Increment the counter in the same struct proto as the master
	 * sock (sk_refcnt_debug_inc uses newsk->sk_prot->socks, that
	 * is the same as sk->sk_prot->socks, as this field was copied
	 * with memcpy).
	 *
	 * This _changes_ the previous behaviour, where
	 * tcp_create_openreq_child always was incrementing the
	 * equivalent to tcp_prot->socks (inet_sock_nr), so this have
	 * to be taken into account in all callers. -acme
	 */
	sk_refcnt_debug_inc(newsk);
	sk_set_socket(newsk, NULL);
	newsk->sk_wq = NULL;

	if (newsk->sk_prot->sockets_allocated)
		percpu_counter_inc(newsk->sk_prot->sockets_allocated);

	if (sock_flag(newsk, SOCK_TIMESTAMP) ||
		sock_flag(newsk, SOCK_TIMESTAMPING_RX_SOFTWARE))
		net_enable_timestamp();

	return 0;
}

int mptcp_alloc_mpcb(struct sock *meta_sk, __u64 remote_key, u32 window)
{
	struct mptcp_cb *mpcb;
	struct sock *master_sk;
	struct inet_connection_sock *master_icsk, *meta_icsk = inet_csk(meta_sk);
	struct tcp_sock *master_tp, *meta_tp = tcp_sk(meta_sk);
	struct sk_buff *skb, *tmp;
	u64 idsn;

	master_sk = sk_prot_alloc(meta_sk->sk_prot, GFP_ATOMIC | __GFP_ZERO,
				  meta_sk->sk_family);
	if (!master_sk)
		return -ENOBUFS;

	master_tp = tcp_sk(master_sk);
	master_icsk = inet_csk(master_sk);

	/* Need to set this here - it is needed by mptcp_inherit_sk */
	master_sk->sk_prot = master_sk->sk_prot_creator = meta_sk->sk_prot;
	master_icsk->icsk_af_ops = meta_icsk->icsk_af_ops;

	mpcb = kmem_cache_zalloc(mptcp_cb_cache, GFP_ATOMIC);
	if (!mpcb) {
		sk_free(master_sk);
		return -ENOBUFS;
	}

	/* master_sk inherits from meta_sk */
	if (mptcp_inherit_sk(meta_sk, master_sk, meta_sk->sk_family, GFP_ATOMIC))
		return -ENOBUFS;

#if IS_ENABLED(CONFIG_IPV6)
	if (meta_icsk->icsk_af_ops == &ipv6_mapped) {
		struct ipv6_pinfo *newnp, *np = inet6_sk(meta_sk);

		inet_sk(master_sk)->pinet6 = &((struct tcp6_sock *)master_sk)->inet6;

		newnp = inet6_sk(master_sk);
		memcpy(newnp, np, sizeof(struct ipv6_pinfo));

		newnp->ipv6_mc_list = NULL;
		newnp->ipv6_ac_list = NULL;
		newnp->ipv6_fl_list = NULL;
		newnp->opt = NULL;
		newnp->pktoptions = NULL;
		newnp->rxpmtu = NULL;
	} else if (meta_sk->sk_family == AF_INET6){
		struct ipv6_pinfo *newnp;

		/* Meta is IPv4. Initialize pinet6 for the master-sk. */
		inet_sk(master_sk)->pinet6 = &((struct tcp6_sock *)master_sk)->inet6;

		newnp = inet6_sk(master_sk);

		newnp->hop_limit	= -1;
		newnp->mcast_hops	= IPV6_DEFAULT_MCASTHOPS;
		newnp->mc_loop	= 1;
		newnp->pmtudisc	= IPV6_PMTUDISC_WANT;
		newnp->ipv6only	= sock_net(master_sk)->ipv6.sysctl.bindv6only;
	}
#endif

	meta_tp->mptcp = kmem_cache_zalloc(mptcp_sock_cache, GFP_ATOMIC);
	if (!meta_tp->mptcp) {
		kmem_cache_free(mptcp_cb_cache, mpcb);
		sk_free(master_sk);
		return -ENOBUFS;
	}

	/* Store the keys and generate the peer's token */
	mpcb->mptcp_loc_key = meta_tp->mptcp_loc_key;
	mpcb->mptcp_loc_token = meta_tp->mptcp_loc_token;

	/* Generate Initial data-sequence-numbers */
	mptcp_key_sha1(mpcb->mptcp_loc_key, NULL, &idsn);
	idsn = ntohll(idsn) + 1;
	mpcb->snd_high_order[0] = idsn >> 32;
	mpcb->snd_high_order[1] = mpcb->snd_high_order[0] - 1;

	meta_tp->write_seq = (u32)idsn;
	meta_tp->snd_sml = meta_tp->write_seq;
	meta_tp->snd_una = meta_tp->write_seq;
	meta_tp->snd_nxt = meta_tp->write_seq;
	meta_tp->pushed_seq = meta_tp->write_seq;
	meta_tp->snd_up = meta_tp->write_seq;

	mpcb->rx_opt.mptcp_rem_key = remote_key;
	mptcp_key_sha1(mpcb->rx_opt.mptcp_rem_key,
		       &mpcb->rx_opt.mptcp_rem_token, &idsn);
	idsn = ntohll(idsn) + 1;
	mpcb->rcv_high_order[0] = idsn >> 32;
	mpcb->rcv_high_order[1] = mpcb->rcv_high_order[0] + 1;
	meta_tp->copied_seq = meta_tp->rcv_nxt = meta_tp->rcv_wup = (u32) idsn;

	meta_tp->snd_wl1 = meta_tp->rcv_nxt - 1;
	meta_tp->snd_wnd = window;

	meta_tp->packets_out = 0;
	meta_tp->mptcp->snt_isn = meta_tp->write_seq; /* Initial data-sequence-number */
	meta_icsk->icsk_probes_out = 0;

	meta_tp->mss_cache = mptcp_sysctl_mss();
	meta_tp->advmss = mptcp_sysctl_mss();

	/* Set mptcp-pointers */
	master_tp->mpcb = mpcb;
	master_tp->meta_sk = meta_sk;
	meta_tp->mpcb = mpcb;
	meta_tp->meta_sk = meta_sk;
	mpcb->meta_sk = meta_sk;
	mpcb->master_sk = master_sk;

	meta_tp->mpc = 1;
	meta_tp->mptcp->attached = 0;
	meta_tp->was_meta_sk = 0;

	/* Initialize the queues */
	skb_queue_head_init(&mpcb->reinject_queue);
	skb_queue_head_init(&master_tp->out_of_order_queue);
	tcp_prequeue_init(master_tp);

	/* Copye the write-queue from the meta down to the master */
	skb_queue_walk_safe(&meta_sk->sk_write_queue, skb, tmp) {
		skb_unlink(skb, &meta_sk->sk_write_queue);
		skb_queue_tail(&master_sk->sk_write_queue, skb);

		master_sk->sk_wmem_queued += skb->truesize;
		sk_mem_charge(master_sk, skb->truesize);
	}

	meta_sk->sk_wmem_queued = 0;
	meta_sk->sk_forward_alloc = 0;

	mutex_init(&mpcb->mutex);

	/* Initialize workqueue-struct */
	INIT_WORK(&mpcb->create_work, mptcp_send_updatenotif_wq);
	INIT_WORK(&mpcb->address_work, mptcp_address_worker);

	/* Init the accept_queue structure, we support a queue of 32 pending
	 * connections, it does not need to be huge, since we only store  here
	 * pending subflow creations.
	 */
	if (reqsk_queue_alloc(&meta_icsk->icsk_accept_queue, 32, GFP_ATOMIC)) {
		inet_put_port(master_sk);
		kmem_cache_free(mptcp_sock_cache, meta_tp->mptcp);
		kmem_cache_free(mptcp_cb_cache, mpcb);
		sk_free(master_sk);
		meta_tp->mpc = 0;
		return -ENOMEM;
	}

	/* Redefine function-pointers as the meta-sk is now fully ready */
	meta_sk->sk_backlog_rcv = mptcp_backlog_rcv;
	meta_sk->sk_destruct = mptcp_sock_destruct;
	mpcb->syn_recv_sock = mptcp_syn_recv_sock;

	/* Meta-level retransmit timer */
	meta_icsk->icsk_rto *= 2; /* Double of initial - rto */

	tcp_init_xmit_timers(master_sk);
	/* Has been set for sending out the SYN */
	inet_csk_clear_xmit_timer(meta_sk, ICSK_TIME_RETRANS);

	if (!meta_tp->inside_tk_table) {
		/* Adding the meta_tp in the token hashtable - coming from server-side */
		rcu_read_lock();
		spin_lock(&mptcp_tk_hashlock);

		__mptcp_hash_insert(meta_tp, mpcb->mptcp_loc_token);

		spin_unlock(&mptcp_tk_hashlock);
		rcu_read_unlock();
	}
	master_tp->inside_tk_table = 0;

	mptcp_mpcb_inherit_sockopts(meta_sk, master_sk);

	mptcp_debug("%s: created mpcb with token %#x\n",
		    __func__, mpcb->mptcp_loc_token);

	return 0;
}

struct sock *mptcp_sk_clone(struct sock *sk, int family, const gfp_t priority)
{
	struct sock *newsk = NULL;

	if (family == AF_INET && sk->sk_family == AF_INET) {
		newsk = sk_prot_alloc(&tcp_prot, priority, family);
		if (!newsk)
			return NULL;

		/* Set these pointers - they are needed by mptcp_inherit_sk */
		newsk->sk_prot = newsk->sk_prot_creator = &tcp_prot;
		inet_csk(newsk)->icsk_af_ops = &ipv4_specific;
		newsk->sk_family = AF_INET;
	}
#if IS_ENABLED(CONFIG_IPV6)
	else {
		newsk = sk_prot_alloc(&tcpv6_prot, priority, family);
		if (!newsk)
			return NULL;

		newsk->sk_prot = newsk->sk_prot_creator = &tcpv6_prot;
		if (family == AF_INET)
			inet_csk(newsk)->icsk_af_ops = &ipv6_mapped;
		else
			inet_csk(newsk)->icsk_af_ops = &ipv6_specific;
		newsk->sk_family = AF_INET6;
	}
#endif

	if (mptcp_inherit_sk(sk, newsk, family, priority))
		return NULL;

	return newsk;
}

void mptcp_destroy_meta_sk(struct sock *meta_sk)
{
	kfree(inet_csk(meta_sk)->icsk_accept_queue.listen_opt);
	kmem_cache_free(mptcp_sock_cache, tcp_sk(meta_sk)->mptcp);
	kmem_cache_free(mptcp_cb_cache, tcp_sk(meta_sk)->mpcb);
	bh_unlock_sock(meta_sk);
	sk_free(meta_sk);
}

void mptcp_sock_destruct(struct sock *sk)
{
	inet_sock_destruct(sk);

	kmem_cache_free(mptcp_sock_cache, tcp_sk(sk)->mptcp);
	tcp_sk(sk)->mptcp = NULL;

	if (!is_meta_sk(sk) && !tcp_sk(sk)->was_meta_sk) {
		/* Taken when mpcb pointer was set */
		sock_put(mptcp_meta_sk(sk));
	} else {
		kmem_cache_free(mptcp_cb_cache, tcp_sk(sk)->mpcb);

		mptcp_debug("%s destroying meta-sk\n", __func__);
	}

}

int mptcp_add_sock(struct sock *meta_sk, struct sock *sk, u8 rem_id, gfp_t flags)
{
	struct mptcp_cb *mpcb = tcp_sk(meta_sk)->mpcb;
	struct tcp_sock *tp = tcp_sk(sk);

	tp->mptcp = kmem_cache_zalloc(mptcp_sock_cache, flags);
	if (!tp->mptcp)
		return -ENOMEM;

	tp->mptcp->path_index = mptcp_set_new_pathindex(mpcb);
	/* No more space for more subflows? */
	if (!tp->mptcp->path_index) {
		kmem_cache_free(mptcp_sock_cache, tp->mptcp);
		return -EPERM;
	}

	tp->mptcp->tp = tp;
	tp->mpcb = mpcb;
	tp->meta_sk = meta_sk;
	tp->mpc = 1;
	tp->mptcp->rem_id = rem_id;

	/* The corresponding sock_put is in mptcp_sock_destruct(). It cannot be
	 * included in mptcp_del_sock(), because the mpcb must remain alive
	 * until the last subsocket is completely destroyed. */
	sock_hold(meta_sk);

	tp->mptcp->next = mpcb->connection_list;
	mpcb->connection_list = tp;
	tp->mptcp->attached = 1;

	mpcb->cnt_subflows++;
	atomic_add(atomic_read(&((struct sock *)tp)->sk_rmem_alloc),
		   &meta_sk->sk_rmem_alloc);

	mptcp_sub_inherit_sockopts(meta_sk, sk);
	INIT_DELAYED_WORK(&tp->mptcp->work, mptcp_sub_close_wq);

	/* As we successfully allocated the mptcp_tcp_sock, we have to
	 * change the function-pointers here (for sk_destruct to work correctly)
	 */
	sk->sk_error_report = mptcp_sock_def_error_report;
	sk->sk_data_ready = mptcp_data_ready;
	sk->sk_write_space = mptcp_write_space;
	sk->sk_state_change = mptcp_set_state;
	sk->sk_destruct = mptcp_sock_destruct;

	if (sk->sk_family == AF_INET)
		mptcp_debug("%s: token %#x pi %d, src_addr:%pI4:%d dst_addr:"
				"%pI4:%d, cnt_subflows now %d\n", __func__ ,
				mpcb->mptcp_loc_token,
				tp->mptcp->path_index,
				&((struct inet_sock *) tp)->inet_saddr,
				ntohs(((struct inet_sock *) tp)->inet_sport),
				&((struct inet_sock *) tp)->inet_daddr,
				ntohs(((struct inet_sock *) tp)->inet_dport),
				mpcb->cnt_subflows);
	else
		mptcp_debug("%s: token %#x pi %d, src_addr:%pI6:%d dst_addr:"
				"%pI6:%d, cnt_subflows now %d\n", __func__ ,
				mpcb->mptcp_loc_token,
				tp->mptcp->path_index, &inet6_sk(sk)->saddr,
				ntohs(((struct inet_sock *) tp)->inet_sport),
				&inet6_sk(sk)->daddr,
				ntohs(((struct inet_sock *) tp)->inet_dport),
				mpcb->cnt_subflows);

	return 0;
}

void mptcp_del_sock(struct sock *sk)
{
	struct tcp_sock *tp = tcp_sk(sk), *tp_prev;
	struct mptcp_cb *mpcb;

	if (!tp->mpc || !tp->mptcp->attached)
		return;

	if (tp->mptcp->pre_established) {
		tp->mptcp->pre_established = 0;
		sk_stop_timer(sk, &tp->mptcp->mptcp_ack_timer);
	}

	mpcb = tp->mpcb;
	tp_prev = mpcb->connection_list;

	mptcp_debug("%s: Removing subsock tok %#x pi:%d state %d is_meta? %d\n",
		    __func__, mpcb->mptcp_loc_token, tp->mptcp->path_index,
		    sk->sk_state, is_meta_sk(sk));

	if (tp_prev == tp) {
		mpcb->connection_list = tp->mptcp->next;
		mpcb->cnt_subflows--;
	} else {
		for (; tp_prev && tp_prev->mptcp->next; tp_prev = tp_prev->mptcp->next) {
			if (tp_prev->mptcp->next == tp) {
				tp_prev->mptcp->next = tp->mptcp->next;
				mpcb->cnt_subflows--;
				break;
			}
		}
	}

	tp->mptcp->next = NULL;
	tp->mptcp->attached = 0;
	mpcb->path_index_bits &= ~(1 << tp->mptcp->path_index);

	if (!skb_queue_empty(&sk->sk_write_queue))
		mptcp_reinject_data(sk, 0);

	if (is_master_tp(tp))
		mpcb->master_sk = NULL;

	rcu_assign_pointer(inet_sk(sk)->inet_opt, NULL);
}

/**
 * Updates the metasocket ULID/port data, based on the given sock.
 * The argument sock must be the sock accessible to the application.
 * In this function, we update the meta socket info, based on the changes
 * in the application socket (bind, address allocation, ...)
 */
void mptcp_update_metasocket(struct sock *sk, struct sock *meta_sk)
{
	struct mptcp_cb *mpcb = tcp_sk(meta_sk)->mpcb;

	switch (sk->sk_family) {
#if IS_ENABLED(CONFIG_IPV6)
	case AF_INET6:
		/* If the socket is v4 mapped, we continue with v4 operations */
		if (!mptcp_v6_is_v4_mapped(sk)) {
			ipv6_addr_copy(&mpcb->addr6[0].addr, &inet6_sk(sk)->saddr);
			mpcb->addr6[0].id = 0;
			mpcb->addr6[0].port = 0;
			mpcb->addr6[0].low_prio = 0;
			mpcb->loc6_bits |= 1;
			mpcb->next_v6_index = 1;

			mptcp_v6_add_raddress(&mpcb->rx_opt,
					      &inet6_sk(sk)->daddr,
					      inet_sk(sk)->inet_dport, 0);
			mptcp_v6_set_init_addr_bit(mpcb, &inet6_sk(sk)->daddr);
			break;
		}
#endif
	case AF_INET:
		mpcb->addr4[0].addr.s_addr = inet_sk(sk)->inet_saddr;
		mpcb->addr4[0].id = 0;
		mpcb->addr4[0].port = 0;
		mpcb->addr4[0].low_prio = 0;
		mpcb->loc4_bits |= 1;
		mpcb->next_v4_index = 1;

		mptcp_v4_add_raddress(&mpcb->rx_opt,
				      (struct in_addr *)&inet_sk(sk)->inet_daddr,
				      inet_sk(sk)->inet_dport, 0);
		mptcp_v4_set_init_addr_bit(mpcb, inet_sk(sk)->inet_daddr);
		break;
	}

	mptcp_set_addresses(meta_sk);

	switch (sk->sk_family) {
	case AF_INET:
		tcp_sk(sk)->mptcp->low_prio = mpcb->addr4[0].low_prio;
		break;
#if IS_ENABLED(CONFIG_IPV6)
	case AF_INET6:
		tcp_sk(sk)->mptcp->low_prio = mpcb->addr6[0].low_prio;
		break;
#endif
	}

	tcp_sk(sk)->mptcp->send_mp_prio = tcp_sk(sk)->mptcp->low_prio;
}

/* This function kills all handover-sockets */
void mptcp_reset_handover(const struct mptcp_cb *mpcb)
{
	struct sock *sk_it, *sk_tmp;
	int i;

	/* IPv4 */
	mptcp_for_each_bit_set(mpcb->loc4_handover, i) {
		mptcp_for_each_sk_safe(mpcb, sk_it, sk_tmp) {
			if (inet_sk(sk_it)->loc_id == i) {
				tcp_send_active_reset(sk_it, GFP_ATOMIC);
				mptcp_sub_force_close(sk_it);
			}
		}
	}

	/* IPv6 */
	mptcp_for_each_bit_set(mpcb->loc6_handover, i) {
		mptcp_for_each_sk_safe(mpcb, sk_it, sk_tmp) {
			if (inet_sk(sk_it)->loc_id == i + MPTCP_MAX_ADDR) {
				tcp_send_active_reset(sk_it, GFP_ATOMIC);
				mptcp_sub_force_close(sk_it);
			}
		}
	}
}

/* Clean up the receive buffer for full frames taken by the user,
 * then send an ACK if necessary.  COPIED is the number of bytes
 * tcp_recvmsg has given to the user so far, it speeds up the
 * calculation of whether or not we must ACK for the sake of
 * a window update.
 */
void mptcp_cleanup_rbuf(struct sock *meta_sk, int copied)
{
	struct tcp_sock *meta_tp = tcp_sk(meta_sk);
	struct mptcp_cb *mpcb = meta_tp->mpcb;
	struct sock *sk, *subsk;
	int time_to_ack = 0;

	mptcp_for_each_sk(mpcb, sk) {
		struct tcp_sock *tp = tcp_sk(sk);
		const struct inet_connection_sock *icsk = inet_csk(sk);
		if (!inet_csk_ack_scheduled(sk))
			continue;
		/* Delayed ACKs frequently hit locked sockets during bulk
		 * receive. */
		if (icsk->icsk_ack.blocked ||
		    /* Once-per-two-segments ACK was not sent by tcp_input.c */
		    tp->rcv_nxt - tp->rcv_wup > icsk->icsk_ack.rcv_mss ||
		    /*
		     * If this read emptied read buffer, we send ACK, if
		     * connection is not bidirectional, user drained
		     * receive buffer and there was a small segment
		     * in queue.
		     */
		    (copied > 0 && ((icsk->icsk_ack.pending & ICSK_ACK_PUSHED2)
				|| ((icsk->icsk_ack.pending & ICSK_ACK_PUSHED)
				&& !icsk->icsk_ack.pingpong))
				&& !atomic_read(&meta_sk->sk_rmem_alloc))) {
			time_to_ack = 1;
			tcp_send_ack(sk);
		}
	}

	if (time_to_ack)
		return;

	/* We send an ACK if we can now advertise a non-zero window
	 * which has been raised "significantly".
	 *
	 * Even if window raised up to infinity, do not send window open ACK
	 * in states, where we will not receive more. It is useless.
	 */
	if (copied > 0 && !time_to_ack
			&& !(meta_sk->sk_shutdown & RCV_SHUTDOWN)) {
		__u32 rcv_window_now = tcp_receive_window(meta_tp);

		/* Optimize, __tcp_select_window() is not cheap. */
		if (2 * rcv_window_now <= meta_tp->window_clamp) {
			__u32 new_window;
			subsk = mptcp_select_ack_sock(meta_sk, copied);
			if (!subsk)
				return;
			new_window = __tcp_select_window(subsk);

			/* Send ACK now, if this read freed lots of space
			 * in our buffer. Certainly, new_window is new window.
			 * We can advertise it now, if it is not less than
			 * current one.
			 * "Lots" means "at least twice" here.
			 */
			if (new_window && new_window >= 2 * rcv_window_now)
				time_to_ack = 1;
		}
	}

	if (time_to_ack) {
		if (subsk)
			tcp_send_ack(subsk);
		else
			printk(KERN_ERR "%s did not find a subsk! "
					"Should not happen.\n", __func__);
	}
}

static int mptcp_sub_send_fin(struct sock *sk)
{
	struct tcp_sock *tp = tcp_sk(sk);
	struct sk_buff *skb = tcp_write_queue_tail(sk);
	int mss_now = mptcp_sysctl_mss();

	if (tcp_send_head(sk) != NULL) {
		TCP_SKB_CB(skb)->tcp_flags |= TCPHDR_FIN;
		TCP_SKB_CB(skb)->end_seq++;
		tp->write_seq++;
	} else {
		skb = alloc_skb_fclone(MAX_TCP_HEADER, GFP_ATOMIC);
		if (!skb)
			return 1;

		/* Reserve space for headers and prepare control bits. */
		skb_reserve(skb, MAX_TCP_HEADER);
		/* FIN eats a sequence byte, write_seq advanced by tcp_queue_skb(). */
		tcp_init_nondata_skb(skb, tp->write_seq,
				     TCPHDR_ACK | TCPHDR_FIN);
		tcp_queue_skb(sk, skb);
	}
	__tcp_push_pending_frames(sk, mss_now, TCP_NAGLE_OFF);

	return 0;
}

void mptcp_sub_close_wq(struct work_struct *work)
{
	struct mptcp_tcp_sock *mptcp = container_of(work, struct mptcp_tcp_sock, work.work);
	struct tcp_sock *tp = mptcp->tp;
	struct sock *sk = (struct sock *)tp;
	struct sock *meta_sk = mptcp_meta_sk(sk);

	if (!tp->mpc) {
		tcp_close(sk, 0);
		sock_put(sk);
		return;
	}

	mutex_lock(&tp->mpcb->mutex);
	lock_sock_nested(meta_sk, SINGLE_DEPTH_NESTING);

	if (sock_flag(sk, SOCK_DEAD))
		goto exit;

	if (meta_sk->sk_shutdown == SHUTDOWN_MASK || sk->sk_state == TCP_CLOSE)
		tcp_close(sk, 0);
	else if (tcp_close_state(sk))
		tcp_send_fin(sk);

exit:
	release_sock(meta_sk);
	mutex_unlock(&tp->mpcb->mutex);
	sock_put(sk);
}

void mptcp_sub_close(struct sock *sk, unsigned long delay)
{
	struct delayed_work *work = &tcp_sk(sk)->mptcp->work;

	/* Work already scheduled ? */
	if (work_pending(&work->work)) {
		/* Work present - who will be first ? */
		if (jiffies + delay > work->timer.expires)
			return;

		/* Try canceling - if it fails, work will be executed soon */
		if (!cancel_delayed_work(work))
			return;
		sock_put(sk);
	}

	if (!delay) {
		unsigned char old_state = sk->sk_state;

		/* If we are in user-context we can directly do the closing
		 * procedure. No need to schedule a work-queue. */
		if (!in_softirq()) {
			if (sock_flag(sk, SOCK_DEAD))
				return;

			if (!tcp_sk(sk)->mpc) {
				tcp_close(sk, 0);
				return;
			}

			if (mptcp_meta_sk(sk)->sk_shutdown == SHUTDOWN_MASK ||
			    sk->sk_state == TCP_CLOSE)
				tcp_close(sk, 0);
			else if (tcp_close_state(sk))
				tcp_send_fin(sk);

			return;
		}

		/* We directly send the FIN. Because it may take so a long time,
		 * untile the work-queue will get scheduled...
		 *
		 * If mptcp_sub_send_fin returns 1, it failed and thus we reset
		 * the old state so that tcp_close will finally send the fin
		 * in user-context.
		 */
		if (!sk->sk_err && sk->sk_state != TCP_CLOSE &&
		    tcp_close_state(sk) && mptcp_sub_send_fin(sk))
			sk->sk_state = old_state;
	}

	sock_hold(sk);
	queue_delayed_work(mptcp_wq, work, delay);
}

/**
 * Update the mpcb send window, based on the contributions
 * of each subflow
 */
void mptcp_update_sndbuf(struct mptcp_cb *mpcb)
{
	struct sock *meta_sk = mpcb->meta_sk, *sk;
	int new_sndbuf = 0;
	mptcp_for_each_sk(mpcb, sk) {
		if (!mptcp_sk_can_send(sk))
			continue;

		new_sndbuf += sk->sk_sndbuf;

		if (new_sndbuf > sysctl_tcp_wmem[2] || new_sndbuf < 0) {
			new_sndbuf = sysctl_tcp_wmem[2];
			break;
		}
	}
	meta_sk->sk_sndbuf = max(min(new_sndbuf, sysctl_tcp_wmem[2]), meta_sk->sk_sndbuf);
}

void mptcp_close(struct sock *meta_sk, long timeout)
{
	struct tcp_sock *meta_tp = tcp_sk(meta_sk);
	struct sock *sk_it, *tmpsk;
	struct mptcp_cb *mpcb = meta_tp->mpcb;
	struct sk_buff *skb;
	int data_was_unread = 0;
	int state;

	mptcp_debug("%s: Close of meta_sk with tok %#x\n", __func__,
			mpcb->mptcp_loc_token);

	mutex_lock(&mpcb->mutex);

	lock_sock(meta_sk);

	mptcp_for_each_sk(mpcb, sk_it) {
		if (!is_master_tp(tcp_sk(sk_it)))
			sock_rps_reset_flow(sk_it);
	}

	if (meta_tp->inside_tk_table) {
		/* Detach the mpcb from the token hashtable */
		mptcp_hash_remove_bh(meta_tp);
		reqsk_queue_destroy(&inet_csk(meta_sk)->icsk_accept_queue);
	}

	meta_sk->sk_shutdown = SHUTDOWN_MASK;
	/* We need to flush the recv. buffs.  We do this only on the
	 * descriptor close, not protocol-sourced closes, because the
	 * reader process may not have drained the data yet!
	 */
	while ((skb = __skb_dequeue(&meta_sk->sk_receive_queue)) != NULL) {
		u32 len = TCP_SKB_CB(skb)->end_seq - TCP_SKB_CB(skb)->seq -
			  (mptcp_is_data_fin(skb) ? 1 : 0);
		data_was_unread += len;
		__kfree_skb(skb);
	}

	sk_mem_reclaim(meta_sk);

	/* If socket has been already reset (e.g. in tcp_reset()) - kill it. */
	if (meta_sk->sk_state == TCP_CLOSE) {
		mptcp_for_each_sk_safe(mpcb, sk_it, tmpsk)
			mptcp_sub_close(sk_it, 0);
		goto adjudge_to_death;
	}

	if (data_was_unread) {
		/* Unread data was tossed, zap the connection. */
		NET_INC_STATS_USER(sock_net(meta_sk), LINUX_MIB_TCPABORTONCLOSE);
		tcp_set_state(meta_sk, TCP_CLOSE);
		tcp_send_active_reset(meta_sk, meta_sk->sk_allocation);
	} else if (sock_flag(meta_sk, SOCK_LINGER) && !meta_sk->sk_lingertime) {
		/* Check zero linger _after_ checking for unread data. */
		meta_sk->sk_prot->disconnect(meta_sk, 0);
		NET_INC_STATS_USER(sock_net(meta_sk), LINUX_MIB_TCPABORTONDATA);
	} else if (tcp_close_state(meta_sk)) {
		mptcp_send_fin(meta_sk);
	} else if (meta_tp->snd_una == meta_tp->write_seq) {
		/* The DATA_FIN has been sent and acknowledged
		 * (e.g., by sk_shutdown). Close all the other subflows */
		mptcp_for_each_sk_safe(mpcb, sk_it, tmpsk) {
			unsigned long delay = 0;
			/* If we are the passive closer, don't trigger
			 * subflow-fin until the subflow has been finned
			 * by the peer. - thus we add a delay */
			if (mpcb->passive_close && sk_it->sk_state == TCP_ESTABLISHED)
				delay = inet_csk(sk_it)->icsk_rto << 3;

			mptcp_sub_close(sk_it, delay);
		}
	}

	sk_stream_wait_close(meta_sk, timeout);

adjudge_to_death:
	state = meta_sk->sk_state;
	sock_hold(meta_sk);
	sock_orphan(meta_sk);

	/* It is the last release_sock in its life. It will remove backlog. */
	release_sock(meta_sk);

	/* Now socket is owned by kernel and we acquire BH lock
	   to finish close. No need to check for user refs.
	 */
	local_bh_disable();
	bh_lock_sock(meta_sk);
	WARN_ON(sock_owned_by_user(meta_sk));

	percpu_counter_inc(meta_sk->sk_prot->orphan_count);

	/* Have we already been destroyed by a softirq or backlog? */
	if (state != TCP_CLOSE && meta_sk->sk_state == TCP_CLOSE)
		goto out;

	/*	This is a (useful) BSD violating of the RFC. There is a
	 *	problem with TCP as specified in that the other end could
	 *	keep a socket open forever with no application left this end.
	 *	We use a 3 minute timeout (about the same as BSD) then kill
	 *	our end. If they send after that then tough - BUT: long enough
	 *	that we won't make the old 4*rto = almost no time - whoops
	 *	reset mistake.
	 *
	 *	Nope, it was not mistake. It is really desired behaviour
	 *	f.e. on http servers, when such sockets are useless, but
	 *	consume significant resources. Let's do it with special
	 *	linger2	option.					--ANK
	 */

	if (meta_sk->sk_state == TCP_FIN_WAIT2) {
		if (meta_tp->linger2 < 0) {
			tcp_set_state(meta_sk, TCP_CLOSE);
			tcp_send_active_reset(meta_sk, GFP_ATOMIC);
			NET_INC_STATS_BH(sock_net(meta_sk),
					LINUX_MIB_TCPABORTONLINGER);
		} else {
			const int tmo = tcp_fin_time(meta_sk);

			if (tmo > TCP_TIMEWAIT_LEN) {
				inet_csk_reset_keepalive_timer(meta_sk,
						tmo - TCP_TIMEWAIT_LEN);
			} else {
				tcp_time_wait(meta_sk, TCP_FIN_WAIT2, tmo);
				goto out;
			}
		}
	}
	if (meta_sk->sk_state != TCP_CLOSE) {
		sk_mem_reclaim(meta_sk);
		if (tcp_too_many_orphans(meta_sk, 0)) {
			if (net_ratelimit())
				printk(KERN_INFO "MPTCP: too many of orphaned "
				       "sockets\n");
			tcp_set_state(meta_sk, TCP_CLOSE);
			tcp_send_active_reset(meta_sk, GFP_ATOMIC);
			NET_INC_STATS_BH(sock_net(meta_sk),
					LINUX_MIB_TCPABORTONMEMORY);
		}
	}


	if (meta_sk->sk_state == TCP_CLOSE)
		inet_csk_destroy_sock(meta_sk);
	/* Otherwise, socket is reprieved until protocol close. */

out:
	bh_unlock_sock(meta_sk);
	local_bh_enable();
	mutex_unlock(&mpcb->mutex);
	sock_put(meta_sk); /* Taken by sock_hold */
}

/**
 * Returns 1 if we should enable MPTCP for that socket.
 */
int mptcp_doit(struct sock *sk)
{
	/* Socket may already be established (e.g., called from tcp_recvmsg) */
	if (tcp_sk(sk)->mpc || tcp_sk(sk)->request_mptcp)
		return 1;

	if (!sysctl_mptcp_enabled)
		return 0;

	/* Don't do mptcp over loopback or local addresses */
	if (sk->sk_family == AF_INET &&
	    (ipv4_is_loopback(inet_sk(sk)->inet_daddr) ||
	     ipv4_is_loopback(inet_sk(sk)->inet_saddr)))
		return 0;
	if (sk->sk_family == AF_INET6 &&
	    (ipv6_addr_loopback(&inet6_sk(sk)->daddr) ||
	     ipv6_addr_loopback(&inet6_sk(sk)->saddr)))
		return 0;
	if (mptcp_v6_is_v4_mapped(sk) && ipv4_is_loopback(inet_sk(sk)->inet_saddr))
		return 0;

	return 1;
}

void mptcp_set_state(struct sock *sk)
{
<<<<<<< HEAD
	struct tcp_sock *tp = tcp_sk(sk);
	struct sock *meta_sk = mptcp_meta_sk(sk);
	int oldstate = sk->sk_state;

	switch (state) {
	case TCP_ESTABLISHED:
		if (oldstate != TCP_ESTABLISHED) {
			struct sock *meta_sk = mptcp_meta_sk(sk);
			tp->mpcb->cnt_established++;
			if ((1 << meta_sk->sk_state) & (TCPF_SYN_SENT | TCPF_SYN_RECV))
				meta_sk->sk_state = TCP_ESTABLISHED;

                       if (tp->mpcb->cnt_established > 1) {
                               mptcp_reset_handover(tp->mpcb);
                       }
		}
		break;
	case TCP_SYN_SENT:
	case TCP_SYN_RECV:
		/* We set the mpcb state to SYN_SENT even if the peer
		 * has no support for MPTCP. This is the only option
		 * as we don't know yet if he is MP_CAPABLE.
		 */
		if (is_master_tp(tp))
			mptcp_meta_sk(sk)->sk_state = state;
		break;
	case TCP_CLOSE:
		if (!((1 << oldstate ) &
		     (TCPF_SYN_SENT | TCPF_SYN_RECV | TCPF_LISTEN | TCPF_CLOSE))) {
			tp->mpcb->cnt_established--;

			/* If there is no more subflow, and we are not closing,
			 * try to establish a new flow over the handover-link
			 */
			if (tp->mpcb->cnt_established == 0 &&
			    !(meta_sk->sk_shutdown & SHUTDOWN_MASK))
				mptcp_send_updatenotif(tp->mpcb);
               }
=======
	struct sock *meta_sk = mptcp_meta_sk(sk);

	/* Meta is not yet established - wake up the application */
	if ((1 << meta_sk->sk_state) & (TCPF_SYN_SENT | TCPF_SYN_RECV) &&
	    sk->sk_state == TCP_ESTABLISHED) {
		tcp_set_state(meta_sk, TCP_ESTABLISHED);
		meta_sk->sk_state_change(meta_sk);
>>>>>>> 0629ea35
	}
}

int mptcp_create_master_sk(struct sock *meta_sk, __u64 remote_key, u32 window)
{
	struct tcp_sock *meta_tp = tcp_sk(meta_sk), *master_tp;
	struct sock *master_sk;

	meta_tp->rx_opt.saw_mpc = 0;

	if (mptcp_alloc_mpcb(meta_sk, remote_key, window))
		goto err_alloc_mpcb;

	master_sk = tcp_sk(meta_sk)->mpcb->master_sk;
	master_tp = tcp_sk(master_sk);

	if (mptcp_add_sock(meta_sk, master_sk, 0, GFP_ATOMIC))
		goto err_add_sock;

	if (__inet_inherit_port(meta_sk, master_sk) < 0)
		goto err_add_sock;

	meta_sk->sk_prot->unhash(meta_sk);

	if (master_sk->sk_family == AF_INET || mptcp_v6_is_v4_mapped(master_sk))
		__inet_hash_nolisten(master_sk, NULL);
#if IS_ENABLED(CONFIG_IPV6)
	else
		__inet6_hash(master_sk, NULL);
#endif

	master_tp->mptcp->init_rcv_wnd = master_tp->rcv_wnd;
	master_tp->advmss = mptcp_sysctl_mss();

	return 0;

err_add_sock:
	mptcp_destroy_meta_sk(meta_sk);
	sock_orphan(master_sk);
	sock_put(master_sk); /* refcnt is initialized to 2 */
	tcp_done(master_sk);

err_alloc_mpcb:
	return -ENOBUFS;
}

int mptcp_check_req_master(struct sock *sk, struct sock *child,
			   struct request_sock *req,
			   struct request_sock **prev,
			   struct multipath_options *mopt)
{
	struct tcp_sock *child_tp = tcp_sk(child);
	struct sock *meta_sk = child;
	struct mptcp_cb *mpcb;
	struct mptcp_request_sock *mtreq;

	if (!tcp_rsk(req)->saw_mpc)
		return 1;

	/* Just set this values to pass them to mptcp_alloc_mpcb */
	mtreq = mptcp_rsk(req);
	child_tp->mptcp_loc_key = mtreq->mptcp_loc_key;
	child_tp->mptcp_loc_token = mtreq->mptcp_loc_token;

	if (mptcp_create_master_sk(meta_sk, mtreq->mptcp_rem_key, child_tp->snd_wnd))
		return -ENOBUFS;

	child = tcp_sk(child)->mpcb->master_sk;
	child_tp = tcp_sk(child);

	child_tp->mptcp->snt_isn = tcp_rsk(req)->snt_isn;

	mpcb = child_tp->mpcb;
	if (mopt->list_rcvd) {
		memcpy(&mpcb->rx_opt, mopt, sizeof(*mopt));
		mpcb->rx_opt.mptcp_rem_key = mtreq->mptcp_rem_key;
	}

	mpcb->rx_opt.dss_csum = sysctl_mptcp_checksum || mtreq->dss_csum;
	mpcb->rx_opt.mpcb = mpcb;

	mpcb->server_side = 1;
	/* Will be moved to ESTABLISHED by  tcp_rcv_state_process() */
	mptcp_update_metasocket(child, meta_sk);

	/* Needs to be done here additionally, because when accepting a
	 * new connection we pass by __reqsk_free and not reqsk_free.
	 */
	mptcp_reqsk_remove_tk(req);

	 /* Hole when creating the meta-sk in tcp_vX_syn_recv_sock. */
	sock_put(meta_sk);

	inet_csk_reqsk_queue_unlink(sk, req, prev);
	inet_csk_reqsk_queue_removed(sk, req);
	inet_csk_reqsk_queue_add(sk, req, meta_sk);

	return 0;
}

struct sock *mptcp_check_req_child(struct sock *meta_sk, struct sock *child,
				   struct request_sock *req,
				   struct request_sock **prev,
				   const struct tcp_options_received *rx_opt)
{
	struct tcp_sock *child_tp = tcp_sk(child);
	struct mptcp_request_sock *mtreq = mptcp_rsk(req);
	struct mptcp_cb *mpcb = mtreq->mpcb;
	u8 hash_mac_check[20];

	child_tp->inside_tk_table = 0;

	if (!mpcb->rx_opt.join_ack)
		goto teardown;

	mptcp_hmac_sha1((u8 *)&mpcb->rx_opt.mptcp_rem_key,
			(u8 *)&mpcb->mptcp_loc_key,
			(u8 *)&mtreq->mptcp_rem_nonce,
			(u8 *)&mtreq->mptcp_loc_nonce,
			(u32 *)hash_mac_check);

	if (memcmp(hash_mac_check, (char *)&rx_opt->mptcp_recv_mac, 20))
		goto teardown;

	/* The child is a clone of the meta socket, we must now reset
	 * some of the fields
	 */
	child_tp->rx_opt.low_prio = mtreq->low_prio;
	child->sk_sndmsg_page = NULL;

	/* Point it to the same struct socket and wq as the meta_sk */
	sk_set_socket(child, meta_sk->sk_socket);
	child->sk_wq = meta_sk->sk_wq;

	if (mptcp_add_sock(meta_sk, child, mtreq->rem_id, GFP_ATOMIC))
		/* TODO when we support acking the third ack for new subflows,
		 * we should silently discard this third ack, by returning NULL.
		 *
		 * Maybe, at the retransmission we will have enough memory to
		 * fully add the socket to the meta-sk.
		 */
		goto teardown;

	child_tp->advmss = mptcp_sysctl_mss();

	child_tp->mptcp->slave_sk = 1;
	child_tp->mptcp->snt_isn = tcp_rsk(req)->snt_isn;
	child_tp->mptcp->init_rcv_wnd = req->rcv_wnd;

	/* Subflows do not use the accept queue, as they
	 * are attached immediately to the mpcb.
	 */
	inet_csk_reqsk_queue_drop(meta_sk, req, prev);
	return child;

teardown:
	/* Drop this request - sock creation failed. */
	inet_csk_reqsk_queue_drop(meta_sk, req, prev);
	sock_orphan(child);
	sock_put(child); /* refcnt is initialized to 2 */
	tcp_done(child);
	return meta_sk;
}

struct workqueue_struct *mptcp_wq;

/* General initialization of mptcp */
static int __init mptcp_init(void)
{
#ifdef CONFIG_SYSCTL
	register_sysctl_table(mptcp_root_table);
#endif
	mptcp_sock_cache = kmem_cache_create("mptcp_sock",
					     sizeof(struct mptcp_tcp_sock),
					     0, SLAB_HWCACHE_ALIGN|SLAB_PANIC,
					     NULL);
	mptcp_cb_cache = kmem_cache_create("mptcp_cb", sizeof(struct mptcp_cb),
					   0, SLAB_HWCACHE_ALIGN|SLAB_PANIC,
					   NULL);

	mptcp_wq = alloc_workqueue("mptcp_wq", WQ_UNBOUND | WQ_MEM_RECLAIM, 8);
	if (!mptcp_wq)
		return -ENOMEM;

	return 0;
}
module_init(mptcp_init);

MODULE_LICENSE("GPL");<|MERGE_RESOLUTION|>--- conflicted
+++ resolved
@@ -1385,54 +1385,21 @@
 
 void mptcp_set_state(struct sock *sk)
 {
-<<<<<<< HEAD
-	struct tcp_sock *tp = tcp_sk(sk);
-	struct sock *meta_sk = mptcp_meta_sk(sk);
-	int oldstate = sk->sk_state;
-
-	switch (state) {
-	case TCP_ESTABLISHED:
-		if (oldstate != TCP_ESTABLISHED) {
-			struct sock *meta_sk = mptcp_meta_sk(sk);
-			tp->mpcb->cnt_established++;
-			if ((1 << meta_sk->sk_state) & (TCPF_SYN_SENT | TCPF_SYN_RECV))
-				meta_sk->sk_state = TCP_ESTABLISHED;
-
-                       if (tp->mpcb->cnt_established > 1) {
-                               mptcp_reset_handover(tp->mpcb);
-                       }
-		}
-		break;
-	case TCP_SYN_SENT:
-	case TCP_SYN_RECV:
-		/* We set the mpcb state to SYN_SENT even if the peer
-		 * has no support for MPTCP. This is the only option
-		 * as we don't know yet if he is MP_CAPABLE.
-		 */
-		if (is_master_tp(tp))
-			mptcp_meta_sk(sk)->sk_state = state;
-		break;
-	case TCP_CLOSE:
-		if (!((1 << oldstate ) &
-		     (TCPF_SYN_SENT | TCPF_SYN_RECV | TCPF_LISTEN | TCPF_CLOSE))) {
-			tp->mpcb->cnt_established--;
-
-			/* If there is no more subflow, and we are not closing,
-			 * try to establish a new flow over the handover-link
-			 */
-			if (tp->mpcb->cnt_established == 0 &&
-			    !(meta_sk->sk_shutdown & SHUTDOWN_MASK))
-				mptcp_send_updatenotif(tp->mpcb);
-               }
-=======
 	struct sock *meta_sk = mptcp_meta_sk(sk);
 
 	/* Meta is not yet established - wake up the application */
 	if ((1 << meta_sk->sk_state) & (TCPF_SYN_SENT | TCPF_SYN_RECV) &&
 	    sk->sk_state == TCP_ESTABLISHED) {
 		tcp_set_state(meta_sk, TCP_ESTABLISHED);
+
 		meta_sk->sk_state_change(meta_sk);
->>>>>>> 0629ea35
+	}
+
+
+	if (sk->sk_state == TCP_ESTABLISHED) {
+		if (tp->mpcb->cnt_subflows > 1) {
+			mptcp_reset_handover(tp->mpcb);
+		}
 	}
 }
 
