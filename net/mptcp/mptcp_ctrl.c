/*
 *	MPTCP implementation - MPTCP-control
 *
 *	Initial Design & Implementation:
 *	Sébastien Barré <sebastien.barre@uclouvain.be>
 *
 *	Current Maintainer & Author:
 *	Christoph Paasch <christoph.paasch@uclouvain.be>
 *
 *	Additional authors:
 *	Jaakko Korkeaniemi <jaakko.korkeaniemi@aalto.fi>
 *	Gregory Detal <gregory.detal@uclouvain.be>
 *	Fabien Duchêne <fabien.duchene@uclouvain.be>
 *	Andreas Seelinger <Andreas.Seelinger@rwth-aachen.de>
 *	Lavkesh Lahngir <lavkesh51@gmail.com>
 *	Andreas Ripke <ripke@neclab.eu>
 *	Vlad Dogaru <vlad.dogaru@intel.com>
 *	Octavian Purdila <octavian.purdila@intel.com>
 *	John Ronan <jronan@tssg.org>
 *	Catalin Nicutar <catalin.nicutar@gmail.com>
 *	Brandon Heller <brandonh@stanford.edu>
 *
 *
 *	This program is free software; you can redistribute it and/or
 *      modify it under the terms of the GNU General Public License
 *      as published by the Free Software Foundation; either version
 *      2 of the License, or (at your option) any later version.
 */

#include <crypto/sha.h>

#include <net/inet_common.h>
#include <net/inet6_hashtables.h>
#include <net/ipv6.h>
#include <net/ip6_checksum.h>
#include <net/mptcp.h>
#include <net/mptcp_v4.h>
#include <net/mptcp_v6.h>
#include <net/sock.h>
#include <net/tcp.h>
#include <net/tcp_states.h>
#include <net/transp_v6.h>
#include <net/xfrm.h>

#include <linux/kconfig.h>
#include <linux/module.h>
#include <linux/list.h>
#include <linux/jhash.h>
#include <linux/tcp.h>
#include <linux/net.h>
#include <linux/in.h>
#include <linux/random.h>
#include <linux/inetdevice.h>
#include <linux/workqueue.h>
#include <linux/atomic.h>
#ifdef CONFIG_SYSCTL
#include <linux/sysctl.h>
#endif

static struct kmem_cache *mptcp_sock_cache __read_mostly;
static struct kmem_cache *mptcp_cb_cache __read_mostly;

/* Sysctl data */

#ifdef CONFIG_SYSCTL

int sysctl_mptcp_mss __read_mostly = MPTCP_MSS;
int sysctl_mptcp_ndiffports __read_mostly = 1;
int sysctl_mptcp_enabled __read_mostly = 1;
int sysctl_mptcp_checksum __read_mostly = 1;
int sysctl_mptcp_debug __read_mostly = 0;
int sysctl_mptcp_syn_retries __read_mostly = MPTCP_SYN_RETRIES;
EXPORT_SYMBOL(sysctl_mptcp_debug);

static ctl_table mptcp_table[] = {
	{
		.procname = "mptcp_mss",
		.data = &sysctl_mptcp_mss,
		.maxlen = sizeof(int),
		.mode = 0644,
		.proc_handler = &proc_dointvec
	},
	{
		.procname = "mptcp_ndiffports",
		.data = &sysctl_mptcp_ndiffports,
		.maxlen = sizeof(int),
		.mode = 0644,
		.proc_handler = &proc_dointvec
	},
	{
		.procname = "mptcp_enabled",
		.data = &sysctl_mptcp_enabled,
		.maxlen = sizeof(int),
		.mode = 0644,
		.proc_handler = &proc_dointvec
	},
	{
		.procname = "mptcp_checksum",
		.data = &sysctl_mptcp_checksum,
		.maxlen = sizeof(int),
		.mode = 0644,
		.proc_handler = &proc_dointvec
	},
	{
		.procname = "mptcp_debug",
		.data = &sysctl_mptcp_debug,
		.maxlen = sizeof(int),
		.mode = 0644,
		.proc_handler = &proc_dointvec
	},
	{
		.procname = "mptcp_syn_retries",
		.data = &sysctl_mptcp_syn_retries,
		.maxlen = sizeof(int),
		.mode = 0644,
		.proc_handler = &proc_dointvec
	},
	{ }
};

static ctl_table mptcp_net_table[] = {
	{
		.procname = "mptcp",
		.maxlen = 0,
		.mode = 0555,
		.child = mptcp_table
	},
	{ }
};

static ctl_table mptcp_root_table[] = {
	{
		.procname = "net",
		.mode = 0555,
		.child = mptcp_net_table
	},
	{ }
};
#endif

static struct sock *mptcp_syn_recv_sock(struct sock *sk, struct sk_buff *skb,
					struct request_sock *req,
					struct dst_entry *dst)
{
#if IS_ENABLED(CONFIG_IPV6)
	if (sk->sk_family == AF_INET6)
		return tcp_v6_syn_recv_sock(sk, skb, req, dst);

	/* sk->sk_family == AF_INET */
	if (req->rsk_ops->family == AF_INET6)
		return mptcp_v6v4_syn_recv_sock(sk, skb, req, dst);
#endif

	/* sk->sk_family == AF_INET && req->rsk_ops->family == AF_INET */
	return tcp_v4_syn_recv_sock(sk, skb, req, dst);
}

struct sock *mptcp_select_ack_sock(const struct sock *meta_sk, int copied)
{
	struct tcp_sock *meta_tp = tcp_sk(meta_sk);
	struct sock *sk, *subsk = NULL;
	u32 max_data_seq = 0;
	/* max_data_seq initialized to correct compiler-warning.
	 * But the initialization is handled by max_data_seq_set */
	short max_data_seq_set = 0;
	u32 min_time = 0xffffffff;

	/* How do we select the subflow to send the window-update on?
	 *
	 * 1. He has to be in a state where he can send an ack.
	 * 2. He has to be one of those subflow who recently
	 *    contributed to the received stream
	 *    (this guarantees a working subflow)
	 *    a) its latest data_seq received is after the original
	 *       copied_seq.
	 *       We select the one with the lowest rtt, so that the
	 *       window-update reaches our peer the fastest.
	 *    b) if no subflow has this kind of data_seq (e.g., very
	 *       strange meta-level retransmissions going on), we take
	 *       the subflow who last sent the highest data_seq.
	 */
	mptcp_for_each_sk(meta_tp->mpcb, sk) {
		struct tcp_sock *tp = tcp_sk(sk);

		if ((1 << sk->sk_state) & (TCPF_SYN_SENT | TCPF_SYN_RECV |
					   TCPF_CLOSE | TCPF_LISTEN))
			continue;

		/* Select among those who contributed to the
		 * current receive-queue. */
		if (copied && after(tp->mptcp->last_data_seq, meta_tp->copied_seq - copied)) {
			if (tp->srtt < min_time) {
				min_time = tp->srtt;
				subsk = sk;
				max_data_seq_set = 0;
			}
			continue;
		}

		if (!subsk && !max_data_seq_set) {
			max_data_seq = tp->mptcp->last_data_seq;
			max_data_seq_set = 1;
			subsk = sk;
		}

		/* Otherwise, take the one with the highest data_seq */
		if ((!subsk || max_data_seq_set) &&
		    after(tp->mptcp->last_data_seq, max_data_seq)) {
			max_data_seq = tp->mptcp->last_data_seq;
			subsk = sk;
		}
	}

	if (!subsk) {
		printk(KERN_ERR"%s subsk is null, copied %d, cseq %u\n", __func__,
			    copied, meta_tp->copied_seq);
		mptcp_for_each_sk(meta_tp->mpcb, sk) {
			struct tcp_sock *tp = tcp_sk(sk);
			printk(KERN_ERR"%s pi %d state %u last_dseq %u\n",
				    __func__, tp->mptcp->path_index, sk->sk_state,
				    tp->mptcp->last_data_seq);
		}
	}

	return subsk;
}

void mptcp_sock_def_error_report(struct sock *sk)
{
	if (!sock_flag(sk, SOCK_DEAD))
		mptcp_sub_close(sk, 0);

	sk->sk_err = 0;
	return;
}

void mptcp_key_sha1(u64 key, u32 *token, u64 *idsn)
{
	u32 workspace[SHA_WORKSPACE_WORDS];
	u32 mptcp_hashed_key[SHA_DIGEST_WORDS];
	u8 input[64];
	int i;

	memset(workspace, 0, sizeof(workspace));

	/* Initialize input with appropriate padding */
	memset(&input[9], 0, sizeof(input) - 10); /* -10, because the last byte
						   * is explicitly set too */
	memcpy(input, &key, sizeof(key)); /* Copy key to the msg beginning */
	input[8] = 0x80; /* Padding: First bit after message = 1 */
	input[63] = 0x40; /* Padding: Length of the message = 64 bits */

	sha_init(mptcp_hashed_key);
	sha_transform(mptcp_hashed_key, input, workspace);

	for (i = 0; i < 5; i++)
		mptcp_hashed_key[i] = cpu_to_be32(mptcp_hashed_key[i]);

	if (token)
		*token = mptcp_hashed_key[0];
	if (idsn)
		*idsn = *((u64 *)&mptcp_hashed_key[3]);
}

void mptcp_hmac_sha1(u8 *key_1, u8 *key_2, u8 *rand_1, u8 *rand_2,
		       u32 *hash_out)
{
	u32 workspace[SHA_WORKSPACE_WORDS];
	u8 input[128]; /* 2 512-bit blocks */
	int i;

	memset(workspace, 0, sizeof(workspace));

	/* Generate key xored with ipad */
	memset(input, 0x36, 64);
	for (i = 0; i < 8; i++)
		input[i] ^= key_1[i];
	for (i = 0; i < 8; i++)
		input[i + 8] ^= key_2[i];

	memcpy(&input[64], rand_1, 4);
	memcpy(&input[68], rand_2, 4);
	input[72] = 0x80; /* Padding: First bit after message = 1 */
	memset(&input[73], 0, 53);

	/* Padding: Length of the message = 512 + 64 bits */
	input[126] = 0x02;
	input[127] = 0x40;

	sha_init(hash_out);
	sha_transform(hash_out, input, workspace);
	memset(workspace, 0, sizeof(workspace));

	sha_transform(hash_out, &input[64], workspace);
	memset(workspace, 0, sizeof(workspace));

	for (i = 0; i < 5; i++)
		hash_out[i] = cpu_to_be32(hash_out[i]);

	/* Prepare second part of hmac */
	memset(input, 0x5C, 64);
	for (i = 0; i < 8; i++)
		input[i] ^= key_1[i];
	for (i = 0; i < 8; i++)
		input[i + 8] ^= key_2[i];

	memcpy(&input[64], hash_out, 20);
	input[84] = 0x80;
	memset(&input[85], 0, 41);

	/* Padding: Length of the message = 512 + 160 bits */
	input[126] = 0x02;
	input[127] = 0xA0;

	sha_init(hash_out);
	sha_transform(hash_out, input, workspace);
	memset(workspace, 0, sizeof(workspace));

	sha_transform(hash_out, &input[64], workspace);

	for (i = 0; i < 5; i++)
		hash_out[i] = cpu_to_be32(hash_out[i]);
}

static void mptcp_mpcb_inherit_sockopts(struct sock *meta_sk, struct sock *master_sk)
{
	/* Socket-options handled by mptcp_inherit_sk while creating the meta-sk.
	 * ======
	 * SO_SNDBUF, SO_SNDBUFFORCE, SO_RCVBUF, SO_RCVBUFFORCE, SO_RCVLOWAT,
	 * SO_RCVTIMEO, SO_SNDTIMEO, SO_ATTACH_FILTER, SO_DETACH_FILTER,
	 * TCP_NODELAY, TCP_CORK
	 *
	 * Socket-options handled in this function here
	 * ======
	 * SO_KEEPALIVE
	 * TCP_KEEP*
	 * TCP_DEFER_ACCEPT
	 *
	 * Socket-options on the todo-list
	 * ======
	 * SO_BINDTODEVICE - should probably prevent creation of new subsocks
	 * 		     across other devices. - what about the api-draft?
	 * SO_DEBUG
	 * SO_REUSEADDR - probably we don't care about this
	 * SO_DONTROUTE, SO_BROADCAST
	 * SO_OOBINLINE
	 * SO_LINGER
	 * SO_TIMESTAMP* - I don't think this is of concern for a SOCK_STREAM
	 * SO_PASSSEC - I don't think this is of concern for a SOCK_STREAM
	 * SO_RXQ_OVFL
	 * TCP_COOKIE_TRANSACTIONS
	 * TCP_MAXSEG
	 * TCP_THIN_* - Handled by mptcp_inherit_sk, but we need to support this
	 *		in mptcp_retransmit_timer. AND we need to check what is
	 *		about the subsockets.
	 * TCP_LINGER2
	 * TCP_WINDOW_CLAMP
	 * TCP_USER_TIMEOUT
	 * TCP_MD5SIG
	 *
	 * Socket-options of no concern for the meta-socket (but for the subsocket)
	 * ======
	 * SO_PRIORITY
	 * SO_MARK
	 * TCP_CONGESTION
	 * TCP_SYNCNT
	 * TCP_QUICKACK
	 */
	struct tcp_sock *meta_tp = tcp_sk(meta_sk);

	/****** KEEPALIVE-handler ******/

	/* Keepalive-timer has been started in tcp_rcv_synsent_state_process or
	 * tcp_create_openreq_child */
	if (sock_flag(meta_sk, SOCK_KEEPOPEN)) {
		inet_csk_reset_keepalive_timer(meta_sk, keepalive_time_when(meta_tp));

		/* Prevent keepalive-reset in tcp_rcv_synsent_state_process */
		sock_reset_flag(master_sk, SOCK_KEEPOPEN);
	}

	/****** DEFER_ACCEPT-handler ******/

	/* DEFER_ACCEPT is not of concern for new subflows - we always accept
	 * them */
	inet_csk(meta_sk)->icsk_accept_queue.rskq_defer_accept = 0;
}

static void mptcp_sub_inherit_sockopts(struct sock *meta_sk, struct sock *sub_sk)
{
	/* Keepalive is handled at the meta-level */
	if (sock_flag(meta_sk, SOCK_KEEPOPEN))
		inet_csk_delete_keepalive_timer(sub_sk);
}

int mptcp_backlog_rcv(struct sock *meta_sk, struct sk_buff *skb)
{
	/* skb-sk may be NULL if we receive a packet immediatly after the
	 * SYN/ACK + MP_CAPABLE.
	 */
	struct sock *sk = skb->sk ? skb->sk : meta_sk;

	if (sk->sk_family == AF_INET)
		return tcp_v4_do_rcv(sk, skb);
#if IS_ENABLED(CONFIG_IPV6)
	else
		return tcp_v6_do_rcv(sk, skb);
#endif

	return 0;
}

static struct lock_class_key meta_key;
static struct lock_class_key meta_slock_key;

/* Code heavily inspired from sk_clone() */
int mptcp_inherit_sk(struct sock *sk, struct sock *newsk, int family,
		     const gfp_t flags)
{
	struct sk_filter *filter;
	struct proto *prot = newsk->sk_prot;
	const struct inet_connection_sock_af_ops *af_ops = inet_csk(newsk)->icsk_af_ops;
#ifdef CONFIG_SECURITY_NETWORK
	void *sptr = newsk->sk_security;
#endif

	if (sk->sk_family == AF_INET) {
		memcpy(newsk, sk, offsetof(struct sock, sk_dontcopy_begin));
		memcpy(&newsk->sk_dontcopy_end, &sk->sk_dontcopy_end,
			sizeof(struct tcp_sock) - offsetof(struct sock, sk_dontcopy_end));
	} else {
		memcpy(newsk, sk, offsetof(struct sock, sk_dontcopy_begin));
		memcpy(&newsk->sk_dontcopy_end, &sk->sk_dontcopy_end,
			sizeof(struct tcp6_sock) - offsetof(struct sock, sk_dontcopy_end));
	}

#ifdef CONFIG_SECURITY_NETWORK
	newsk->sk_security = sptr;
	security_sk_clone(sk, newsk);
#endif

	/* Has been changed by sock_copy above - we may need an IPv6-socket */
	newsk->sk_family = family;
	newsk->sk_prot = newsk->sk_prot_creator = prot;
	inet_csk(newsk)->icsk_af_ops = af_ops;

	/* We don't yet have the mptcp-point. Thus we still need inet_sock_destruct */
	newsk->sk_destruct = inet_sock_destruct;

	/* SANITY */
	get_net(sock_net(newsk));
	sk_node_init(&newsk->sk_node);
	sock_lock_init_class_and_name(newsk, "slock-AF_INET-MPTCP",
				      &meta_slock_key, "sk_lock-AF_INET-MPTCP",
				      &meta_key);

	/* Unlocks are in:
	 *
	 * 1. If we are creating the master-sk
	 * 	* on client-side in tcp_rcv_state_process, "case TCP_SYN_SENT"
	 * 	* on server-side in tcp_child_process
	 * 2. If we are creating another subsock
	 * 	* Also in tcp_child_process
	 */
	newsk->sk_backlog.head	= newsk->sk_backlog.tail = NULL;
	newsk->sk_backlog.len = 0;

	atomic_set(&newsk->sk_rmem_alloc, 0);
	atomic_set(&newsk->sk_wmem_alloc, 1);
	atomic_set(&newsk->sk_omem_alloc, 0);

	skb_queue_head_init(&newsk->sk_receive_queue);
	skb_queue_head_init(&newsk->sk_write_queue);
#ifdef CONFIG_NET_DMA
	skb_queue_head_init(&newsk->sk_async_wait_queue);
#endif

	spin_lock_init(&newsk->sk_dst_lock);
	rwlock_init(&newsk->sk_callback_lock);
	lockdep_set_class_and_name(&newsk->sk_callback_lock,
				   af_callback_keys + newsk->sk_family,
				   af_family_clock_key_strings[newsk->sk_family]);
	newsk->sk_dst_cache	= NULL;
	newsk->sk_wmem_queued	= 0;
	newsk->sk_forward_alloc = 0;
	newsk->sk_send_head	= NULL;
	newsk->sk_userlocks	= sk->sk_userlocks & ~SOCK_BINDPORT_LOCK;

	tcp_sk(newsk)->mpc = 0;
	tcp_sk(newsk)->mptcp = NULL;

	sock_reset_flag(newsk, SOCK_DONE);
	skb_queue_head_init(&newsk->sk_error_queue);

	filter = rcu_dereference_protected(newsk->sk_filter, 1);
	if (filter != NULL)
		sk_filter_charge(newsk, filter);

	if (unlikely(xfrm_sk_clone_policy(newsk))) {
		/* It is still raw copy of parent, so invalidate
		 * destructor and make plain sk_free() */
		newsk->sk_destruct = NULL;
		bh_unlock_sock(newsk);
		sk_free(newsk);
		newsk = NULL;
		return -ENOMEM;
	}

	newsk->sk_err	   = 0;
	newsk->sk_priority = 0;
	/*
	 * Before updating sk_refcnt, we must commit prior changes to memory
	 * (Documentation/RCU/rculist_nulls.txt for details)
	 */
	smp_wmb();
	atomic_set(&newsk->sk_refcnt, 2);

	/*
	 * Increment the counter in the same struct proto as the master
	 * sock (sk_refcnt_debug_inc uses newsk->sk_prot->socks, that
	 * is the same as sk->sk_prot->socks, as this field was copied
	 * with memcpy).
	 *
	 * This _changes_ the previous behaviour, where
	 * tcp_create_openreq_child always was incrementing the
	 * equivalent to tcp_prot->socks (inet_sock_nr), so this have
	 * to be taken into account in all callers. -acme
	 */
	sk_refcnt_debug_inc(newsk);
	sk_set_socket(newsk, NULL);
	newsk->sk_wq = NULL;

	if (newsk->sk_prot->sockets_allocated)
		percpu_counter_inc(newsk->sk_prot->sockets_allocated);

	if (sock_flag(newsk, SOCK_TIMESTAMP) ||
		sock_flag(newsk, SOCK_TIMESTAMPING_RX_SOFTWARE))
		net_enable_timestamp();

	return 0;
}

int mptcp_alloc_mpcb(struct sock *meta_sk, __u64 remote_key, u32 window)
{
	struct mptcp_cb *mpcb;
	struct sock *master_sk;
	struct inet_connection_sock *master_icsk, *meta_icsk = inet_csk(meta_sk);
	struct tcp_sock *master_tp, *meta_tp = tcp_sk(meta_sk);
	struct sk_buff *skb, *tmp;
	u64 idsn;

	master_sk = sk_prot_alloc(meta_sk->sk_prot, GFP_ATOMIC | __GFP_ZERO,
				  meta_sk->sk_family);
	if (!master_sk)
		return -ENOBUFS;

	master_tp = tcp_sk(master_sk);
	master_icsk = inet_csk(master_sk);

	/* Need to set this here - it is needed by mptcp_inherit_sk */
	master_sk->sk_prot = master_sk->sk_prot_creator = meta_sk->sk_prot;
	master_icsk->icsk_af_ops = meta_icsk->icsk_af_ops;

	mpcb = kmem_cache_zalloc(mptcp_cb_cache, GFP_ATOMIC);
	if (!mpcb) {
		sk_free(master_sk);
		return -ENOBUFS;
	}

	/* master_sk inherits from meta_sk */
	if (mptcp_inherit_sk(meta_sk, master_sk, meta_sk->sk_family, GFP_ATOMIC))
		return -ENOBUFS;

#if IS_ENABLED(CONFIG_IPV6)
	if (meta_icsk->icsk_af_ops == &ipv6_mapped) {
		struct ipv6_pinfo *newnp, *np = inet6_sk(meta_sk);

		inet_sk(master_sk)->pinet6 = &((struct tcp6_sock *)master_sk)->inet6;

		newnp = inet6_sk(master_sk);
		memcpy(newnp, np, sizeof(struct ipv6_pinfo));

		newnp->ipv6_mc_list = NULL;
		newnp->ipv6_ac_list = NULL;
		newnp->ipv6_fl_list = NULL;
		newnp->opt = NULL;
		newnp->pktoptions = NULL;
		newnp->rxpmtu = NULL;
	} else if (meta_sk->sk_family == AF_INET6){
		struct ipv6_pinfo *newnp;

		/* Meta is IPv4. Initialize pinet6 for the master-sk. */
		inet_sk(master_sk)->pinet6 = &((struct tcp6_sock *)master_sk)->inet6;

		newnp = inet6_sk(master_sk);

		newnp->hop_limit	= -1;
		newnp->mcast_hops	= IPV6_DEFAULT_MCASTHOPS;
		newnp->mc_loop	= 1;
		newnp->pmtudisc	= IPV6_PMTUDISC_WANT;
		newnp->ipv6only	= sock_net(master_sk)->ipv6.sysctl.bindv6only;
	}
#endif

	meta_tp->mptcp = kmem_cache_zalloc(mptcp_sock_cache, GFP_ATOMIC);
	if (!meta_tp->mptcp) {
		kmem_cache_free(mptcp_cb_cache, mpcb);
		sk_free(master_sk);
		return -ENOBUFS;
	}

	/* Store the keys and generate the peer's token */
	mpcb->mptcp_loc_key = meta_tp->mptcp_loc_key;
	mpcb->mptcp_loc_token = meta_tp->mptcp_loc_token;

	/* Generate Initial data-sequence-numbers */
	mptcp_key_sha1(mpcb->mptcp_loc_key, NULL, &idsn);
	idsn = ntohll(idsn) + 1;
	mpcb->snd_high_order[0] = idsn >> 32;
	mpcb->snd_high_order[1] = mpcb->snd_high_order[0] - 1;

	meta_tp->write_seq = (u32)idsn;
	meta_tp->snd_sml = meta_tp->write_seq;
	meta_tp->snd_una = meta_tp->write_seq;
	meta_tp->snd_nxt = meta_tp->write_seq;
	meta_tp->pushed_seq = meta_tp->write_seq;
	meta_tp->snd_up = meta_tp->write_seq;

	mpcb->rx_opt.mptcp_rem_key = remote_key;
	mptcp_key_sha1(mpcb->rx_opt.mptcp_rem_key,
		       &mpcb->rx_opt.mptcp_rem_token, &idsn);
	idsn = ntohll(idsn) + 1;
	mpcb->rcv_high_order[0] = idsn >> 32;
	mpcb->rcv_high_order[1] = mpcb->rcv_high_order[0] + 1;
	meta_tp->copied_seq = meta_tp->rcv_nxt = meta_tp->rcv_wup = (u32) idsn;

	meta_tp->snd_wl1 = meta_tp->rcv_nxt - 1;
	meta_tp->snd_wnd = window;

	meta_tp->packets_out = 0;
	meta_tp->mptcp->snt_isn = meta_tp->write_seq; /* Initial data-sequence-number */
	meta_icsk->icsk_probes_out = 0;

	meta_tp->mss_cache = mptcp_sysctl_mss();
	meta_tp->advmss = mptcp_sysctl_mss();

	/* Set mptcp-pointers */
	master_tp->mpcb = mpcb;
	master_tp->meta_sk = meta_sk;
	meta_tp->mpcb = mpcb;
	meta_tp->meta_sk = meta_sk;
	mpcb->meta_sk = meta_sk;
	mpcb->master_sk = master_sk;

	meta_tp->mpc = 1;
	meta_tp->mptcp->attached = 0;
	meta_tp->was_meta_sk = 0;

	/* Initialize the queues */
	skb_queue_head_init(&mpcb->reinject_queue);
	skb_queue_head_init(&master_tp->out_of_order_queue);
	tcp_prequeue_init(master_tp);

	/* Copye the write-queue from the meta down to the master */
	skb_queue_walk_safe(&meta_sk->sk_write_queue, skb, tmp) {
		skb_unlink(skb, &meta_sk->sk_write_queue);
		skb_queue_tail(&master_sk->sk_write_queue, skb);

		master_sk->sk_wmem_queued += skb->truesize;
		sk_mem_charge(master_sk, skb->truesize);
	}

	meta_sk->sk_wmem_queued = 0;
	meta_sk->sk_forward_alloc = 0;

	mutex_init(&mpcb->mutex);

	/* Initialize workqueue-struct */
	INIT_WORK(&mpcb->create_work, mptcp_send_updatenotif_wq);
	INIT_WORK(&mpcb->address_work, mptcp_address_worker);

	/* Init the accept_queue structure, we support a queue of 32 pending
	 * connections, it does not need to be huge, since we only store  here
	 * pending subflow creations.
	 */
	if (reqsk_queue_alloc(&meta_icsk->icsk_accept_queue, 32, GFP_ATOMIC)) {
		inet_put_port(master_sk);
		kmem_cache_free(mptcp_sock_cache, meta_tp->mptcp);
		kmem_cache_free(mptcp_cb_cache, mpcb);
		sk_free(master_sk);
		meta_tp->mpc = 0;
		return -ENOMEM;
	}

	/* Redefine function-pointers as the meta-sk is now fully ready */
	meta_sk->sk_backlog_rcv = mptcp_backlog_rcv;
	meta_sk->sk_destruct = mptcp_sock_destruct;
	mpcb->syn_recv_sock = mptcp_syn_recv_sock;

	/* Meta-level retransmit timer */
	meta_icsk->icsk_rto *= 2; /* Double of initial - rto */

	tcp_init_xmit_timers(master_sk);
	/* Has been set for sending out the SYN */
	inet_csk_clear_xmit_timer(meta_sk, ICSK_TIME_RETRANS);

	if (!meta_tp->inside_tk_table) {
		/* Adding the meta_tp in the token hashtable - coming from server-side */
		rcu_read_lock();
		spin_lock(&mptcp_tk_hashlock);

		__mptcp_hash_insert(meta_tp, mpcb->mptcp_loc_token);

		spin_unlock(&mptcp_tk_hashlock);
		rcu_read_unlock();
	}
	master_tp->inside_tk_table = 0;

	mptcp_mpcb_inherit_sockopts(meta_sk, master_sk);

	mptcp_debug("%s: created mpcb with token %#x\n",
		    __func__, mpcb->mptcp_loc_token);

	return 0;
}

struct sock *mptcp_sk_clone(struct sock *sk, int family, const gfp_t priority)
{
	struct sock *newsk = NULL;

	if (family == AF_INET && sk->sk_family == AF_INET) {
		newsk = sk_prot_alloc(&tcp_prot, priority, family);
		if (!newsk)
			return NULL;

		/* Set these pointers - they are needed by mptcp_inherit_sk */
		newsk->sk_prot = newsk->sk_prot_creator = &tcp_prot;
		inet_csk(newsk)->icsk_af_ops = &ipv4_specific;
		newsk->sk_family = AF_INET;
	}
#if IS_ENABLED(CONFIG_IPV6)
	else {
		newsk = sk_prot_alloc(&tcpv6_prot, priority, family);
		if (!newsk)
			return NULL;

		newsk->sk_prot = newsk->sk_prot_creator = &tcpv6_prot;
		if (family == AF_INET)
			inet_csk(newsk)->icsk_af_ops = &ipv6_mapped;
		else
			inet_csk(newsk)->icsk_af_ops = &ipv6_specific;
		newsk->sk_family = AF_INET6;
	}
#endif

	if (mptcp_inherit_sk(sk, newsk, family, priority))
		return NULL;

	return newsk;
}

void mptcp_destroy_meta_sk(struct sock *meta_sk)
{
	kfree(inet_csk(meta_sk)->icsk_accept_queue.listen_opt);
	kmem_cache_free(mptcp_sock_cache, tcp_sk(meta_sk)->mptcp);
	kmem_cache_free(mptcp_cb_cache, tcp_sk(meta_sk)->mpcb);
	bh_unlock_sock(meta_sk);
	sk_free(meta_sk);
}

void mptcp_sock_destruct(struct sock *sk)
{
	inet_sock_destruct(sk);

	kmem_cache_free(mptcp_sock_cache, tcp_sk(sk)->mptcp);
	tcp_sk(sk)->mptcp = NULL;

	if (!is_meta_sk(sk) && !tcp_sk(sk)->was_meta_sk) {
		/* Taken when mpcb pointer was set */
		sock_put(mptcp_meta_sk(sk));
	} else {
		kmem_cache_free(mptcp_cb_cache, tcp_sk(sk)->mpcb);

		mptcp_debug("%s destroying meta-sk\n", __func__);
	}

}

int mptcp_add_sock(struct sock *meta_sk, struct sock *sk, u8 rem_id, gfp_t flags)
{
	struct mptcp_cb *mpcb = tcp_sk(meta_sk)->mpcb;
	struct tcp_sock *tp = tcp_sk(sk);

	tp->mptcp = kmem_cache_zalloc(mptcp_sock_cache, flags);
	if (!tp->mptcp)
		return -ENOMEM;

	tp->mptcp->path_index = mptcp_set_new_pathindex(mpcb);
	/* No more space for more subflows? */
	if (!tp->mptcp->path_index) {
		kmem_cache_free(mptcp_sock_cache, tp->mptcp);
		return -EPERM;
	}

	tp->mptcp->tp = tp;
	tp->mpcb = mpcb;
	tp->meta_sk = meta_sk;
	tp->mpc = 1;
	tp->mptcp->rem_id = rem_id;

	/* The corresponding sock_put is in mptcp_sock_destruct(). It cannot be
	 * included in mptcp_del_sock(), because the mpcb must remain alive
	 * until the last subsocket is completely destroyed. */
	sock_hold(meta_sk);

	tp->mptcp->next = mpcb->connection_list;
	mpcb->connection_list = tp;
	tp->mptcp->attached = 1;

	mpcb->cnt_subflows++;
	atomic_add(atomic_read(&((struct sock *)tp)->sk_rmem_alloc),
		   &meta_sk->sk_rmem_alloc);

	mptcp_sub_inherit_sockopts(meta_sk, sk);
	INIT_DELAYED_WORK(&tp->mptcp->work, mptcp_sub_close_wq);

	/* As we successfully allocated the mptcp_tcp_sock, we have to
	 * change the function-pointers here (for sk_destruct to work correctly)
	 */
	sk->sk_error_report = mptcp_sock_def_error_report;
	sk->sk_data_ready = mptcp_data_ready;
	sk->sk_write_space = mptcp_write_space;
	sk->sk_state_change = mptcp_set_state;
	sk->sk_destruct = mptcp_sock_destruct;

	if (sk->sk_family == AF_INET)
		mptcp_debug("%s: token %#x pi %d, src_addr:%pI4:%d dst_addr:"
				"%pI4:%d, cnt_subflows now %d\n", __func__ ,
				mpcb->mptcp_loc_token,
				tp->mptcp->path_index,
				&((struct inet_sock *) tp)->inet_saddr,
				ntohs(((struct inet_sock *) tp)->inet_sport),
				&((struct inet_sock *) tp)->inet_daddr,
				ntohs(((struct inet_sock *) tp)->inet_dport),
				mpcb->cnt_subflows);
	else
		mptcp_debug("%s: token %#x pi %d, src_addr:%pI6:%d dst_addr:"
				"%pI6:%d, cnt_subflows now %d\n", __func__ ,
				mpcb->mptcp_loc_token,
				tp->mptcp->path_index, &inet6_sk(sk)->saddr,
				ntohs(((struct inet_sock *) tp)->inet_sport),
				&inet6_sk(sk)->daddr,
				ntohs(((struct inet_sock *) tp)->inet_dport),
				mpcb->cnt_subflows);

	return 0;
}

void mptcp_del_sock(struct sock *sk)
{
	struct tcp_sock *tp = tcp_sk(sk), *tp_prev;
	struct mptcp_cb *mpcb;

	if (!tp->mpc || !tp->mptcp->attached)
		return;

	if (tp->mptcp->pre_established) {
		tp->mptcp->pre_established = 0;
		sk_stop_timer(sk, &tp->mptcp->mptcp_ack_timer);
	}

	mpcb = tp->mpcb;
	tp_prev = mpcb->connection_list;

	mptcp_debug("%s: Removing subsock tok %#x pi:%d state %d is_meta? %d\n",
		    __func__, mpcb->mptcp_loc_token, tp->mptcp->path_index,
		    sk->sk_state, is_meta_sk(sk));

	if (tp_prev == tp) {
		mpcb->connection_list = tp->mptcp->next;
		mpcb->cnt_subflows--;
	} else {
		for (; tp_prev && tp_prev->mptcp->next; tp_prev = tp_prev->mptcp->next) {
			if (tp_prev->mptcp->next == tp) {
				tp_prev->mptcp->next = tp->mptcp->next;
				mpcb->cnt_subflows--;
				break;
			}
		}
	}

	tp->mptcp->next = NULL;
	tp->mptcp->attached = 0;
	mpcb->path_index_bits &= ~(1 << tp->mptcp->path_index);

	if (!skb_queue_empty(&sk->sk_write_queue))
		mptcp_reinject_data(sk, 0);

	if (is_master_tp(tp))
		mpcb->master_sk = NULL;

	rcu_assign_pointer(inet_sk(sk)->inet_opt, NULL);
}

/**
 * Updates the metasocket ULID/port data, based on the given sock.
 * The argument sock must be the sock accessible to the application.
 * In this function, we update the meta socket info, based on the changes
 * in the application socket (bind, address allocation, ...)
 */
void mptcp_update_metasocket(struct sock *sk, struct sock *meta_sk)
{
	struct mptcp_cb *mpcb = tcp_sk(meta_sk)->mpcb;

	switch (sk->sk_family) {
#if IS_ENABLED(CONFIG_IPV6)
	case AF_INET6:
		/* If the socket is v4 mapped, we continue with v4 operations */
		if (!mptcp_v6_is_v4_mapped(sk)) {
			ipv6_addr_copy(&mpcb->addr6[0].addr, &inet6_sk(sk)->saddr);
			mpcb->addr6[0].id = 0;
			mpcb->addr6[0].port = 0;
			mpcb->addr6[0].low_prio = 0;
			mpcb->loc6_bits |= 1;
			mpcb->next_v6_index = 1;

			mptcp_v6_add_raddress(&mpcb->rx_opt,
					      &inet6_sk(sk)->daddr,
					      inet_sk(sk)->inet_dport, 0);
			mptcp_v6_set_init_addr_bit(mpcb, &inet6_sk(sk)->daddr);
			break;
		}
#endif
	case AF_INET:
		mpcb->addr4[0].addr.s_addr = inet_sk(sk)->inet_saddr;
		mpcb->addr4[0].id = 0;
		mpcb->addr4[0].port = 0;
		mpcb->addr4[0].low_prio = 0;
		mpcb->loc4_bits |= 1;
		mpcb->next_v4_index = 1;

		mptcp_v4_add_raddress(&mpcb->rx_opt,
				      (struct in_addr *)&inet_sk(sk)->inet_daddr,
				      inet_sk(sk)->inet_dport, 0);
		mptcp_v4_set_init_addr_bit(mpcb, inet_sk(sk)->inet_daddr);
		break;
	}

	mptcp_set_addresses(meta_sk);

	switch (sk->sk_family) {
	case AF_INET:
		tcp_sk(sk)->mptcp->low_prio = mpcb->addr4[0].low_prio;
		break;
#if IS_ENABLED(CONFIG_IPV6)
	case AF_INET6:
		tcp_sk(sk)->mptcp->low_prio = mpcb->addr6[0].low_prio;
		break;
#endif
	}

	tcp_sk(sk)->mptcp->send_mp_prio = tcp_sk(sk)->mptcp->low_prio;
}

/* This function kills all handover-sockets */
void mptcp_reset_handover(const struct mptcp_cb *mpcb)
{
	struct sock *sk_it, *sk_tmp;
	int i;

	/* IPv4 */
	mptcp_for_each_bit_set(mpcb->loc4_handover, i) {
		mptcp_for_each_sk_safe(mpcb, sk_it, sk_tmp) {
			if (inet_sk(sk_it)->loc_id == i) {
				tcp_send_active_reset(sk_it, GFP_ATOMIC);
				mptcp_sub_force_close(sk_it);
			}
		}
	}

	/* IPv6 */
	mptcp_for_each_bit_set(mpcb->loc6_handover, i) {
		mptcp_for_each_sk_safe(mpcb, sk_it, sk_tmp) {
			if (inet_sk(sk_it)->loc_id == i + MPTCP_MAX_ADDR) {
				tcp_send_active_reset(sk_it, GFP_ATOMIC);
				mptcp_sub_force_close(sk_it);
			}
		}
	}
}

/* Clean up the receive buffer for full frames taken by the user,
 * then send an ACK if necessary.  COPIED is the number of bytes
 * tcp_recvmsg has given to the user so far, it speeds up the
 * calculation of whether or not we must ACK for the sake of
 * a window update.
 */
void mptcp_cleanup_rbuf(struct sock *meta_sk, int copied)
{
	struct tcp_sock *meta_tp = tcp_sk(meta_sk);
	struct mptcp_cb *mpcb = meta_tp->mpcb;
	struct sock *sk, *subsk;
	int time_to_ack = 0;

	mptcp_for_each_sk(mpcb, sk) {
		struct tcp_sock *tp = tcp_sk(sk);
		const struct inet_connection_sock *icsk = inet_csk(sk);
		if (!inet_csk_ack_scheduled(sk))
			continue;
		/* Delayed ACKs frequently hit locked sockets during bulk
		 * receive. */
		if (icsk->icsk_ack.blocked ||
		    /* Once-per-two-segments ACK was not sent by tcp_input.c */
		    tp->rcv_nxt - tp->rcv_wup > icsk->icsk_ack.rcv_mss ||
		    /*
		     * If this read emptied read buffer, we send ACK, if
		     * connection is not bidirectional, user drained
		     * receive buffer and there was a small segment
		     * in queue.
		     */
		    (copied > 0 && ((icsk->icsk_ack.pending & ICSK_ACK_PUSHED2)
				|| ((icsk->icsk_ack.pending & ICSK_ACK_PUSHED)
				&& !icsk->icsk_ack.pingpong))
				&& !atomic_read(&meta_sk->sk_rmem_alloc))) {
			time_to_ack = 1;
			tcp_send_ack(sk);
		}
	}

	if (time_to_ack)
		return;

	/* We send an ACK if we can now advertise a non-zero window
	 * which has been raised "significantly".
	 *
	 * Even if window raised up to infinity, do not send window open ACK
	 * in states, where we will not receive more. It is useless.
	 */
	if (copied > 0 && !time_to_ack
			&& !(meta_sk->sk_shutdown & RCV_SHUTDOWN)) {
		__u32 rcv_window_now = tcp_receive_window(meta_tp);

		/* Optimize, __tcp_select_window() is not cheap. */
		if (2 * rcv_window_now <= meta_tp->window_clamp) {
			__u32 new_window;
			subsk = mptcp_select_ack_sock(meta_sk, copied);
			if (!subsk)
				return;
			new_window = __tcp_select_window(subsk);

			/* Send ACK now, if this read freed lots of space
			 * in our buffer. Certainly, new_window is new window.
			 * We can advertise it now, if it is not less than
			 * current one.
			 * "Lots" means "at least twice" here.
			 */
			if (new_window && new_window >= 2 * rcv_window_now)
				time_to_ack = 1;
		}
	}

	if (time_to_ack) {
		if (subsk)
			tcp_send_ack(subsk);
		else
			printk(KERN_ERR "%s did not find a subsk! "
					"Should not happen.\n", __func__);
	}
}

static int mptcp_sub_send_fin(struct sock *sk)
{
	struct tcp_sock *tp = tcp_sk(sk);
	struct sk_buff *skb = tcp_write_queue_tail(sk);
	int mss_now = mptcp_sysctl_mss();

	if (tcp_send_head(sk) != NULL) {
		TCP_SKB_CB(skb)->tcp_flags |= TCPHDR_FIN;
		TCP_SKB_CB(skb)->end_seq++;
		tp->write_seq++;
	} else {
		skb = alloc_skb_fclone(MAX_TCP_HEADER, GFP_ATOMIC);
		if (!skb)
			return 1;

		/* Reserve space for headers and prepare control bits. */
		skb_reserve(skb, MAX_TCP_HEADER);
		/* FIN eats a sequence byte, write_seq advanced by tcp_queue_skb(). */
		tcp_init_nondata_skb(skb, tp->write_seq,
				     TCPHDR_ACK | TCPHDR_FIN);
		tcp_queue_skb(sk, skb);
	}
	__tcp_push_pending_frames(sk, mss_now, TCP_NAGLE_OFF);

	return 0;
}

void mptcp_sub_close_wq(struct work_struct *work)
{
	struct mptcp_tcp_sock *mptcp = container_of(work, struct mptcp_tcp_sock, work.work);
	struct tcp_sock *tp = mptcp->tp;
	struct sock *sk = (struct sock *)tp;
	struct sock *meta_sk = mptcp_meta_sk(sk);

	if (!tp->mpc) {
		tcp_close(sk, 0);
		sock_put(sk);
		return;
	}

	mutex_lock(&tp->mpcb->mutex);
	lock_sock_nested(meta_sk, SINGLE_DEPTH_NESTING);

	if (sock_flag(sk, SOCK_DEAD))
		goto exit;

	if (meta_sk->sk_shutdown == SHUTDOWN_MASK || sk->sk_state == TCP_CLOSE)
		tcp_close(sk, 0);
	else if (tcp_close_state(sk))
		tcp_send_fin(sk);

exit:
	release_sock(meta_sk);
	mutex_unlock(&tp->mpcb->mutex);
	sock_put(sk);
}

void mptcp_sub_close(struct sock *sk, unsigned long delay)
{
	struct delayed_work *work = &tcp_sk(sk)->mptcp->work;

	/* Work already scheduled ? */
	if (work_pending(&work->work)) {
		/* Work present - who will be first ? */
		if (jiffies + delay > work->timer.expires)
			return;

		/* Try canceling - if it fails, work will be executed soon */
		if (!cancel_delayed_work(work))
			return;
		sock_put(sk);
	}

	if (!delay) {
		unsigned char old_state = sk->sk_state;

		/* If we are in user-context we can directly do the closing
		 * procedure. No need to schedule a work-queue. */
		if (!in_softirq()) {
			if (sock_flag(sk, SOCK_DEAD))
				return;

			if (!tcp_sk(sk)->mpc) {
				tcp_close(sk, 0);
				return;
			}

			if (mptcp_meta_sk(sk)->sk_shutdown == SHUTDOWN_MASK ||
			    sk->sk_state == TCP_CLOSE)
				tcp_close(sk, 0);
			else if (tcp_close_state(sk))
				tcp_send_fin(sk);

			return;
		}

		/* We directly send the FIN. Because it may take so a long time,
		 * untile the work-queue will get scheduled...
		 *
		 * If mptcp_sub_send_fin returns 1, it failed and thus we reset
		 * the old state so that tcp_close will finally send the fin
		 * in user-context.
		 */
		if (!sk->sk_err && sk->sk_state != TCP_CLOSE &&
		    tcp_close_state(sk) && mptcp_sub_send_fin(sk))
			sk->sk_state = old_state;
	}

	sock_hold(sk);
	queue_delayed_work(mptcp_wq, work, delay);
}

/**
 * Update the mpcb send window, based on the contributions
 * of each subflow
 */
void mptcp_update_sndbuf(struct mptcp_cb *mpcb)
{
	struct sock *meta_sk = mpcb->meta_sk, *sk;
	int new_sndbuf = 0;
	mptcp_for_each_sk(mpcb, sk) {
		if (!mptcp_sk_can_send(sk))
			continue;

		new_sndbuf += sk->sk_sndbuf;

		if (new_sndbuf > sysctl_tcp_wmem[2] || new_sndbuf < 0) {
			new_sndbuf = sysctl_tcp_wmem[2];
			break;
		}
	}
	meta_sk->sk_sndbuf = max(min(new_sndbuf, sysctl_tcp_wmem[2]), meta_sk->sk_sndbuf);
}

void mptcp_close(struct sock *meta_sk, long timeout)
{
	struct tcp_sock *meta_tp = tcp_sk(meta_sk);
	struct sock *sk_it, *tmpsk;
	struct mptcp_cb *mpcb = meta_tp->mpcb;
	struct sk_buff *skb;
	int data_was_unread = 0;
	int state;

	mptcp_debug("%s: Close of meta_sk with tok %#x\n", __func__,
			mpcb->mptcp_loc_token);

	mutex_lock(&mpcb->mutex);

	lock_sock(meta_sk);

	mptcp_for_each_sk(mpcb, sk_it) {
		if (!is_master_tp(tcp_sk(sk_it)))
			sock_rps_reset_flow(sk_it);
	}

	if (meta_tp->inside_tk_table) {
		/* Detach the mpcb from the token hashtable */
		mptcp_hash_remove_bh(meta_tp);
		reqsk_queue_destroy(&inet_csk(meta_sk)->icsk_accept_queue);
	}

	meta_sk->sk_shutdown = SHUTDOWN_MASK;
	/* We need to flush the recv. buffs.  We do this only on the
	 * descriptor close, not protocol-sourced closes, because the
	 * reader process may not have drained the data yet!
	 */
	while ((skb = __skb_dequeue(&meta_sk->sk_receive_queue)) != NULL) {
		u32 len = TCP_SKB_CB(skb)->end_seq - TCP_SKB_CB(skb)->seq -
			  (mptcp_is_data_fin(skb) ? 1 : 0);
		data_was_unread += len;
		__kfree_skb(skb);
	}

	sk_mem_reclaim(meta_sk);

	/* If socket has been already reset (e.g. in tcp_reset()) - kill it. */
	if (meta_sk->sk_state == TCP_CLOSE) {
		mptcp_for_each_sk_safe(mpcb, sk_it, tmpsk)
			mptcp_sub_close(sk_it, 0);
		goto adjudge_to_death;
	}

	if (data_was_unread) {
		/* Unread data was tossed, zap the connection. */
		NET_INC_STATS_USER(sock_net(meta_sk), LINUX_MIB_TCPABORTONCLOSE);
		tcp_set_state(meta_sk, TCP_CLOSE);
		tcp_send_active_reset(meta_sk, meta_sk->sk_allocation);
	} else if (sock_flag(meta_sk, SOCK_LINGER) && !meta_sk->sk_lingertime) {
		/* Check zero linger _after_ checking for unread data. */
		meta_sk->sk_prot->disconnect(meta_sk, 0);
		NET_INC_STATS_USER(sock_net(meta_sk), LINUX_MIB_TCPABORTONDATA);
	} else if (tcp_close_state(meta_sk)) {
		mptcp_send_fin(meta_sk);
	} else if (meta_tp->snd_una == meta_tp->write_seq) {
		/* The DATA_FIN has been sent and acknowledged
		 * (e.g., by sk_shutdown). Close all the other subflows */
		mptcp_for_each_sk_safe(mpcb, sk_it, tmpsk) {
			unsigned long delay = 0;
			/* If we are the passive closer, don't trigger
			 * subflow-fin until the subflow has been finned
			 * by the peer. - thus we add a delay */
			if (mpcb->passive_close && sk_it->sk_state == TCP_ESTABLISHED)
				delay = inet_csk(sk_it)->icsk_rto << 3;

			mptcp_sub_close(sk_it, delay);
		}
	}

	sk_stream_wait_close(meta_sk, timeout);

adjudge_to_death:
	state = meta_sk->sk_state;
	sock_hold(meta_sk);
	sock_orphan(meta_sk);

	/* It is the last release_sock in its life. It will remove backlog. */
	release_sock(meta_sk);

	/* Now socket is owned by kernel and we acquire BH lock
	   to finish close. No need to check for user refs.
	 */
	local_bh_disable();
	bh_lock_sock(meta_sk);
	WARN_ON(sock_owned_by_user(meta_sk));

	percpu_counter_inc(meta_sk->sk_prot->orphan_count);

	/* Have we already been destroyed by a softirq or backlog? */
	if (state != TCP_CLOSE && meta_sk->sk_state == TCP_CLOSE)
		goto out;

	/*	This is a (useful) BSD violating of the RFC. There is a
	 *	problem with TCP as specified in that the other end could
	 *	keep a socket open forever with no application left this end.
	 *	We use a 3 minute timeout (about the same as BSD) then kill
	 *	our end. If they send after that then tough - BUT: long enough
	 *	that we won't make the old 4*rto = almost no time - whoops
	 *	reset mistake.
	 *
	 *	Nope, it was not mistake. It is really desired behaviour
	 *	f.e. on http servers, when such sockets are useless, but
	 *	consume significant resources. Let's do it with special
	 *	linger2	option.					--ANK
	 */

	if (meta_sk->sk_state == TCP_FIN_WAIT2) {
		if (meta_tp->linger2 < 0) {
			tcp_set_state(meta_sk, TCP_CLOSE);
			tcp_send_active_reset(meta_sk, GFP_ATOMIC);
			NET_INC_STATS_BH(sock_net(meta_sk),
					LINUX_MIB_TCPABORTONLINGER);
		} else {
			const int tmo = tcp_fin_time(meta_sk);

			if (tmo > TCP_TIMEWAIT_LEN) {
				inet_csk_reset_keepalive_timer(meta_sk,
						tmo - TCP_TIMEWAIT_LEN);
			} else {
				tcp_time_wait(meta_sk, TCP_FIN_WAIT2, tmo);
				goto out;
			}
		}
	}
	if (meta_sk->sk_state != TCP_CLOSE) {
		sk_mem_reclaim(meta_sk);
		if (tcp_too_many_orphans(meta_sk, 0)) {
			if (net_ratelimit())
				printk(KERN_INFO "MPTCP: too many of orphaned "
				       "sockets\n");
			tcp_set_state(meta_sk, TCP_CLOSE);
			tcp_send_active_reset(meta_sk, GFP_ATOMIC);
			NET_INC_STATS_BH(sock_net(meta_sk),
					LINUX_MIB_TCPABORTONMEMORY);
		}
	}


	if (meta_sk->sk_state == TCP_CLOSE)
		inet_csk_destroy_sock(meta_sk);
	/* Otherwise, socket is reprieved until protocol close. */

out:
	bh_unlock_sock(meta_sk);
	local_bh_enable();
	mutex_unlock(&mpcb->mutex);
	sock_put(meta_sk); /* Taken by sock_hold */
}

/**
 * Returns 1 if we should enable MPTCP for that socket.
 */
int mptcp_doit(struct sock *sk)
{
	/* Socket may already be established (e.g., called from tcp_recvmsg) */
	if (tcp_sk(sk)->mpc || tcp_sk(sk)->request_mptcp)
		return 1;

	if (!sysctl_mptcp_enabled)
		return 0;

	/* Don't do mptcp over loopback or local addresses */
	if (sk->sk_family == AF_INET &&
	    (ipv4_is_loopback(inet_sk(sk)->inet_daddr) ||
	     ipv4_is_loopback(inet_sk(sk)->inet_saddr)))
		return 0;
	if (sk->sk_family == AF_INET6 &&
	    (ipv6_addr_loopback(&inet6_sk(sk)->daddr) ||
	     ipv6_addr_loopback(&inet6_sk(sk)->saddr)))
		return 0;
	if (mptcp_v6_is_v4_mapped(sk) && ipv4_is_loopback(inet_sk(sk)->inet_saddr))
		return 0;

	return 1;
}

void mptcp_set_state(struct sock *sk)
{
	struct sock *meta_sk = mptcp_meta_sk(sk);

	/* Meta is not yet established - wake up the application */
	if ((1 << meta_sk->sk_state) & (TCPF_SYN_SENT | TCPF_SYN_RECV) &&
	    sk->sk_state == TCP_ESTABLISHED) {
		tcp_set_state(meta_sk, TCP_ESTABLISHED);

		meta_sk->sk_state_change(meta_sk);
	}


	if (sk->sk_state == TCP_ESTABLISHED) {
		if (tp->mpcb->cnt_subflows > 1) {
			mptcp_reset_handover(tp->mpcb);
		}
	}
}

int mptcp_create_master_sk(struct sock *meta_sk, __u64 remote_key, u32 window)
{
	struct tcp_sock *meta_tp = tcp_sk(meta_sk), *master_tp;
	struct sock *master_sk;

	meta_tp->rx_opt.saw_mpc = 0;

	if (mptcp_alloc_mpcb(meta_sk, remote_key, window))
		goto err_alloc_mpcb;

	master_sk = tcp_sk(meta_sk)->mpcb->master_sk;
	master_tp = tcp_sk(master_sk);

	if (mptcp_add_sock(meta_sk, master_sk, 0, GFP_ATOMIC))
		goto err_add_sock;

	if (__inet_inherit_port(meta_sk, master_sk) < 0)
		goto err_add_sock;

	meta_sk->sk_prot->unhash(meta_sk);

	if (master_sk->sk_family == AF_INET || mptcp_v6_is_v4_mapped(master_sk))
		__inet_hash_nolisten(master_sk, NULL);
#if IS_ENABLED(CONFIG_IPV6)
	else
		__inet6_hash(master_sk, NULL);
#endif

	master_tp->mptcp->init_rcv_wnd = master_tp->rcv_wnd;
	master_tp->advmss = mptcp_sysctl_mss();

	return 0;

err_add_sock:
	mptcp_destroy_meta_sk(meta_sk);
	sock_orphan(master_sk);
	sock_put(master_sk); /* refcnt is initialized to 2 */
	tcp_done(master_sk);

err_alloc_mpcb:
	return -ENOBUFS;
}

int mptcp_check_req_master(struct sock *sk, struct sock *child,
			   struct request_sock *req,
			   struct request_sock **prev,
			   struct multipath_options *mopt)
{
	struct tcp_sock *child_tp = tcp_sk(child);
	struct sock *meta_sk = child;
	struct mptcp_cb *mpcb;
	struct mptcp_request_sock *mtreq;

	if (!tcp_rsk(req)->saw_mpc)
		return 1;

	/* Just set this values to pass them to mptcp_alloc_mpcb */
	mtreq = mptcp_rsk(req);
	child_tp->mptcp_loc_key = mtreq->mptcp_loc_key;
	child_tp->mptcp_loc_token = mtreq->mptcp_loc_token;

<<<<<<< HEAD
	if (mptcp_alloc_mpcb(child, mtreq->mptcp_rem_key, child_tp->snd_wnd))
		/* The allocation of the mpcb failed!
		 * Fallback to regular TCP.
		 */
		return 1;

	child_tp->mpc = 1;
	mpcb = child_tp->mpcb;

	inet_sk(child)->loc_id = 0;

	if (mptcp_add_sock(mpcb, child_tp, GFP_ATOMIC)) {
		mptcp_destroy_mpcb(mpcb);
		sock_orphan(child);
		bh_unlock_sock(child); /* Taken by sk_clone */
		sock_put(child); /* refcnt is initialized to 2 */
		tcp_done(child);
=======
	if (mptcp_create_master_sk(meta_sk, mtreq->mptcp_rem_key, child_tp->snd_wnd))
>>>>>>> 858ba853
		return -ENOBUFS;

	child = tcp_sk(child)->mpcb->master_sk;
	child_tp = tcp_sk(child);

	child_tp->mptcp->snt_isn = tcp_rsk(req)->snt_isn;

	mpcb = child_tp->mpcb;
	if (mopt->list_rcvd) {
		memcpy(&mpcb->rx_opt, mopt, sizeof(*mopt));
		mpcb->rx_opt.mptcp_rem_key = mtreq->mptcp_rem_key;
	}

	mpcb->rx_opt.dss_csum = sysctl_mptcp_checksum || mtreq->dss_csum;
	mpcb->rx_opt.mpcb = mpcb;

	mpcb->server_side = 1;
	/* Will be moved to ESTABLISHED by  tcp_rcv_state_process() */
	mptcp_update_metasocket(child, meta_sk);

	/* Needs to be done here additionally, because when accepting a
	 * new connection we pass by __reqsk_free and not reqsk_free.
	 */
	mptcp_reqsk_remove_tk(req);

	 /* Hole when creating the meta-sk in tcp_vX_syn_recv_sock. */
	sock_put(meta_sk);

	inet_csk_reqsk_queue_unlink(sk, req, prev);
	inet_csk_reqsk_queue_removed(sk, req);
	inet_csk_reqsk_queue_add(sk, req, meta_sk);

	return 0;
}

struct sock *mptcp_check_req_child(struct sock *meta_sk, struct sock *child,
				   struct request_sock *req,
				   struct request_sock **prev,
				   const struct tcp_options_received *rx_opt)
{
	struct tcp_sock *child_tp = tcp_sk(child);
	struct mptcp_request_sock *mtreq = mptcp_rsk(req);
	struct mptcp_cb *mpcb = mtreq->mpcb;
	u8 hash_mac_check[20];

	child_tp->inside_tk_table = 0;

	if (!mpcb->rx_opt.join_ack)
		goto teardown;

	mptcp_hmac_sha1((u8 *)&mpcb->rx_opt.mptcp_rem_key,
			(u8 *)&mpcb->mptcp_loc_key,
			(u8 *)&mtreq->mptcp_rem_nonce,
			(u8 *)&mtreq->mptcp_loc_nonce,
			(u32 *)hash_mac_check);

	if (memcmp(hash_mac_check, (char *)&rx_opt->mptcp_recv_mac, 20))
		goto teardown;

	/* The child is a clone of the meta socket, we must now reset
	 * some of the fields
	 */
	child_tp->rx_opt.low_prio = mtreq->low_prio;
	child->sk_sndmsg_page = NULL;

	inet_sk(child)->loc_id = mptcp_get_loc_addrid(mpcb, child);

	/* Point it to the same struct socket and wq as the meta_sk */
	sk_set_socket(child, meta_sk->sk_socket);
	child->sk_wq = meta_sk->sk_wq;

	if (mptcp_add_sock(meta_sk, child, mtreq->rem_id, GFP_ATOMIC))
		/* TODO when we support acking the third ack for new subflows,
		 * we should silently discard this third ack, by returning NULL.
		 *
		 * Maybe, at the retransmission we will have enough memory to
		 * fully add the socket to the meta-sk.
		 */
		goto teardown;

	child_tp->advmss = mptcp_sysctl_mss();

	child_tp->mptcp->slave_sk = 1;
	child_tp->mptcp->snt_isn = tcp_rsk(req)->snt_isn;
	child_tp->mptcp->init_rcv_wnd = req->rcv_wnd;

	/* Subflows do not use the accept queue, as they
	 * are attached immediately to the mpcb.
	 */
	inet_csk_reqsk_queue_drop(meta_sk, req, prev);
	return child;

teardown:
	/* Drop this request - sock creation failed. */
	inet_csk_reqsk_queue_drop(meta_sk, req, prev);
	sock_orphan(child);
	sock_put(child); /* refcnt is initialized to 2 */
	tcp_done(child);
	return meta_sk;
}

int mptcp_add_remove(int optname, struct sock *sk,
		     char __user *optval, int optlen)
{
	struct tcp_sock *tp = tcp_sk(sk);
	if (!tp->mpc || tp->mpcb->infinite_mapping || sysctl_mptcp_ndiffports > 1)
		return -EPERM;

	if (optlen == sizeof(struct in_addr))
		return mptcp_v4_add_remove_address(optname, sk, optval, optlen);
#if defined(CONFIG_IPV6) || defined(CONFIG_IPV6_MODULE)
	else if (optlen == sizeof(struct in6_addr))
		return mptcp_v6_add_remove_address(optname, sk, optval, optlen);
#endif
	else
		return -EINVAL;
}

struct workqueue_struct *mptcp_wq;

/* General initialization of mptcp */
static int __init mptcp_init(void)
{
#ifdef CONFIG_SYSCTL
	register_sysctl_table(mptcp_root_table);
#endif
	mptcp_sock_cache = kmem_cache_create("mptcp_sock",
					     sizeof(struct mptcp_tcp_sock),
					     0, SLAB_HWCACHE_ALIGN|SLAB_PANIC,
					     NULL);
	mptcp_cb_cache = kmem_cache_create("mptcp_cb", sizeof(struct mptcp_cb),
					   0, SLAB_HWCACHE_ALIGN|SLAB_PANIC,
					   NULL);

	mptcp_wq = alloc_workqueue("mptcp_wq", WQ_UNBOUND | WQ_MEM_RECLAIM, 8);
	if (!mptcp_wq)
		return -ENOMEM;

	return 0;
}
module_init(mptcp_init);

MODULE_LICENSE("GPL");<|MERGE_RESOLUTION|>--- conflicted
+++ resolved
@@ -1464,29 +1464,10 @@
 	child_tp->mptcp_loc_key = mtreq->mptcp_loc_key;
 	child_tp->mptcp_loc_token = mtreq->mptcp_loc_token;
 
-<<<<<<< HEAD
-	if (mptcp_alloc_mpcb(child, mtreq->mptcp_rem_key, child_tp->snd_wnd))
-		/* The allocation of the mpcb failed!
-		 * Fallback to regular TCP.
-		 */
-		return 1;
-
-	child_tp->mpc = 1;
-	mpcb = child_tp->mpcb;
+	if (mptcp_create_master_sk(meta_sk, mtreq->mptcp_rem_key, child_tp->snd_wnd))
+		return -ENOBUFS;
 
 	inet_sk(child)->loc_id = 0;
-
-	if (mptcp_add_sock(mpcb, child_tp, GFP_ATOMIC)) {
-		mptcp_destroy_mpcb(mpcb);
-		sock_orphan(child);
-		bh_unlock_sock(child); /* Taken by sk_clone */
-		sock_put(child); /* refcnt is initialized to 2 */
-		tcp_done(child);
-=======
-	if (mptcp_create_master_sk(meta_sk, mtreq->mptcp_rem_key, child_tp->snd_wnd))
->>>>>>> 858ba853
-		return -ENOBUFS;
-
 	child = tcp_sk(child)->mpcb->master_sk;
 	child_tp = tcp_sk(child);
 
