--- conflicted
+++ resolved
@@ -2854,11 +2854,7 @@
 	if (mptcp_register_scheduler(&mptcp_sched_default))
 		goto register_sched_failed;
 
-<<<<<<< HEAD
-	pr_info("MPTCP: Unstable branch");
-=======
 	pr_info("MPTCP: Stable release v0.93.0");
->>>>>>> 495c8e5c
 
 	mptcp_init_failed = false;
 
