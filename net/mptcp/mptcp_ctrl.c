/*
 *	MPTCP implementation - MPTCP-control
 *
 *	Initial Design & Implementation:
 *	Sébastien Barré <sebastien.barre@uclouvain.be>
 *
 *	Current Maintainer & Author:
 *	Christoph Paasch <christoph.paasch@uclouvain.be>
 *
 *	Additional authors:
 *	Jaakko Korkeaniemi <jaakko.korkeaniemi@aalto.fi>
 *	Gregory Detal <gregory.detal@uclouvain.be>
 *	Fabien Duchêne <fabien.duchene@uclouvain.be>
 *	Andreas Seelinger <Andreas.Seelinger@rwth-aachen.de>
 *	Lavkesh Lahngir <lavkesh51@gmail.com>
 *	Andreas Ripke <ripke@neclab.eu>
 *	Vlad Dogaru <vlad.dogaru@intel.com>
 *	Octavian Purdila <octavian.purdila@intel.com>
 *	John Ronan <jronan@tssg.org>
 *	Catalin Nicutar <catalin.nicutar@gmail.com>
 *	Brandon Heller <brandonh@stanford.edu>
 *
 *
 *	This program is free software; you can redistribute it and/or
 *      modify it under the terms of the GNU General Public License
 *      as published by the Free Software Foundation; either version
 *      2 of the License, or (at your option) any later version.
 */

#include <net/inet_common.h>
#include <net/inet6_hashtables.h>
#include <net/ipv6.h>
#include <net/ip6_checksum.h>
#include <net/mptcp.h>
#include <net/mptcp_v4.h>
#if IS_ENABLED(CONFIG_IPV6)
#include <net/ip6_route.h>
#include <net/mptcp_v6.h>
#endif
#include <net/sock.h>
#include <net/tcp.h>
#include <net/tcp_states.h>
#include <net/transp_v6.h>
#include <net/xfrm.h>

#include <linux/cryptohash.h>
#include <linux/kconfig.h>
#include <linux/module.h>
#include <linux/netpoll.h>
#include <linux/proc_fs.h>
#include <linux/list.h>
#include <linux/jhash.h>
#include <linux/tcp.h>
#include <linux/net.h>
#include <linux/in.h>
#include <linux/random.h>
#include <linux/inetdevice.h>
#include <linux/workqueue.h>
#include <linux/atomic.h>
#include <linux/sysctl.h>

static struct kmem_cache *mptcp_sock_cache __read_mostly;
static struct kmem_cache *mptcp_cb_cache __read_mostly;
static struct kmem_cache *mptcp_tw_cache __read_mostly;

int sysctl_mptcp_enabled __read_mostly = 1;
int sysctl_mptcp_version __read_mostly = 0;
static int min_mptcp_version;
static int max_mptcp_version = 1;
int sysctl_mptcp_checksum __read_mostly = 1;
int sysctl_mptcp_debug __read_mostly;
EXPORT_SYMBOL(sysctl_mptcp_debug);
int sysctl_mptcp_syn_retries __read_mostly = 3;

bool mptcp_init_failed __read_mostly;

struct static_key mptcp_static_key = STATIC_KEY_INIT_FALSE;
EXPORT_SYMBOL(mptcp_static_key);

static int proc_mptcp_path_manager(struct ctl_table *ctl, int write,
				   void __user *buffer, size_t *lenp,
				   loff_t *ppos)
{
	char val[MPTCP_PM_NAME_MAX];
	struct ctl_table tbl = {
		.data = val,
		.maxlen = MPTCP_PM_NAME_MAX,
	};
	int ret;

	mptcp_get_default_path_manager(val);

	ret = proc_dostring(&tbl, write, buffer, lenp, ppos);
	if (write && ret == 0)
		ret = mptcp_set_default_path_manager(val);
	return ret;
}

static int proc_mptcp_scheduler(struct ctl_table *ctl, int write,
				void __user *buffer, size_t *lenp,
				loff_t *ppos)
{
	char val[MPTCP_SCHED_NAME_MAX];
	struct ctl_table tbl = {
		.data = val,
		.maxlen = MPTCP_SCHED_NAME_MAX,
	};
	int ret;

	mptcp_get_default_scheduler(val);

	ret = proc_dostring(&tbl, write, buffer, lenp, ppos);
	if (write && ret == 0)
		ret = mptcp_set_default_scheduler(val);
	return ret;
}

static struct ctl_table mptcp_table[] = {
	{
		.procname = "mptcp_enabled",
		.data = &sysctl_mptcp_enabled,
		.maxlen = sizeof(int),
		.mode = 0644,
		.proc_handler = &proc_dointvec
	},
	{
		.procname = "mptcp_version",
		.data = &sysctl_mptcp_version,
		.mode = 0644,
		.maxlen = sizeof(int),
		.proc_handler = &proc_dointvec_minmax,
		.extra1 = &min_mptcp_version,
		.extra2 = &max_mptcp_version,
	},
	{
		.procname = "mptcp_checksum",
		.data = &sysctl_mptcp_checksum,
		.maxlen = sizeof(int),
		.mode = 0644,
		.proc_handler = &proc_dointvec
	},
	{
		.procname = "mptcp_debug",
		.data = &sysctl_mptcp_debug,
		.maxlen = sizeof(int),
		.mode = 0644,
		.proc_handler = &proc_dointvec
	},
	{
		.procname = "mptcp_syn_retries",
		.data = &sysctl_mptcp_syn_retries,
		.maxlen = sizeof(int),
		.mode = 0644,
		.proc_handler = &proc_dointvec
	},
	{
		.procname	= "mptcp_path_manager",
		.mode		= 0644,
		.maxlen		= MPTCP_PM_NAME_MAX,
		.proc_handler	= proc_mptcp_path_manager,
	},
	{
		.procname	= "mptcp_scheduler",
		.mode		= 0644,
		.maxlen		= MPTCP_SCHED_NAME_MAX,
		.proc_handler	= proc_mptcp_scheduler,
	},
	{ }
};

static inline u32 mptcp_hash_tk(u32 token)
{
	return token % MPTCP_HASH_SIZE;
}

struct hlist_nulls_head tk_hashtable[MPTCP_HASH_SIZE];
EXPORT_SYMBOL(tk_hashtable);

/* The following hash table is used to avoid collision of token */
static struct hlist_nulls_head mptcp_reqsk_tk_htb[MPTCP_HASH_SIZE];

/* Lock, protecting the two hash-tables that hold the token. Namely,
 * mptcp_reqsk_tk_htb and tk_hashtable
 */
static spinlock_t mptcp_tk_hashlock;

static bool mptcp_reqsk_find_tk(const u32 token)
{
	const u32 hash = mptcp_hash_tk(token);
	const struct mptcp_request_sock *mtreqsk;
	const struct hlist_nulls_node *node;

begin:
	hlist_nulls_for_each_entry_rcu(mtreqsk, node,
				       &mptcp_reqsk_tk_htb[hash], hash_entry) {
		if (token == mtreqsk->mptcp_loc_token)
			return true;
	}
	/* A request-socket is destroyed by RCU. So, it might have been recycled
	 * and put into another hash-table list. So, after the lookup we may
	 * end up in a different list. So, we may need to restart.
	 *
	 * See also the comment in __inet_lookup_established.
	 */
	if (get_nulls_value(node) != hash)
		goto begin;
	return false;
}

static void mptcp_reqsk_insert_tk(struct request_sock *reqsk, const u32 token)
{
	u32 hash = mptcp_hash_tk(token);

	hlist_nulls_add_head_rcu(&mptcp_rsk(reqsk)->hash_entry,
				 &mptcp_reqsk_tk_htb[hash]);
}

static void mptcp_reqsk_remove_tk(const struct request_sock *reqsk)
{
	rcu_read_lock();
	spin_lock(&mptcp_tk_hashlock);
	hlist_nulls_del_init_rcu(&mptcp_rsk(reqsk)->hash_entry);
	spin_unlock(&mptcp_tk_hashlock);
	rcu_read_unlock();
}

void mptcp_reqsk_destructor(struct request_sock *req)
{
	if (!mptcp_rsk(req)->is_sub) {
		if (in_softirq()) {
			mptcp_reqsk_remove_tk(req);
		} else {
			rcu_read_lock_bh();
			spin_lock(&mptcp_tk_hashlock);
			hlist_nulls_del_init_rcu(&mptcp_rsk(req)->hash_entry);
			spin_unlock(&mptcp_tk_hashlock);
			rcu_read_unlock_bh();
		}
	}
}

static void __mptcp_hash_insert(struct tcp_sock *meta_tp, const u32 token)
{
	u32 hash = mptcp_hash_tk(token);
	hlist_nulls_add_head_rcu(&meta_tp->tk_table, &tk_hashtable[hash]);
	meta_tp->inside_tk_table = 1;
}

static bool mptcp_find_token(u32 token)
{
	const u32 hash = mptcp_hash_tk(token);
	const struct tcp_sock *meta_tp;
	const struct hlist_nulls_node *node;

begin:
	hlist_nulls_for_each_entry_rcu(meta_tp, node, &tk_hashtable[hash], tk_table) {
		if (token == meta_tp->mptcp_loc_token)
			return true;
	}
	/* A TCP-socket is destroyed by RCU. So, it might have been recycled
	 * and put into another hash-table list. So, after the lookup we may
	 * end up in a different list. So, we may need to restart.
	 *
	 * See also the comment in __inet_lookup_established.
	 */
	if (get_nulls_value(node) != hash)
		goto begin;
	return false;
}

static void mptcp_set_key_reqsk(struct request_sock *req,
				const struct sk_buff *skb,
				u32 seed)
{
	const struct inet_request_sock *ireq = inet_rsk(req);
	struct mptcp_request_sock *mtreq = mptcp_rsk(req);

	if (skb->protocol == htons(ETH_P_IP)) {
		mtreq->mptcp_loc_key = mptcp_v4_get_key(ip_hdr(skb)->saddr,
							ip_hdr(skb)->daddr,
							htons(ireq->ir_num),
							ireq->ir_rmt_port,
							seed);
#if IS_ENABLED(CONFIG_IPV6)
	} else {
		mtreq->mptcp_loc_key = mptcp_v6_get_key(ipv6_hdr(skb)->saddr.s6_addr32,
							ipv6_hdr(skb)->daddr.s6_addr32,
							htons(ireq->ir_num),
							ireq->ir_rmt_port,
							seed);
#endif
	}

	mptcp_key_sha1(mtreq->mptcp_loc_key, &mtreq->mptcp_loc_token, NULL);
}

/* New MPTCP-connection request, prepare a new token for the meta-socket that
 * will be created in mptcp_check_req_master(), and store the received token.
 */
static void mptcp_reqsk_new_mptcp(struct request_sock *req,
				  const struct sock *sk,
				  const struct mptcp_options_received *mopt,
				  const struct sk_buff *skb)
{
	struct mptcp_request_sock *mtreq = mptcp_rsk(req);
	const struct tcp_sock *tp = tcp_sk(sk);

	inet_rsk(req)->saw_mpc = 1;
	/* MPTCP version agreement */
	if (mopt->mptcp_ver >= tp->mptcp_ver)
		mtreq->mptcp_ver = tp->mptcp_ver;
	else
		mtreq->mptcp_ver = mopt->mptcp_ver;

	rcu_read_lock();
	spin_lock(&mptcp_tk_hashlock);
	do {
		mptcp_set_key_reqsk(req, skb, mptcp_seed++);
	} while (mptcp_reqsk_find_tk(mtreq->mptcp_loc_token) ||
		 mptcp_find_token(mtreq->mptcp_loc_token));
	mptcp_reqsk_insert_tk(req, mtreq->mptcp_loc_token);
	spin_unlock(&mptcp_tk_hashlock);
	rcu_read_unlock();
	mtreq->mptcp_rem_key = mopt->mptcp_sender_key;
}

static int mptcp_reqsk_new_cookie(struct request_sock *req,
				  const struct mptcp_options_received *mopt,
				  const struct sk_buff *skb)
{
	struct mptcp_request_sock *mtreq = mptcp_rsk(req);

	rcu_read_lock();
	spin_lock(&mptcp_tk_hashlock);

	mptcp_set_key_reqsk(req, skb, tcp_rsk(req)->snt_isn);

	if (mptcp_reqsk_find_tk(mtreq->mptcp_loc_token) ||
	    mptcp_find_token(mtreq->mptcp_loc_token)) {
		spin_unlock(&mptcp_tk_hashlock);
		rcu_read_unlock();
		return false;
	}

	inet_rsk(req)->saw_mpc = 1;

	spin_unlock(&mptcp_tk_hashlock);
	rcu_read_unlock();

	mtreq->mptcp_rem_key = mopt->mptcp_sender_key;

	return true;
}

static void mptcp_set_key_sk(const struct sock *sk)
{
	struct tcp_sock *tp = tcp_sk(sk);
	const struct inet_sock *isk = inet_sk(sk);

	if (sk->sk_family == AF_INET)
		tp->mptcp_loc_key = mptcp_v4_get_key(isk->inet_saddr,
						     isk->inet_daddr,
						     isk->inet_sport,
						     isk->inet_dport,
						     mptcp_seed++);
#if IS_ENABLED(CONFIG_IPV6)
	else
		tp->mptcp_loc_key = mptcp_v6_get_key(inet6_sk(sk)->saddr.s6_addr32,
						     sk->sk_v6_daddr.s6_addr32,
						     isk->inet_sport,
						     isk->inet_dport,
						     mptcp_seed++);
#endif

	mptcp_key_sha1(tp->mptcp_loc_key,
		       &tp->mptcp_loc_token, NULL);
}

#ifdef HAVE_JUMP_LABEL
/* We are not allowed to call static_key_slow_dec() from irq context
 * If mptcp_enable/disable_static_key() is called from irq context,
 * defer the static_key_slow_dec() calls.
 */
static atomic_t mptcp_enable_deferred;
#endif

void mptcp_enable_static_key(void)
{
#ifdef HAVE_JUMP_LABEL
	int deferred;

	if (in_interrupt()) {
		atomic_inc(&mptcp_enable_deferred);
		return;
	}

	deferred = atomic_xchg(&mptcp_enable_deferred, 0);

	if (deferred > 0) {
		while (deferred--)
			static_key_slow_inc(&mptcp_static_key);
	} else if (deferred < 0) {
		/* Do exactly one dec less than necessary */
		while (++deferred)
			static_key_slow_dec(&mptcp_static_key);
		return;
	}
#endif
	static_key_slow_inc(&mptcp_static_key);
	WARN_ON(atomic_read(&mptcp_static_key.enabled) == 0);
}

void mptcp_disable_static_key(void)
{
#ifdef HAVE_JUMP_LABEL
	int deferred;

	if (in_interrupt()) {
		atomic_dec(&mptcp_enable_deferred);
		return;
	}

	deferred = atomic_xchg(&mptcp_enable_deferred, 0);

	if (deferred > 0) {
		/* Do exactly one inc less than necessary */
		while (--deferred)
			static_key_slow_inc(&mptcp_static_key);
		return;
	} else if (deferred < 0) {
		while (deferred++)
			static_key_slow_dec(&mptcp_static_key);
	}
#endif
	static_key_slow_dec(&mptcp_static_key);
}

void mptcp_enable_sock(struct sock *sk)
{
	if (!sock_flag(sk, SOCK_MPTCP)) {
		sock_set_flag(sk, SOCK_MPTCP);
		tcp_sk(sk)->mptcp_ver = sysctl_mptcp_version;

		/* Necessary here, because MPTCP can be enabled/disabled through
		 * a setsockopt.
		 */
		if (sk->sk_family == AF_INET)
			inet_csk(sk)->icsk_af_ops = &mptcp_v4_specific;
#if IS_ENABLED(CONFIG_IPV6)
		else if (mptcp_v6_is_v4_mapped(sk))
			inet_csk(sk)->icsk_af_ops = &mptcp_v6_mapped;
		else
			inet_csk(sk)->icsk_af_ops = &mptcp_v6_specific;
#endif

		mptcp_enable_static_key();
	}
}

void mptcp_disable_sock(struct sock *sk)
{
	if (sock_flag(sk, SOCK_MPTCP)) {
		sock_reset_flag(sk, SOCK_MPTCP);

		/* Necessary here, because MPTCP can be enabled/disabled through
		 * a setsockopt.
		 */
		if (sk->sk_family == AF_INET)
			inet_csk(sk)->icsk_af_ops = &ipv4_specific;
#if IS_ENABLED(CONFIG_IPV6)
		else if (mptcp_v6_is_v4_mapped(sk))
			inet_csk(sk)->icsk_af_ops = &ipv6_mapped;
		else
			inet_csk(sk)->icsk_af_ops = &ipv6_specific;
#endif

		mptcp_disable_static_key();
	}
}

void mptcp_connect_init(struct sock *sk)
{
	struct tcp_sock *tp = tcp_sk(sk);

	rcu_read_lock_bh();
	spin_lock(&mptcp_tk_hashlock);
	do {
		mptcp_set_key_sk(sk);
	} while (mptcp_reqsk_find_tk(tp->mptcp_loc_token) ||
		 mptcp_find_token(tp->mptcp_loc_token));

	__mptcp_hash_insert(tp, tp->mptcp_loc_token);
	spin_unlock(&mptcp_tk_hashlock);
	rcu_read_unlock_bh();

	MPTCP_INC_STATS(sock_net(sk), MPTCP_MIB_MPCAPABLEACTIVE);
}

/**
 * This function increments the refcount of the mpcb struct.
 * It is the responsibility of the caller to decrement when releasing
 * the structure.
 */
struct sock *mptcp_hash_find(const struct net *net, const u32 token)
{
	const u32 hash = mptcp_hash_tk(token);
	const struct tcp_sock *meta_tp;
	struct sock *meta_sk = NULL;
	const struct hlist_nulls_node *node;

	rcu_read_lock();
begin:
	hlist_nulls_for_each_entry_rcu(meta_tp, node, &tk_hashtable[hash],
				       tk_table) {
		meta_sk = (struct sock *)meta_tp;
		if (token == meta_tp->mptcp_loc_token &&
		    net_eq(net, sock_net(meta_sk))) {
			if (unlikely(!atomic_inc_not_zero(&meta_sk->sk_refcnt)))
				goto out;
			if (unlikely(token != meta_tp->mptcp_loc_token ||
				     !net_eq(net, sock_net(meta_sk)))) {
				sock_gen_put(meta_sk);
				goto begin;
			}
			goto found;
		}
	}
	/* A TCP-socket is destroyed by RCU. So, it might have been recycled
	 * and put into another hash-table list. So, after the lookup we may
	 * end up in a different list. So, we may need to restart.
	 *
	 * See also the comment in __inet_lookup_established.
	 */
	if (get_nulls_value(node) != hash)
		goto begin;
out:
	meta_sk = NULL;
found:
	rcu_read_unlock();
	return meta_sk;
}

void mptcp_hash_remove_bh(struct tcp_sock *meta_tp)
{
	/* remove from the token hashtable */
	rcu_read_lock_bh();
	spin_lock(&mptcp_tk_hashlock);
	hlist_nulls_del_init_rcu(&meta_tp->tk_table);
	meta_tp->inside_tk_table = 0;
	spin_unlock(&mptcp_tk_hashlock);
	rcu_read_unlock_bh();
}

void mptcp_hash_remove(struct tcp_sock *meta_tp)
{
	rcu_read_lock();
	spin_lock(&mptcp_tk_hashlock);
	hlist_nulls_del_init_rcu(&meta_tp->tk_table);
	meta_tp->inside_tk_table = 0;
	spin_unlock(&mptcp_tk_hashlock);
	rcu_read_unlock();
}

struct sock *mptcp_select_ack_sock(const struct sock *meta_sk)
{
	const struct tcp_sock *meta_tp = tcp_sk(meta_sk);
	struct sock *sk, *rttsk = NULL, *lastsk = NULL;
	u32 min_time = 0, last_active = 0;

	mptcp_for_each_sk(meta_tp->mpcb, sk) {
		struct tcp_sock *tp = tcp_sk(sk);
		u32 elapsed;

		if (!mptcp_sk_can_send_ack(sk) || tp->pf)
			continue;

		elapsed = keepalive_time_elapsed(tp);

		/* We take the one with the lowest RTT within a reasonable
		 * (meta-RTO)-timeframe
		 */
		if (elapsed < inet_csk(meta_sk)->icsk_rto) {
			if (!min_time || tp->srtt_us < min_time) {
				min_time = tp->srtt_us;
				rttsk = sk;
			}
			continue;
		}

		/* Otherwise, we just take the most recent active */
		if (!rttsk && (!last_active || elapsed < last_active)) {
			last_active = elapsed;
			lastsk = sk;
		}
	}

	if (rttsk)
		return rttsk;

	return lastsk;
}
EXPORT_SYMBOL(mptcp_select_ack_sock);

static void mptcp_sock_def_error_report(struct sock *sk)
{
	const struct mptcp_cb *mpcb = tcp_sk(sk)->mpcb;
	struct sock *meta_sk = mptcp_meta_sk(sk);

	if (!sock_flag(sk, SOCK_DEAD))
		mptcp_sub_close(sk, 0);

	if (mpcb->infinite_mapping_rcv || mpcb->infinite_mapping_snd ||
	    mpcb->send_infinite_mapping) {

		meta_sk->sk_err = sk->sk_err;
		meta_sk->sk_err_soft = sk->sk_err_soft;

		if (!sock_flag(meta_sk, SOCK_DEAD))
			meta_sk->sk_error_report(meta_sk);

		WARN(meta_sk->sk_state == TCP_CLOSE,
		     "Meta already closed i_rcv %u i_snd %u send_i %u flags %#lx\n",
		     mpcb->infinite_mapping_rcv, mpcb->infinite_mapping_snd,
		     mpcb->send_infinite_mapping, meta_sk->sk_flags);

		if (meta_sk->sk_state != TCP_CLOSE)
			tcp_done(meta_sk);
	}

	if (mpcb->pm_ops->subflow_error)
		mpcb->pm_ops->subflow_error(meta_sk, sk);

	sk->sk_err = 0;
	return;
}

static void mptcp_mpcb_put(struct mptcp_cb *mpcb)
{
	if (atomic_dec_and_test(&mpcb->mpcb_refcnt)) {
		mptcp_cleanup_path_manager(mpcb);
		mptcp_cleanup_scheduler(mpcb);
		kfree(mpcb->master_info);
		kmem_cache_free(mptcp_cb_cache, mpcb);
	}
}

void mptcp_sock_destruct(struct sock *sk)
{
	struct tcp_sock *tp = tcp_sk(sk);

	if (!is_meta_sk(sk) && !tp->was_meta_sk) {
		BUG_ON(!hlist_unhashed(&tp->mptcp->cb_list));

		kmem_cache_free(mptcp_sock_cache, tp->mptcp);
		tp->mptcp = NULL;

		/* Taken when mpcb pointer was set */
		sock_put(mptcp_meta_sk(sk));
		mptcp_mpcb_put(tp->mpcb);
	} else {
		struct mptcp_cb *mpcb = tp->mpcb;
		struct mptcp_tw *mptw;

		/* The mpcb is disappearing - we can make the final
		 * update to the rcv_nxt of the time-wait-sock and remove
		 * its reference to the mpcb.
		 */
		spin_lock_bh(&mpcb->tw_lock);
		list_for_each_entry_rcu(mptw, &mpcb->tw_list, list) {
			list_del_rcu(&mptw->list);
			mptw->in_list = 0;
			mptcp_mpcb_put(mpcb);
			rcu_assign_pointer(mptw->mpcb, NULL);
		}
		spin_unlock_bh(&mpcb->tw_lock);

		mptcp_mpcb_put(mpcb);

		mptcp_debug("%s destroying meta-sk\n", __func__);
	}

	WARN_ON(!static_key_false(&mptcp_static_key));

	/* Must be called here, because this will decrement the jump-label. */
	inet_sock_destruct(sk);
}

void mptcp_destroy_sock(struct sock *sk)
{
	if (is_meta_sk(sk)) {
		struct sock *sk_it, *tmpsk;

		__skb_queue_purge(&tcp_sk(sk)->mpcb->reinject_queue);

		/* We have to close all remaining subflows. Normally, they
		 * should all be about to get closed. But, if the kernel is
		 * forcing a closure (e.g., tcp_write_err), the subflows might
		 * not have been closed properly (as we are waiting for the
		 * DATA_ACK of the DATA_FIN).
		 */
		mptcp_for_each_sk_safe(tcp_sk(sk)->mpcb, sk_it, tmpsk) {
			/* Already did call tcp_close - waiting for graceful
			 * closure, or if we are retransmitting fast-close on
			 * the subflow. The reset (or timeout) will kill the
			 * subflow..
			 */
			if (tcp_sk(sk_it)->closing ||
			    tcp_sk(sk_it)->send_mp_fclose)
				continue;

			/* Allow the delayed work first to prevent time-wait state */
			if (delayed_work_pending(&tcp_sk(sk_it)->mptcp->work))
				continue;

			mptcp_sub_close(sk_it, 0);
		}
	} else {
		mptcp_del_sock(sk);
	}
}

static void mptcp_set_state(struct sock *sk)
{
	struct sock *meta_sk = mptcp_meta_sk(sk);

	/* Meta is not yet established - wake up the application */
	if ((1 << meta_sk->sk_state) & (TCPF_SYN_SENT | TCPF_SYN_RECV) &&
	    sk->sk_state == TCP_ESTABLISHED) {
		tcp_set_state(meta_sk, TCP_ESTABLISHED);

		if (!sock_flag(meta_sk, SOCK_DEAD)) {
			meta_sk->sk_state_change(meta_sk);
			sk_wake_async(meta_sk, SOCK_WAKE_IO, POLL_OUT);
		}

		tcp_sk(meta_sk)->lsndtime = tcp_time_stamp;
	}

	if (sk->sk_state == TCP_ESTABLISHED) {
		tcp_sk(sk)->mptcp->establish_increased = 1;
		tcp_sk(sk)->mpcb->cnt_established++;
	}
}

static void mptcp_assign_congestion_control(struct sock *sk)
{
	struct inet_connection_sock *icsk = inet_csk(sk);
	struct inet_connection_sock *meta_icsk = inet_csk(mptcp_meta_sk(sk));
	const struct tcp_congestion_ops *ca = meta_icsk->icsk_ca_ops;

	/* Congestion control is the same as meta. Thus, it has been
	 * try_module_get'd by tcp_assign_congestion_control.
	 */
	if (icsk->icsk_ca_ops == ca)
		return;

	/* Use the same congestion control as set on the meta-sk */
	if (!try_module_get(ca->owner)) {
		/* This should never happen. The congestion control is linked
		 * to the meta-socket (through tcp_assign_congestion_control)
		 * who "holds" the refcnt on the module.
		 */
		WARN(1, "Could not get the congestion control!");
		return;
	}
	icsk->icsk_ca_ops = ca;

	/* Clear out private data before diag gets it and
	 * the ca has not been initialized.
	 */
	if (ca->get_info)
		memset(icsk->icsk_ca_priv, 0, sizeof(icsk->icsk_ca_priv));

	return;
}

u32 mptcp_secret[MD5_MESSAGE_BYTES / 4] ____cacheline_aligned;
u32 mptcp_seed = 0;

void mptcp_key_sha1(u64 key, u32 *token, u64 *idsn)
{
	u32 workspace[SHA_WORKSPACE_WORDS];
	u32 mptcp_hashed_key[SHA_DIGEST_WORDS];
	u8 input[64];
	int i;

	memset(workspace, 0, sizeof(workspace));

	/* Initialize input with appropriate padding */
	memset(&input[9], 0, sizeof(input) - 10); /* -10, because the last byte
						   * is explicitly set too
						   */
	memcpy(input, &key, sizeof(key)); /* Copy key to the msg beginning */
	input[8] = 0x80; /* Padding: First bit after message = 1 */
	input[63] = 0x40; /* Padding: Length of the message = 64 bits */

	sha_init(mptcp_hashed_key);
	sha_transform(mptcp_hashed_key, input, workspace);

	for (i = 0; i < 5; i++)
		mptcp_hashed_key[i] = cpu_to_be32(mptcp_hashed_key[i]);

	if (token)
		*token = mptcp_hashed_key[0];
	if (idsn)
		*idsn = *((u64 *)&mptcp_hashed_key[3]);
}

void mptcp_hmac_sha1(const u8 *key_1, const u8 *key_2, u32 *hash_out,
		     int arg_num, ...)
{
	u32 workspace[SHA_WORKSPACE_WORDS];
	u8 input[128]; /* 2 512-bit blocks */
	int i;
	int index;
	int length;
	u8 *msg;
	va_list list;

	memset(workspace, 0, sizeof(workspace));

	/* Generate key xored with ipad */
	memset(input, 0x36, 64);
	for (i = 0; i < 8; i++)
		input[i] ^= key_1[i];
	for (i = 0; i < 8; i++)
		input[i + 8] ^= key_2[i];

	va_start(list, arg_num);
	index = 64;
	for (i = 0; i < arg_num; i++) {
		length = va_arg(list, int);
		msg = va_arg(list, u8 *);
		BUG_ON(index + length > 125); /* Message is too long */
		memcpy(&input[index], msg, length);
		index += length;
	}
	va_end(list);

	input[index] = 0x80; /* Padding: First bit after message = 1 */
	memset(&input[index + 1], 0, (126 - index));

	/* Padding: Length of the message = 512 + message length (bits) */
	input[126] = 0x02;
	input[127] = ((index - 64) * 8); /* Message length (bits) */

	sha_init(hash_out);
	sha_transform(hash_out, input, workspace);
	memset(workspace, 0, sizeof(workspace));

	sha_transform(hash_out, &input[64], workspace);
	memset(workspace, 0, sizeof(workspace));

	for (i = 0; i < 5; i++)
		hash_out[i] = cpu_to_be32(hash_out[i]);

	/* Prepare second part of hmac */
	memset(input, 0x5C, 64);
	for (i = 0; i < 8; i++)
		input[i] ^= key_1[i];
	for (i = 0; i < 8; i++)
		input[i + 8] ^= key_2[i];

	memcpy(&input[64], hash_out, 20);
	input[84] = 0x80;
	memset(&input[85], 0, 41);

	/* Padding: Length of the message = 512 + 160 bits */
	input[126] = 0x02;
	input[127] = 0xA0;

	sha_init(hash_out);
	sha_transform(hash_out, input, workspace);
	memset(workspace, 0, sizeof(workspace));

	sha_transform(hash_out, &input[64], workspace);

	for (i = 0; i < 5; i++)
		hash_out[i] = cpu_to_be32(hash_out[i]);
}
EXPORT_SYMBOL(mptcp_hmac_sha1);

static void mptcp_mpcb_inherit_sockopts(struct sock *meta_sk, struct sock *master_sk)
{
	/* Socket-options handled by sk_clone_lock while creating the meta-sk.
	 * ======
	 * SO_SNDBUF, SO_SNDBUFFORCE, SO_RCVBUF, SO_RCVBUFFORCE, SO_RCVLOWAT,
	 * SO_RCVTIMEO, SO_SNDTIMEO, SO_ATTACH_FILTER, SO_DETACH_FILTER,
	 * TCP_NODELAY, TCP_CORK
	 *
	 * Socket-options handled in this function here
	 * ======
	 * TCP_DEFER_ACCEPT
	 * SO_KEEPALIVE
	 *
	 * Socket-options on the todo-list
	 * ======
	 * SO_BINDTODEVICE - should probably prevent creation of new subsocks
	 *		     across other devices. - what about the api-draft?
	 * SO_DEBUG
	 * SO_REUSEADDR - probably we don't care about this
	 * SO_DONTROUTE, SO_BROADCAST
	 * SO_OOBINLINE
	 * SO_LINGER
	 * SO_TIMESTAMP* - I don't think this is of concern for a SOCK_STREAM
	 * SO_PASSSEC - I don't think this is of concern for a SOCK_STREAM
	 * SO_RXQ_OVFL
	 * TCP_COOKIE_TRANSACTIONS
	 * TCP_MAXSEG
	 * TCP_THIN_* - Handled by sk_clone_lock, but we need to support this
	 *		in mptcp_meta_retransmit_timer. AND we need to check
	 *		what is about the subsockets.
	 * TCP_LINGER2
	 * TCP_WINDOW_CLAMP
	 * TCP_USER_TIMEOUT
	 * TCP_MD5SIG
	 *
	 * Socket-options of no concern for the meta-socket (but for the subsocket)
	 * ======
	 * SO_PRIORITY
	 * SO_MARK
	 * TCP_CONGESTION
	 * TCP_SYNCNT
	 * TCP_QUICKACK
	 */

	/* DEFER_ACCEPT should not be set on the meta, as we want to accept new subflows directly */
	inet_csk(meta_sk)->icsk_accept_queue.rskq_defer_accept = 0;

	/* Keepalives are handled entirely at the MPTCP-layer */
	if (sock_flag(meta_sk, SOCK_KEEPOPEN)) {
		inet_csk_reset_keepalive_timer(meta_sk,
					       keepalive_time_when(tcp_sk(meta_sk)));
		sock_reset_flag(master_sk, SOCK_KEEPOPEN);
		inet_csk_delete_keepalive_timer(master_sk);
	}

	/* Do not propagate subflow-errors up to the MPTCP-layer */
	inet_sk(master_sk)->recverr = 0;
}

static void mptcp_sub_inherit_sockopts(const struct sock *meta_sk, struct sock *sub_sk)
{
	/* IP_TOS also goes to the subflow. */
	if (inet_sk(sub_sk)->tos != inet_sk(meta_sk)->tos) {
		inet_sk(sub_sk)->tos = inet_sk(meta_sk)->tos;
		sub_sk->sk_priority = meta_sk->sk_priority;
		sk_dst_reset(sub_sk);
	}

	/* Inherit SO_REUSEADDR */
	sub_sk->sk_reuse = meta_sk->sk_reuse;

	/* Inherit SO_MARK: can be used for routing or filtering */
	sub_sk->sk_mark = meta_sk->sk_mark;

	/* Inherit snd/rcv-buffer locks */
	sub_sk->sk_userlocks = meta_sk->sk_userlocks & ~SOCK_BINDPORT_LOCK;

	/* Nagle/Cork is forced off on the subflows. It is handled at the meta-layer */
	tcp_sk(sub_sk)->nonagle = TCP_NAGLE_OFF|TCP_NAGLE_PUSH;

	/* Keepalives are handled entirely at the MPTCP-layer */
	if (sock_flag(sub_sk, SOCK_KEEPOPEN)) {
		sock_reset_flag(sub_sk, SOCK_KEEPOPEN);
		inet_csk_delete_keepalive_timer(sub_sk);
	}

	/* Do not propagate subflow-errors up to the MPTCP-layer */
	inet_sk(sub_sk)->recverr = 0;
}

int mptcp_backlog_rcv(struct sock *meta_sk, struct sk_buff *skb)
{
	/* skb-sk may be NULL if we receive a packet immediatly after the
	 * SYN/ACK + MP_CAPABLE.
	 */
	struct sock *sk = skb->sk ? skb->sk : meta_sk;
	int ret = 0;

	skb->sk = NULL;

	if (unlikely(!atomic_inc_not_zero(&sk->sk_refcnt))) {
		kfree_skb(skb);
		return 0;
	}

	if (sk->sk_family == AF_INET)
		ret = tcp_v4_do_rcv(sk, skb);
#if IS_ENABLED(CONFIG_IPV6)
	else
		ret = tcp_v6_do_rcv(sk, skb);
#endif

	sock_put(sk);
	return ret;
}

struct lock_class_key meta_key;
char *meta_key_name = "sk_lock-AF_INET-MPTCP";
struct lock_class_key meta_slock_key;
char *meta_slock_key_name = "slock-AF_INET-MPTCP";

static const struct tcp_sock_ops mptcp_meta_specific = {
	.__select_window		= __mptcp_select_window,
	.select_window			= mptcp_select_window,
	.select_initial_window		= mptcp_select_initial_window,
	.select_size			= mptcp_select_size,
	.init_buffer_space		= mptcp_init_buffer_space,
	.set_rto			= mptcp_tcp_set_rto,
	.should_expand_sndbuf		= mptcp_should_expand_sndbuf,
	.send_fin			= mptcp_send_fin,
	.write_xmit			= mptcp_write_xmit,
	.send_active_reset		= mptcp_send_active_reset,
	.write_wakeup			= mptcp_write_wakeup,
	.retransmit_timer		= mptcp_meta_retransmit_timer,
	.time_wait			= mptcp_time_wait,
	.cleanup_rbuf			= mptcp_cleanup_rbuf,
};

static const struct tcp_sock_ops mptcp_sub_specific = {
	.__select_window		= __mptcp_select_window,
	.select_window			= mptcp_select_window,
	.select_initial_window		= mptcp_select_initial_window,
	.select_size			= mptcp_select_size,
	.init_buffer_space		= mptcp_init_buffer_space,
	.set_rto			= mptcp_tcp_set_rto,
	.should_expand_sndbuf		= mptcp_should_expand_sndbuf,
	.send_fin			= tcp_send_fin,
	.write_xmit			= tcp_write_xmit,
	.send_active_reset		= tcp_send_active_reset,
	.write_wakeup			= tcp_write_wakeup,
	.retransmit_timer		= mptcp_sub_retransmit_timer,
	.time_wait			= tcp_time_wait,
	.cleanup_rbuf			= tcp_cleanup_rbuf,
};

static int mptcp_alloc_mpcb(struct sock *meta_sk, __u64 remote_key,
			    __u8 mptcp_ver, u32 window)
{
	struct mptcp_cb *mpcb;
	struct sock *master_sk;
	struct inet_connection_sock *meta_icsk = inet_csk(meta_sk);
	struct tcp_sock *master_tp, *meta_tp = tcp_sk(meta_sk);
	u64 idsn;

	dst_release(meta_sk->sk_rx_dst);
	meta_sk->sk_rx_dst = NULL;
	/* This flag is set to announce sock_lock_init to
	 * reclassify the lock-class of the master socket.
	 */
	meta_tp->is_master_sk = 1;
	master_sk = sk_clone_lock(meta_sk, GFP_ATOMIC | __GFP_ZERO);
	meta_tp->is_master_sk = 0;
	if (!master_sk)
		return -ENOBUFS;

	master_tp = tcp_sk(master_sk);

	mpcb = kmem_cache_zalloc(mptcp_cb_cache, GFP_ATOMIC);
	if (!mpcb) {
		/* sk_free (and __sk_free) requirese wmem_alloc to be 1.
		 * All the rest is set to 0 thanks to __GFP_ZERO above.
		 */
		atomic_set(&master_sk->sk_wmem_alloc, 1);
		sk_free(master_sk);
		return -ENOBUFS;
	}

#if IS_ENABLED(CONFIG_IPV6)
	if (meta_icsk->icsk_af_ops == &mptcp_v6_mapped) {
		struct ipv6_pinfo *newnp, *np = inet6_sk(meta_sk);

		inet_sk(master_sk)->pinet6 = &((struct tcp6_sock *)master_sk)->inet6;

		newnp = inet6_sk(master_sk);
		memcpy(newnp, np, sizeof(struct ipv6_pinfo));

		newnp->ipv6_mc_list = NULL;
		newnp->ipv6_ac_list = NULL;
		newnp->ipv6_fl_list = NULL;
		newnp->opt = NULL;
		newnp->pktoptions = NULL;
		(void)xchg(&newnp->rxpmtu, NULL);
	} else if (meta_sk->sk_family == AF_INET6) {
		struct ipv6_pinfo *newnp, *np = inet6_sk(meta_sk);

		inet_sk(master_sk)->pinet6 = &((struct tcp6_sock *)master_sk)->inet6;

		newnp = inet6_sk(master_sk);
		memcpy(newnp, np, sizeof(struct ipv6_pinfo));

		newnp->hop_limit	= -1;
		newnp->mcast_hops	= IPV6_DEFAULT_MCASTHOPS;
		newnp->mc_loop	= 1;
		newnp->pmtudisc	= IPV6_PMTUDISC_WANT;
		master_sk->sk_ipv6only = sock_net(master_sk)->ipv6.sysctl.bindv6only;
	}
#endif

	meta_tp->mptcp = NULL;

	/* Store the mptcp version agreed on initial handshake */
	mpcb->mptcp_ver = mptcp_ver;

	/* Store the keys and generate the peer's token */
	mpcb->mptcp_loc_key = meta_tp->mptcp_loc_key;
	mpcb->mptcp_loc_token = meta_tp->mptcp_loc_token;

	/* Generate Initial data-sequence-numbers */
	mptcp_key_sha1(mpcb->mptcp_loc_key, NULL, &idsn);
	idsn = ntohll(idsn) + 1;
	mpcb->snd_high_order[0] = idsn >> 32;
	mpcb->snd_high_order[1] = mpcb->snd_high_order[0] - 1;

	meta_tp->write_seq = (u32)idsn;
	meta_tp->snd_sml = meta_tp->write_seq;
	meta_tp->snd_una = meta_tp->write_seq;
	meta_tp->snd_nxt = meta_tp->write_seq;
	meta_tp->pushed_seq = meta_tp->write_seq;
	meta_tp->snd_up = meta_tp->write_seq;

	mpcb->mptcp_rem_key = remote_key;
	mptcp_key_sha1(mpcb->mptcp_rem_key, &mpcb->mptcp_rem_token, &idsn);
	idsn = ntohll(idsn) + 1;
	mpcb->rcv_high_order[0] = idsn >> 32;
	mpcb->rcv_high_order[1] = mpcb->rcv_high_order[0] + 1;
	meta_tp->copied_seq = (u32) idsn;
	meta_tp->rcv_nxt = (u32) idsn;
	meta_tp->rcv_wup = (u32) idsn;

	meta_tp->snd_wl1 = meta_tp->rcv_nxt - 1;
	meta_tp->snd_wnd = window;
	meta_tp->retrans_stamp = 0; /* Set in tcp_connect() */

	meta_tp->packets_out = 0;
	meta_icsk->icsk_probes_out = 0;

	/* Set mptcp-pointers */
	master_tp->mpcb = mpcb;
	master_tp->meta_sk = meta_sk;
	meta_tp->mpcb = mpcb;
	meta_tp->meta_sk = meta_sk;
	mpcb->meta_sk = meta_sk;
	mpcb->master_sk = master_sk;

	meta_tp->was_meta_sk = 0;

	/* Initialize the queues */
	skb_queue_head_init(&mpcb->reinject_queue);
	master_tp->out_of_order_queue = RB_ROOT;
	tcp_prequeue_init(master_tp);
	INIT_LIST_HEAD(&master_tp->tsq_node);

	master_tp->tsq_flags = 0;

	mutex_init(&mpcb->mpcb_mutex);

	/* Init the accept_queue structure, we support a queue of 32 pending
	 * connections, it does not need to be huge, since we only store  here
	 * pending subflow creations.
	 */
	reqsk_queue_alloc(&meta_icsk->icsk_accept_queue);
	meta_sk->sk_max_ack_backlog = 32;
	meta_sk->sk_ack_backlog = 0;

	if (!sock_flag(meta_sk, SOCK_MPTCP)) {
		mptcp_enable_static_key();
		sock_set_flag(meta_sk, SOCK_MPTCP);
	}

	/* Redefine function-pointers as the meta-sk is now fully ready */
	meta_tp->mpc = 1;
	meta_tp->ops = &mptcp_meta_specific;

	meta_sk->sk_backlog_rcv = mptcp_backlog_rcv;
	meta_sk->sk_destruct = mptcp_sock_destruct;

	/* Meta-level retransmit timer */
	meta_icsk->icsk_rto *= 2; /* Double of initial - rto */

	tcp_init_xmit_timers(master_sk);
	/* Has been set for sending out the SYN */
	inet_csk_clear_xmit_timer(meta_sk, ICSK_TIME_RETRANS);

	if (!meta_tp->inside_tk_table) {
		/* Adding the meta_tp in the token hashtable - coming from server-side */
		rcu_read_lock();
		spin_lock(&mptcp_tk_hashlock);

		/* With lockless listeners, we might process two ACKs at the
		 * same time. With TCP, inet_csk_complete_hashdance takes care
		 * of this. But, for MPTCP this would be too late if we add
		 * this MPTCP-socket in the token table (new subflows might
		 * come in and match on this socket here.
		 * So, we need to check if someone else already added the token
		 * and revert in that case. The other guy won the race...
		 */
		if (mptcp_find_token(mpcb->mptcp_loc_token)) {
			spin_unlock(&mptcp_tk_hashlock);
			rcu_read_unlock();

			inet_put_port(master_sk);
			kmem_cache_free(mptcp_cb_cache, mpcb);
			sk_free(master_sk);

			return -ENOBUFS;
		}
		__mptcp_hash_insert(meta_tp, mpcb->mptcp_loc_token);

		spin_unlock(&mptcp_tk_hashlock);
		rcu_read_unlock();
	}
	master_tp->inside_tk_table = 0;

	/* Init time-wait stuff */
	INIT_LIST_HEAD(&mpcb->tw_list);
	spin_lock_init(&mpcb->tw_lock);

	INIT_HLIST_HEAD(&mpcb->callback_list);

	mptcp_mpcb_inherit_sockopts(meta_sk, master_sk);

	mpcb->orig_sk_rcvbuf = meta_sk->sk_rcvbuf;
	mpcb->orig_sk_sndbuf = meta_sk->sk_sndbuf;
	mpcb->orig_window_clamp = meta_tp->window_clamp;

	/* The meta is directly linked - set refcnt to 1 */
	atomic_set(&mpcb->mpcb_refcnt, 1);

	mptcp_init_path_manager(mpcb);
	mptcp_init_scheduler(mpcb);

	if (!try_module_get(inet_csk(master_sk)->icsk_ca_ops->owner))
		tcp_assign_congestion_control(master_sk);


	mptcp_debug("%s: created mpcb with token %#x\n",
		    __func__, mpcb->mptcp_loc_token);

	return 0;
}

void mptcp_fallback_meta_sk(struct sock *meta_sk)
{
	kmem_cache_free(mptcp_cb_cache, tcp_sk(meta_sk)->mpcb);
}

int mptcp_add_sock(struct sock *meta_sk, struct sock *sk, u8 loc_id, u8 rem_id,
		   gfp_t flags)
{
	struct mptcp_cb *mpcb	= tcp_sk(meta_sk)->mpcb;
	struct tcp_sock *tp	= tcp_sk(sk);

	tp->mptcp = kmem_cache_zalloc(mptcp_sock_cache, flags);
	if (!tp->mptcp)
		return -ENOMEM;

	tp->mptcp->path_index = mptcp_set_new_pathindex(mpcb);
	/* No more space for more subflows? */
	if (!tp->mptcp->path_index) {
		kmem_cache_free(mptcp_sock_cache, tp->mptcp);
		return -EPERM;
	}

	INIT_HLIST_NODE(&tp->mptcp->cb_list);

	tp->mptcp->tp = tp;
	tp->mpcb = mpcb;
	tp->meta_sk = meta_sk;

	if (!sock_flag(sk, SOCK_MPTCP)) {
		mptcp_enable_static_key();
		sock_set_flag(sk, SOCK_MPTCP);
	}

	tp->mpc = 1;
	tp->ops = &mptcp_sub_specific;

	tp->mptcp->loc_id = loc_id;
	tp->mptcp->rem_id = rem_id;
	if (mpcb->sched_ops->init)
		mpcb->sched_ops->init(sk);

	/* The corresponding sock_put is in mptcp_sock_destruct(). It cannot be
	 * included in mptcp_del_sock(), because the mpcb must remain alive
	 * until the last subsocket is completely destroyed.
	 */
	sock_hold(meta_sk);
	atomic_inc(&mpcb->mpcb_refcnt);

	tp->mptcp->next = mpcb->connection_list;
	mpcb->connection_list = tp;
	tp->mptcp->attached = 1;

	mpcb->cnt_subflows++;
	atomic_add(atomic_read(&((struct sock *)tp)->sk_rmem_alloc),
		   &meta_sk->sk_rmem_alloc);

	mptcp_sub_inherit_sockopts(meta_sk, sk);
	INIT_DELAYED_WORK(&tp->mptcp->work, mptcp_sub_close_wq);

	/* Properly inherit CC from the meta-socket */
	mptcp_assign_congestion_control(sk);

	/* As we successfully allocated the mptcp_tcp_sock, we have to
	 * change the function-pointers here (for sk_destruct to work correctly)
	 */
	sk->sk_error_report = mptcp_sock_def_error_report;
	sk->sk_data_ready = mptcp_data_ready;
	sk->sk_write_space = mptcp_write_space;
	sk->sk_state_change = mptcp_set_state;
	sk->sk_destruct = mptcp_sock_destruct;

	if (sk->sk_family == AF_INET)
		mptcp_debug("%s: token %#x pi %d, src_addr:%pI4:%d dst_addr:%pI4:%d, cnt_subflows now %d\n",
			    __func__ , mpcb->mptcp_loc_token,
			    tp->mptcp->path_index,
			    &((struct inet_sock *)tp)->inet_saddr,
			    ntohs(((struct inet_sock *)tp)->inet_sport),
			    &((struct inet_sock *)tp)->inet_daddr,
			    ntohs(((struct inet_sock *)tp)->inet_dport),
			    mpcb->cnt_subflows);
#if IS_ENABLED(CONFIG_IPV6)
	else
		mptcp_debug("%s: token %#x pi %d, src_addr:%pI6:%d dst_addr:%pI6:%d, cnt_subflows now %d\n",
			    __func__ , mpcb->mptcp_loc_token,
			    tp->mptcp->path_index, &inet6_sk(sk)->saddr,
			    ntohs(((struct inet_sock *)tp)->inet_sport),
			    &sk->sk_v6_daddr,
			    ntohs(((struct inet_sock *)tp)->inet_dport),
			    mpcb->cnt_subflows);
#endif

	return 0;
}

void mptcp_del_sock(struct sock *sk)
{
	struct tcp_sock *tp = tcp_sk(sk), *tp_prev;
	struct mptcp_cb *mpcb;

	if (!tp->mptcp || !tp->mptcp->attached)
		return;

	mpcb = tp->mpcb;
	tp_prev = mpcb->connection_list;

	if (mpcb->sched_ops->release)
		mpcb->sched_ops->release(sk);

	if (mpcb->pm_ops->delete_subflow)
		mpcb->pm_ops->delete_subflow(sk);

	mptcp_debug("%s: Removing subsock tok %#x pi:%d state %d is_meta? %d\n",
		    __func__, mpcb->mptcp_loc_token, tp->mptcp->path_index,
		    sk->sk_state, is_meta_sk(sk));

	if (tp_prev == tp) {
		mpcb->connection_list = tp->mptcp->next;
	} else {
		for (; tp_prev && tp_prev->mptcp->next; tp_prev = tp_prev->mptcp->next) {
			if (tp_prev->mptcp->next == tp) {
				tp_prev->mptcp->next = tp->mptcp->next;
				break;
			}
		}
	}
	mpcb->cnt_subflows--;
	if (tp->mptcp->establish_increased)
		mpcb->cnt_established--;

	tp->mptcp->next = NULL;
	tp->mptcp->attached = 0;
	mpcb->path_index_bits &= ~(1 << tp->mptcp->path_index);

	if (!skb_queue_empty(&sk->sk_write_queue))
		mptcp_reinject_data(sk, 0);

	if (is_master_tp(tp)) {
		struct sock *meta_sk = mptcp_meta_sk(sk);
		struct tcp_sock *meta_tp = tcp_sk(meta_sk);

		if (meta_tp->record_master_info &&
		    !sock_flag(meta_sk, SOCK_DEAD)) {
			mpcb->master_info = kmalloc(sizeof(*mpcb->master_info),
						    GFP_ATOMIC);

			if (mpcb->master_info)
				tcp_get_info(sk, mpcb->master_info);
		}

		mpcb->master_sk = NULL;
	} else if (tp->mptcp->pre_established) {
		sk_stop_timer(sk, &tp->mptcp->mptcp_ack_timer);
	}

	rcu_assign_pointer(inet_sk(sk)->inet_opt, NULL);
}

/* Updates the MPTCP-session based on path-manager information (e.g., addresses,
 * low-prio flows,...).
 */
void mptcp_update_metasocket(const struct sock *meta_sk)
{
	if (tcp_sk(meta_sk)->mpcb->pm_ops->new_session)
		tcp_sk(meta_sk)->mpcb->pm_ops->new_session(meta_sk);
}

/* Clean up the receive buffer for full frames taken by the user,
 * then send an ACK if necessary.  COPIED is the number of bytes
 * tcp_recvmsg has given to the user so far, it speeds up the
 * calculation of whether or not we must ACK for the sake of
 * a window update.
 * (inspired from tcp_cleanup_rbuf())
 */
void mptcp_cleanup_rbuf(struct sock *meta_sk, int copied)
{
	struct tcp_sock *meta_tp = tcp_sk(meta_sk);
	struct sock *sk;
	bool recheck_rcv_window = false;
	__u32 rcv_window_now = 0;

	if (copied > 0 && !(meta_sk->sk_shutdown & RCV_SHUTDOWN)) {
		rcv_window_now = tcp_receive_window(meta_tp);

		/* Optimize, __mptcp_select_window() is not cheap. */
		if (2 * rcv_window_now <= meta_tp->window_clamp)
			recheck_rcv_window = true;
	}

	mptcp_for_each_sk(meta_tp->mpcb, sk) {
		struct tcp_sock *tp = tcp_sk(sk);
		const struct inet_connection_sock *icsk = inet_csk(sk);

		if (!mptcp_sk_can_send_ack(sk))
			continue;

		if (!inet_csk_ack_scheduled(sk))
			goto second_part;
		/* Delayed ACKs frequently hit locked sockets during bulk
		 * receive.
		 */
		if (icsk->icsk_ack.blocked ||
		    /* Once-per-two-segments ACK was not sent by tcp_input.c */
		    tp->rcv_nxt - tp->rcv_wup > icsk->icsk_ack.rcv_mss ||
		    /* If this read emptied read buffer, we send ACK, if
		     * connection is not bidirectional, user drained
		     * receive buffer and there was a small segment
		     * in queue.
		     */
		    (copied > 0 &&
		     ((icsk->icsk_ack.pending & ICSK_ACK_PUSHED2) ||
		      ((icsk->icsk_ack.pending & ICSK_ACK_PUSHED) &&
		       !icsk->icsk_ack.pingpong)) &&
		     !atomic_read(&meta_sk->sk_rmem_alloc))) {
			tcp_send_ack(sk);
			continue;
		}

second_part:
		/* This here is the second part of tcp_cleanup_rbuf */
		if (recheck_rcv_window) {
			__u32 new_window = tp->ops->__select_window(sk);

			/* Send ACK now, if this read freed lots of space
			 * in our buffer. Certainly, new_window is new window.
			 * We can advertise it now, if it is not less than
			 * current one.
			 * "Lots" means "at least twice" here.
			 */
			if (new_window && new_window >= 2 * rcv_window_now)
				tcp_send_ack(sk);
		}
	}
}

static int mptcp_sub_send_fin(struct sock *sk)
{
	struct tcp_sock *tp = tcp_sk(sk);
	struct sk_buff *skb = tcp_write_queue_tail(sk);
	int mss_now;

	/* Optimization, tack on the FIN if we have a queue of
	 * unsent frames.  But be careful about outgoing SACKS
	 * and IP options.
	 */
	mss_now = tcp_current_mss(sk);

	if (tcp_send_head(sk) != NULL) {
		TCP_SKB_CB(skb)->tcp_flags |= TCPHDR_FIN;
		TCP_SKB_CB(skb)->end_seq++;
		tp->write_seq++;
	} else {
		skb = alloc_skb_fclone(MAX_TCP_HEADER, GFP_ATOMIC);
		if (!skb)
			return 1;

		/* Reserve space for headers and prepare control bits. */
		skb_reserve(skb, MAX_TCP_HEADER);
		/* FIN eats a sequence byte, write_seq advanced by tcp_queue_skb(). */
		tcp_init_nondata_skb(skb, tp->write_seq,
				     TCPHDR_ACK | TCPHDR_FIN);
		tcp_queue_skb(sk, skb);
	}
	__tcp_push_pending_frames(sk, mss_now, TCP_NAGLE_OFF);

	return 0;
}

static void mptcp_sub_close_doit(struct sock *sk)
{
	struct sock *meta_sk = mptcp_meta_sk(sk);
	struct tcp_sock *tp = tcp_sk(sk);

	if (sock_flag(sk, SOCK_DEAD))
		return;

	/* We come from tcp_disconnect. We are sure that meta_sk is set */
	if (!mptcp(tp)) {
		tp->closing = 1;
		tcp_close(sk, 0);
		return;
	}

	if (meta_sk->sk_shutdown == SHUTDOWN_MASK || sk->sk_state == TCP_CLOSE) {
		tp->closing = 1;
		tcp_close(sk, 0);
	} else if (tcp_close_state(sk)) {
		sk->sk_shutdown |= SEND_SHUTDOWN;
		tcp_send_fin(sk);
	}
}

void mptcp_sub_close_wq(struct work_struct *work)
{
	struct tcp_sock *tp = container_of(work, struct mptcp_tcp_sock, work.work)->tp;
	struct sock *sk = (struct sock *)tp;
	struct sock *meta_sk = mptcp_meta_sk(sk);

	mutex_lock(&tp->mpcb->mpcb_mutex);
	lock_sock_nested(meta_sk, SINGLE_DEPTH_NESTING);

	mptcp_sub_close_doit(sk);

	release_sock(meta_sk);
	mutex_unlock(&tp->mpcb->mpcb_mutex);
	sock_put(sk);
}

void mptcp_sub_close(struct sock *sk, unsigned long delay)
{
	struct tcp_sock *tp = tcp_sk(sk);
	struct delayed_work *work = &tcp_sk(sk)->mptcp->work;

	/* We are already closing - e.g., call from sock_def_error_report upon
	 * tcp_disconnect in tcp_close.
	 */
	if (tp->closing)
		return;

	/* Work already scheduled ? */
	if (work_pending(&work->work)) {
		/* Work present - who will be first ? */
		if (jiffies + delay > work->timer.expires)
			return;

		/* Try canceling - if it fails, work will be executed soon */
		if (!cancel_delayed_work(work))
			return;
		sock_put(sk);
	}

	if (!delay) {
		unsigned char old_state = sk->sk_state;

		/* If we are in user-context we can directly do the closing
		 * procedure. No need to schedule a work-queue.
		 */
		if (!in_softirq()) {
			mptcp_sub_close_doit(sk);
			return;
		}

		/* We directly send the FIN. Because it may take so a long time,
		 * untile the work-queue will get scheduled...
		 *
		 * If mptcp_sub_send_fin returns 1, it failed and thus we reset
		 * the old state so that tcp_close will finally send the fin
		 * in user-context.
		 */
		if (!sk->sk_err && old_state != TCP_CLOSE &&
		    tcp_close_state(sk) && mptcp_sub_send_fin(sk)) {
			if (old_state == TCP_ESTABLISHED)
				TCP_INC_STATS(sock_net(sk), TCP_MIB_CURRESTAB);
			sk->sk_state = old_state;
		}
	}

	sock_hold(sk);
	queue_delayed_work(mptcp_wq, work, delay);
}

void mptcp_sub_force_close(struct sock *sk)
{
	/* The below tcp_done may have freed the socket, if he is already dead.
	 * Thus, we are not allowed to access it afterwards. That's why
	 * we have to store the dead-state in this local variable.
	 */
	int sock_is_dead = sock_flag(sk, SOCK_DEAD);

	tcp_sk(sk)->mp_killed = 1;

	if (sk->sk_state != TCP_CLOSE)
		tcp_done(sk);

	if (!sock_is_dead)
		mptcp_sub_close(sk, 0);
}
EXPORT_SYMBOL(mptcp_sub_force_close);

/* Update the mpcb send window, based on the contributions
 * of each subflow
 */
void mptcp_update_sndbuf(const struct tcp_sock *tp)
{
	struct sock *meta_sk = tp->meta_sk, *sk;
	int new_sndbuf = 0, old_sndbuf = meta_sk->sk_sndbuf;

	mptcp_for_each_sk(tp->mpcb, sk) {
		if (!mptcp_sk_can_send(sk))
			continue;

		new_sndbuf += sk->sk_sndbuf;

		if (new_sndbuf > sysctl_tcp_wmem[2] || new_sndbuf < 0) {
			new_sndbuf = sysctl_tcp_wmem[2];
			break;
		}
	}
	meta_sk->sk_sndbuf = max(min(new_sndbuf, sysctl_tcp_wmem[2]), meta_sk->sk_sndbuf);

	/* The subflow's call to sk_write_space in tcp_new_space ends up in
	 * mptcp_write_space.
	 * It has nothing to do with waking up the application.
	 * So, we do it here.
	 */
	if (old_sndbuf != meta_sk->sk_sndbuf)
		meta_sk->sk_write_space(meta_sk);
}

/* Similar to: tcp_close */
void mptcp_close(struct sock *meta_sk, long timeout)
{
	struct tcp_sock *meta_tp = tcp_sk(meta_sk);
	struct sock *sk_it, *tmpsk;
	struct mptcp_cb *mpcb = meta_tp->mpcb;
	struct sk_buff *skb;
	int data_was_unread = 0;
	int state;

	mptcp_debug("%s: Close of meta_sk with tok %#x\n",
		    __func__, mpcb->mptcp_loc_token);

	mutex_lock(&mpcb->mpcb_mutex);
	lock_sock(meta_sk);

	if (meta_tp->inside_tk_table)
		/* Detach the mpcb from the token hashtable */
		mptcp_hash_remove_bh(meta_tp);

	meta_sk->sk_shutdown = SHUTDOWN_MASK;
	/* We need to flush the recv. buffs.  We do this only on the
	 * descriptor close, not protocol-sourced closes, because the
	 * reader process may not have drained the data yet!
	 */
	while ((skb = __skb_dequeue(&meta_sk->sk_receive_queue)) != NULL) {
		u32 len = TCP_SKB_CB(skb)->end_seq - TCP_SKB_CB(skb)->seq;

		if (TCP_SKB_CB(skb)->tcp_flags & TCPHDR_FIN)
			len--;
		data_was_unread += len;
		__kfree_skb(skb);
	}

	sk_mem_reclaim(meta_sk);

	/* If socket has been already reset (e.g. in tcp_reset()) - kill it. */
	if (meta_sk->sk_state == TCP_CLOSE) {
		mptcp_for_each_sk_safe(mpcb, sk_it, tmpsk) {
			if (tcp_sk(sk_it)->send_mp_fclose)
				continue;
			mptcp_sub_close(sk_it, 0);
		}
		goto adjudge_to_death;
	}

	if (data_was_unread) {
		/* Unread data was tossed, zap the connection. */
		NET_INC_STATS(sock_net(meta_sk), LINUX_MIB_TCPABORTONCLOSE);
		tcp_set_state(meta_sk, TCP_CLOSE);
		tcp_sk(meta_sk)->ops->send_active_reset(meta_sk,
							meta_sk->sk_allocation);
	} else if (sock_flag(meta_sk, SOCK_LINGER) && !meta_sk->sk_lingertime) {
		/* Check zero linger _after_ checking for unread data. */
		meta_sk->sk_prot->disconnect(meta_sk, 0);
		NET_INC_STATS(sock_net(meta_sk), LINUX_MIB_TCPABORTONDATA);
	} else if (tcp_close_state(meta_sk)) {
		mptcp_send_fin(meta_sk);
	} else if (meta_tp->snd_una == meta_tp->write_seq) {
		/* The DATA_FIN has been sent and acknowledged
		 * (e.g., by sk_shutdown). Close all the other subflows
		 */
		mptcp_for_each_sk_safe(mpcb, sk_it, tmpsk) {
			unsigned long delay = 0;
			/* If we are the passive closer, don't trigger
			 * subflow-fin until the subflow has been finned
			 * by the peer. - thus we add a delay
			 */
			if (mpcb->passive_close &&
			    sk_it->sk_state == TCP_ESTABLISHED)
				delay = inet_csk(sk_it)->icsk_rto << 3;

			mptcp_sub_close(sk_it, delay);
		}
	}

	sk_stream_wait_close(meta_sk, timeout);

adjudge_to_death:
	state = meta_sk->sk_state;
	sock_hold(meta_sk);
	sock_orphan(meta_sk);

	/* socket will be freed after mptcp_close - we have to prevent
	 * access from the subflows.
	 */
	mptcp_for_each_sk(mpcb, sk_it) {
		/* Similar to sock_orphan, but we don't set it DEAD, because
		 * the callbacks are still set and must be called.
		 */
		write_lock_bh(&sk_it->sk_callback_lock);
		sk_set_socket(sk_it, NULL);
		sk_it->sk_wq  = NULL;
		write_unlock_bh(&sk_it->sk_callback_lock);
	}

	/* It is the last release_sock in its life. It will remove backlog. */
	release_sock(meta_sk);

	/* Now socket is owned by kernel and we acquire BH lock
	 * to finish close. No need to check for user refs.
	 */
	local_bh_disable();
	bh_lock_sock(meta_sk);
	WARN_ON(sock_owned_by_user(meta_sk));

	percpu_counter_inc(meta_sk->sk_prot->orphan_count);

	/* Have we already been destroyed by a softirq or backlog? */
	if (state != TCP_CLOSE && meta_sk->sk_state == TCP_CLOSE)
		goto out;

	/*	This is a (useful) BSD violating of the RFC. There is a
	 *	problem with TCP as specified in that the other end could
	 *	keep a socket open forever with no application left this end.
	 *	We use a 3 minute timeout (about the same as BSD) then kill
	 *	our end. If they send after that then tough - BUT: long enough
	 *	that we won't make the old 4*rto = almost no time - whoops
	 *	reset mistake.
	 *
	 *	Nope, it was not mistake. It is really desired behaviour
	 *	f.e. on http servers, when such sockets are useless, but
	 *	consume significant resources. Let's do it with special
	 *	linger2	option.					--ANK
	 */

	if (meta_sk->sk_state == TCP_FIN_WAIT2) {
		if (meta_tp->linger2 < 0) {
			tcp_set_state(meta_sk, TCP_CLOSE);
			meta_tp->ops->send_active_reset(meta_sk, GFP_ATOMIC);
			__NET_INC_STATS(sock_net(meta_sk),
					LINUX_MIB_TCPABORTONLINGER);
		} else {
			const int tmo = tcp_fin_time(meta_sk);

			if (tmo > TCP_TIMEWAIT_LEN) {
				inet_csk_reset_keepalive_timer(meta_sk,
							       tmo - TCP_TIMEWAIT_LEN);
			} else {
				meta_tp->ops->time_wait(meta_sk, TCP_FIN_WAIT2,
							tmo);
				goto out;
			}
		}
	}
	if (meta_sk->sk_state != TCP_CLOSE) {
		sk_mem_reclaim(meta_sk);
		if (tcp_check_oom(meta_sk, 0)) {
			if (net_ratelimit())
				pr_info("MPTCP: out of memory: force closing socket\n");
			tcp_set_state(meta_sk, TCP_CLOSE);
			meta_tp->ops->send_active_reset(meta_sk, GFP_ATOMIC);
			__NET_INC_STATS(sock_net(meta_sk),
					LINUX_MIB_TCPABORTONMEMORY);
		}
	}


	if (meta_sk->sk_state == TCP_CLOSE)
		inet_csk_destroy_sock(meta_sk);
	/* Otherwise, socket is reprieved until protocol close. */

out:
	bh_unlock_sock(meta_sk);
	local_bh_enable();
	mutex_unlock(&mpcb->mpcb_mutex);
	sock_put(meta_sk); /* Taken by sock_hold */
}

void mptcp_disconnect(struct sock *sk)
{
	struct sock *subsk, *tmpsk;
	struct tcp_sock *tp = tcp_sk(sk);

	__skb_queue_purge(&tp->mpcb->reinject_queue);

	if (tp->inside_tk_table)
		mptcp_hash_remove_bh(tp);

	local_bh_disable();
	mptcp_for_each_sk_safe(tp->mpcb, subsk, tmpsk) {
		/* The socket will get removed from the subsocket-list
		 * and made non-mptcp by setting mpc to 0.
		 *
		 * This is necessary, because tcp_disconnect assumes
		 * that the connection is completly dead afterwards.
		 * Thus we need to do a mptcp_del_sock. Due to this call
		 * we have to make it non-mptcp.
		 *
		 * We have to lock the socket, because we set mpc to 0.
		 * An incoming packet would take the subsocket's lock
		 * and go on into the receive-path.
		 * This would be a race.
		 */

		bh_lock_sock(subsk);
		mptcp_del_sock(subsk);
		tcp_sk(subsk)->mpc = 0;
		tcp_sk(subsk)->ops = &tcp_specific;
		mptcp_sub_force_close(subsk);
		bh_unlock_sock(subsk);
	}
	local_bh_enable();

	tp->was_meta_sk = 1;
	tp->mpc = 0;
	tp->ops = &tcp_specific;
}


/* Returns 1 if we should enable MPTCP for that socket. */
int mptcp_doit(struct sock *sk)
{
	/* Don't do mptcp over loopback */
	if (sk->sk_family == AF_INET &&
	    (ipv4_is_loopback(inet_sk(sk)->inet_daddr) ||
	     ipv4_is_loopback(inet_sk(sk)->inet_saddr)))
		return 0;
#if IS_ENABLED(CONFIG_IPV6)
	if (sk->sk_family == AF_INET6 &&
	    (ipv6_addr_loopback(&sk->sk_v6_daddr) ||
	     ipv6_addr_loopback(&inet6_sk(sk)->saddr)))
		return 0;
#endif
	if (mptcp_v6_is_v4_mapped(sk) &&
	    ipv4_is_loopback(inet_sk(sk)->inet_saddr))
		return 0;

#ifdef CONFIG_TCP_MD5SIG
	/* If TCP_MD5SIG is enabled, do not do MPTCP - there is no Option-Space */
	if (tcp_sk(sk)->af_specific->md5_lookup(sk, sk))
		return 0;
#endif

	return 1;
}

int mptcp_create_master_sk(struct sock *meta_sk, __u64 remote_key,
			   __u8 mptcp_ver, u32 window)
{
	struct tcp_sock *master_tp;
	struct sock *master_sk;

	if (mptcp_alloc_mpcb(meta_sk, remote_key, mptcp_ver, window))
		goto err_alloc_mpcb;

	master_sk = tcp_sk(meta_sk)->mpcb->master_sk;
	master_tp = tcp_sk(master_sk);

	if (mptcp_add_sock(meta_sk, master_sk, 0, 0, GFP_ATOMIC))
		goto err_add_sock;

	if (__inet_inherit_port(meta_sk, master_sk) < 0)
		goto err_add_sock;

	meta_sk->sk_prot->unhash(meta_sk);
	inet_ehash_nolisten(master_sk, NULL);

	master_tp->mptcp->init_rcv_wnd = master_tp->rcv_wnd;

	return 0;

err_add_sock:
	mptcp_fallback_meta_sk(meta_sk);

	inet_csk_prepare_forced_close(master_sk);
	tcp_done(master_sk);
	inet_csk_prepare_forced_close(meta_sk);
	tcp_done(meta_sk);

err_alloc_mpcb:
	return -ENOBUFS;
}

static int __mptcp_check_req_master(struct sock *child,
				    struct request_sock *req)
{
	struct tcp_sock *child_tp = tcp_sk(child);
	struct sock *meta_sk = child;
	struct mptcp_cb *mpcb;
	struct mptcp_request_sock *mtreq;

	/* Never contained an MP_CAPABLE */
	if (!inet_rsk(req)->mptcp_rqsk)
		return 1;

	if (!inet_rsk(req)->saw_mpc) {
		/* Fallback to regular TCP, because we saw one SYN without
		 * MP_CAPABLE. In tcp_check_req we continue the regular path.
		 * But, the socket has been added to the reqsk_tk_htb, so we
		 * must still remove it.
		 */
		MPTCP_INC_STATS_BH(sock_net(meta_sk), MPTCP_MIB_MPCAPABLEPASSIVEFALLBACK);
		mptcp_reqsk_remove_tk(req);
		return 1;
	}

	MPTCP_INC_STATS_BH(sock_net(meta_sk), MPTCP_MIB_MPCAPABLEPASSIVEACK);

	/* Just set this values to pass them to mptcp_alloc_mpcb */
	mtreq = mptcp_rsk(req);
	child_tp->mptcp_loc_key = mtreq->mptcp_loc_key;
	child_tp->mptcp_loc_token = mtreq->mptcp_loc_token;

	if (mptcp_create_master_sk(meta_sk, mtreq->mptcp_rem_key,
				   mtreq->mptcp_ver, child_tp->snd_wnd))
		return -ENOBUFS;

	child = tcp_sk(child)->mpcb->master_sk;
	child_tp = tcp_sk(child);
	mpcb = child_tp->mpcb;

	child_tp->mptcp->snt_isn = tcp_rsk(req)->snt_isn;
	child_tp->mptcp->rcv_isn = tcp_rsk(req)->rcv_isn;

	mpcb->dss_csum = mtreq->dss_csum;
	mpcb->server_side = 1;

	/* Needs to be done here additionally, because when accepting a
	 * new connection we pass by __reqsk_free and not reqsk_free.
	 */
	mptcp_reqsk_remove_tk(req);

	/* Hold when creating the meta-sk in tcp_vX_syn_recv_sock. */
	sock_put(meta_sk);

	return 0;
}

int mptcp_check_req_fastopen(struct sock *child, struct request_sock *req)
{
	struct sock *meta_sk = child, *master_sk;
	struct sk_buff *skb;
	u32 new_mapping;
	int ret;

	ret = __mptcp_check_req_master(child, req);
	if (ret)
		return ret;

	master_sk = tcp_sk(meta_sk)->mpcb->master_sk;

	/* We need to rewind copied_seq as it is set to IDSN + 1 and as we have
	 * pre-MPTCP data in the receive queue.
	 */
	tcp_sk(meta_sk)->copied_seq -= tcp_sk(master_sk)->rcv_nxt -
				       tcp_rsk(req)->rcv_isn - 1;

	/* Map subflow sequence number to data sequence numbers. We need to map
	 * these data to [IDSN - len - 1, IDSN[.
	 */
	new_mapping = tcp_sk(meta_sk)->copied_seq - tcp_rsk(req)->rcv_isn - 1;

	/* There should be only one skb: the SYN + data. */
	skb_queue_walk(&meta_sk->sk_receive_queue, skb) {
		TCP_SKB_CB(skb)->seq += new_mapping;
		TCP_SKB_CB(skb)->end_seq += new_mapping;
	}

	/* With fastopen we change the semantics of the relative subflow
	 * sequence numbers to deal with middleboxes that could add/remove
	 * multiple bytes in the SYN. We chose to start counting at rcv_nxt - 1
	 * instead of the regular TCP ISN.
	 */
	tcp_sk(master_sk)->mptcp->rcv_isn = tcp_sk(master_sk)->rcv_nxt - 1;

	/* We need to update copied_seq of the master_sk to account for the
	 * already moved data to the meta receive queue.
	 */
	tcp_sk(master_sk)->copied_seq = tcp_sk(master_sk)->rcv_nxt;

	/* Handled by the master_sk */
	tcp_sk(meta_sk)->fastopen_rsk = NULL;

	return 0;
}

int mptcp_check_req_master(struct sock *sk, struct sock *child,
			   struct request_sock *req, const struct sk_buff *skb,
			   int drop)
{
	struct sock *meta_sk = child;
	int ret;

	ret = __mptcp_check_req_master(child, req);
	if (ret)
		return ret;
	child = tcp_sk(child)->mpcb->master_sk;

	sock_rps_save_rxhash(child, skb);

	/* drop indicates that we come from tcp_check_req and thus need to
	 * handle the request-socket fully.
	 */
	if (drop) {
		tcp_synack_rtt_meas(child, req);
		inet_csk_complete_hashdance(sk, meta_sk, req, true);
	} else {
		/* Thus, we come from syn-cookies */
		atomic_set(&req->rsk_refcnt, 1);
		inet_csk_reqsk_queue_add(sk, req, meta_sk);
	}

	return 0;
}

struct sock *mptcp_check_req_child(struct sock *meta_sk,
				   struct sock *child,
				   struct request_sock *req,
				   struct sk_buff *skb,
				   const struct mptcp_options_received *mopt)
{
	struct tcp_sock *child_tp = tcp_sk(child);
	struct mptcp_request_sock *mtreq = mptcp_rsk(req);
	struct mptcp_cb *mpcb = tcp_sk(meta_sk)->mpcb;
	u8 hash_mac_check[20];

	child_tp->inside_tk_table = 0;

	if (!mopt->join_ack) {
		MPTCP_INC_STATS_BH(sock_net(meta_sk), MPTCP_MIB_JOINACKFAIL);
		goto teardown;
	}

	mptcp_hmac_sha1((u8 *)&mpcb->mptcp_rem_key,
			(u8 *)&mpcb->mptcp_loc_key,
			(u32 *)hash_mac_check, 2,
			4, (u8 *)&mtreq->mptcp_rem_nonce,
			4, (u8 *)&mtreq->mptcp_loc_nonce);

	if (memcmp(hash_mac_check, (char *)&mopt->mptcp_recv_mac, 20)) {
		MPTCP_INC_STATS_BH(sock_net(meta_sk), MPTCP_MIB_JOINACKMAC);
		goto teardown;
	}

	/* Point it to the same struct socket and wq as the meta_sk */
	sk_set_socket(child, meta_sk->sk_socket);
	child->sk_wq = meta_sk->sk_wq;

	if (mptcp_add_sock(meta_sk, child, mtreq->loc_id, mtreq->rem_id, GFP_ATOMIC)) {
		/* Has been inherited, but now child_tp->mptcp is NULL */
		child_tp->mpc = 0;
		child_tp->ops = &tcp_specific;

		/* TODO when we support acking the third ack for new subflows,
		 * we should silently discard this third ack, by returning NULL.
		 *
		 * Maybe, at the retransmission we will have enough memory to
		 * fully add the socket to the meta-sk.
		 */
		goto teardown;
	}

	/* The child is a clone of the meta socket, we must now reset
	 * some of the fields
	 */
	child_tp->mptcp->rcv_low_prio = mtreq->rcv_low_prio;

	/* We should allow proper increase of the snd/rcv-buffers. Thus, we
	 * use the original values instead of the bloated up ones from the
	 * clone.
	 */
	child->sk_sndbuf = mpcb->orig_sk_sndbuf;
	child->sk_rcvbuf = mpcb->orig_sk_rcvbuf;

	child_tp->mptcp->slave_sk = 1;
	child_tp->mptcp->snt_isn = tcp_rsk(req)->snt_isn;
	child_tp->mptcp->rcv_isn = tcp_rsk(req)->rcv_isn;
	child_tp->mptcp->init_rcv_wnd = req->rsk_rcv_wnd;

	child_tp->tsq_flags = 0;

	sock_rps_save_rxhash(child, skb);
	tcp_synack_rtt_meas(child, req);

	/* Subflows do not use the accept queue, as they
	 * are attached immediately to the mpcb.
	 */
	inet_csk_reqsk_queue_drop(meta_sk, req);

	/* The refcnt is initialized to 2, because regular TCP will put him
	 * in the socket's listener queue. However, we do not have a listener-queue.
	 * So, we need to make sure that this request-sock indeed gets destroyed.
	 */
	reqsk_put(req);

	MPTCP_INC_STATS_BH(sock_net(meta_sk), MPTCP_MIB_JOINACKRX);
	return child;

teardown:
	req->rsk_ops->send_reset(meta_sk, skb);

	/* Drop this request - sock creation failed. */
	inet_csk_reqsk_queue_drop(meta_sk, req);
	inet_csk_prepare_forced_close(child);
	tcp_done(child);
	return meta_sk;
}

int mptcp_init_tw_sock(struct sock *sk, struct tcp_timewait_sock *tw)
{
	struct mptcp_tw *mptw;
	struct tcp_sock *tp = tcp_sk(sk);
	struct mptcp_cb *mpcb = tp->mpcb;

	/* A subsocket in tw can only receive data. So, if we are in
	 * infinite-receive, then we should not reply with a data-ack or act
	 * upon general MPTCP-signaling. We prevent this by simply not creating
	 * the mptcp_tw_sock.
	 */
	if (mpcb->infinite_mapping_rcv) {
		tw->mptcp_tw = NULL;
		return 0;
	}

	/* Alloc MPTCP-tw-sock */
	mptw = kmem_cache_alloc(mptcp_tw_cache, GFP_ATOMIC);
	if (!mptw) {
		tw->mptcp_tw = NULL;
		return -ENOBUFS;
	}

	atomic_inc(&mpcb->mpcb_refcnt);

	tw->mptcp_tw = mptw;
	mptw->loc_key = mpcb->mptcp_loc_key;
	mptw->meta_tw = mpcb->in_time_wait;
	mptw->rcv_nxt = mptcp_get_rcv_nxt_64(mptcp_meta_tp(tp));
	if (mptw->meta_tw && mpcb->mptw_state != TCP_TIME_WAIT)
		mptw->rcv_nxt++;
	rcu_assign_pointer(mptw->mpcb, mpcb);

	spin_lock(&mpcb->tw_lock);
	list_add_rcu(&mptw->list, &tp->mpcb->tw_list);
	mptw->in_list = 1;
	spin_unlock(&mpcb->tw_lock);

	return 0;
}

void mptcp_twsk_destructor(struct tcp_timewait_sock *tw)
{
	struct mptcp_cb *mpcb;

	rcu_read_lock();
	mpcb = rcu_dereference(tw->mptcp_tw->mpcb);

	/* If we are still holding a ref to the mpcb, we have to remove ourself
	 * from the list and drop the ref properly.
	 */
	if (mpcb && atomic_inc_not_zero(&mpcb->mpcb_refcnt)) {
		spin_lock(&mpcb->tw_lock);
		if (tw->mptcp_tw->in_list) {
			list_del_rcu(&tw->mptcp_tw->list);
			tw->mptcp_tw->in_list = 0;
		}
		spin_unlock(&mpcb->tw_lock);

		/* Twice, because we increased it above */
		mptcp_mpcb_put(mpcb);
		mptcp_mpcb_put(mpcb);
	}

	rcu_read_unlock();

	kmem_cache_free(mptcp_tw_cache, tw->mptcp_tw);
}

/* Updates the rcv_nxt of the time-wait-socks and allows them to ack a
 * data-fin.
 */
void mptcp_time_wait(struct sock *meta_sk, int state, int timeo)
{
	struct tcp_sock *meta_tp = tcp_sk(meta_sk);
	struct mptcp_tw *mptw;

	/* Used for sockets that go into tw after the meta
	 * (see mptcp_init_tw_sock())
	 */
	meta_tp->mpcb->in_time_wait = 1;
	meta_tp->mpcb->mptw_state = state;

	/* Update the time-wait-sock's information */
	rcu_read_lock_bh();
	list_for_each_entry_rcu(mptw, &meta_tp->mpcb->tw_list, list) {
		mptw->meta_tw = 1;
		mptw->rcv_nxt = mptcp_get_rcv_nxt_64(meta_tp);

		/* We want to ack a DATA_FIN, but are yet in FIN_WAIT_2 -
		 * pretend as if the DATA_FIN has already reached us, that way
		 * the checks in tcp_timewait_state_process will be good as the
		 * DATA_FIN comes in.
		 */
		if (state != TCP_TIME_WAIT)
			mptw->rcv_nxt++;
	}
	rcu_read_unlock_bh();

	if (meta_sk->sk_state != TCP_CLOSE)
		tcp_done(meta_sk);
}

void mptcp_tsq_flags(struct sock *sk)
{
	struct tcp_sock *tp = tcp_sk(sk);
	struct sock *meta_sk = mptcp_meta_sk(sk);

	/* It will be handled as a regular deferred-call */
	if (is_meta_sk(sk))
		return;

	if (hlist_unhashed(&tp->mptcp->cb_list)) {
		hlist_add_head(&tp->mptcp->cb_list, &tp->mpcb->callback_list);
		/* We need to hold it here, as the sock_hold is not assured
		 * by the release_sock as it is done in regular TCP.
		 *
		 * The subsocket may get inet_csk_destroy'd while it is inside
		 * the callback_list.
		 */
		sock_hold(sk);
	}

	if (!test_and_set_bit(MPTCP_SUB_DEFERRED, &tcp_sk(meta_sk)->tsq_flags))
		sock_hold(meta_sk);
}

void mptcp_tsq_sub_deferred(struct sock *meta_sk)
{
	struct tcp_sock *meta_tp = tcp_sk(meta_sk);
	struct mptcp_tcp_sock *mptcp;
	struct hlist_node *tmp;

	BUG_ON(!is_meta_sk(meta_sk) && !meta_tp->was_meta_sk);

	__sock_put(meta_sk);
	hlist_for_each_entry_safe(mptcp, tmp, &meta_tp->mpcb->callback_list, cb_list) {
		struct tcp_sock *tp = mptcp->tp;
		struct sock *sk = (struct sock *)tp;

		hlist_del_init(&mptcp->cb_list);
		sk->sk_prot->release_cb(sk);
		/* Final sock_put (cfr. mptcp_tsq_flags */
		sock_put(sk);
	}
}

void mptcp_join_reqsk_init(const struct mptcp_cb *mpcb,
			   const struct request_sock *req,
			   struct sk_buff *skb)
{
	struct mptcp_request_sock *mtreq = mptcp_rsk(req);
	struct mptcp_options_received mopt;
	u8 mptcp_hash_mac[20];

	mptcp_init_mp_opt(&mopt);
	tcp_parse_mptcp_options(skb, &mopt);

	mtreq->is_sub = 1;
	inet_rsk(req)->mptcp_rqsk = 1;

	mtreq->mptcp_rem_nonce = mopt.mptcp_recv_nonce;

	mptcp_hmac_sha1((u8 *)&mpcb->mptcp_loc_key,
			(u8 *)&mpcb->mptcp_rem_key,
			(u32 *)mptcp_hash_mac, 2,
			4, (u8 *)&mtreq->mptcp_loc_nonce,
			4, (u8 *)&mtreq->mptcp_rem_nonce);
	mtreq->mptcp_hash_tmac = *(u64 *)mptcp_hash_mac;

	mtreq->rem_id = mopt.rem_id;
	mtreq->rcv_low_prio = mopt.low_prio;
	inet_rsk(req)->saw_mpc = 1;

	MPTCP_INC_STATS_BH(sock_net(mpcb->meta_sk), MPTCP_MIB_JOINSYNRX);
}

void mptcp_reqsk_init(struct request_sock *req, const struct sock *sk,
		      const struct sk_buff *skb, bool want_cookie)
{
	struct mptcp_options_received mopt;
	struct mptcp_request_sock *mtreq = mptcp_rsk(req);

	mptcp_init_mp_opt(&mopt);
	tcp_parse_mptcp_options(skb, &mopt);

	mtreq->dss_csum = mopt.dss_csum;

	if (want_cookie) {
		if (!mptcp_reqsk_new_cookie(req, &mopt, skb))
			/* No key available - back to regular TCP */
			inet_rsk(req)->mptcp_rqsk = 0;
		return;
	}

	mptcp_reqsk_new_mptcp(req, sk, &mopt, skb);
}

void mptcp_cookies_reqsk_init(struct request_sock *req,
			      struct mptcp_options_received *mopt,
			      struct sk_buff *skb)
{
	struct mptcp_request_sock *mtreq = mptcp_rsk(req);

	/* Absolutely need to always initialize this. */
	mtreq->hash_entry.pprev = NULL;

	mtreq->mptcp_rem_key = mopt->mptcp_sender_key;
	mtreq->mptcp_loc_key = mopt->mptcp_receiver_key;

	/* Generate the token */
	mptcp_key_sha1(mtreq->mptcp_loc_key, &mtreq->mptcp_loc_token, NULL);

	rcu_read_lock();
	spin_lock(&mptcp_tk_hashlock);

	/* Check, if the key is still free */
	if (mptcp_reqsk_find_tk(mtreq->mptcp_loc_token) ||
	    mptcp_find_token(mtreq->mptcp_loc_token))
		goto out;

	inet_rsk(req)->saw_mpc = 1;
	mtreq->is_sub = 0;
	inet_rsk(req)->mptcp_rqsk = 1;
	mtreq->dss_csum = mopt->dss_csum;

out:
	spin_unlock(&mptcp_tk_hashlock);
	rcu_read_unlock();
}

int mptcp_conn_request(struct sock *sk, struct sk_buff *skb)
{
	struct mptcp_options_received mopt;

	mptcp_init_mp_opt(&mopt);
	tcp_parse_mptcp_options(skb, &mopt);

	if (mopt.is_mp_join)
		return mptcp_do_join_short(skb, &mopt, sock_net(sk));
	if (mopt.drop_me)
		goto drop;

	if (!sock_flag(sk, SOCK_MPTCP))
		mopt.saw_mpc = 0;

	if (skb->protocol == htons(ETH_P_IP)) {
		if (mopt.saw_mpc) {
			if (skb_rtable(skb)->rt_flags &
			    (RTCF_BROADCAST | RTCF_MULTICAST))
				goto drop;

			MPTCP_INC_STATS_BH(sock_net(sk), MPTCP_MIB_MPCAPABLEPASSIVE);
			return tcp_conn_request(&mptcp_request_sock_ops,
						&mptcp_request_sock_ipv4_ops,
						sk, skb);
		}

		return tcp_v4_conn_request(sk, skb);
#if IS_ENABLED(CONFIG_IPV6)
	} else {
		if (mopt.saw_mpc) {
			if (!ipv6_unicast_destination(skb))
				goto drop;

			MPTCP_INC_STATS_BH(sock_net(sk), MPTCP_MIB_MPCAPABLEPASSIVE);
			return tcp_conn_request(&mptcp6_request_sock_ops,
						&mptcp_request_sock_ipv6_ops,
						sk, skb);
		}

		return tcp_v6_conn_request(sk, skb);
#endif
	}
drop:
	__NET_INC_STATS(sock_net(sk), LINUX_MIB_LISTENDROPS);
	return 0;
}

static void __mptcp_get_info(const struct sock *meta_sk,
			     struct mptcp_meta_info *info)
{
	const struct inet_connection_sock *meta_icsk = inet_csk(meta_sk);
	const struct tcp_sock *meta_tp = tcp_sk(meta_sk);
	u32 now = tcp_time_stamp;
	unsigned int start;

	memset(info, 0, sizeof(*info));

	info->mptcpi_state = meta_sk->sk_state;
	info->mptcpi_retransmits = meta_icsk->icsk_retransmits;
	info->mptcpi_probes = meta_icsk->icsk_probes_out;
	info->mptcpi_backoff = meta_icsk->icsk_backoff;

	info->mptcpi_rto = jiffies_to_usecs(meta_icsk->icsk_rto);

	info->mptcpi_unacked = meta_tp->packets_out;

	info->mptcpi_last_data_sent = jiffies_to_msecs(now - meta_tp->lsndtime);
	info->mptcpi_last_data_recv = jiffies_to_msecs(now - meta_icsk->icsk_ack.lrcvtime);
	info->mptcpi_last_ack_recv = jiffies_to_msecs(now - meta_tp->rcv_tstamp);

	info->mptcpi_total_retrans = meta_tp->total_retrans;

	do {
		start = u64_stats_fetch_begin_irq(&meta_tp->syncp);
		info->mptcpi_bytes_acked = meta_tp->bytes_acked;
		info->mptcpi_bytes_received = meta_tp->bytes_received;
	} while (u64_stats_fetch_retry_irq(&meta_tp->syncp, start));
}

static void mptcp_get_sub_info(struct sock *sk, struct mptcp_sub_info *info)
{
	struct inet_sock *inet = inet_sk(sk);

	memset(info, 0, sizeof(*info));

	if (sk->sk_family == AF_INET) {
		info->src_v4.sin_family = AF_INET;
		info->src_v4.sin_port = inet->inet_sport;

		info->src_v4.sin_addr.s_addr = inet->inet_rcv_saddr;
		if (!info->src_v4.sin_addr.s_addr)
			info->src_v4.sin_addr.s_addr = inet->inet_saddr;

		info->dst_v4.sin_family = AF_INET;
		info->dst_v4.sin_port = inet->inet_dport;
		info->dst_v4.sin_addr.s_addr = inet->inet_daddr;
#if IS_ENABLED(CONFIG_IPV6)
	} else {
		struct ipv6_pinfo *np = inet6_sk(sk);

		info->src_v6.sin6_family = AF_INET6;
		info->src_v6.sin6_port = inet->inet_sport;

		if (ipv6_addr_any(&sk->sk_v6_rcv_saddr))
			info->src_v6.sin6_addr = np->saddr;
		else
			info->src_v6.sin6_addr = sk->sk_v6_rcv_saddr;

		info->dst_v6.sin6_family = AF_INET6;
		info->dst_v6.sin6_port = inet->inet_dport;
		info->dst_v6.sin6_addr = sk->sk_v6_daddr;
#endif
	}
}

int mptcp_get_info(const struct sock *meta_sk, char __user *optval, int optlen)
{
	const struct tcp_sock *meta_tp = tcp_sk(meta_sk);
	struct sock *sk;

	struct mptcp_meta_info meta_info;
	struct mptcp_info m_info;

	unsigned int info_len;

	if (copy_from_user(&m_info, optval, optlen))
		return -EFAULT;

	if (m_info.meta_info) {
		unsigned int len;

		__mptcp_get_info(meta_sk, &meta_info);

		/* Need to set this, if user thinks that tcp_info is bigger than ours */
		len = min_t(unsigned int, m_info.meta_len, sizeof(meta_info));
		m_info.meta_len = len;

		if (copy_to_user(m_info.meta_info, &meta_info, len))
			return -EFAULT;
	}

	/* Need to set this, if user thinks that tcp_info is bigger than ours */
	info_len = min_t(unsigned int, m_info.tcp_info_len, sizeof(struct tcp_info));
	m_info.tcp_info_len = info_len;

	if (m_info.initial) {
		struct mptcp_cb *mpcb = meta_tp->mpcb;

		if (mpcb->master_sk) {
			struct tcp_info info;

			tcp_get_info(mpcb->master_sk, &info);
			if (copy_to_user(m_info.initial, &info, info_len))
				return -EFAULT;
		} else if (meta_tp->record_master_info && mpcb->master_info) {
			if (copy_to_user(m_info.initial, mpcb->master_info, info_len))
				return -EFAULT;
		} else {
			return meta_tp->record_master_info ? -ENOMEM : -EINVAL;
		}
	}

	if (m_info.subflows) {
		unsigned int len, sub_len = 0;
		char __user *ptr;

		ptr = (char __user *)m_info.subflows;
		len = m_info.sub_len;

		mptcp_for_each_sk(meta_tp->mpcb, sk) {
			struct tcp_info t_info;
			unsigned int tmp_len;

			tcp_get_info(sk, &t_info);

			tmp_len = min_t(unsigned int, len, info_len);
			len -= tmp_len;

			if (copy_to_user(ptr, &t_info, tmp_len))
				return -EFAULT;

			ptr += tmp_len;
			sub_len += tmp_len;

			if (len == 0)
				break;
		}

		m_info.sub_len = sub_len;
	}

	if (m_info.subflow_info) {
		unsigned int len, sub_info_len, total_sub_info_len = 0;
		char __user *ptr;

		ptr = (char __user *)m_info.subflow_info;
		len = m_info.total_sub_info_len;

		sub_info_len = min_t(unsigned int, m_info.sub_info_len,
				     sizeof(struct mptcp_sub_info));
		m_info.sub_info_len = sub_info_len;

		mptcp_for_each_sk(meta_tp->mpcb, sk) {
			struct mptcp_sub_info m_sub_info;
			unsigned int tmp_len;

			mptcp_get_sub_info(sk, &m_sub_info);

			tmp_len = min_t(unsigned int, len, sub_info_len);
			len -= tmp_len;

			if (copy_to_user(ptr, &m_sub_info, tmp_len))
				return -EFAULT;

			ptr += tmp_len;
			total_sub_info_len += tmp_len;

			if (len == 0)
				break;
		}

		m_info.total_sub_info_len = total_sub_info_len;
	}

	if (copy_to_user(optval, &m_info, optlen))
		return -EFAULT;

	return 0;
}

static const struct snmp_mib mptcp_snmp_list[] = {
	SNMP_MIB_ITEM("MPCapableSYNRX", MPTCP_MIB_MPCAPABLEPASSIVE),
	SNMP_MIB_ITEM("MPCapableSYNTX", MPTCP_MIB_MPCAPABLEACTIVE),
	SNMP_MIB_ITEM("MPCapableSYNACKRX", MPTCP_MIB_MPCAPABLEACTIVEACK),
	SNMP_MIB_ITEM("MPCapableACKRX", MPTCP_MIB_MPCAPABLEPASSIVEACK),
	SNMP_MIB_ITEM("MPCapableFallbackACK", MPTCP_MIB_MPCAPABLEPASSIVEFALLBACK),
	SNMP_MIB_ITEM("MPCapableFallbackSYNACK", MPTCP_MIB_MPCAPABLEACTIVEFALLBACK),
	SNMP_MIB_ITEM("MPCapableRetransFallback", MPTCP_MIB_MPCAPABLERETRANSFALLBACK),
	SNMP_MIB_ITEM("MPTCPCsumEnabled", MPTCP_MIB_CSUMENABLED),
	SNMP_MIB_ITEM("MPTCPRetrans", MPTCP_MIB_RETRANSSEGS),
	SNMP_MIB_ITEM("MPFailRX", MPTCP_MIB_MPFAILRX),
	SNMP_MIB_ITEM("MPCsumFail", MPTCP_MIB_CSUMFAIL),
	SNMP_MIB_ITEM("MPFastcloseRX", MPTCP_MIB_FASTCLOSERX),
	SNMP_MIB_ITEM("MPFastcloseTX", MPTCP_MIB_FASTCLOSETX),
	SNMP_MIB_ITEM("MPFallbackAckSub", MPTCP_MIB_FBACKSUB),
	SNMP_MIB_ITEM("MPFallbackAckInit", MPTCP_MIB_FBACKINIT),
	SNMP_MIB_ITEM("MPFallbackDataSub", MPTCP_MIB_FBDATASUB),
	SNMP_MIB_ITEM("MPFallbackDataInit", MPTCP_MIB_FBDATAINIT),
	SNMP_MIB_ITEM("MPRemoveAddrSubDelete", MPTCP_MIB_REMADDRSUB),
	SNMP_MIB_ITEM("MPJoinNoTokenFound", MPTCP_MIB_JOINNOTOKEN),
	SNMP_MIB_ITEM("MPJoinAlreadyFallenback", MPTCP_MIB_JOINFALLBACK),
	SNMP_MIB_ITEM("MPJoinSynTx", MPTCP_MIB_JOINSYNTX),
	SNMP_MIB_ITEM("MPJoinSynRx", MPTCP_MIB_JOINSYNRX),
	SNMP_MIB_ITEM("MPJoinSynAckRx", MPTCP_MIB_JOINSYNACKRX),
	SNMP_MIB_ITEM("MPJoinSynAckHMacFailure", MPTCP_MIB_JOINSYNACKMAC),
	SNMP_MIB_ITEM("MPJoinAckRx", MPTCP_MIB_JOINACKRX),
	SNMP_MIB_ITEM("MPJoinAckHMacFailure", MPTCP_MIB_JOINACKMAC),
	SNMP_MIB_ITEM("MPJoinAckMissing", MPTCP_MIB_JOINACKFAIL),
	SNMP_MIB_ITEM("MPJoinAckRTO", MPTCP_MIB_JOINACKRTO),
	SNMP_MIB_ITEM("MPJoinAckRexmit", MPTCP_MIB_JOINACKRXMIT),
	SNMP_MIB_ITEM("NoDSSInWindow", MPTCP_MIB_NODSSWINDOW),
	SNMP_MIB_ITEM("DSSNotMatching", MPTCP_MIB_DSSNOMATCH),
	SNMP_MIB_ITEM("InfiniteMapRx", MPTCP_MIB_INFINITEMAPRX),
	SNMP_MIB_ITEM("DSSNoMatchTCP", MPTCP_MIB_DSSTCPMISMATCH),
	SNMP_MIB_ITEM("DSSTrimHead", MPTCP_MIB_DSSTRIMHEAD),
	SNMP_MIB_ITEM("DSSSplitTail", MPTCP_MIB_DSSSPLITTAIL),
	SNMP_MIB_ITEM("DSSPurgeOldSubSegs", MPTCP_MIB_PURGEOLD),
	SNMP_MIB_ITEM("AddAddrRx", MPTCP_MIB_ADDADDRRX),
	SNMP_MIB_ITEM("AddAddrTx", MPTCP_MIB_ADDADDRTX),
	SNMP_MIB_ITEM("RemAddrRx", MPTCP_MIB_REMADDRRX),
	SNMP_MIB_ITEM("RemAddrTx", MPTCP_MIB_REMADDRTX),
	SNMP_MIB_SENTINEL
};

struct workqueue_struct *mptcp_wq;
EXPORT_SYMBOL(mptcp_wq);

/* Output /proc/net/mptcp */
static int mptcp_pm_seq_show(struct seq_file *seq, void *v)
{
	struct tcp_sock *meta_tp;
	const struct net *net = seq->private;
	int i, n = 0;

	seq_printf(seq, "  sl  loc_tok  rem_tok  v6 local_address                         remote_address                        st ns tx_queue rx_queue inode");
	seq_putc(seq, '\n');

	for (i = 0; i < MPTCP_HASH_SIZE; i++) {
		struct hlist_nulls_node *node;
		rcu_read_lock_bh();
		hlist_nulls_for_each_entry_rcu(meta_tp, node,
					       &tk_hashtable[i], tk_table) {
			struct mptcp_cb *mpcb = meta_tp->mpcb;
			struct sock *meta_sk = (struct sock *)meta_tp;
			struct inet_sock *isk = inet_sk(meta_sk);

			if (!mptcp(meta_tp) || !net_eq(net, sock_net(meta_sk)))
				continue;

			if (capable(CAP_NET_ADMIN)) {
				seq_printf(seq, "%4d: %04X %04X ", n++,
						mpcb->mptcp_loc_token,
						mpcb->mptcp_rem_token);
			} else {
				seq_printf(seq, "%4d: %04X %04X ", n++, -1, -1);
			}
			if (meta_sk->sk_family == AF_INET ||
			    mptcp_v6_is_v4_mapped(meta_sk)) {
				seq_printf(seq, " 0 %08X:%04X                         %08X:%04X                        ",
					   isk->inet_rcv_saddr,
					   ntohs(isk->inet_sport),
					   isk->inet_daddr,
					   ntohs(isk->inet_dport));
#if IS_ENABLED(CONFIG_IPV6)
			} else if (meta_sk->sk_family == AF_INET6) {
				struct in6_addr *src = &meta_sk->sk_v6_rcv_saddr;
				struct in6_addr *dst = &meta_sk->sk_v6_daddr;
				seq_printf(seq, " 1 %08X%08X%08X%08X:%04X %08X%08X%08X%08X:%04X",
					   src->s6_addr32[0], src->s6_addr32[1],
					   src->s6_addr32[2], src->s6_addr32[3],
					   ntohs(isk->inet_sport),
					   dst->s6_addr32[0], dst->s6_addr32[1],
					   dst->s6_addr32[2], dst->s6_addr32[3],
					   ntohs(isk->inet_dport));
#endif
			}
			seq_printf(seq, " %02X %02X %08X:%08X %lu",
				   meta_sk->sk_state, mpcb->cnt_subflows,
				   meta_tp->write_seq - meta_tp->snd_una,
				   max_t(int, meta_tp->rcv_nxt -
					 meta_tp->copied_seq, 0),
				   sock_i_ino(meta_sk));
			seq_putc(seq, '\n');
		}

		rcu_read_unlock_bh();
	}

	return 0;
}

static int mptcp_pm_seq_open(struct inode *inode, struct file *file)
{
	return single_open_net(inode, file, mptcp_pm_seq_show);
}

static const struct file_operations mptcp_pm_seq_fops = {
	.owner = THIS_MODULE,
	.open = mptcp_pm_seq_open,
	.read = seq_read,
	.llseek = seq_lseek,
	.release = single_release_net,
};

static int mptcp_snmp_seq_show(struct seq_file *seq, void *v)
{
	struct net *net = seq->private;
	int i;

	for (i = 0; mptcp_snmp_list[i].name != NULL; i++)
		seq_printf(seq, "%-32s\t%ld\n", mptcp_snmp_list[i].name,
			   snmp_fold_field(net->mptcp.mptcp_statistics,
				      mptcp_snmp_list[i].entry));

	return 0;
}

static int mptcp_snmp_seq_open(struct inode *inode, struct file *file)
{
	return single_open_net(inode, file, mptcp_snmp_seq_show);
}

static const struct file_operations mptcp_snmp_seq_fops = {
	.owner = THIS_MODULE,
	.open = mptcp_snmp_seq_open,
	.read = seq_read,
	.llseek = seq_lseek,
	.release = single_release_net,
};

static int mptcp_pm_init_net(struct net *net)
{
	net->mptcp.mptcp_statistics = alloc_percpu(struct mptcp_mib);
	if (!net->mptcp.mptcp_statistics)
		goto out_mptcp_mibs;

#ifdef CONFIG_PROC_FS
	net->mptcp.proc_net_mptcp = proc_net_mkdir(net, "mptcp_net", net->proc_net);
	if (!net->mptcp.proc_net_mptcp)
		goto out_proc_net_mptcp;
	if (!proc_create("mptcp", S_IRUGO, net->mptcp.proc_net_mptcp,
			 &mptcp_pm_seq_fops))
		goto out_mptcp_net_mptcp;
	if (!proc_create("snmp", S_IRUGO, net->mptcp.proc_net_mptcp,
			 &mptcp_snmp_seq_fops))
		goto out_mptcp_net_snmp;
#endif

	return 0;

#ifdef CONFIG_PROC_FS
out_mptcp_net_snmp:
	remove_proc_entry("mptcp", net->mptcp.proc_net_mptcp);
out_mptcp_net_mptcp:
	remove_proc_subtree("mptcp_net", net->proc_net);
	net->mptcp.proc_net_mptcp = NULL;
out_proc_net_mptcp:
	free_percpu(net->mptcp.mptcp_statistics);
#endif
out_mptcp_mibs:
	return -ENOMEM;
}

static void mptcp_pm_exit_net(struct net *net)
{
	remove_proc_entry("snmp", net->mptcp.proc_net_mptcp);
	remove_proc_entry("mptcp", net->mptcp.proc_net_mptcp);
	remove_proc_subtree("mptcp_net", net->proc_net);
	free_percpu(net->mptcp.mptcp_statistics);
}

static struct pernet_operations mptcp_pm_proc_ops = {
	.init = mptcp_pm_init_net,
	.exit = mptcp_pm_exit_net,
};

/* General initialization of mptcp */
void __init mptcp_init(void)
{
	int i;
	struct ctl_table_header *mptcp_sysctl;

	mptcp_sock_cache = kmem_cache_create("mptcp_sock",
					     sizeof(struct mptcp_tcp_sock),
					     0, SLAB_HWCACHE_ALIGN,
					     NULL);
	if (!mptcp_sock_cache)
		goto mptcp_sock_cache_failed;

	mptcp_cb_cache = kmem_cache_create("mptcp_cb", sizeof(struct mptcp_cb),
					   0, SLAB_DESTROY_BY_RCU|SLAB_HWCACHE_ALIGN,
					   NULL);
	if (!mptcp_cb_cache)
		goto mptcp_cb_cache_failed;

	mptcp_tw_cache = kmem_cache_create("mptcp_tw", sizeof(struct mptcp_tw),
					   0, SLAB_DESTROY_BY_RCU|SLAB_HWCACHE_ALIGN,
					   NULL);
	if (!mptcp_tw_cache)
		goto mptcp_tw_cache_failed;

	get_random_bytes(mptcp_secret, sizeof(mptcp_secret));

	mptcp_wq = alloc_workqueue("mptcp_wq", WQ_UNBOUND | WQ_MEM_RECLAIM, 8);
	if (!mptcp_wq)
		goto alloc_workqueue_failed;

	for (i = 0; i < MPTCP_HASH_SIZE; i++) {
		INIT_HLIST_NULLS_HEAD(&tk_hashtable[i], i);
		INIT_HLIST_NULLS_HEAD(&mptcp_reqsk_tk_htb[i], i);
	}

	spin_lock_init(&mptcp_tk_hashlock);

	if (register_pernet_subsys(&mptcp_pm_proc_ops))
		goto pernet_failed;

#if IS_ENABLED(CONFIG_IPV6)
	if (mptcp_pm_v6_init())
		goto mptcp_pm_v6_failed;
#endif
	if (mptcp_pm_v4_init())
		goto mptcp_pm_v4_failed;

	mptcp_sysctl = register_net_sysctl(&init_net, "net/mptcp", mptcp_table);
	if (!mptcp_sysctl)
		goto register_sysctl_failed;

	if (mptcp_register_path_manager(&mptcp_pm_default))
		goto register_pm_failed;

	if (mptcp_register_scheduler(&mptcp_sched_default))
		goto register_sched_failed;

<<<<<<< HEAD
	pr_info("MPTCP: Stable release v0.93.0-rc");
=======
	pr_info("MPTCP: Unstable branch");
>>>>>>> e7c3340e

	mptcp_init_failed = false;

	return;

register_sched_failed:
	mptcp_unregister_path_manager(&mptcp_pm_default);
register_pm_failed:
	unregister_net_sysctl_table(mptcp_sysctl);
register_sysctl_failed:
	mptcp_pm_v4_undo();
mptcp_pm_v4_failed:
#if IS_ENABLED(CONFIG_IPV6)
	mptcp_pm_v6_undo();
mptcp_pm_v6_failed:
#endif
	unregister_pernet_subsys(&mptcp_pm_proc_ops);
pernet_failed:
	destroy_workqueue(mptcp_wq);
alloc_workqueue_failed:
	kmem_cache_destroy(mptcp_tw_cache);
mptcp_tw_cache_failed:
	kmem_cache_destroy(mptcp_cb_cache);
mptcp_cb_cache_failed:
	kmem_cache_destroy(mptcp_sock_cache);
mptcp_sock_cache_failed:
	mptcp_init_failed = true;
}<|MERGE_RESOLUTION|>--- conflicted
+++ resolved
@@ -2864,11 +2864,7 @@
 	if (mptcp_register_scheduler(&mptcp_sched_default))
 		goto register_sched_failed;
 
-<<<<<<< HEAD
-	pr_info("MPTCP: Stable release v0.93.0-rc");
-=======
 	pr_info("MPTCP: Unstable branch");
->>>>>>> e7c3340e
 
 	mptcp_init_failed = false;
 
