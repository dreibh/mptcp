/*
 *	MPTCP implementation - IPv4-specific functions
 *
 *	Initial Design & Implementation:
 *	Sébastien Barré <sebastien.barre@uclouvain.be>
 *
 *	Current Maintainer:
 *	Christoph Paasch <christoph.paasch@uclouvain.be>
 *
 *	Additional authors:
 *	Jaakko Korkeaniemi <jaakko.korkeaniemi@aalto.fi>
 *	Gregory Detal <gregory.detal@uclouvain.be>
 *	Fabien Duchêne <fabien.duchene@uclouvain.be>
 *	Andreas Seelinger <Andreas.Seelinger@rwth-aachen.de>
 *	Lavkesh Lahngir <lavkesh51@gmail.com>
 *	Andreas Ripke <ripke@neclab.eu>
 *	Vlad Dogaru <vlad.dogaru@intel.com>
 *	Octavian Purdila <octavian.purdila@intel.com>
 *	John Ronan <jronan@tssg.org>
 *	Catalin Nicutar <catalin.nicutar@gmail.com>
 *	Brandon Heller <brandonh@stanford.edu>
 *
 *
 *	This program is free software; you can redistribute it and/or
 *      modify it under the terms of the GNU General Public License
 *      as published by the Free Software Foundation; either version
 *      2 of the License, or (at your option) any later version.
 */

#include <linux/export.h>
#include <linux/ip.h>
#include <linux/list.h>
#include <linux/skbuff.h>
#include <linux/spinlock.h>
#include <linux/tcp.h>

#include <net/inet_common.h>
#include <net/inet_connection_sock.h>
#include <net/mptcp.h>
#include <net/mptcp_pm.h>
#include <net/mptcp_v4.h>
#include <net/mptcp_v6.h>
#include <net/request_sock.h>
#include <net/tcp.h>

static void mptcp_v4_reqsk_destructor(struct request_sock *req)
{
	mptcp_reqsk_destructor(req);

	tcp_v4_reqsk_destructor(req);
}

/* Similar to tcp_request_sock_ops */
struct request_sock_ops mptcp_request_sock_ops __read_mostly = {
	.family		=	PF_INET,
	.obj_size	=	sizeof(struct mptcp_request_sock),
	.rtx_syn_ack	=	tcp_v4_rtx_synack,
	.send_ack	=	tcp_v4_reqsk_send_ack,
	.destructor	=	mptcp_v4_reqsk_destructor,
	.send_reset	=	tcp_v4_send_reset,
	.syn_ack_timeout =	tcp_syn_ack_timeout,
};

static void mptcp_v4_reqsk_queue_hash_add(struct sock *meta_sk,
					  struct request_sock *req,
					  unsigned long timeout)
{
	const u32 h = inet_synq_hash(inet_rsk(req)->rmt_addr,
				     inet_rsk(req)->rmt_port,
				     0, MPTCP_HASH_SIZE);

	inet_csk_reqsk_queue_hash_add(meta_sk, req, timeout);

	spin_lock(&mptcp_reqsk_hlock);
	list_add(&mptcp_rsk(req)->collide_tuple, &mptcp_reqsk_htb[h]);
	spin_unlock(&mptcp_reqsk_hlock);
}

/* Similar to tcp_v4_conn_request */
static void mptcp_v4_join_request(struct sock *meta_sk, struct sk_buff *skb)
{
	struct mptcp_cb *mpcb = tcp_sk(meta_sk)->mpcb;
	struct tcp_options_received tmp_opt;
	const u8 *hash_location;
	struct request_sock *req;
	struct inet_request_sock *ireq;
	struct mptcp_request_sock *mtreq;
	struct dst_entry *dst = NULL;
	u8 mptcp_hash_mac[20];
	__be32 saddr = ip_hdr(skb)->saddr;
	__be32 daddr = ip_hdr(skb)->daddr;
	__u32 isn = TCP_SKB_CB(skb)->when;
	int want_cookie = 0;

	tcp_clear_options(&tmp_opt);
	tmp_opt.mss_clamp = TCP_MSS_DEFAULT;
	tmp_opt.user_mss = tcp_sk(meta_sk)->rx_opt.user_mss;
	tcp_parse_options(skb, &tmp_opt, &hash_location, &mpcb->rx_opt, 0);

	req = inet_reqsk_alloc(&mptcp_request_sock_ops);
	if (!req)
		return;

	mtreq = mptcp_rsk(req);
	mtreq->mpcb = mpcb;
	INIT_LIST_HEAD(&mtreq->collide_tuple);
	mtreq->mptcp_rem_nonce = tmp_opt.mptcp_recv_nonce;
	mtreq->mptcp_rem_key = mpcb->mptcp_rem_key;
	mtreq->mptcp_loc_key = mpcb->mptcp_loc_key;
	get_random_bytes(&mtreq->mptcp_loc_nonce,
			 sizeof(mtreq->mptcp_loc_nonce));
	mptcp_hmac_sha1((u8 *)&mtreq->mptcp_loc_key,
			(u8 *)&mtreq->mptcp_rem_key,
			(u8 *)&mtreq->mptcp_loc_nonce,
			(u8 *)&mtreq->mptcp_rem_nonce, (u32 *)mptcp_hash_mac);
	mtreq->mptcp_hash_tmac = *(u64 *)mptcp_hash_mac;
	mtreq->rem_id = tmp_opt.rem_id;
<<<<<<< HEAD
	tcp_rsk(req)->saw_mpc = tmp_opt.saw_mpc;
=======
>>>>>>> 780ed8fe
	mtreq->low_prio = tmp_opt.low_prio;

	tmp_opt.tstamp_ok = tmp_opt.saw_tstamp;
	tcp_openreq_init(req, &tmp_opt, skb);

	ireq = inet_rsk(req);
	ireq->loc_addr = daddr;
	ireq->rmt_addr = saddr;
	ireq->no_srccheck = inet_sk(meta_sk)->transparent;
	ireq->opt = tcp_v4_save_options(meta_sk, skb);

	if (security_inet_conn_request(meta_sk, skb, req))
		goto drop_and_free;

	if (!want_cookie || tmp_opt.tstamp_ok)
		TCP_ECN_create_request(req, skb);

	if (!isn) {
		struct inet_peer *peer = NULL;
		struct flowi4 fl4;

		/* VJ's idea. We save last timestamp seen
		 * from the destination in peer table, when entering
		 * state TIME-WAIT, and check against it before
		 * accepting new connection request.
		 *
		 * If "isn" is not zero, this request hit alive
		 * timewait bucket, so that all the necessary checks
		 * are made in the function processing timewait state.
		 */
		if (tmp_opt.saw_tstamp &&
		    tcp_death_row.sysctl_tw_recycle &&
		    (dst = inet_csk_route_req(meta_sk, &fl4, req)) != NULL &&
		    fl4.daddr == saddr &&
		    (peer = rt_get_peer((struct rtable *)dst, fl4.daddr)) != NULL) {
			inet_peer_refcheck(peer);
			if ((u32)get_seconds() - peer->tcp_ts_stamp < TCP_PAWS_MSL &&
			    (s32)(peer->tcp_ts - req->ts_recent) >
							TCP_PAWS_WINDOW) {
				NET_INC_STATS_BH(sock_net(meta_sk), LINUX_MIB_PAWSPASSIVEREJECTED);
				goto drop_and_release;
			}
		}
		/* Kill the following clause, if you dislike this way. */
		else if (!sysctl_tcp_syncookies &&
			 (sysctl_max_syn_backlog - inet_csk_reqsk_queue_len(meta_sk) <
			  (sysctl_max_syn_backlog >> 2)) &&
			 (!peer || !peer->tcp_ts_stamp) &&
			 (!dst || !dst_metric(dst, RTAX_RTT))) {
			/* Without syncookies last quarter of
			 * backlog is filled with destinations,
			 * proven to be alive.
			 * It means that we continue to communicate
			 * to destinations, already remembered
			 * to the moment of synflood.
			 */
			LIMIT_NETDEBUG(KERN_DEBUG "TCP: drop open request from %pI4/%u\n",
				       &saddr, ntohs(tcp_hdr(skb)->source));
			goto drop_and_release;
		}

		isn = tcp_v4_init_sequence(skb);
	}
	tcp_rsk(req)->snt_isn = isn;
	tcp_rsk(req)->snt_synack = tcp_time_stamp;

	if (tcp_v4_send_synack(meta_sk, dst, req, NULL, skb_get_queue_mapping(skb)))
		goto drop_and_free;

	/* Adding to request queue in metasocket */
	mptcp_v4_reqsk_queue_hash_add(meta_sk, req, TCP_TIMEOUT_INIT);

	return;

drop_and_release:
	dst_release(dst);
drop_and_free:
	reqsk_free(req);
	return;
}

int mptcp_v4_rem_raddress(struct multipath_options *mopt, u8 id)
{
	int i;

	for (i = 0; i < MPTCP_MAX_ADDR; i++) {
		if (!((1 << i) & mopt->rem4_bits))
			continue;

		if (mopt->addr4[i].id == id) {
			/* remove address from bitfield */
			mopt->rem4_bits &= ~(1 << i);

			return 0;
		}
	}

	return -1;
}

/**
 * Based on function tcp_v4_conn_request (tcp_ipv4.c)
 * Returns -1 if there is no space anymore to store an additional
 * address
 */
int mptcp_v4_add_raddress(struct multipath_options *mopt,
			  const struct in_addr *addr, __be16 port, u8 id)
{
	int i;
	struct mptcp_rem4 *rem4;

	mptcp_for_each_bit_set(mopt->rem4_bits, i) {
		rem4 = &mopt->addr4[i];

		/* Address is already in the list --- continue */
		if (rem4->id == id &&
		    rem4->addr.s_addr == addr->s_addr && rem4->port == port)
			return 0;

		/* This may be the case, when the peer is behind a NAT. He is
		 * trying to JOIN, thus sending the JOIN with a certain ID.
		 * However the src_addr of the IP-packet has been changed. We
		 * update the addr in the list, because this is the address as
		 * OUR BOX sees it. */
		if (rem4->id == id && rem4->addr.s_addr != addr->s_addr) {
			/* update the address */
			mptcp_debug("%s: updating old addr:%pI4"
				   " to addr %pI4 with id:%d\n",
				   __func__, &rem4->addr.s_addr,
				   &addr->s_addr, id);
			rem4->addr.s_addr = addr->s_addr;
			rem4->port = port;
			mopt->list_rcvd = 1;
			return 0;
		}
	}

	i = mptcp_find_free_index(mopt->rem4_bits);
	/* Do we have already the maximum number of local/remote addresses? */
	if (i < 0) {
		mptcp_debug("%s: At max num of remote addresses: %d --- not "
			   "adding address: %pI4\n",
			   __func__, MPTCP_MAX_ADDR, &addr->s_addr);
		return -1;
	}

	rem4 = &mopt->addr4[i];

	/* Address is not known yet, store it */
	rem4->addr.s_addr = addr->s_addr;
	rem4->port = port;
	rem4->bitfield = 0;
	rem4->retry_bitfield = 0;
	rem4->id = id;
	mopt->list_rcvd = 1;
	mopt->rem4_bits |= (1 << i);

	return 0;
}

/* Sets the bitfield of the remote-address field
 * local address is not set as it will disappear with the global address-list
 */
void mptcp_v4_set_init_addr_bit(struct mptcp_cb *mpcb, __be32 daddr)
{
	int i;

	mptcp_for_each_bit_set(mpcb->rx_opt.rem4_bits, i) {
		if (mpcb->rx_opt.addr4[i].addr.s_addr == daddr) {
			/* It's the initial flow - thus local index == 0 */
			mpcb->rx_opt.addr4[i].bitfield |= 1;
			return;
		}
	}
}

/* We only process join requests here. (either the SYN or the final ACK) */
int mptcp_v4_do_rcv(struct sock *meta_sk, struct sk_buff *skb)
{
	struct mptcp_cb *mpcb = tcp_sk(meta_sk)->mpcb;
	struct sock *child, *rsk = NULL;
	int ret;

	if (!(TCP_SKB_CB(skb)->mptcp_flags & MPTCPHDR_JOIN)) {
		struct tcphdr *th = tcp_hdr(skb);
		const struct iphdr *iph = ip_hdr(skb);
		struct sock *sk;

		sk = inet_lookup_established(sock_net(meta_sk), &tcp_hashinfo,
					     iph->saddr, th->source, iph->daddr,
					     th->dest, inet_iif(skb));

		if (!sk) {
			WARN("%s Did not find a sub-sk at all!!!\n", __func__);
			kfree_skb(skb);
			return 0;
		}
		if (is_meta_sk(sk)) {
			WARN("%s Did not find a sub-sk - did found the meta!\n", __func__);
			kfree_skb(skb);
			sock_put(sk);
			return 0;
		}

		if (sk->sk_state == TCP_TIME_WAIT) {
			inet_twsk_put(inet_twsk(sk));
			kfree_skb(skb);
			return 0;
		}

		ret = tcp_v4_do_rcv(sk, skb);
		sock_put(sk);

		return ret;
	}
	TCP_SKB_CB(skb)->mptcp_flags = 0;

	/* Has been removed from the tk-table. Thus, no new subflows.
	 * Check for close-state is necessary, because we may have been closed
	 * without passing by mptcp_close().
	 */
	if (meta_sk->sk_state == TCP_CLOSE || !tcp_sk(meta_sk)->inside_tk_table)
		goto reset_and_discard;

	child = tcp_v4_hnd_req(meta_sk, skb);

	if (!child)
		goto discard;

	if (child != meta_sk) {
		sock_rps_save_rxhash(child, skb);
		/* We don't call tcp_child_process here, because we hold
		 * already the meta-sk-lock and are sure that it is not owned
		 * by the user.
		 */
		ret = tcp_rcv_state_process(child, skb, tcp_hdr(skb), skb->len);
		bh_unlock_sock(child);
		sock_put(child);
		if (ret) {
			rsk = child;
			goto reset_and_discard;
		}
	} else {
		if (tcp_hdr(skb)->syn) {
			struct mp_join *join_opt = mptcp_find_join(skb);
			/* Currently we make two calls to mptcp_find_join(). This
			 * can probably be optimized. */
			if (mptcp_v4_add_raddress(&mpcb->rx_opt,
					(struct in_addr *)&ip_hdr(skb)->saddr, 0,
					join_opt->addr_id) < 0)
				goto reset_and_discard;
			mpcb->rx_opt.list_rcvd = 0;

			mptcp_v4_join_request(meta_sk, skb);
			goto discard;
		}
		goto reset_and_discard;
	}
	return 0;

reset_and_discard:
	tcp_v4_send_reset(rsk, skb);
discard:
	kfree_skb(skb);
	return 0;
}

/* After this, the ref count of the meta_sk associated with the request_sock
 * is incremented. Thus it is the responsibility of the caller
 * to call sock_put() when the reference is not needed anymore.
 */
struct sock *mptcp_v4_search_req(const __be16 rport, const __be32 raddr,
				 const __be32 laddr, const struct net *net)
{
	struct mptcp_request_sock *mtreq;
	struct sock *meta_sk = NULL;

	spin_lock(&mptcp_reqsk_hlock);
	list_for_each_entry(mtreq,
			    &mptcp_reqsk_htb[inet_synq_hash(raddr, rport, 0,
					    	    	    MPTCP_HASH_SIZE)],
			    collide_tuple) {
		const struct inet_request_sock *ireq = inet_rsk(rev_mptcp_rsk(mtreq));
		meta_sk = mtreq->mpcb->meta_sk;

		if (ireq->rmt_port == rport &&
		    ireq->rmt_addr == raddr &&
		    ireq->loc_addr == laddr &&
		    rev_mptcp_rsk(mtreq)->rsk_ops->family == AF_INET &&
		    net_eq(net, sock_net(meta_sk)))
			break;
		meta_sk = NULL;
	}

	if (meta_sk && unlikely(!atomic_inc_not_zero(&meta_sk->sk_refcnt)))
		meta_sk = NULL;
	spin_unlock(&mptcp_reqsk_hlock);

	return meta_sk;
}

/* Create a new IPv4 subflow.
 *
 * We are in user-context and meta-sock-lock is hold.
 */
int mptcp_init4_subsockets(struct sock *meta_sk, const struct mptcp_loc4 *loc,
			   struct mptcp_rem4 *rem)
{
	struct tcp_sock *tp;
	struct sock *sk;
	struct sockaddr_in loc_in, rem_in;
	struct socket sock;
	int ulid_size = 0, ret;

	/* Don't try again - even if it fails */
	rem->bitfield |= (1 << loc->id);

	/** First, create and prepare the new socket */

	sock.type = meta_sk->sk_socket->type;
	sock.state = SS_UNCONNECTED;
	sock.wq = meta_sk->sk_socket->wq;
	sock.file = meta_sk->sk_socket->file;
	sock.ops = NULL;

	ret = inet_create(sock_net(meta_sk), &sock, IPPROTO_TCP, 1);
	if (unlikely(ret < 0)) {
		mptcp_debug("%s inet_create failed ret: %d\n", __func__, ret);
		return ret;
	}

	sk = sock.sk;

	inet_sk(sk)->loc_id = loc->id;

	tp = tcp_sk(sk);

	if (mptcp_add_sock(meta_sk, sk, rem->id, GFP_KERNEL))
		goto error;

	tp->mptcp->slave_sk = 1;
	tp->mptcp->low_prio = loc->low_prio;

	/* Initializing the timer for an MPTCP subflow */
	setup_timer(&tp->mptcp->mptcp_ack_timer, mptcp_ack_handler, (unsigned long)sk);

	/** Then, connect the socket to the peer */

	ulid_size = sizeof(struct sockaddr_in);
	loc_in.sin_family = AF_INET;
	rem_in.sin_family = AF_INET;
	loc_in.sin_port = 0;
	if (rem->port)
		rem_in.sin_port = rem->port;
	else
		rem_in.sin_port = inet_sk(meta_sk)->inet_dport;
	loc_in.sin_addr = loc->addr;
	rem_in.sin_addr = rem->addr;

	mptcp_debug("%s: token %#x pi %d src_addr:%pI4:%d dst_addr:%pI4:%d\n",
		    __func__, tcp_sk(meta_sk)->mpcb->mptcp_loc_token, tp->mptcp->path_index,
		    &loc_in.sin_addr, ntohs(loc_in.sin_port), &rem_in.sin_addr,
		    ntohs(rem_in.sin_port));

	ret = sock.ops->bind(&sock, (struct sockaddr *)&loc_in, ulid_size);
	if (ret < 0) {
		mptcp_debug(KERN_ERR "%s: MPTCP subsocket bind() "
				"failed, error %d\n", __func__, ret);
		goto error;
	}

	ret = sock.ops->connect(&sock, (struct sockaddr *)&rem_in,
				ulid_size, O_NONBLOCK);
	if (ret < 0 && ret != -EINPROGRESS) {
		mptcp_debug(KERN_ERR "%s: MPTCP subsocket connect() "
				"failed, error %d\n", __func__, ret);
		goto error;
	}

	sk_set_socket(sk, meta_sk->sk_socket);
	sk->sk_wq = meta_sk->sk_wq;

	return 0;

error:
	sock_orphan(sk);

	/* tcp_done must be handled with bh disabled */
	local_bh_disable();
	tcp_done(sk);
	local_bh_enable();

	return ret;
}

/****** IPv4-Address event handler ******/

/* React on IP-addr add/rem-events */
static int mptcp_pm_inetaddr_event(struct notifier_block *this,
				   unsigned long event, void *ptr)
{
	return mptcp_pm_addr_event_handler(event, ptr, AF_INET);
}

/* React on ifup/down-events */
static int mptcp_pm_netdev_event(struct notifier_block *this,
				 unsigned long event, void *ptr)
{
	struct net_device *dev = ptr;
	struct in_device *in_dev;

	if (!(event == NETDEV_UP || event == NETDEV_DOWN ||
	      event == NETDEV_CHANGE))
		return NOTIFY_DONE;

	if (dev->flags & IFF_NOMULTIPATH)
		return NOTIFY_DONE;

	/* Iterate over the addresses of the interface, then we go over the
	 * mpcb's to modify them - that way we take tk_hash_lock for a shorter
	 * time at each iteration. - otherwise we would need to take it from the
	 * beginning till the end.
	 */
	rcu_read_lock();
	in_dev = __in_dev_get_rcu(dev);

	if (in_dev) {
		for_primary_ifa(in_dev) {
			mptcp_pm_inetaddr_event(NULL, event, ifa);
		} endfor_ifa(in_dev);
	}

	rcu_read_unlock();
	return NOTIFY_DONE;
}

int mptcp_pm_addr4_event_handler(struct in_ifaddr *ifa, unsigned long event,
				 struct mptcp_cb *mpcb)
{
	int i;
	struct sock *sk, *tmpsk;

	if (ifa->ifa_scope > RT_SCOPE_LINK ||
	    (ifa->ifa_dev->dev->flags & IFF_NOMULTIPATH))
		return -EPERM;

	/* Look for the address among the local addresses */
	mptcp_for_each_bit_set(mpcb->loc4_bits, i) {
		if (mpcb->addr4[i].addr.s_addr == ifa->ifa_local)
			goto found;
	}

	/* Not yet in address-list */
	if ((event == NETDEV_UP || event == NETDEV_CHANGE) && netif_running(ifa->ifa_dev->dev)) {
		i = __mptcp_find_free_index(mpcb->loc4_bits, 0, mpcb->next_v4_index);
		if (i < 0) {
			mptcp_debug("MPTCP_PM: NETDEV_UP Reached max "
				    "number of local IPv4 addresses: %d\n",
				    MPTCP_MAX_ADDR);
			return -EPERM;
		}

		/* update this mpcb */
		mpcb->addr4[i].addr.s_addr = ifa->ifa_local;
		mpcb->addr4[i].id = i;
		mpcb->loc4_bits |= (1 << i);
		mpcb->next_v4_index = i + 1;
		/* re-send addresses */
		mptcp_v4_send_add_addr(i, mpcb);
		/* re-evaluate paths */
		mptcp_create_subflows(mpcb->meta_sk);
		return 0;
	}
	return -EPERM;
found:
	/* Address already in list. Reactivate/Deactivate the
	 * concerned paths. */
	mptcp_for_each_sk_safe(mpcb, sk, tmpsk) {
		struct tcp_sock *tp = tcp_sk(sk);
		if (sk->sk_family != AF_INET ||
		    inet_sk(sk)->inet_saddr != ifa->ifa_local)
			continue;

		if (event == NETDEV_DOWN) {
			mptcp_reinject_data(sk, 0);
			mptcp_sub_force_close(sk);
		} else if (event == NETDEV_CHANGE) {
			int new_low_prio = (ifa->ifa_dev->dev->flags & IFF_MPBACKUP) ?
						1 : 0;
			if (new_low_prio != tp->mptcp->low_prio)
				tp->mptcp->send_mp_prio = 1;
			tp->mptcp->low_prio = new_low_prio;
		}
	}

	if (event == NETDEV_DOWN) {
		mpcb->loc4_bits &= ~(1 << i);

		/* Force sending directly the REMOVE_ADDR option */
		mpcb->remove_addrs |= (1 << mpcb->addr4[i].id);
		sk = mptcp_select_ack_sock(mpcb->meta_sk, 0);
		if (sk)
			tcp_send_ack(sk);

		mptcp_for_each_bit_set(mpcb->rx_opt.rem4_bits, i)
			mpcb->rx_opt.addr4[i].bitfield &= mpcb->loc4_bits;
	}
	return 0;
}

/* This method adds or remove a address after a connection establishment */
int mptcp_v4_add_remove_address(int opt, struct sock *sk,
				char __user *optval, int optlen)
{
	int ret = -ENOPROTOOPT;
	struct net *net = sock_net(sk);
	struct in_addr addr4;
	struct net_device *dev = NULL;
	if (copy_from_user(&addr4, optval, optlen)) {
		ret = -EFAULT;
		goto out;
	}
	rcu_read_lock();
	for_each_netdev(net, dev) {
		struct in_ifaddr *ifa;
		for (ifa = dev->ip_ptr->ifa_list; ifa; ifa = ifa->ifa_next) {
			if (ifa->ifa_local == addr4.s_addr) {
				bh_lock_sock(sk) ;
				if (opt == TCP_MULTIPATH_ADD)
					ret = mptcp_pm_addr4_event_handler(ifa,
						NETDEV_UP, tcp_sk(sk)->mpcb);
				if (opt == TCP_MULTIPATH_REMOVE)
					ret = mptcp_pm_addr4_event_handler(ifa,
						NETDEV_DOWN, tcp_sk(sk)->mpcb);
				bh_unlock_sock(sk) ;
				rcu_read_unlock();
				goto out;
			}
		}
	}
	/* No IP address found*/
	rcu_read_unlock();
	ret = -EADDRNOTAVAIL;
out:
	return ret;
}

/* Send ADD_ADDR for loc_id on all available subflows */
void mptcp_v4_send_add_addr(int loc_id, struct mptcp_cb *mpcb)
{
	struct tcp_sock *tp;

	mptcp_for_each_tp(mpcb, tp)
		tp->mptcp->add_addr4 |= (1 << loc_id);
}

static struct notifier_block mptcp_pm_inetaddr_notifier = {
		.notifier_call = mptcp_pm_inetaddr_event,
};

static struct notifier_block mptcp_pm_netdev_notifier = {
		.notifier_call = mptcp_pm_netdev_event,
};

/****** End of IPv4-Address event handler ******/

/* General initialization of IPv4 for MPTCP */
int mptcp_pm_v4_init(void)
{
	int ret;
	struct request_sock_ops *ops = &mptcp_request_sock_ops;

	ops->slab_name = kasprintf(GFP_KERNEL, "request_sock_%s", "MPTCP");
	if (ops->slab_name == NULL) {
		ret = -ENOMEM;
		goto out;
	}

	ops->slab = kmem_cache_create(ops->slab_name, ops->obj_size, 0,
				      SLAB_HWCACHE_ALIGN, NULL);

	if (ops->slab == NULL) {
		ret =  -ENOMEM;
		goto err_reqsk_create;
	}

	ret = register_inetaddr_notifier(&mptcp_pm_inetaddr_notifier);
	if (ret)
		goto err_reg_inetaddr;
	ret = register_netdevice_notifier(&mptcp_pm_netdev_notifier);
	if (ret)
		goto err_reg_netdev;

out:
	return ret;

err_reg_netdev:
	unregister_inetaddr_notifier(&mptcp_pm_inetaddr_notifier);
err_reg_inetaddr:
	kmem_cache_destroy(ops->slab);
err_reqsk_create:
	kfree(ops->slab_name);
	ops->slab_name = NULL;
	goto out;
}

void mptcp_pm_v4_undo(void)
{
	unregister_inetaddr_notifier(&mptcp_pm_inetaddr_notifier);
	unregister_netdevice_notifier(&mptcp_pm_netdev_notifier);
	kmem_cache_destroy(mptcp_request_sock_ops.slab);
	kfree(mptcp_request_sock_ops.slab_name);
}

<|MERGE_RESOLUTION|>--- conflicted
+++ resolved
@@ -115,10 +115,7 @@
 			(u8 *)&mtreq->mptcp_rem_nonce, (u32 *)mptcp_hash_mac);
 	mtreq->mptcp_hash_tmac = *(u64 *)mptcp_hash_mac;
 	mtreq->rem_id = tmp_opt.rem_id;
-<<<<<<< HEAD
 	tcp_rsk(req)->saw_mpc = tmp_opt.saw_mpc;
-=======
->>>>>>> 780ed8fe
 	mtreq->low_prio = tmp_opt.low_prio;
 
 	tmp_opt.tstamp_ok = tmp_opt.saw_tstamp;
