--- conflicted
+++ resolved
@@ -586,13 +586,8 @@
 	return NOTIFY_DONE;
 }
 
-<<<<<<< HEAD
 int mptcp_pm_addr6_event_handler(struct inet6_ifaddr *ifa, unsigned long event,
 				 struct mptcp_cb *mpcb)
-=======
-void mptcp_pm_addr6_event_handler(struct inet6_ifaddr *ifa, unsigned long event,
-				  struct mptcp_cb *mpcb)
->>>>>>> 6bec0f9b
 {
 	int i;
 	struct sock *sk;
@@ -668,7 +663,6 @@
 		mptcp_for_each_bit_set(mpcb->rx_opt.rem6_bits, i)
 			mpcb->rx_opt.addr6[i].bitfield &= mpcb->loc6_bits;
 	}
-<<<<<<< HEAD
 	return 0;
 }
 
@@ -709,8 +703,6 @@
 	ret = -EADDRNOTAVAIL;
 out:
 	return ret;
-=======
->>>>>>> 6bec0f9b
 }
 
 /*
