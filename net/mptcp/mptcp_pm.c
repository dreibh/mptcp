--- conflicted
+++ resolved
@@ -301,21 +301,13 @@
 						MPTCP_MAX_ADDR, &ifa_address);
 					goto out;
 				}
-<<<<<<< HEAD
-				mpcb->addr4[i].addr.s_addr = ifa_address;
-				mpcb->addr4[i].port = 0;
-				mpcb->addr4[i].id = i;
-				mpcb->addr4[i].low_prio = (dev->flags & IFF_MPBACKUP) ? 1 : 0;
-				if (dev->flags & IFF_MPHANDOVER)
-					mpcb->loc4_handover |= (1 << i);
-
-=======
 				mpcb->locaddr4[i].addr.s_addr = ifa_address;
 				mpcb->locaddr4[i].port = 0;
 				mpcb->locaddr4[i].id = i;
-				mpcb->locaddr4[i].low_prio = (dev->flags & IFF_MPBACKUP) ?
-								1 : 0;
->>>>>>> 640e9a1a
+				mpcb->locaddr4[i].low_prio = (dev->flags & IFF_MPBACKUP) ? 1 : 0;
+				if (dev->flags & IFF_MPHANDOVER)
+					mpcb->loc4_handover |= (1 << i);
+
 				mpcb->loc4_bits |= (1 << i);
 				mpcb->next_v4_index = i + 1;
 				mptcp_v4_send_add_addr(i, mpcb);
@@ -356,21 +348,13 @@
 					goto out;
 				}
 
-<<<<<<< HEAD
-				mpcb->addr6[i].addr = ifa6->addr;
-				mpcb->addr6[i].port = 0;
-				mpcb->addr6[i].id = i + MPTCP_MAX_ADDR;
-				mpcb->addr6[i].low_prio = (dev->flags & IFF_MPBACKUP) ? 1 : 0;
-				if (dev->flags & IFF_MPHANDOVER)
-					mpcb->loc6_handover |= (1 << i);
-
-=======
 				mpcb->locaddr6[i].addr = ifa6->addr;
 				mpcb->locaddr6[i].port = 0;
 				mpcb->locaddr6[i].id = i + MPTCP_MAX_ADDR;
-				mpcb->locaddr6[i].low_prio = (dev->flags & IFF_MPBACKUP) ?
-								1 : 0;
->>>>>>> 640e9a1a
+				mpcb->locaddr6[i].low_prio = (dev->flags & IFF_MPBACKUP) ? 1 : 0;
+				if (dev->flags & IFF_MPHANDOVER)
+					mpcb->loc6_handover |= (1 << i);
+
 				mpcb->loc6_bits |= (1 << i);
 				mpcb->next_v6_index = i + 1;
 				mptcp_v6_send_add_addr(i, mpcb);
@@ -680,13 +664,7 @@
 	    sysctl_mptcp_ndiffports == mpcb->cnt_subflows)
 		goto exit;
 
-<<<<<<< HEAD
-	/*** Let's do a full mesh among the addresses ***/
-
-	mptcp_for_each_bit_set(mpcb->rx_opt.rem4_bits, i) {
-=======
 	mptcp_for_each_bit_set(mpcb->rem4_bits, i) {
->>>>>>> 640e9a1a
 		struct mptcp_rem4 *rem;
 		u8 remaining_bits;
 
