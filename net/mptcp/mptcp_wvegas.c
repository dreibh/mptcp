--- conflicted
+++ resolved
@@ -99,12 +99,8 @@
 	return div_u64(mptcp_wvegas_scale(cwnd, MPTCP_WVEGAS_SCALE), rtt_us);
 }
 
-<<<<<<< HEAD
-static void mptcp_wvegas_pkts_acked(struct sock *sk, const struct ack_sample *sample)
-=======
 static void mptcp_wvegas_pkts_acked(struct sock *sk,
 				    const struct ack_sample *sample)
->>>>>>> 48e896f4
 {
 	struct wvegas *wvegas = inet_csk_ca(sk);
 	u32 vrtt;
