/*
 * Copyright (C) 2011  Intel Corporation. All rights reserved.
 *
 * This program is free software; you can redistribute it and/or modify
 * it under the terms of the GNU General Public License as published by
 * the Free Software Foundation; either version 2 of the License, or
 * (at your option) any later version.
 *
 * This program is distributed in the hope that it will be useful,
 * but WITHOUT ANY WARRANTY; without even the implied warranty of
 * MERCHANTABILITY or FITNESS FOR A PARTICULAR PURPOSE. See the
 * GNU General Public License for more details.
 *
 * You should have received a copy of the GNU General Public License
 * along with this program; if not, see <http://www.gnu.org/licenses/>.
 */

#define pr_fmt(fmt) "llcp: %s: " fmt, __func__

#include <linux/init.h>
#include <linux/kernel.h>
#include <linux/list.h>
#include <linux/nfc.h>

#include "nfc.h"
#include "llcp.h"

static u8 llcp_magic[3] = {0x46, 0x66, 0x6d};

static LIST_HEAD(llcp_devices);

static void nfc_llcp_rx_skb(struct nfc_llcp_local *local, struct sk_buff *skb);

void nfc_llcp_sock_link(struct llcp_sock_list *l, struct sock *sk)
{
	write_lock(&l->lock);
	sk_add_node(sk, &l->head);
	write_unlock(&l->lock);
}

void nfc_llcp_sock_unlink(struct llcp_sock_list *l, struct sock *sk)
{
	write_lock(&l->lock);
	sk_del_node_init(sk);
	write_unlock(&l->lock);
}

void nfc_llcp_socket_remote_param_init(struct nfc_llcp_sock *sock)
{
	sock->remote_rw = LLCP_DEFAULT_RW;
	sock->remote_miu = LLCP_MAX_MIU + 1;
}

static void nfc_llcp_socket_purge(struct nfc_llcp_sock *sock)
{
	struct nfc_llcp_local *local = sock->local;
	struct sk_buff *s, *tmp;

	pr_debug("%p\n", &sock->sk);

	skb_queue_purge(&sock->tx_queue);
	skb_queue_purge(&sock->tx_pending_queue);

	if (local == NULL)
		return;

	/* Search for local pending SKBs that are related to this socket */
	skb_queue_walk_safe(&local->tx_queue, s, tmp) {
		if (s->sk != &sock->sk)
			continue;

		skb_unlink(s, &local->tx_queue);
		kfree_skb(s);
	}
}

static void nfc_llcp_socket_release(struct nfc_llcp_local *local, bool device,
				    int err)
{
	struct sock *sk;
	struct hlist_node *tmp;
	struct nfc_llcp_sock *llcp_sock;

	skb_queue_purge(&local->tx_queue);

	write_lock(&local->sockets.lock);

	sk_for_each_safe(sk, tmp, &local->sockets.head) {
		llcp_sock = nfc_llcp_sock(sk);

		bh_lock_sock(sk);

		nfc_llcp_socket_purge(llcp_sock);

		if (sk->sk_state == LLCP_CONNECTED)
			nfc_put_device(llcp_sock->dev);

		if (sk->sk_state == LLCP_LISTEN) {
			struct nfc_llcp_sock *lsk, *n;
			struct sock *accept_sk;

			list_for_each_entry_safe(lsk, n,
						 &llcp_sock->accept_queue,
						 accept_queue) {
				accept_sk = &lsk->sk;
				bh_lock_sock(accept_sk);

				nfc_llcp_accept_unlink(accept_sk);

				if (err)
					accept_sk->sk_err = err;
				accept_sk->sk_state = LLCP_CLOSED;
				accept_sk->sk_state_change(sk);

				bh_unlock_sock(accept_sk);
			}
		}

		if (err)
			sk->sk_err = err;
		sk->sk_state = LLCP_CLOSED;
		sk->sk_state_change(sk);

		bh_unlock_sock(sk);

		sk_del_node_init(sk);
	}

	write_unlock(&local->sockets.lock);

	/* If we still have a device, we keep the RAW sockets alive */
	if (device == true)
		return;

	write_lock(&local->raw_sockets.lock);

	sk_for_each_safe(sk, tmp, &local->raw_sockets.head) {
		llcp_sock = nfc_llcp_sock(sk);

		bh_lock_sock(sk);

		nfc_llcp_socket_purge(llcp_sock);

		if (err)
			sk->sk_err = err;
		sk->sk_state = LLCP_CLOSED;
		sk->sk_state_change(sk);

		bh_unlock_sock(sk);

		sk_del_node_init(sk);
	}

	write_unlock(&local->raw_sockets.lock);
}

struct nfc_llcp_local *nfc_llcp_local_get(struct nfc_llcp_local *local)
{
	kref_get(&local->ref);

	return local;
}

static void local_cleanup(struct nfc_llcp_local *local)
{
	nfc_llcp_socket_release(local, false, ENXIO);
	del_timer_sync(&local->link_timer);
	skb_queue_purge(&local->tx_queue);
	cancel_work_sync(&local->tx_work);
	cancel_work_sync(&local->rx_work);
	cancel_work_sync(&local->timeout_work);
	kfree_skb(local->rx_pending);
	del_timer_sync(&local->sdreq_timer);
	cancel_work_sync(&local->sdreq_timeout_work);
	nfc_llcp_free_sdp_tlv_list(&local->pending_sdreqs);
}

static void local_release(struct kref *ref)
{
	struct nfc_llcp_local *local;

	local = container_of(ref, struct nfc_llcp_local, ref);

	list_del(&local->list);
	local_cleanup(local);
	kfree(local);
}

int nfc_llcp_local_put(struct nfc_llcp_local *local)
{
	if (local == NULL)
		return 0;

	return kref_put(&local->ref, local_release);
}

static struct nfc_llcp_sock *nfc_llcp_sock_get(struct nfc_llcp_local *local,
					       u8 ssap, u8 dsap)
{
	struct sock *sk;
	struct nfc_llcp_sock *llcp_sock, *tmp_sock;

	pr_debug("ssap dsap %d %d\n", ssap, dsap);

	if (ssap == 0 && dsap == 0)
		return NULL;

	read_lock(&local->sockets.lock);

	llcp_sock = NULL;

	sk_for_each(sk, &local->sockets.head) {
		tmp_sock = nfc_llcp_sock(sk);

		if (tmp_sock->ssap == ssap && tmp_sock->dsap == dsap) {
			llcp_sock = tmp_sock;
			break;
		}
	}

	read_unlock(&local->sockets.lock);

	if (llcp_sock == NULL)
		return NULL;

	sock_hold(&llcp_sock->sk);

	return llcp_sock;
}

static void nfc_llcp_sock_put(struct nfc_llcp_sock *sock)
{
	sock_put(&sock->sk);
}

static void nfc_llcp_timeout_work(struct work_struct *work)
{
	struct nfc_llcp_local *local = container_of(work, struct nfc_llcp_local,
						    timeout_work);

	nfc_dep_link_down(local->dev);
}

static void nfc_llcp_symm_timer(unsigned long data)
{
	struct nfc_llcp_local *local = (struct nfc_llcp_local *) data;

	pr_err("SYMM timeout\n");

	schedule_work(&local->timeout_work);
}

static void nfc_llcp_sdreq_timeout_work(struct work_struct *work)
{
	unsigned long time;
	HLIST_HEAD(nl_sdres_list);
	struct hlist_node *n;
	struct nfc_llcp_sdp_tlv *sdp;
	struct nfc_llcp_local *local = container_of(work, struct nfc_llcp_local,
						    sdreq_timeout_work);

	mutex_lock(&local->sdreq_lock);

	time = jiffies - msecs_to_jiffies(3 * local->remote_lto);

	hlist_for_each_entry_safe(sdp, n, &local->pending_sdreqs, node) {
		if (time_after(sdp->time, time))
			continue;

		sdp->sap = LLCP_SDP_UNBOUND;

		hlist_del(&sdp->node);

		hlist_add_head(&sdp->node, &nl_sdres_list);
	}

	if (!hlist_empty(&local->pending_sdreqs))
		mod_timer(&local->sdreq_timer,
			  jiffies + msecs_to_jiffies(3 * local->remote_lto));

	mutex_unlock(&local->sdreq_lock);

	if (!hlist_empty(&nl_sdres_list))
		nfc_genl_llc_send_sdres(local->dev, &nl_sdres_list);
}

static void nfc_llcp_sdreq_timer(unsigned long data)
{
	struct nfc_llcp_local *local = (struct nfc_llcp_local *) data;

	schedule_work(&local->sdreq_timeout_work);
}

struct nfc_llcp_local *nfc_llcp_find_local(struct nfc_dev *dev)
{
	struct nfc_llcp_local *local;

	list_for_each_entry(local, &llcp_devices, list)
		if (local->dev == dev)
			return local;

	pr_debug("No device found\n");

	return NULL;
}

static char *wks[] = {
	NULL,
	NULL, /* SDP */
	"urn:nfc:sn:ip",
	"urn:nfc:sn:obex",
	"urn:nfc:sn:snep",
};

static int nfc_llcp_wks_sap(char *service_name, size_t service_name_len)
{
	int sap, num_wks;

	pr_debug("%s\n", service_name);

	if (service_name == NULL)
		return -EINVAL;

	num_wks = ARRAY_SIZE(wks);

	for (sap = 0; sap < num_wks; sap++) {
		if (wks[sap] == NULL)
			continue;

		if (strncmp(wks[sap], service_name, service_name_len) == 0)
			return sap;
	}

	return -EINVAL;
}

static
struct nfc_llcp_sock *nfc_llcp_sock_from_sn(struct nfc_llcp_local *local,
					    u8 *sn, size_t sn_len)
{
	struct sock *sk;
	struct nfc_llcp_sock *llcp_sock, *tmp_sock;

	pr_debug("sn %zd %p\n", sn_len, sn);

	if (sn == NULL || sn_len == 0)
		return NULL;

	read_lock(&local->sockets.lock);

	llcp_sock = NULL;

	sk_for_each(sk, &local->sockets.head) {
		tmp_sock = nfc_llcp_sock(sk);

		pr_debug("llcp sock %p\n", tmp_sock);

		if (tmp_sock->sk.sk_type == SOCK_STREAM &&
		    tmp_sock->sk.sk_state != LLCP_LISTEN)
			continue;

		if (tmp_sock->sk.sk_type == SOCK_DGRAM &&
		    tmp_sock->sk.sk_state != LLCP_BOUND)
			continue;

		if (tmp_sock->service_name == NULL ||
		    tmp_sock->service_name_len == 0)
			continue;

		if (tmp_sock->service_name_len != sn_len)
			continue;

		if (memcmp(sn, tmp_sock->service_name, sn_len) == 0) {
			llcp_sock = tmp_sock;
			break;
		}
	}

	read_unlock(&local->sockets.lock);

	pr_debug("Found llcp sock %p\n", llcp_sock);

	return llcp_sock;
}

u8 nfc_llcp_get_sdp_ssap(struct nfc_llcp_local *local,
			 struct nfc_llcp_sock *sock)
{
	mutex_lock(&local->sdp_lock);

	if (sock->service_name != NULL && sock->service_name_len > 0) {
		int ssap = nfc_llcp_wks_sap(sock->service_name,
					    sock->service_name_len);

		if (ssap > 0) {
			pr_debug("WKS %d\n", ssap);

			/* This is a WKS, let's check if it's free */
			if (local->local_wks & BIT(ssap)) {
				mutex_unlock(&local->sdp_lock);

				return LLCP_SAP_MAX;
			}

			set_bit(ssap, &local->local_wks);
			mutex_unlock(&local->sdp_lock);

			return ssap;
		}

		/*
		 * Check if there already is a non WKS socket bound
		 * to this service name.
		 */
		if (nfc_llcp_sock_from_sn(local, sock->service_name,
					  sock->service_name_len) != NULL) {
			mutex_unlock(&local->sdp_lock);

			return LLCP_SAP_MAX;
		}

		mutex_unlock(&local->sdp_lock);

		return LLCP_SDP_UNBOUND;

	} else if (sock->ssap != 0 && sock->ssap < LLCP_WKS_NUM_SAP) {
		if (!test_bit(sock->ssap, &local->local_wks)) {
			set_bit(sock->ssap, &local->local_wks);
			mutex_unlock(&local->sdp_lock);

			return sock->ssap;
		}
	}

	mutex_unlock(&local->sdp_lock);

	return LLCP_SAP_MAX;
}

u8 nfc_llcp_get_local_ssap(struct nfc_llcp_local *local)
{
	u8 local_ssap;

	mutex_lock(&local->sdp_lock);

	local_ssap = find_first_zero_bit(&local->local_sap, LLCP_LOCAL_NUM_SAP);
	if (local_ssap == LLCP_LOCAL_NUM_SAP) {
		mutex_unlock(&local->sdp_lock);
		return LLCP_SAP_MAX;
	}

	set_bit(local_ssap, &local->local_sap);

	mutex_unlock(&local->sdp_lock);

	return local_ssap + LLCP_LOCAL_SAP_OFFSET;
}

void nfc_llcp_put_ssap(struct nfc_llcp_local *local, u8 ssap)
{
	u8 local_ssap;
	unsigned long *sdp;

	if (ssap < LLCP_WKS_NUM_SAP) {
		local_ssap = ssap;
		sdp = &local->local_wks;
	} else if (ssap < LLCP_LOCAL_NUM_SAP) {
		atomic_t *client_cnt;

		local_ssap = ssap - LLCP_WKS_NUM_SAP;
		sdp = &local->local_sdp;
		client_cnt = &local->local_sdp_cnt[local_ssap];

		pr_debug("%d clients\n", atomic_read(client_cnt));

		mutex_lock(&local->sdp_lock);

		if (atomic_dec_and_test(client_cnt)) {
			struct nfc_llcp_sock *l_sock;

			pr_debug("No more clients for SAP %d\n", ssap);

			clear_bit(local_ssap, sdp);

			/* Find the listening sock and set it back to UNBOUND */
			l_sock = nfc_llcp_sock_get(local, ssap, LLCP_SAP_SDP);
			if (l_sock) {
				l_sock->ssap = LLCP_SDP_UNBOUND;
				nfc_llcp_sock_put(l_sock);
			}
		}

		mutex_unlock(&local->sdp_lock);

		return;
	} else if (ssap < LLCP_MAX_SAP) {
		local_ssap = ssap - LLCP_LOCAL_NUM_SAP;
		sdp = &local->local_sap;
	} else {
		return;
	}

	mutex_lock(&local->sdp_lock);

	clear_bit(local_ssap, sdp);

	mutex_unlock(&local->sdp_lock);
}

static u8 nfc_llcp_reserve_sdp_ssap(struct nfc_llcp_local *local)
{
	u8 ssap;

	mutex_lock(&local->sdp_lock);

	ssap = find_first_zero_bit(&local->local_sdp, LLCP_SDP_NUM_SAP);
	if (ssap == LLCP_SDP_NUM_SAP) {
		mutex_unlock(&local->sdp_lock);

		return LLCP_SAP_MAX;
	}

	pr_debug("SDP ssap %d\n", LLCP_WKS_NUM_SAP + ssap);

	set_bit(ssap, &local->local_sdp);

	mutex_unlock(&local->sdp_lock);

	return LLCP_WKS_NUM_SAP + ssap;
}

static int nfc_llcp_build_gb(struct nfc_llcp_local *local)
{
	u8 *gb_cur, *version_tlv, version, version_length;
	u8 *lto_tlv, lto_length;
	u8 *wks_tlv, wks_length;
	u8 *miux_tlv, miux_length;
	__be16 wks = cpu_to_be16(local->local_wks);
	u8 gb_len = 0;
	int ret = 0;

	version = LLCP_VERSION_11;
	version_tlv = nfc_llcp_build_tlv(LLCP_TLV_VERSION, &version,
					 1, &version_length);
	gb_len += version_length;

	lto_tlv = nfc_llcp_build_tlv(LLCP_TLV_LTO, &local->lto, 1, &lto_length);
	gb_len += lto_length;

	pr_debug("Local wks 0x%lx\n", local->local_wks);
	wks_tlv = nfc_llcp_build_tlv(LLCP_TLV_WKS, (u8 *)&wks, 2, &wks_length);
	gb_len += wks_length;

	miux_tlv = nfc_llcp_build_tlv(LLCP_TLV_MIUX, (u8 *)&local->miux, 0,
				      &miux_length);
	gb_len += miux_length;

	gb_len += ARRAY_SIZE(llcp_magic);

	if (gb_len > NFC_MAX_GT_LEN) {
		ret = -EINVAL;
		goto out;
	}

	gb_cur = local->gb;

	memcpy(gb_cur, llcp_magic, ARRAY_SIZE(llcp_magic));
	gb_cur += ARRAY_SIZE(llcp_magic);

	memcpy(gb_cur, version_tlv, version_length);
	gb_cur += version_length;

	memcpy(gb_cur, lto_tlv, lto_length);
	gb_cur += lto_length;

	memcpy(gb_cur, wks_tlv, wks_length);
	gb_cur += wks_length;

	memcpy(gb_cur, miux_tlv, miux_length);
	gb_cur += miux_length;

	local->gb_len = gb_len;

out:
	kfree(version_tlv);
	kfree(lto_tlv);
	kfree(wks_tlv);
	kfree(miux_tlv);

	return ret;
}

u8 *nfc_llcp_general_bytes(struct nfc_dev *dev, size_t *general_bytes_len)
{
	struct nfc_llcp_local *local;

	local = nfc_llcp_find_local(dev);
	if (local == NULL) {
		*general_bytes_len = 0;
		return NULL;
	}

	nfc_llcp_build_gb(local);

	*general_bytes_len = local->gb_len;

	return local->gb;
}

int nfc_llcp_set_remote_gb(struct nfc_dev *dev, u8 *gb, u8 gb_len)
{
	struct nfc_llcp_local *local;

	if (gb_len < 3 || gb_len > NFC_MAX_GT_LEN)
		return -EINVAL;

	local = nfc_llcp_find_local(dev);
	if (local == NULL) {
		pr_err("No LLCP device\n");
		return -ENODEV;
	}

	memset(local->remote_gb, 0, NFC_MAX_GT_LEN);
	memcpy(local->remote_gb, gb, gb_len);
	local->remote_gb_len = gb_len;

	if (memcmp(local->remote_gb, llcp_magic, 3)) {
		pr_err("MAC does not support LLCP\n");
		return -EINVAL;
	}

	return nfc_llcp_parse_gb_tlv(local,
				     &local->remote_gb[3],
				     local->remote_gb_len - 3);
}

static u8 nfc_llcp_dsap(struct sk_buff *pdu)
{
	return (pdu->data[0] & 0xfc) >> 2;
}

static u8 nfc_llcp_ptype(struct sk_buff *pdu)
{
	return ((pdu->data[0] & 0x03) << 2) | ((pdu->data[1] & 0xc0) >> 6);
}

static u8 nfc_llcp_ssap(struct sk_buff *pdu)
{
	return pdu->data[1] & 0x3f;
}

static u8 nfc_llcp_ns(struct sk_buff *pdu)
{
	return pdu->data[2] >> 4;
}

static u8 nfc_llcp_nr(struct sk_buff *pdu)
{
	return pdu->data[2] & 0xf;
}

static void nfc_llcp_set_nrns(struct nfc_llcp_sock *sock, struct sk_buff *pdu)
{
	pdu->data[2] = (sock->send_n << 4) | (sock->recv_n);
	sock->send_n = (sock->send_n + 1) % 16;
	sock->recv_ack_n = (sock->recv_n - 1) % 16;
}

void nfc_llcp_send_to_raw_sock(struct nfc_llcp_local *local,
			       struct sk_buff *skb, u8 direction)
{
	struct sk_buff *skb_copy = NULL, *nskb;
	struct sock *sk;
	u8 *data;

	read_lock(&local->raw_sockets.lock);

	sk_for_each(sk, &local->raw_sockets.head) {
		if (sk->sk_state != LLCP_BOUND)
			continue;

		if (skb_copy == NULL) {
<<<<<<< HEAD
			skb_copy = __pskb_copy_fclone(skb,
						      NFC_LLCP_RAW_HEADER_SIZE,
=======
			skb_copy = __pskb_copy_fclone(skb, NFC_RAW_HEADER_SIZE,
>>>>>>> 19583ca5
						      GFP_ATOMIC, true);

			if (skb_copy == NULL)
				continue;

			data = skb_push(skb_copy, NFC_RAW_HEADER_SIZE);

			data[0] = local->dev ? local->dev->idx : 0xFF;
			data[1] = direction & 0x01;
			data[1] |= (RAW_PAYLOAD_LLCP << 1);
		}

		nskb = skb_clone(skb_copy, GFP_ATOMIC);
		if (!nskb)
			continue;

		if (sock_queue_rcv_skb(sk, nskb))
			kfree_skb(nskb);
	}

	read_unlock(&local->raw_sockets.lock);

	kfree_skb(skb_copy);
}

static void nfc_llcp_tx_work(struct work_struct *work)
{
	struct nfc_llcp_local *local = container_of(work, struct nfc_llcp_local,
						    tx_work);
	struct sk_buff *skb;
	struct sock *sk;
	struct nfc_llcp_sock *llcp_sock;

	skb = skb_dequeue(&local->tx_queue);
	if (skb != NULL) {
		sk = skb->sk;
		llcp_sock = nfc_llcp_sock(sk);

		if (llcp_sock == NULL && nfc_llcp_ptype(skb) == LLCP_PDU_I) {
			kfree_skb(skb);
			nfc_llcp_send_symm(local->dev);
		} else if (llcp_sock && !llcp_sock->remote_ready) {
			skb_queue_head(&local->tx_queue, skb);
			nfc_llcp_send_symm(local->dev);
		} else {
			struct sk_buff *copy_skb = NULL;
			u8 ptype = nfc_llcp_ptype(skb);
			int ret;

			pr_debug("Sending pending skb\n");
			print_hex_dump(KERN_DEBUG, "LLCP Tx: ",
				       DUMP_PREFIX_OFFSET, 16, 1,
				       skb->data, skb->len, true);

			if (ptype == LLCP_PDU_DISC && sk != NULL &&
			    sk->sk_state == LLCP_DISCONNECTING) {
				nfc_llcp_sock_unlink(&local->sockets, sk);
				sock_orphan(sk);
				sock_put(sk);
			}

			if (ptype == LLCP_PDU_I)
				copy_skb = skb_copy(skb, GFP_ATOMIC);

			__net_timestamp(skb);

			nfc_llcp_send_to_raw_sock(local, skb,
						  NFC_DIRECTION_TX);

			ret = nfc_data_exchange(local->dev, local->target_idx,
						skb, nfc_llcp_recv, local);

			if (ret) {
				kfree_skb(copy_skb);
				goto out;
			}

			if (ptype == LLCP_PDU_I && copy_skb)
				skb_queue_tail(&llcp_sock->tx_pending_queue,
					       copy_skb);
		}
	} else {
		nfc_llcp_send_symm(local->dev);
	}

out:
	mod_timer(&local->link_timer,
		  jiffies + msecs_to_jiffies(2 * local->remote_lto));
}

static struct nfc_llcp_sock *nfc_llcp_connecting_sock_get(struct nfc_llcp_local *local,
							  u8 ssap)
{
	struct sock *sk;
	struct nfc_llcp_sock *llcp_sock;

	read_lock(&local->connecting_sockets.lock);

	sk_for_each(sk, &local->connecting_sockets.head) {
		llcp_sock = nfc_llcp_sock(sk);

		if (llcp_sock->ssap == ssap) {
			sock_hold(&llcp_sock->sk);
			goto out;
		}
	}

	llcp_sock = NULL;

out:
	read_unlock(&local->connecting_sockets.lock);

	return llcp_sock;
}

static struct nfc_llcp_sock *nfc_llcp_sock_get_sn(struct nfc_llcp_local *local,
						  u8 *sn, size_t sn_len)
{
	struct nfc_llcp_sock *llcp_sock;

	llcp_sock = nfc_llcp_sock_from_sn(local, sn, sn_len);

	if (llcp_sock == NULL)
		return NULL;

	sock_hold(&llcp_sock->sk);

	return llcp_sock;
}

static u8 *nfc_llcp_connect_sn(struct sk_buff *skb, size_t *sn_len)
{
	u8 *tlv = &skb->data[2], type, length;
	size_t tlv_array_len = skb->len - LLCP_HEADER_SIZE, offset = 0;

	while (offset < tlv_array_len) {
		type = tlv[0];
		length = tlv[1];

		pr_debug("type 0x%x length %d\n", type, length);

		if (type == LLCP_TLV_SN) {
			*sn_len = length;
			return &tlv[2];
		}

		offset += length + 2;
		tlv += length + 2;
	}

	return NULL;
}

static void nfc_llcp_recv_ui(struct nfc_llcp_local *local,
			     struct sk_buff *skb)
{
	struct nfc_llcp_sock *llcp_sock;
	struct nfc_llcp_ui_cb *ui_cb;
	u8 dsap, ssap;

	dsap = nfc_llcp_dsap(skb);
	ssap = nfc_llcp_ssap(skb);

	ui_cb = nfc_llcp_ui_skb_cb(skb);
	ui_cb->dsap = dsap;
	ui_cb->ssap = ssap;

	pr_debug("%d %d\n", dsap, ssap);

	/* We're looking for a bound socket, not a client one */
	llcp_sock = nfc_llcp_sock_get(local, dsap, LLCP_SAP_SDP);
	if (llcp_sock == NULL || llcp_sock->sk.sk_type != SOCK_DGRAM)
		return;

	/* There is no sequence with UI frames */
	skb_pull(skb, LLCP_HEADER_SIZE);
	if (!sock_queue_rcv_skb(&llcp_sock->sk, skb)) {
		/*
		 * UI frames will be freed from the socket layer, so we
		 * need to keep them alive until someone receives them.
		 */
		skb_get(skb);
	} else {
		pr_err("Receive queue is full\n");
	}

	nfc_llcp_sock_put(llcp_sock);
}

static void nfc_llcp_recv_connect(struct nfc_llcp_local *local,
				  struct sk_buff *skb)
{
	struct sock *new_sk, *parent;
	struct nfc_llcp_sock *sock, *new_sock;
	u8 dsap, ssap, reason;

	dsap = nfc_llcp_dsap(skb);
	ssap = nfc_llcp_ssap(skb);

	pr_debug("%d %d\n", dsap, ssap);

	if (dsap != LLCP_SAP_SDP) {
		sock = nfc_llcp_sock_get(local, dsap, LLCP_SAP_SDP);
		if (sock == NULL || sock->sk.sk_state != LLCP_LISTEN) {
			reason = LLCP_DM_NOBOUND;
			goto fail;
		}
	} else {
		u8 *sn;
		size_t sn_len;

		sn = nfc_llcp_connect_sn(skb, &sn_len);
		if (sn == NULL) {
			reason = LLCP_DM_NOBOUND;
			goto fail;
		}

		pr_debug("Service name length %zu\n", sn_len);

		sock = nfc_llcp_sock_get_sn(local, sn, sn_len);
		if (sock == NULL) {
			reason = LLCP_DM_NOBOUND;
			goto fail;
		}
	}

	lock_sock(&sock->sk);

	parent = &sock->sk;

	if (sk_acceptq_is_full(parent)) {
		reason = LLCP_DM_REJ;
		release_sock(&sock->sk);
		sock_put(&sock->sk);
		goto fail;
	}

	if (sock->ssap == LLCP_SDP_UNBOUND) {
		u8 ssap = nfc_llcp_reserve_sdp_ssap(local);

		pr_debug("First client, reserving %d\n", ssap);

		if (ssap == LLCP_SAP_MAX) {
			reason = LLCP_DM_REJ;
			release_sock(&sock->sk);
			sock_put(&sock->sk);
			goto fail;
		}

		sock->ssap = ssap;
	}

	new_sk = nfc_llcp_sock_alloc(NULL, parent->sk_type, GFP_ATOMIC);
	if (new_sk == NULL) {
		reason = LLCP_DM_REJ;
		release_sock(&sock->sk);
		sock_put(&sock->sk);
		goto fail;
	}

	new_sock = nfc_llcp_sock(new_sk);
	new_sock->dev = local->dev;
	new_sock->local = nfc_llcp_local_get(local);
	new_sock->rw = sock->rw;
	new_sock->miux = sock->miux;
	new_sock->nfc_protocol = sock->nfc_protocol;
	new_sock->dsap = ssap;
	new_sock->target_idx = local->target_idx;
	new_sock->parent = parent;
	new_sock->ssap = sock->ssap;
	if (sock->ssap < LLCP_LOCAL_NUM_SAP && sock->ssap >= LLCP_WKS_NUM_SAP) {
		atomic_t *client_count;

		pr_debug("reserved_ssap %d for %p\n", sock->ssap, new_sock);

		client_count =
			&local->local_sdp_cnt[sock->ssap - LLCP_WKS_NUM_SAP];

		atomic_inc(client_count);
		new_sock->reserved_ssap = sock->ssap;
	}

	nfc_llcp_parse_connection_tlv(new_sock, &skb->data[LLCP_HEADER_SIZE],
				      skb->len - LLCP_HEADER_SIZE);

	pr_debug("new sock %p sk %p\n", new_sock, &new_sock->sk);

	nfc_llcp_sock_link(&local->sockets, new_sk);

	nfc_llcp_accept_enqueue(&sock->sk, new_sk);

	nfc_get_device(local->dev->idx);

	new_sk->sk_state = LLCP_CONNECTED;

	/* Wake the listening processes */
	parent->sk_data_ready(parent);

	/* Send CC */
	nfc_llcp_send_cc(new_sock);

	release_sock(&sock->sk);
	sock_put(&sock->sk);

	return;

fail:
	/* Send DM */
	nfc_llcp_send_dm(local, dsap, ssap, reason);
}

int nfc_llcp_queue_i_frames(struct nfc_llcp_sock *sock)
{
	int nr_frames = 0;
	struct nfc_llcp_local *local = sock->local;

	pr_debug("Remote ready %d tx queue len %d remote rw %d",
		 sock->remote_ready, skb_queue_len(&sock->tx_pending_queue),
		 sock->remote_rw);

	/* Try to queue some I frames for transmission */
	while (sock->remote_ready &&
	       skb_queue_len(&sock->tx_pending_queue) < sock->remote_rw) {
		struct sk_buff *pdu;

		pdu = skb_dequeue(&sock->tx_queue);
		if (pdu == NULL)
			break;

		/* Update N(S)/N(R) */
		nfc_llcp_set_nrns(sock, pdu);

		skb_queue_tail(&local->tx_queue, pdu);
		nr_frames++;
	}

	return nr_frames;
}

static void nfc_llcp_recv_hdlc(struct nfc_llcp_local *local,
			       struct sk_buff *skb)
{
	struct nfc_llcp_sock *llcp_sock;
	struct sock *sk;
	u8 dsap, ssap, ptype, ns, nr;

	ptype = nfc_llcp_ptype(skb);
	dsap = nfc_llcp_dsap(skb);
	ssap = nfc_llcp_ssap(skb);
	ns = nfc_llcp_ns(skb);
	nr = nfc_llcp_nr(skb);

	pr_debug("%d %d R %d S %d\n", dsap, ssap, nr, ns);

	llcp_sock = nfc_llcp_sock_get(local, dsap, ssap);
	if (llcp_sock == NULL) {
		nfc_llcp_send_dm(local, dsap, ssap, LLCP_DM_NOCONN);
		return;
	}

	sk = &llcp_sock->sk;
	lock_sock(sk);
	if (sk->sk_state == LLCP_CLOSED) {
		release_sock(sk);
		nfc_llcp_sock_put(llcp_sock);
	}

	/* Pass the payload upstream */
	if (ptype == LLCP_PDU_I) {
		pr_debug("I frame, queueing on %p\n", &llcp_sock->sk);

		if (ns == llcp_sock->recv_n)
			llcp_sock->recv_n = (llcp_sock->recv_n + 1) % 16;
		else
			pr_err("Received out of sequence I PDU\n");

		skb_pull(skb, LLCP_HEADER_SIZE + LLCP_SEQUENCE_SIZE);
		if (!sock_queue_rcv_skb(&llcp_sock->sk, skb)) {
			/*
			 * I frames will be freed from the socket layer, so we
			 * need to keep them alive until someone receives them.
			 */
			skb_get(skb);
		} else {
			pr_err("Receive queue is full\n");
		}
	}

	/* Remove skbs from the pending queue */
	if (llcp_sock->send_ack_n != nr) {
		struct sk_buff *s, *tmp;
		u8 n;

		llcp_sock->send_ack_n = nr;

		/* Remove and free all skbs until ns == nr */
		skb_queue_walk_safe(&llcp_sock->tx_pending_queue, s, tmp) {
			n = nfc_llcp_ns(s);

			skb_unlink(s, &llcp_sock->tx_pending_queue);
			kfree_skb(s);

			if (n == nr)
				break;
		}

		/* Re-queue the remaining skbs for transmission */
		skb_queue_reverse_walk_safe(&llcp_sock->tx_pending_queue,
					    s, tmp) {
			skb_unlink(s, &llcp_sock->tx_pending_queue);
			skb_queue_head(&local->tx_queue, s);
		}
	}

	if (ptype == LLCP_PDU_RR)
		llcp_sock->remote_ready = true;
	else if (ptype == LLCP_PDU_RNR)
		llcp_sock->remote_ready = false;

	if (nfc_llcp_queue_i_frames(llcp_sock) == 0 && ptype == LLCP_PDU_I)
		nfc_llcp_send_rr(llcp_sock);

	release_sock(sk);
	nfc_llcp_sock_put(llcp_sock);
}

static void nfc_llcp_recv_disc(struct nfc_llcp_local *local,
			       struct sk_buff *skb)
{
	struct nfc_llcp_sock *llcp_sock;
	struct sock *sk;
	u8 dsap, ssap;

	dsap = nfc_llcp_dsap(skb);
	ssap = nfc_llcp_ssap(skb);

	if ((dsap == 0) && (ssap == 0)) {
		pr_debug("Connection termination");
		nfc_dep_link_down(local->dev);
		return;
	}

	llcp_sock = nfc_llcp_sock_get(local, dsap, ssap);
	if (llcp_sock == NULL) {
		nfc_llcp_send_dm(local, dsap, ssap, LLCP_DM_NOCONN);
		return;
	}

	sk = &llcp_sock->sk;
	lock_sock(sk);

	nfc_llcp_socket_purge(llcp_sock);

	if (sk->sk_state == LLCP_CLOSED) {
		release_sock(sk);
		nfc_llcp_sock_put(llcp_sock);
	}

	if (sk->sk_state == LLCP_CONNECTED) {
		nfc_put_device(local->dev);
		sk->sk_state = LLCP_CLOSED;
		sk->sk_state_change(sk);
	}

	nfc_llcp_send_dm(local, dsap, ssap, LLCP_DM_DISC);

	release_sock(sk);
	nfc_llcp_sock_put(llcp_sock);
}

static void nfc_llcp_recv_cc(struct nfc_llcp_local *local, struct sk_buff *skb)
{
	struct nfc_llcp_sock *llcp_sock;
	struct sock *sk;
	u8 dsap, ssap;

	dsap = nfc_llcp_dsap(skb);
	ssap = nfc_llcp_ssap(skb);

	llcp_sock = nfc_llcp_connecting_sock_get(local, dsap);
	if (llcp_sock == NULL) {
		pr_err("Invalid CC\n");
		nfc_llcp_send_dm(local, dsap, ssap, LLCP_DM_NOCONN);

		return;
	}

	sk = &llcp_sock->sk;

	/* Unlink from connecting and link to the client array */
	nfc_llcp_sock_unlink(&local->connecting_sockets, sk);
	nfc_llcp_sock_link(&local->sockets, sk);
	llcp_sock->dsap = ssap;

	nfc_llcp_parse_connection_tlv(llcp_sock, &skb->data[LLCP_HEADER_SIZE],
				      skb->len - LLCP_HEADER_SIZE);

	sk->sk_state = LLCP_CONNECTED;
	sk->sk_state_change(sk);

	nfc_llcp_sock_put(llcp_sock);
}

static void nfc_llcp_recv_dm(struct nfc_llcp_local *local, struct sk_buff *skb)
{
	struct nfc_llcp_sock *llcp_sock;
	struct sock *sk;
	u8 dsap, ssap, reason;

	dsap = nfc_llcp_dsap(skb);
	ssap = nfc_llcp_ssap(skb);
	reason = skb->data[2];

	pr_debug("%d %d reason %d\n", ssap, dsap, reason);

	switch (reason) {
	case LLCP_DM_NOBOUND:
	case LLCP_DM_REJ:
		llcp_sock = nfc_llcp_connecting_sock_get(local, dsap);
		break;

	default:
		llcp_sock = nfc_llcp_sock_get(local, dsap, ssap);
		break;
	}

	if (llcp_sock == NULL) {
		pr_debug("Already closed\n");
		return;
	}

	sk = &llcp_sock->sk;

	sk->sk_err = ENXIO;
	sk->sk_state = LLCP_CLOSED;
	sk->sk_state_change(sk);

	nfc_llcp_sock_put(llcp_sock);
}

static void nfc_llcp_recv_snl(struct nfc_llcp_local *local,
			      struct sk_buff *skb)
{
	struct nfc_llcp_sock *llcp_sock;
	u8 dsap, ssap, *tlv, type, length, tid, sap;
	u16 tlv_len, offset;
	char *service_name;
	size_t service_name_len;
	struct nfc_llcp_sdp_tlv *sdp;
	HLIST_HEAD(llc_sdres_list);
	size_t sdres_tlvs_len;
	HLIST_HEAD(nl_sdres_list);

	dsap = nfc_llcp_dsap(skb);
	ssap = nfc_llcp_ssap(skb);

	pr_debug("%d %d\n", dsap, ssap);

	if (dsap != LLCP_SAP_SDP || ssap != LLCP_SAP_SDP) {
		pr_err("Wrong SNL SAP\n");
		return;
	}

	tlv = &skb->data[LLCP_HEADER_SIZE];
	tlv_len = skb->len - LLCP_HEADER_SIZE;
	offset = 0;
	sdres_tlvs_len = 0;

	while (offset < tlv_len) {
		type = tlv[0];
		length = tlv[1];

		switch (type) {
		case LLCP_TLV_SDREQ:
			tid = tlv[2];
			service_name = (char *) &tlv[3];
			service_name_len = length - 1;

			pr_debug("Looking for %.16s\n", service_name);

			if (service_name_len == strlen("urn:nfc:sn:sdp") &&
			    !strncmp(service_name, "urn:nfc:sn:sdp",
				     service_name_len)) {
				sap = 1;
				goto add_snl;
			}

			llcp_sock = nfc_llcp_sock_from_sn(local, service_name,
							  service_name_len);
			if (!llcp_sock) {
				sap = 0;
				goto add_snl;
			}

			/*
			 * We found a socket but its ssap has not been reserved
			 * yet. We need to assign it for good and send a reply.
			 * The ssap will be freed when the socket is closed.
			 */
			if (llcp_sock->ssap == LLCP_SDP_UNBOUND) {
				atomic_t *client_count;

				sap = nfc_llcp_reserve_sdp_ssap(local);

				pr_debug("Reserving %d\n", sap);

				if (sap == LLCP_SAP_MAX) {
					sap = 0;
					goto add_snl;
				}

				client_count =
					&local->local_sdp_cnt[sap -
							      LLCP_WKS_NUM_SAP];

				atomic_inc(client_count);

				llcp_sock->ssap = sap;
				llcp_sock->reserved_ssap = sap;
			} else {
				sap = llcp_sock->ssap;
			}

			pr_debug("%p %d\n", llcp_sock, sap);

add_snl:
			sdp = nfc_llcp_build_sdres_tlv(tid, sap);
			if (sdp == NULL)
				goto exit;

			sdres_tlvs_len += sdp->tlv_len;
			hlist_add_head(&sdp->node, &llc_sdres_list);
			break;

		case LLCP_TLV_SDRES:
			mutex_lock(&local->sdreq_lock);

			pr_debug("LLCP_TLV_SDRES: searching tid %d\n", tlv[2]);

			hlist_for_each_entry(sdp, &local->pending_sdreqs, node) {
				if (sdp->tid != tlv[2])
					continue;

				sdp->sap = tlv[3];

				pr_debug("Found: uri=%s, sap=%d\n",
					 sdp->uri, sdp->sap);

				hlist_del(&sdp->node);

				hlist_add_head(&sdp->node, &nl_sdres_list);

				break;
			}

			mutex_unlock(&local->sdreq_lock);
			break;

		default:
			pr_err("Invalid SNL tlv value 0x%x\n", type);
			break;
		}

		offset += length + 2;
		tlv += length + 2;
	}

exit:
	if (!hlist_empty(&nl_sdres_list))
		nfc_genl_llc_send_sdres(local->dev, &nl_sdres_list);

	if (!hlist_empty(&llc_sdres_list))
		nfc_llcp_send_snl_sdres(local, &llc_sdres_list, sdres_tlvs_len);
}

static void nfc_llcp_recv_agf(struct nfc_llcp_local *local, struct sk_buff *skb)
{
	u8 ptype;
	u16 pdu_len;
	struct sk_buff *new_skb;

	if (skb->len <= LLCP_HEADER_SIZE) {
		pr_err("Malformed AGF PDU\n");
		return;
	}

	skb_pull(skb, LLCP_HEADER_SIZE);

	while (skb->len > LLCP_AGF_PDU_HEADER_SIZE) {
		pdu_len = skb->data[0] << 8 | skb->data[1];

		skb_pull(skb, LLCP_AGF_PDU_HEADER_SIZE);

		if (pdu_len < LLCP_HEADER_SIZE || pdu_len > skb->len) {
			pr_err("Malformed AGF PDU\n");
			return;
		}

		ptype = nfc_llcp_ptype(skb);

		if (ptype == LLCP_PDU_SYMM || ptype == LLCP_PDU_AGF)
			goto next;

		new_skb = nfc_alloc_recv_skb(pdu_len, GFP_KERNEL);
		if (new_skb == NULL) {
			pr_err("Could not allocate PDU\n");
			return;
		}

		memcpy(skb_put(new_skb, pdu_len), skb->data, pdu_len);

		nfc_llcp_rx_skb(local, new_skb);

		kfree_skb(new_skb);
next:
		skb_pull(skb, pdu_len);
	}
}

static void nfc_llcp_rx_skb(struct nfc_llcp_local *local, struct sk_buff *skb)
{
	u8 dsap, ssap, ptype;

	ptype = nfc_llcp_ptype(skb);
	dsap = nfc_llcp_dsap(skb);
	ssap = nfc_llcp_ssap(skb);

	pr_debug("ptype 0x%x dsap 0x%x ssap 0x%x\n", ptype, dsap, ssap);

	if (ptype != LLCP_PDU_SYMM)
		print_hex_dump(KERN_DEBUG, "LLCP Rx: ", DUMP_PREFIX_OFFSET,
			       16, 1, skb->data, skb->len, true);

	switch (ptype) {
	case LLCP_PDU_SYMM:
		pr_debug("SYMM\n");
		break;

	case LLCP_PDU_UI:
		pr_debug("UI\n");
		nfc_llcp_recv_ui(local, skb);
		break;

	case LLCP_PDU_CONNECT:
		pr_debug("CONNECT\n");
		nfc_llcp_recv_connect(local, skb);
		break;

	case LLCP_PDU_DISC:
		pr_debug("DISC\n");
		nfc_llcp_recv_disc(local, skb);
		break;

	case LLCP_PDU_CC:
		pr_debug("CC\n");
		nfc_llcp_recv_cc(local, skb);
		break;

	case LLCP_PDU_DM:
		pr_debug("DM\n");
		nfc_llcp_recv_dm(local, skb);
		break;

	case LLCP_PDU_SNL:
		pr_debug("SNL\n");
		nfc_llcp_recv_snl(local, skb);
		break;

	case LLCP_PDU_I:
	case LLCP_PDU_RR:
	case LLCP_PDU_RNR:
		pr_debug("I frame\n");
		nfc_llcp_recv_hdlc(local, skb);
		break;

	case LLCP_PDU_AGF:
		pr_debug("AGF frame\n");
		nfc_llcp_recv_agf(local, skb);
		break;
	}
}

static void nfc_llcp_rx_work(struct work_struct *work)
{
	struct nfc_llcp_local *local = container_of(work, struct nfc_llcp_local,
						    rx_work);
	struct sk_buff *skb;

	skb = local->rx_pending;
	if (skb == NULL) {
		pr_debug("No pending SKB\n");
		return;
	}

	__net_timestamp(skb);

	nfc_llcp_send_to_raw_sock(local, skb, NFC_DIRECTION_RX);

	nfc_llcp_rx_skb(local, skb);

	schedule_work(&local->tx_work);
	kfree_skb(local->rx_pending);
	local->rx_pending = NULL;
}

static void __nfc_llcp_recv(struct nfc_llcp_local *local, struct sk_buff *skb)
{
	local->rx_pending = skb;
	del_timer(&local->link_timer);
	schedule_work(&local->rx_work);
}

void nfc_llcp_recv(void *data, struct sk_buff *skb, int err)
{
	struct nfc_llcp_local *local = (struct nfc_llcp_local *) data;

	pr_debug("Received an LLCP PDU\n");
	if (err < 0) {
		pr_err("err %d\n", err);
		return;
	}

	__nfc_llcp_recv(local, skb);
}

int nfc_llcp_data_received(struct nfc_dev *dev, struct sk_buff *skb)
{
	struct nfc_llcp_local *local;

	local = nfc_llcp_find_local(dev);
	if (local == NULL)
		return -ENODEV;

	__nfc_llcp_recv(local, skb);

	return 0;
}

void nfc_llcp_mac_is_down(struct nfc_dev *dev)
{
	struct nfc_llcp_local *local;

	local = nfc_llcp_find_local(dev);
	if (local == NULL)
		return;

	local->remote_miu = LLCP_DEFAULT_MIU;
	local->remote_lto = LLCP_DEFAULT_LTO;

	/* Close and purge all existing sockets */
	nfc_llcp_socket_release(local, true, 0);
}

void nfc_llcp_mac_is_up(struct nfc_dev *dev, u32 target_idx,
			u8 comm_mode, u8 rf_mode)
{
	struct nfc_llcp_local *local;

	pr_debug("rf mode %d\n", rf_mode);

	local = nfc_llcp_find_local(dev);
	if (local == NULL)
		return;

	local->target_idx = target_idx;
	local->comm_mode = comm_mode;
	local->rf_mode = rf_mode;

	if (rf_mode == NFC_RF_INITIATOR) {
		pr_debug("Queueing Tx work\n");

		schedule_work(&local->tx_work);
	} else {
		mod_timer(&local->link_timer,
			  jiffies + msecs_to_jiffies(local->remote_lto));
	}
}

int nfc_llcp_register_device(struct nfc_dev *ndev)
{
	struct nfc_llcp_local *local;

	local = kzalloc(sizeof(struct nfc_llcp_local), GFP_KERNEL);
	if (local == NULL)
		return -ENOMEM;

	local->dev = ndev;
	INIT_LIST_HEAD(&local->list);
	kref_init(&local->ref);
	mutex_init(&local->sdp_lock);
	init_timer(&local->link_timer);
	local->link_timer.data = (unsigned long) local;
	local->link_timer.function = nfc_llcp_symm_timer;

	skb_queue_head_init(&local->tx_queue);
	INIT_WORK(&local->tx_work, nfc_llcp_tx_work);

	local->rx_pending = NULL;
	INIT_WORK(&local->rx_work, nfc_llcp_rx_work);

	INIT_WORK(&local->timeout_work, nfc_llcp_timeout_work);

	rwlock_init(&local->sockets.lock);
	rwlock_init(&local->connecting_sockets.lock);
	rwlock_init(&local->raw_sockets.lock);

	local->lto = 150; /* 1500 ms */
	local->rw = LLCP_MAX_RW;
	local->miux = cpu_to_be16(LLCP_MAX_MIUX);
	local->local_wks = 0x1; /* LLC Link Management */

	nfc_llcp_build_gb(local);

	local->remote_miu = LLCP_DEFAULT_MIU;
	local->remote_lto = LLCP_DEFAULT_LTO;

	mutex_init(&local->sdreq_lock);
	INIT_HLIST_HEAD(&local->pending_sdreqs);
	init_timer(&local->sdreq_timer);
	local->sdreq_timer.data = (unsigned long) local;
	local->sdreq_timer.function = nfc_llcp_sdreq_timer;
	INIT_WORK(&local->sdreq_timeout_work, nfc_llcp_sdreq_timeout_work);

	list_add(&local->list, &llcp_devices);

	return 0;
}

void nfc_llcp_unregister_device(struct nfc_dev *dev)
{
	struct nfc_llcp_local *local = nfc_llcp_find_local(dev);

	if (local == NULL) {
		pr_debug("No such device\n");
		return;
	}

	local_cleanup(local);

	nfc_llcp_local_put(local);
}

int __init nfc_llcp_init(void)
{
	return nfc_llcp_sock_init();
}

void nfc_llcp_exit(void)
{
	nfc_llcp_sock_exit();
}<|MERGE_RESOLUTION|>--- conflicted
+++ resolved
@@ -680,12 +680,7 @@
 			continue;
 
 		if (skb_copy == NULL) {
-<<<<<<< HEAD
-			skb_copy = __pskb_copy_fclone(skb,
-						      NFC_LLCP_RAW_HEADER_SIZE,
-=======
 			skb_copy = __pskb_copy_fclone(skb, NFC_RAW_HEADER_SIZE,
->>>>>>> 19583ca5
 						      GFP_ATOMIC, true);
 
 			if (skb_copy == NULL)
