// SPDX-License-Identifier: GPL-2.0-or-later
/*
 * net/sched/cls_api.c	Packet classifier API.
 *
 * Authors:	Alexey Kuznetsov, <kuznet@ms2.inr.ac.ru>
 *
 * Changes:
 *
 * Eduardo J. Blanco <ejbs@netlabs.com.uy> :990222: kmod support
 */

#include <linux/module.h>
#include <linux/types.h>
#include <linux/kernel.h>
#include <linux/string.h>
#include <linux/errno.h>
#include <linux/err.h>
#include <linux/skbuff.h>
#include <linux/init.h>
#include <linux/kmod.h>
#include <linux/slab.h>
#include <linux/idr.h>
#include <linux/rhashtable.h>
#include <net/net_namespace.h>
#include <net/sock.h>
#include <net/netlink.h>
#include <net/pkt_sched.h>
#include <net/pkt_cls.h>
#include <net/tc_act/tc_pedit.h>
#include <net/tc_act/tc_mirred.h>
#include <net/tc_act/tc_vlan.h>
#include <net/tc_act/tc_tunnel_key.h>
#include <net/tc_act/tc_csum.h>
#include <net/tc_act/tc_gact.h>
<<<<<<< HEAD
=======
#include <net/tc_act/tc_police.h>
#include <net/tc_act/tc_sample.h>
>>>>>>> 0ecfebd2
#include <net/tc_act/tc_skbedit.h>

extern const struct nla_policy rtm_tca_policy[TCA_MAX + 1];

/* The list of all installed classifier types */
static LIST_HEAD(tcf_proto_base);

/* Protects list of registered TC modules. It is pure SMP lock. */
static DEFINE_RWLOCK(cls_mod_lock);

/* Find classifier type by string name */

static const struct tcf_proto_ops *__tcf_proto_lookup_ops(const char *kind)
{
	const struct tcf_proto_ops *t, *res = NULL;

	if (kind) {
		read_lock(&cls_mod_lock);
		list_for_each_entry(t, &tcf_proto_base, head) {
			if (strcmp(kind, t->kind) == 0) {
				if (try_module_get(t->owner))
					res = t;
				break;
			}
		}
		read_unlock(&cls_mod_lock);
	}
	return res;
}

static const struct tcf_proto_ops *
tcf_proto_lookup_ops(const char *kind, bool rtnl_held,
		     struct netlink_ext_ack *extack)
{
	const struct tcf_proto_ops *ops;

	ops = __tcf_proto_lookup_ops(kind);
	if (ops)
		return ops;
#ifdef CONFIG_MODULES
	if (rtnl_held)
		rtnl_unlock();
	request_module("cls_%s", kind);
	if (rtnl_held)
		rtnl_lock();
	ops = __tcf_proto_lookup_ops(kind);
	/* We dropped the RTNL semaphore in order to perform
	 * the module load. So, even if we succeeded in loading
	 * the module we have to replay the request. We indicate
	 * this using -EAGAIN.
	 */
	if (ops) {
		module_put(ops->owner);
		return ERR_PTR(-EAGAIN);
	}
#endif
	NL_SET_ERR_MSG(extack, "TC classifier not found");
	return ERR_PTR(-ENOENT);
}

/* Register(unregister) new classifier type */

int register_tcf_proto_ops(struct tcf_proto_ops *ops)
{
	struct tcf_proto_ops *t;
	int rc = -EEXIST;

	write_lock(&cls_mod_lock);
	list_for_each_entry(t, &tcf_proto_base, head)
		if (!strcmp(ops->kind, t->kind))
			goto out;

	list_add_tail(&ops->head, &tcf_proto_base);
	rc = 0;
out:
	write_unlock(&cls_mod_lock);
	return rc;
}
EXPORT_SYMBOL(register_tcf_proto_ops);

static struct workqueue_struct *tc_filter_wq;

int unregister_tcf_proto_ops(struct tcf_proto_ops *ops)
{
	struct tcf_proto_ops *t;
	int rc = -ENOENT;

	/* Wait for outstanding call_rcu()s, if any, from a
	 * tcf_proto_ops's destroy() handler.
	 */
	rcu_barrier();
	flush_workqueue(tc_filter_wq);

	write_lock(&cls_mod_lock);
	list_for_each_entry(t, &tcf_proto_base, head) {
		if (t == ops) {
			list_del(&t->head);
			rc = 0;
			break;
		}
	}
	write_unlock(&cls_mod_lock);
	return rc;
}
EXPORT_SYMBOL(unregister_tcf_proto_ops);

bool tcf_queue_work(struct rcu_work *rwork, work_func_t func)
{
	INIT_RCU_WORK(rwork, func);
	return queue_rcu_work(tc_filter_wq, rwork);
}
EXPORT_SYMBOL(tcf_queue_work);

/* Select new prio value from the range, managed by kernel. */

static inline u32 tcf_auto_prio(struct tcf_proto *tp)
{
	u32 first = TC_H_MAKE(0xC0000000U, 0U);

	if (tp)
		first = tp->prio - 1;

	return TC_H_MAJ(first);
}

static bool tcf_proto_is_unlocked(const char *kind)
{
	const struct tcf_proto_ops *ops;
	bool ret;

	ops = tcf_proto_lookup_ops(kind, false, NULL);
	/* On error return false to take rtnl lock. Proto lookup/create
	 * functions will perform lookup again and properly handle errors.
	 */
	if (IS_ERR(ops))
		return false;

	ret = !!(ops->flags & TCF_PROTO_OPS_DOIT_UNLOCKED);
	module_put(ops->owner);
	return ret;
}

static struct tcf_proto *tcf_proto_create(const char *kind, u32 protocol,
					  u32 prio, struct tcf_chain *chain,
					  bool rtnl_held,
					  struct netlink_ext_ack *extack)
{
	struct tcf_proto *tp;
	int err;

	tp = kzalloc(sizeof(*tp), GFP_KERNEL);
	if (!tp)
		return ERR_PTR(-ENOBUFS);

	tp->ops = tcf_proto_lookup_ops(kind, rtnl_held, extack);
	if (IS_ERR(tp->ops)) {
		err = PTR_ERR(tp->ops);
		goto errout;
	}
	tp->classify = tp->ops->classify;
	tp->protocol = protocol;
	tp->prio = prio;
	tp->chain = chain;
	spin_lock_init(&tp->lock);
	refcount_set(&tp->refcnt, 1);

	err = tp->ops->init(tp);
	if (err) {
		module_put(tp->ops->owner);
		goto errout;
	}
	return tp;

errout:
	kfree(tp);
	return ERR_PTR(err);
}

static void tcf_proto_get(struct tcf_proto *tp)
{
	refcount_inc(&tp->refcnt);
}

static void tcf_chain_put(struct tcf_chain *chain);

static void tcf_proto_destroy(struct tcf_proto *tp, bool rtnl_held,
			      struct netlink_ext_ack *extack)
{
	tp->ops->destroy(tp, rtnl_held, extack);
	tcf_chain_put(tp->chain);
	module_put(tp->ops->owner);
	kfree_rcu(tp, rcu);
}

static void tcf_proto_put(struct tcf_proto *tp, bool rtnl_held,
			  struct netlink_ext_ack *extack)
{
	if (refcount_dec_and_test(&tp->refcnt))
		tcf_proto_destroy(tp, rtnl_held, extack);
}

static int walker_check_empty(struct tcf_proto *tp, void *fh,
			      struct tcf_walker *arg)
{
	if (fh) {
		arg->nonempty = true;
		return -1;
	}
	return 0;
}

static bool tcf_proto_is_empty(struct tcf_proto *tp, bool rtnl_held)
{
	struct tcf_walker walker = { .fn = walker_check_empty, };

	if (tp->ops->walk) {
		tp->ops->walk(tp, &walker, rtnl_held);
		return !walker.nonempty;
	}
	return true;
}

static bool tcf_proto_check_delete(struct tcf_proto *tp, bool rtnl_held)
{
	spin_lock(&tp->lock);
	if (tcf_proto_is_empty(tp, rtnl_held))
		tp->deleting = true;
	spin_unlock(&tp->lock);
	return tp->deleting;
}

static void tcf_proto_mark_delete(struct tcf_proto *tp)
{
	spin_lock(&tp->lock);
	tp->deleting = true;
	spin_unlock(&tp->lock);
}

static bool tcf_proto_is_deleting(struct tcf_proto *tp)
{
	bool deleting;

	spin_lock(&tp->lock);
	deleting = tp->deleting;
	spin_unlock(&tp->lock);

	return deleting;
}

#define ASSERT_BLOCK_LOCKED(block)					\
	lockdep_assert_held(&(block)->lock)

struct tcf_filter_chain_list_item {
	struct list_head list;
	tcf_chain_head_change_t *chain_head_change;
	void *chain_head_change_priv;
};

static struct tcf_chain *tcf_chain_create(struct tcf_block *block,
					  u32 chain_index)
{
	struct tcf_chain *chain;

	ASSERT_BLOCK_LOCKED(block);

	chain = kzalloc(sizeof(*chain), GFP_KERNEL);
	if (!chain)
		return NULL;
	list_add_tail(&chain->list, &block->chain_list);
	mutex_init(&chain->filter_chain_lock);
	chain->block = block;
	chain->index = chain_index;
	chain->refcnt = 1;
	if (!chain->index)
		block->chain0.chain = chain;
	return chain;
}

static void tcf_chain_head_change_item(struct tcf_filter_chain_list_item *item,
				       struct tcf_proto *tp_head)
{
	if (item->chain_head_change)
		item->chain_head_change(tp_head, item->chain_head_change_priv);
}

static void tcf_chain0_head_change(struct tcf_chain *chain,
				   struct tcf_proto *tp_head)
{
	struct tcf_filter_chain_list_item *item;
	struct tcf_block *block = chain->block;

	if (chain->index)
		return;

	mutex_lock(&block->lock);
	list_for_each_entry(item, &block->chain0.filter_chain_list, list)
		tcf_chain_head_change_item(item, tp_head);
	mutex_unlock(&block->lock);
}

/* Returns true if block can be safely freed. */

static bool tcf_chain_detach(struct tcf_chain *chain)
{
	struct tcf_block *block = chain->block;

	ASSERT_BLOCK_LOCKED(block);

	list_del(&chain->list);
	if (!chain->index)
		block->chain0.chain = NULL;

	if (list_empty(&block->chain_list) &&
	    refcount_read(&block->refcnt) == 0)
		return true;

	return false;
}

static void tcf_block_destroy(struct tcf_block *block)
{
	mutex_destroy(&block->lock);
	kfree_rcu(block, rcu);
}

static void tcf_chain_destroy(struct tcf_chain *chain, bool free_block)
{
	struct tcf_block *block = chain->block;

	mutex_destroy(&chain->filter_chain_lock);
	kfree_rcu(chain, rcu);
	if (free_block)
		tcf_block_destroy(block);
}

static void tcf_chain_hold(struct tcf_chain *chain)
{
	ASSERT_BLOCK_LOCKED(chain->block);

	++chain->refcnt;
}

static bool tcf_chain_held_by_acts_only(struct tcf_chain *chain)
{
	ASSERT_BLOCK_LOCKED(chain->block);

	/* In case all the references are action references, this
	 * chain should not be shown to the user.
	 */
	return chain->refcnt == chain->action_refcnt;
}

static struct tcf_chain *tcf_chain_lookup(struct tcf_block *block,
					  u32 chain_index)
{
	struct tcf_chain *chain;

	ASSERT_BLOCK_LOCKED(block);

	list_for_each_entry(chain, &block->chain_list, list) {
		if (chain->index == chain_index)
			return chain;
	}
	return NULL;
}

static int tc_chain_notify(struct tcf_chain *chain, struct sk_buff *oskb,
			   u32 seq, u16 flags, int event, bool unicast);

static struct tcf_chain *__tcf_chain_get(struct tcf_block *block,
					 u32 chain_index, bool create,
					 bool by_act)
{
	struct tcf_chain *chain = NULL;
	bool is_first_reference;

	mutex_lock(&block->lock);
	chain = tcf_chain_lookup(block, chain_index);
	if (chain) {
		tcf_chain_hold(chain);
	} else {
		if (!create)
			goto errout;
		chain = tcf_chain_create(block, chain_index);
		if (!chain)
			goto errout;
	}

	if (by_act)
		++chain->action_refcnt;
	is_first_reference = chain->refcnt - chain->action_refcnt == 1;
	mutex_unlock(&block->lock);

	/* Send notification only in case we got the first
	 * non-action reference. Until then, the chain acts only as
	 * a placeholder for actions pointing to it and user ought
	 * not know about them.
	 */
	if (is_first_reference && !by_act)
		tc_chain_notify(chain, NULL, 0, NLM_F_CREATE | NLM_F_EXCL,
				RTM_NEWCHAIN, false);

	return chain;

errout:
	mutex_unlock(&block->lock);
	return chain;
}

static struct tcf_chain *tcf_chain_get(struct tcf_block *block, u32 chain_index,
				       bool create)
{
	return __tcf_chain_get(block, chain_index, create, false);
}

struct tcf_chain *tcf_chain_get_by_act(struct tcf_block *block, u32 chain_index)
{
	return __tcf_chain_get(block, chain_index, true, true);
}
EXPORT_SYMBOL(tcf_chain_get_by_act);

static void tc_chain_tmplt_del(const struct tcf_proto_ops *tmplt_ops,
			       void *tmplt_priv);
static int tc_chain_notify_delete(const struct tcf_proto_ops *tmplt_ops,
				  void *tmplt_priv, u32 chain_index,
				  struct tcf_block *block, struct sk_buff *oskb,
				  u32 seq, u16 flags, bool unicast);

static void __tcf_chain_put(struct tcf_chain *chain, bool by_act,
			    bool explicitly_created)
{
	struct tcf_block *block = chain->block;
	const struct tcf_proto_ops *tmplt_ops;
	bool free_block = false;
	unsigned int refcnt;
	void *tmplt_priv;

	mutex_lock(&block->lock);
	if (explicitly_created) {
		if (!chain->explicitly_created) {
			mutex_unlock(&block->lock);
			return;
		}
		chain->explicitly_created = false;
	}

	if (by_act)
		chain->action_refcnt--;

	/* tc_chain_notify_delete can't be called while holding block lock.
	 * However, when block is unlocked chain can be changed concurrently, so
	 * save these to temporary variables.
	 */
	refcnt = --chain->refcnt;
	tmplt_ops = chain->tmplt_ops;
	tmplt_priv = chain->tmplt_priv;

	/* The last dropped non-action reference will trigger notification. */
	if (refcnt - chain->action_refcnt == 0 && !by_act) {
		tc_chain_notify_delete(tmplt_ops, tmplt_priv, chain->index,
				       block, NULL, 0, 0, false);
		/* Last reference to chain, no need to lock. */
		chain->flushing = false;
	}

	if (refcnt == 0)
		free_block = tcf_chain_detach(chain);
	mutex_unlock(&block->lock);

	if (refcnt == 0) {
		tc_chain_tmplt_del(tmplt_ops, tmplt_priv);
		tcf_chain_destroy(chain, free_block);
	}
}

static void tcf_chain_put(struct tcf_chain *chain)
{
	__tcf_chain_put(chain, false, false);
}

void tcf_chain_put_by_act(struct tcf_chain *chain)
{
	__tcf_chain_put(chain, true, false);
}
EXPORT_SYMBOL(tcf_chain_put_by_act);

static void tcf_chain_put_explicitly_created(struct tcf_chain *chain)
{
	__tcf_chain_put(chain, false, true);
}

static void tcf_chain_flush(struct tcf_chain *chain, bool rtnl_held)
{
	struct tcf_proto *tp, *tp_next;

	mutex_lock(&chain->filter_chain_lock);
	tp = tcf_chain_dereference(chain->filter_chain, chain);
	RCU_INIT_POINTER(chain->filter_chain, NULL);
	tcf_chain0_head_change(chain, NULL);
	chain->flushing = true;
	mutex_unlock(&chain->filter_chain_lock);

	while (tp) {
		tp_next = rcu_dereference_protected(tp->next, 1);
		tcf_proto_put(tp, rtnl_held, NULL);
		tp = tp_next;
<<<<<<< HEAD
=======
	}
}

static struct tcf_block *tc_dev_ingress_block(struct net_device *dev)
{
	const struct Qdisc_class_ops *cops;
	struct Qdisc *qdisc;

	if (!dev_ingress_queue(dev))
		return NULL;

	qdisc = dev_ingress_queue(dev)->qdisc_sleeping;
	if (!qdisc)
		return NULL;

	cops = qdisc->ops->cl_ops;
	if (!cops)
		return NULL;

	if (!cops->tcf_block)
		return NULL;

	return cops->tcf_block(qdisc, TC_H_MIN_INGRESS, NULL);
}

static struct rhashtable indr_setup_block_ht;

struct tc_indr_block_dev {
	struct rhash_head ht_node;
	struct net_device *dev;
	unsigned int refcnt;
	struct list_head cb_list;
	struct tcf_block *block;
};

struct tc_indr_block_cb {
	struct list_head list;
	void *cb_priv;
	tc_indr_block_bind_cb_t *cb;
	void *cb_ident;
};

static const struct rhashtable_params tc_indr_setup_block_ht_params = {
	.key_offset	= offsetof(struct tc_indr_block_dev, dev),
	.head_offset	= offsetof(struct tc_indr_block_dev, ht_node),
	.key_len	= sizeof(struct net_device *),
};

static struct tc_indr_block_dev *
tc_indr_block_dev_lookup(struct net_device *dev)
{
	return rhashtable_lookup_fast(&indr_setup_block_ht, &dev,
				      tc_indr_setup_block_ht_params);
}

static struct tc_indr_block_dev *tc_indr_block_dev_get(struct net_device *dev)
{
	struct tc_indr_block_dev *indr_dev;

	indr_dev = tc_indr_block_dev_lookup(dev);
	if (indr_dev)
		goto inc_ref;

	indr_dev = kzalloc(sizeof(*indr_dev), GFP_KERNEL);
	if (!indr_dev)
		return NULL;

	INIT_LIST_HEAD(&indr_dev->cb_list);
	indr_dev->dev = dev;
	indr_dev->block = tc_dev_ingress_block(dev);
	if (rhashtable_insert_fast(&indr_setup_block_ht, &indr_dev->ht_node,
				   tc_indr_setup_block_ht_params)) {
		kfree(indr_dev);
		return NULL;
>>>>>>> 0ecfebd2
	}

inc_ref:
	indr_dev->refcnt++;
	return indr_dev;
}

static void tc_indr_block_dev_put(struct tc_indr_block_dev *indr_dev)
{
	if (--indr_dev->refcnt)
		return;

	rhashtable_remove_fast(&indr_setup_block_ht, &indr_dev->ht_node,
			       tc_indr_setup_block_ht_params);
	kfree(indr_dev);
}

static struct tc_indr_block_cb *
tc_indr_block_cb_lookup(struct tc_indr_block_dev *indr_dev,
			tc_indr_block_bind_cb_t *cb, void *cb_ident)
{
	struct tc_indr_block_cb *indr_block_cb;

	list_for_each_entry(indr_block_cb, &indr_dev->cb_list, list)
		if (indr_block_cb->cb == cb &&
		    indr_block_cb->cb_ident == cb_ident)
			return indr_block_cb;
	return NULL;
}

static struct tc_indr_block_cb *
tc_indr_block_cb_add(struct tc_indr_block_dev *indr_dev, void *cb_priv,
		     tc_indr_block_bind_cb_t *cb, void *cb_ident)
{
	struct tc_indr_block_cb *indr_block_cb;

	indr_block_cb = tc_indr_block_cb_lookup(indr_dev, cb, cb_ident);
	if (indr_block_cb)
		return ERR_PTR(-EEXIST);

	indr_block_cb = kzalloc(sizeof(*indr_block_cb), GFP_KERNEL);
	if (!indr_block_cb)
		return ERR_PTR(-ENOMEM);

	indr_block_cb->cb_priv = cb_priv;
	indr_block_cb->cb = cb;
	indr_block_cb->cb_ident = cb_ident;
	list_add(&indr_block_cb->list, &indr_dev->cb_list);

	return indr_block_cb;
}

static void tc_indr_block_cb_del(struct tc_indr_block_cb *indr_block_cb)
{
	list_del(&indr_block_cb->list);
	kfree(indr_block_cb);
}

static void tc_indr_block_ing_cmd(struct tc_indr_block_dev *indr_dev,
				  struct tc_indr_block_cb *indr_block_cb,
				  enum tc_block_command command)
{
	struct tc_block_offload bo = {
		.command	= command,
		.binder_type	= TCF_BLOCK_BINDER_TYPE_CLSACT_INGRESS,
		.block		= indr_dev->block,
	};

	if (!indr_dev->block)
		return;

	indr_block_cb->cb(indr_dev->dev, indr_block_cb->cb_priv, TC_SETUP_BLOCK,
			  &bo);
}

int __tc_indr_block_cb_register(struct net_device *dev, void *cb_priv,
				tc_indr_block_bind_cb_t *cb, void *cb_ident)
{
	struct tc_indr_block_cb *indr_block_cb;
	struct tc_indr_block_dev *indr_dev;
	int err;

	indr_dev = tc_indr_block_dev_get(dev);
	if (!indr_dev)
		return -ENOMEM;

	indr_block_cb = tc_indr_block_cb_add(indr_dev, cb_priv, cb, cb_ident);
	err = PTR_ERR_OR_ZERO(indr_block_cb);
	if (err)
		goto err_dev_put;

	tc_indr_block_ing_cmd(indr_dev, indr_block_cb, TC_BLOCK_BIND);
	return 0;

err_dev_put:
	tc_indr_block_dev_put(indr_dev);
	return err;
}
EXPORT_SYMBOL_GPL(__tc_indr_block_cb_register);

int tc_indr_block_cb_register(struct net_device *dev, void *cb_priv,
			      tc_indr_block_bind_cb_t *cb, void *cb_ident)
{
	int err;

	rtnl_lock();
	err = __tc_indr_block_cb_register(dev, cb_priv, cb, cb_ident);
	rtnl_unlock();

	return err;
}
EXPORT_SYMBOL_GPL(tc_indr_block_cb_register);

void __tc_indr_block_cb_unregister(struct net_device *dev,
				   tc_indr_block_bind_cb_t *cb, void *cb_ident)
{
	struct tc_indr_block_cb *indr_block_cb;
	struct tc_indr_block_dev *indr_dev;

	indr_dev = tc_indr_block_dev_lookup(dev);
	if (!indr_dev)
		return;

	indr_block_cb = tc_indr_block_cb_lookup(indr_dev, cb, cb_ident);
	if (!indr_block_cb)
		return;

	/* Send unbind message if required to free any block cbs. */
	tc_indr_block_ing_cmd(indr_dev, indr_block_cb, TC_BLOCK_UNBIND);
	tc_indr_block_cb_del(indr_block_cb);
	tc_indr_block_dev_put(indr_dev);
}
EXPORT_SYMBOL_GPL(__tc_indr_block_cb_unregister);

void tc_indr_block_cb_unregister(struct net_device *dev,
				 tc_indr_block_bind_cb_t *cb, void *cb_ident)
{
	rtnl_lock();
	__tc_indr_block_cb_unregister(dev, cb, cb_ident);
	rtnl_unlock();
}
EXPORT_SYMBOL_GPL(tc_indr_block_cb_unregister);

static void tc_indr_block_call(struct tcf_block *block, struct net_device *dev,
			       struct tcf_block_ext_info *ei,
			       enum tc_block_command command,
			       struct netlink_ext_ack *extack)
{
	struct tc_indr_block_cb *indr_block_cb;
	struct tc_indr_block_dev *indr_dev;
	struct tc_block_offload bo = {
		.command	= command,
		.binder_type	= ei->binder_type,
		.block		= block,
		.extack		= extack,
	};

	indr_dev = tc_indr_block_dev_lookup(dev);
	if (!indr_dev)
		return;

	indr_dev->block = command == TC_BLOCK_BIND ? block : NULL;

	list_for_each_entry(indr_block_cb, &indr_dev->cb_list, list)
		indr_block_cb->cb(dev, indr_block_cb->cb_priv, TC_SETUP_BLOCK,
				  &bo);
}

static struct tcf_block *tc_dev_ingress_block(struct net_device *dev)
{
	const struct Qdisc_class_ops *cops;
	struct Qdisc *qdisc;

	if (!dev_ingress_queue(dev))
		return NULL;

	qdisc = dev_ingress_queue(dev)->qdisc_sleeping;
	if (!qdisc)
		return NULL;

	cops = qdisc->ops->cl_ops;
	if (!cops)
		return NULL;

	if (!cops->tcf_block)
		return NULL;

	return cops->tcf_block(qdisc, TC_H_MIN_INGRESS, NULL);
}

static struct rhashtable indr_setup_block_ht;

struct tc_indr_block_dev {
	struct rhash_head ht_node;
	struct net_device *dev;
	unsigned int refcnt;
	struct list_head cb_list;
	struct tcf_block *block;
};

struct tc_indr_block_cb {
	struct list_head list;
	void *cb_priv;
	tc_indr_block_bind_cb_t *cb;
	void *cb_ident;
};

static const struct rhashtable_params tc_indr_setup_block_ht_params = {
	.key_offset	= offsetof(struct tc_indr_block_dev, dev),
	.head_offset	= offsetof(struct tc_indr_block_dev, ht_node),
	.key_len	= sizeof(struct net_device *),
};

static struct tc_indr_block_dev *
tc_indr_block_dev_lookup(struct net_device *dev)
{
	return rhashtable_lookup_fast(&indr_setup_block_ht, &dev,
				      tc_indr_setup_block_ht_params);
}

static struct tc_indr_block_dev *tc_indr_block_dev_get(struct net_device *dev)
{
	struct tc_indr_block_dev *indr_dev;

	indr_dev = tc_indr_block_dev_lookup(dev);
	if (indr_dev)
		goto inc_ref;

	indr_dev = kzalloc(sizeof(*indr_dev), GFP_KERNEL);
	if (!indr_dev)
		return NULL;

	INIT_LIST_HEAD(&indr_dev->cb_list);
	indr_dev->dev = dev;
	indr_dev->block = tc_dev_ingress_block(dev);
	if (rhashtable_insert_fast(&indr_setup_block_ht, &indr_dev->ht_node,
				   tc_indr_setup_block_ht_params)) {
		kfree(indr_dev);
		return NULL;
	}

inc_ref:
	indr_dev->refcnt++;
	return indr_dev;
}

static void tc_indr_block_dev_put(struct tc_indr_block_dev *indr_dev)
{
	if (--indr_dev->refcnt)
		return;

	rhashtable_remove_fast(&indr_setup_block_ht, &indr_dev->ht_node,
			       tc_indr_setup_block_ht_params);
	kfree(indr_dev);
}

static struct tc_indr_block_cb *
tc_indr_block_cb_lookup(struct tc_indr_block_dev *indr_dev,
			tc_indr_block_bind_cb_t *cb, void *cb_ident)
{
	struct tc_indr_block_cb *indr_block_cb;

	list_for_each_entry(indr_block_cb, &indr_dev->cb_list, list)
		if (indr_block_cb->cb == cb &&
		    indr_block_cb->cb_ident == cb_ident)
			return indr_block_cb;
	return NULL;
}

static struct tc_indr_block_cb *
tc_indr_block_cb_add(struct tc_indr_block_dev *indr_dev, void *cb_priv,
		     tc_indr_block_bind_cb_t *cb, void *cb_ident)
{
	struct tc_indr_block_cb *indr_block_cb;

	indr_block_cb = tc_indr_block_cb_lookup(indr_dev, cb, cb_ident);
	if (indr_block_cb)
		return ERR_PTR(-EEXIST);

	indr_block_cb = kzalloc(sizeof(*indr_block_cb), GFP_KERNEL);
	if (!indr_block_cb)
		return ERR_PTR(-ENOMEM);

	indr_block_cb->cb_priv = cb_priv;
	indr_block_cb->cb = cb;
	indr_block_cb->cb_ident = cb_ident;
	list_add(&indr_block_cb->list, &indr_dev->cb_list);

	return indr_block_cb;
}

static void tc_indr_block_cb_del(struct tc_indr_block_cb *indr_block_cb)
{
	list_del(&indr_block_cb->list);
	kfree(indr_block_cb);
}

static void tc_indr_block_ing_cmd(struct tc_indr_block_dev *indr_dev,
				  struct tc_indr_block_cb *indr_block_cb,
				  enum tc_block_command command)
{
	struct tc_block_offload bo = {
		.command	= command,
		.binder_type	= TCF_BLOCK_BINDER_TYPE_CLSACT_INGRESS,
		.block		= indr_dev->block,
	};

	if (!indr_dev->block)
		return;

	indr_block_cb->cb(indr_dev->dev, indr_block_cb->cb_priv, TC_SETUP_BLOCK,
			  &bo);
}

int __tc_indr_block_cb_register(struct net_device *dev, void *cb_priv,
				tc_indr_block_bind_cb_t *cb, void *cb_ident)
{
	struct tc_indr_block_cb *indr_block_cb;
	struct tc_indr_block_dev *indr_dev;
	int err;

	indr_dev = tc_indr_block_dev_get(dev);
	if (!indr_dev)
		return -ENOMEM;

	indr_block_cb = tc_indr_block_cb_add(indr_dev, cb_priv, cb, cb_ident);
	err = PTR_ERR_OR_ZERO(indr_block_cb);
	if (err)
		goto err_dev_put;

	tc_indr_block_ing_cmd(indr_dev, indr_block_cb, TC_BLOCK_BIND);
	return 0;

err_dev_put:
	tc_indr_block_dev_put(indr_dev);
	return err;
}
EXPORT_SYMBOL_GPL(__tc_indr_block_cb_register);

int tc_indr_block_cb_register(struct net_device *dev, void *cb_priv,
			      tc_indr_block_bind_cb_t *cb, void *cb_ident)
{
	int err;

	rtnl_lock();
	err = __tc_indr_block_cb_register(dev, cb_priv, cb, cb_ident);
	rtnl_unlock();

	return err;
}
EXPORT_SYMBOL_GPL(tc_indr_block_cb_register);

void __tc_indr_block_cb_unregister(struct net_device *dev,
				   tc_indr_block_bind_cb_t *cb, void *cb_ident)
{
	struct tc_indr_block_cb *indr_block_cb;
	struct tc_indr_block_dev *indr_dev;

	indr_dev = tc_indr_block_dev_lookup(dev);
	if (!indr_dev)
		return;

	indr_block_cb = tc_indr_block_cb_lookup(indr_dev, cb, cb_ident);
	if (!indr_block_cb)
		return;

	/* Send unbind message if required to free any block cbs. */
	tc_indr_block_ing_cmd(indr_dev, indr_block_cb, TC_BLOCK_UNBIND);
	tc_indr_block_cb_del(indr_block_cb);
	tc_indr_block_dev_put(indr_dev);
}
EXPORT_SYMBOL_GPL(__tc_indr_block_cb_unregister);

void tc_indr_block_cb_unregister(struct net_device *dev,
				 tc_indr_block_bind_cb_t *cb, void *cb_ident)
{
	rtnl_lock();
	__tc_indr_block_cb_unregister(dev, cb, cb_ident);
	rtnl_unlock();
}
EXPORT_SYMBOL_GPL(tc_indr_block_cb_unregister);

static void tc_indr_block_call(struct tcf_block *block, struct net_device *dev,
			       struct tcf_block_ext_info *ei,
			       enum tc_block_command command,
			       struct netlink_ext_ack *extack)
{
	struct tc_indr_block_cb *indr_block_cb;
	struct tc_indr_block_dev *indr_dev;
	struct tc_block_offload bo = {
		.command	= command,
		.binder_type	= ei->binder_type,
		.block		= block,
		.extack		= extack,
	};

	indr_dev = tc_indr_block_dev_lookup(dev);
	if (!indr_dev)
		return;

	indr_dev->block = command == TC_BLOCK_BIND ? block : NULL;

	list_for_each_entry(indr_block_cb, &indr_dev->cb_list, list)
		indr_block_cb->cb(dev, indr_block_cb->cb_priv, TC_SETUP_BLOCK,
				  &bo);
}

static bool tcf_block_offload_in_use(struct tcf_block *block)
{
	return block->offloadcnt;
}

static int tcf_block_offload_cmd(struct tcf_block *block,
				 struct net_device *dev,
				 struct tcf_block_ext_info *ei,
				 enum tc_block_command command,
				 struct netlink_ext_ack *extack)
{
	struct tc_block_offload bo = {};

	bo.command = command;
	bo.binder_type = ei->binder_type;
	bo.block = block;
	bo.extack = extack;
	return dev->netdev_ops->ndo_setup_tc(dev, TC_SETUP_BLOCK, &bo);
}

static int tcf_block_offload_bind(struct tcf_block *block, struct Qdisc *q,
				  struct tcf_block_ext_info *ei,
				  struct netlink_ext_ack *extack)
{
	struct net_device *dev = q->dev_queue->dev;
	int err;

	if (!dev->netdev_ops->ndo_setup_tc)
		goto no_offload_dev_inc;

	/* If tc offload feature is disabled and the block we try to bind
	 * to already has some offloaded filters, forbid to bind.
	 */
	if (!tc_can_offload(dev) && tcf_block_offload_in_use(block)) {
		NL_SET_ERR_MSG(extack, "Bind to offloaded block failed as dev has offload disabled");
		return -EOPNOTSUPP;
	}

	err = tcf_block_offload_cmd(block, dev, ei, TC_BLOCK_BIND, extack);
	if (err == -EOPNOTSUPP)
		goto no_offload_dev_inc;
	if (err)
		return err;

	tc_indr_block_call(block, dev, ei, TC_BLOCK_BIND, extack);
	return 0;

no_offload_dev_inc:
	if (tcf_block_offload_in_use(block))
		return -EOPNOTSUPP;
	block->nooffloaddevcnt++;
	tc_indr_block_call(block, dev, ei, TC_BLOCK_BIND, extack);
	return 0;
}

static void tcf_block_offload_unbind(struct tcf_block *block, struct Qdisc *q,
				     struct tcf_block_ext_info *ei)
{
	struct net_device *dev = q->dev_queue->dev;
	int err;

	tc_indr_block_call(block, dev, ei, TC_BLOCK_UNBIND, NULL);

	if (!dev->netdev_ops->ndo_setup_tc)
		goto no_offload_dev_dec;
	err = tcf_block_offload_cmd(block, dev, ei, TC_BLOCK_UNBIND, NULL);
	if (err == -EOPNOTSUPP)
		goto no_offload_dev_dec;
	return;

no_offload_dev_dec:
	WARN_ON(block->nooffloaddevcnt-- == 0);
}

static int
tcf_chain0_head_change_cb_add(struct tcf_block *block,
			      struct tcf_block_ext_info *ei,
			      struct netlink_ext_ack *extack)
{
	struct tcf_filter_chain_list_item *item;
	struct tcf_chain *chain0;

	item = kmalloc(sizeof(*item), GFP_KERNEL);
	if (!item) {
		NL_SET_ERR_MSG(extack, "Memory allocation for head change callback item failed");
		return -ENOMEM;
	}
	item->chain_head_change = ei->chain_head_change;
	item->chain_head_change_priv = ei->chain_head_change_priv;

	mutex_lock(&block->lock);
	chain0 = block->chain0.chain;
	if (chain0)
		tcf_chain_hold(chain0);
	else
		list_add(&item->list, &block->chain0.filter_chain_list);
	mutex_unlock(&block->lock);

	if (chain0) {
		struct tcf_proto *tp_head;

		mutex_lock(&chain0->filter_chain_lock);

		tp_head = tcf_chain_dereference(chain0->filter_chain, chain0);
		if (tp_head)
			tcf_chain_head_change_item(item, tp_head);

		mutex_lock(&block->lock);
		list_add(&item->list, &block->chain0.filter_chain_list);
		mutex_unlock(&block->lock);

		mutex_unlock(&chain0->filter_chain_lock);
		tcf_chain_put(chain0);
	}

	return 0;
}

static void
tcf_chain0_head_change_cb_del(struct tcf_block *block,
			      struct tcf_block_ext_info *ei)
{
	struct tcf_filter_chain_list_item *item;

	mutex_lock(&block->lock);
	list_for_each_entry(item, &block->chain0.filter_chain_list, list) {
		if ((!ei->chain_head_change && !ei->chain_head_change_priv) ||
		    (item->chain_head_change == ei->chain_head_change &&
		     item->chain_head_change_priv == ei->chain_head_change_priv)) {
			if (block->chain0.chain)
				tcf_chain_head_change_item(item, NULL);
			list_del(&item->list);
			mutex_unlock(&block->lock);

			kfree(item);
			return;
		}
	}
	mutex_unlock(&block->lock);
	WARN_ON(1);
}

struct tcf_net {
	spinlock_t idr_lock; /* Protects idr */
	struct idr idr;
};

static unsigned int tcf_net_id;

static int tcf_block_insert(struct tcf_block *block, struct net *net,
			    struct netlink_ext_ack *extack)
{
	struct tcf_net *tn = net_generic(net, tcf_net_id);
	int err;

	idr_preload(GFP_KERNEL);
	spin_lock(&tn->idr_lock);
	err = idr_alloc_u32(&tn->idr, block, &block->index, block->index,
			    GFP_NOWAIT);
	spin_unlock(&tn->idr_lock);
	idr_preload_end();

	return err;
}

static void tcf_block_remove(struct tcf_block *block, struct net *net)
{
	struct tcf_net *tn = net_generic(net, tcf_net_id);

	spin_lock(&tn->idr_lock);
	idr_remove(&tn->idr, block->index);
	spin_unlock(&tn->idr_lock);
}

static struct tcf_block *tcf_block_create(struct net *net, struct Qdisc *q,
					  u32 block_index,
					  struct netlink_ext_ack *extack)
{
	struct tcf_block *block;

	block = kzalloc(sizeof(*block), GFP_KERNEL);
	if (!block) {
		NL_SET_ERR_MSG(extack, "Memory allocation for block failed");
		return ERR_PTR(-ENOMEM);
	}
	mutex_init(&block->lock);
	INIT_LIST_HEAD(&block->chain_list);
	INIT_LIST_HEAD(&block->cb_list);
	INIT_LIST_HEAD(&block->owner_list);
	INIT_LIST_HEAD(&block->chain0.filter_chain_list);

	refcount_set(&block->refcnt, 1);
	block->net = net;
	block->index = block_index;

	/* Don't store q pointer for blocks which are shared */
	if (!tcf_block_shared(block))
		block->q = q;
	return block;
}

static struct tcf_block *tcf_block_lookup(struct net *net, u32 block_index)
{
	struct tcf_net *tn = net_generic(net, tcf_net_id);

	return idr_find(&tn->idr, block_index);
}

static struct tcf_block *tcf_block_refcnt_get(struct net *net, u32 block_index)
{
	struct tcf_block *block;

	rcu_read_lock();
	block = tcf_block_lookup(net, block_index);
	if (block && !refcount_inc_not_zero(&block->refcnt))
		block = NULL;
	rcu_read_unlock();

	return block;
}

static struct tcf_chain *
__tcf_get_next_chain(struct tcf_block *block, struct tcf_chain *chain)
{
	mutex_lock(&block->lock);
	if (chain)
		chain = list_is_last(&chain->list, &block->chain_list) ?
			NULL : list_next_entry(chain, list);
	else
		chain = list_first_entry_or_null(&block->chain_list,
						 struct tcf_chain, list);

	/* skip all action-only chains */
	while (chain && tcf_chain_held_by_acts_only(chain))
		chain = list_is_last(&chain->list, &block->chain_list) ?
			NULL : list_next_entry(chain, list);

	if (chain)
		tcf_chain_hold(chain);
	mutex_unlock(&block->lock);

	return chain;
}

/* Function to be used by all clients that want to iterate over all chains on
 * block. It properly obtains block->lock and takes reference to chain before
 * returning it. Users of this function must be tolerant to concurrent chain
 * insertion/deletion or ensure that no concurrent chain modification is
 * possible. Note that all netlink dump callbacks cannot guarantee to provide
 * consistent dump because rtnl lock is released each time skb is filled with
 * data and sent to user-space.
 */

struct tcf_chain *
tcf_get_next_chain(struct tcf_block *block, struct tcf_chain *chain)
{
	struct tcf_chain *chain_next = __tcf_get_next_chain(block, chain);

	if (chain)
		tcf_chain_put(chain);

	return chain_next;
}
EXPORT_SYMBOL(tcf_get_next_chain);

static struct tcf_proto *
__tcf_get_next_proto(struct tcf_chain *chain, struct tcf_proto *tp)
{
	u32 prio = 0;

	ASSERT_RTNL();
	mutex_lock(&chain->filter_chain_lock);

	if (!tp) {
		tp = tcf_chain_dereference(chain->filter_chain, chain);
	} else if (tcf_proto_is_deleting(tp)) {
		/* 'deleting' flag is set and chain->filter_chain_lock was
		 * unlocked, which means next pointer could be invalid. Restart
		 * search.
		 */
		prio = tp->prio + 1;
		tp = tcf_chain_dereference(chain->filter_chain, chain);

		for (; tp; tp = tcf_chain_dereference(tp->next, chain))
			if (!tp->deleting && tp->prio >= prio)
				break;
	} else {
		tp = tcf_chain_dereference(tp->next, chain);
	}

	if (tp)
		tcf_proto_get(tp);

	mutex_unlock(&chain->filter_chain_lock);

	return tp;
}

/* Function to be used by all clients that want to iterate over all tp's on
 * chain. Users of this function must be tolerant to concurrent tp
 * insertion/deletion or ensure that no concurrent chain modification is
 * possible. Note that all netlink dump callbacks cannot guarantee to provide
 * consistent dump because rtnl lock is released each time skb is filled with
 * data and sent to user-space.
 */

struct tcf_proto *
tcf_get_next_proto(struct tcf_chain *chain, struct tcf_proto *tp,
		   bool rtnl_held)
{
	struct tcf_proto *tp_next = __tcf_get_next_proto(chain, tp);

	if (tp)
		tcf_proto_put(tp, rtnl_held, NULL);

	return tp_next;
}
EXPORT_SYMBOL(tcf_get_next_proto);

static void tcf_block_flush_all_chains(struct tcf_block *block, bool rtnl_held)
{
	struct tcf_chain *chain;

	/* Last reference to block. At this point chains cannot be added or
	 * removed concurrently.
	 */
	for (chain = tcf_get_next_chain(block, NULL);
	     chain;
	     chain = tcf_get_next_chain(block, chain)) {
		tcf_chain_put_explicitly_created(chain);
		tcf_chain_flush(chain, rtnl_held);
	}
}

/* Lookup Qdisc and increments its reference counter.
 * Set parent, if necessary.
 */

static int __tcf_qdisc_find(struct net *net, struct Qdisc **q,
			    u32 *parent, int ifindex, bool rtnl_held,
			    struct netlink_ext_ack *extack)
{
	const struct Qdisc_class_ops *cops;
	struct net_device *dev;
	int err = 0;

	if (ifindex == TCM_IFINDEX_MAGIC_BLOCK)
		return 0;

	rcu_read_lock();

	/* Find link */
	dev = dev_get_by_index_rcu(net, ifindex);
	if (!dev) {
		rcu_read_unlock();
		return -ENODEV;
	}

	/* Find qdisc */
	if (!*parent) {
		*q = dev->qdisc;
		*parent = (*q)->handle;
	} else {
		*q = qdisc_lookup_rcu(dev, TC_H_MAJ(*parent));
		if (!*q) {
			NL_SET_ERR_MSG(extack, "Parent Qdisc doesn't exists");
			err = -EINVAL;
			goto errout_rcu;
		}
	}

	*q = qdisc_refcount_inc_nz(*q);
	if (!*q) {
		NL_SET_ERR_MSG(extack, "Parent Qdisc doesn't exists");
		err = -EINVAL;
		goto errout_rcu;
	}

	/* Is it classful? */
	cops = (*q)->ops->cl_ops;
	if (!cops) {
		NL_SET_ERR_MSG(extack, "Qdisc not classful");
		err = -EINVAL;
		goto errout_qdisc;
	}

	if (!cops->tcf_block) {
		NL_SET_ERR_MSG(extack, "Class doesn't support blocks");
		err = -EOPNOTSUPP;
		goto errout_qdisc;
	}

errout_rcu:
	/* At this point we know that qdisc is not noop_qdisc,
	 * which means that qdisc holds a reference to net_device
	 * and we hold a reference to qdisc, so it is safe to release
	 * rcu read lock.
	 */
	rcu_read_unlock();
	return err;

errout_qdisc:
	rcu_read_unlock();

	if (rtnl_held)
		qdisc_put(*q);
	else
		qdisc_put_unlocked(*q);
	*q = NULL;

	return err;
}

static int __tcf_qdisc_cl_find(struct Qdisc *q, u32 parent, unsigned long *cl,
			       int ifindex, struct netlink_ext_ack *extack)
{
	if (ifindex == TCM_IFINDEX_MAGIC_BLOCK)
		return 0;

	/* Do we search for filter, attached to class? */
	if (TC_H_MIN(parent)) {
		const struct Qdisc_class_ops *cops = q->ops->cl_ops;

		*cl = cops->find(q, parent);
		if (*cl == 0) {
			NL_SET_ERR_MSG(extack, "Specified class doesn't exist");
			return -ENOENT;
		}
	}

	return 0;
}

static struct tcf_block *__tcf_block_find(struct net *net, struct Qdisc *q,
					  unsigned long cl, int ifindex,
					  u32 block_index,
					  struct netlink_ext_ack *extack)
{
	struct tcf_block *block;

	if (ifindex == TCM_IFINDEX_MAGIC_BLOCK) {
		block = tcf_block_refcnt_get(net, block_index);
		if (!block) {
			NL_SET_ERR_MSG(extack, "Block of given index was not found");
			return ERR_PTR(-EINVAL);
		}
	} else {
		const struct Qdisc_class_ops *cops = q->ops->cl_ops;

		block = cops->tcf_block(q, cl, extack);
		if (!block)
			return ERR_PTR(-EINVAL);

		if (tcf_block_shared(block)) {
			NL_SET_ERR_MSG(extack, "This filter block is shared. Please use the block index to manipulate the filters");
			return ERR_PTR(-EOPNOTSUPP);
		}

		/* Always take reference to block in order to support execution
		 * of rules update path of cls API without rtnl lock. Caller
		 * must release block when it is finished using it. 'if' block
		 * of this conditional obtain reference to block by calling
		 * tcf_block_refcnt_get().
		 */
		refcount_inc(&block->refcnt);
	}

	return block;
}

static void __tcf_block_put(struct tcf_block *block, struct Qdisc *q,
			    struct tcf_block_ext_info *ei, bool rtnl_held)
{
	if (refcount_dec_and_mutex_lock(&block->refcnt, &block->lock)) {
		/* Flushing/putting all chains will cause the block to be
		 * deallocated when last chain is freed. However, if chain_list
		 * is empty, block has to be manually deallocated. After block
		 * reference counter reached 0, it is no longer possible to
		 * increment it or add new chains to block.
		 */
		bool free_block = list_empty(&block->chain_list);

		mutex_unlock(&block->lock);
		if (tcf_block_shared(block))
			tcf_block_remove(block, block->net);

		if (q)
			tcf_block_offload_unbind(block, q, ei);

		if (free_block)
			tcf_block_destroy(block);
		else
			tcf_block_flush_all_chains(block, rtnl_held);
	} else if (q) {
		tcf_block_offload_unbind(block, q, ei);
	}
}

static void tcf_block_refcnt_put(struct tcf_block *block, bool rtnl_held)
{
	__tcf_block_put(block, NULL, NULL, rtnl_held);
}

/* Find tcf block.
 * Set q, parent, cl when appropriate.
 */

static struct tcf_block *tcf_block_find(struct net *net, struct Qdisc **q,
					u32 *parent, unsigned long *cl,
					int ifindex, u32 block_index,
					struct netlink_ext_ack *extack)
{
	struct tcf_block *block;
	int err = 0;

	ASSERT_RTNL();

	err = __tcf_qdisc_find(net, q, parent, ifindex, true, extack);
	if (err)
		goto errout;

	err = __tcf_qdisc_cl_find(*q, *parent, cl, ifindex, extack);
	if (err)
		goto errout_qdisc;

	block = __tcf_block_find(net, *q, *cl, ifindex, block_index, extack);
	if (IS_ERR(block)) {
		err = PTR_ERR(block);
		goto errout_qdisc;
	}

	return block;

errout_qdisc:
	if (*q)
		qdisc_put(*q);
errout:
	*q = NULL;
	return ERR_PTR(err);
}

static void tcf_block_release(struct Qdisc *q, struct tcf_block *block,
			      bool rtnl_held)
{
	if (!IS_ERR_OR_NULL(block))
		tcf_block_refcnt_put(block, rtnl_held);

	if (q) {
		if (rtnl_held)
			qdisc_put(q);
		else
			qdisc_put_unlocked(q);
	}
}

struct tcf_block_owner_item {
	struct list_head list;
	struct Qdisc *q;
	enum tcf_block_binder_type binder_type;
};

static void
tcf_block_owner_netif_keep_dst(struct tcf_block *block,
			       struct Qdisc *q,
			       enum tcf_block_binder_type binder_type)
{
	if (block->keep_dst &&
	    binder_type != TCF_BLOCK_BINDER_TYPE_CLSACT_INGRESS &&
	    binder_type != TCF_BLOCK_BINDER_TYPE_CLSACT_EGRESS)
		netif_keep_dst(qdisc_dev(q));
}

void tcf_block_netif_keep_dst(struct tcf_block *block)
{
	struct tcf_block_owner_item *item;

	block->keep_dst = true;
	list_for_each_entry(item, &block->owner_list, list)
		tcf_block_owner_netif_keep_dst(block, item->q,
					       item->binder_type);
}
EXPORT_SYMBOL(tcf_block_netif_keep_dst);

static int tcf_block_owner_add(struct tcf_block *block,
			       struct Qdisc *q,
			       enum tcf_block_binder_type binder_type)
{
	struct tcf_block_owner_item *item;

	item = kmalloc(sizeof(*item), GFP_KERNEL);
	if (!item)
		return -ENOMEM;
	item->q = q;
	item->binder_type = binder_type;
	list_add(&item->list, &block->owner_list);
	return 0;
}

static void tcf_block_owner_del(struct tcf_block *block,
				struct Qdisc *q,
				enum tcf_block_binder_type binder_type)
{
	struct tcf_block_owner_item *item;

	list_for_each_entry(item, &block->owner_list, list) {
		if (item->q == q && item->binder_type == binder_type) {
			list_del(&item->list);
			kfree(item);
			return;
		}
	}
	WARN_ON(1);
}

int tcf_block_get_ext(struct tcf_block **p_block, struct Qdisc *q,
		      struct tcf_block_ext_info *ei,
		      struct netlink_ext_ack *extack)
{
	struct net *net = qdisc_net(q);
	struct tcf_block *block = NULL;
	int err;

	if (ei->block_index)
		/* block_index not 0 means the shared block is requested */
		block = tcf_block_refcnt_get(net, ei->block_index);

	if (!block) {
		block = tcf_block_create(net, q, ei->block_index, extack);
		if (IS_ERR(block))
			return PTR_ERR(block);
		if (tcf_block_shared(block)) {
			err = tcf_block_insert(block, net, extack);
			if (err)
				goto err_block_insert;
		}
	}

	err = tcf_block_owner_add(block, q, ei->binder_type);
	if (err)
		goto err_block_owner_add;

	tcf_block_owner_netif_keep_dst(block, q, ei->binder_type);

	err = tcf_chain0_head_change_cb_add(block, ei, extack);
	if (err)
		goto err_chain0_head_change_cb_add;

	err = tcf_block_offload_bind(block, q, ei, extack);
	if (err)
		goto err_block_offload_bind;

	*p_block = block;
	return 0;

err_block_offload_bind:
	tcf_chain0_head_change_cb_del(block, ei);
err_chain0_head_change_cb_add:
	tcf_block_owner_del(block, q, ei->binder_type);
err_block_owner_add:
err_block_insert:
	tcf_block_refcnt_put(block, true);
	return err;
}
EXPORT_SYMBOL(tcf_block_get_ext);

static void tcf_chain_head_change_dflt(struct tcf_proto *tp_head, void *priv)
{
	struct tcf_proto __rcu **p_filter_chain = priv;

	rcu_assign_pointer(*p_filter_chain, tp_head);
}

int tcf_block_get(struct tcf_block **p_block,
		  struct tcf_proto __rcu **p_filter_chain, struct Qdisc *q,
		  struct netlink_ext_ack *extack)
{
	struct tcf_block_ext_info ei = {
		.chain_head_change = tcf_chain_head_change_dflt,
		.chain_head_change_priv = p_filter_chain,
	};

	WARN_ON(!p_filter_chain);
	return tcf_block_get_ext(p_block, q, &ei, extack);
}
EXPORT_SYMBOL(tcf_block_get);

/* XXX: Standalone actions are not allowed to jump to any chain, and bound
 * actions should be all removed after flushing.
 */
void tcf_block_put_ext(struct tcf_block *block, struct Qdisc *q,
		       struct tcf_block_ext_info *ei)
{
	if (!block)
		return;
	tcf_chain0_head_change_cb_del(block, ei);
	tcf_block_owner_del(block, q, ei->binder_type);

	__tcf_block_put(block, q, ei, true);
}
EXPORT_SYMBOL(tcf_block_put_ext);

void tcf_block_put(struct tcf_block *block)
{
	struct tcf_block_ext_info ei = {0, };

	if (!block)
		return;
	tcf_block_put_ext(block, block->q, &ei);
}

EXPORT_SYMBOL(tcf_block_put);

struct tcf_block_cb {
	struct list_head list;
	tc_setup_cb_t *cb;
	void *cb_ident;
	void *cb_priv;
	unsigned int refcnt;
};

void *tcf_block_cb_priv(struct tcf_block_cb *block_cb)
{
	return block_cb->cb_priv;
}
EXPORT_SYMBOL(tcf_block_cb_priv);

struct tcf_block_cb *tcf_block_cb_lookup(struct tcf_block *block,
					 tc_setup_cb_t *cb, void *cb_ident)
{	struct tcf_block_cb *block_cb;

	list_for_each_entry(block_cb, &block->cb_list, list)
		if (block_cb->cb == cb && block_cb->cb_ident == cb_ident)
			return block_cb;
	return NULL;
}
EXPORT_SYMBOL(tcf_block_cb_lookup);

void tcf_block_cb_incref(struct tcf_block_cb *block_cb)
{
	block_cb->refcnt++;
}
EXPORT_SYMBOL(tcf_block_cb_incref);

unsigned int tcf_block_cb_decref(struct tcf_block_cb *block_cb)
{
	return --block_cb->refcnt;
}
EXPORT_SYMBOL(tcf_block_cb_decref);

static int
tcf_block_playback_offloads(struct tcf_block *block, tc_setup_cb_t *cb,
			    void *cb_priv, bool add, bool offload_in_use,
			    struct netlink_ext_ack *extack)
{
	struct tcf_chain *chain, *chain_prev;
	struct tcf_proto *tp, *tp_prev;
	int err;

	for (chain = __tcf_get_next_chain(block, NULL);
	     chain;
	     chain_prev = chain,
		     chain = __tcf_get_next_chain(block, chain),
		     tcf_chain_put(chain_prev)) {
		for (tp = __tcf_get_next_proto(chain, NULL); tp;
		     tp_prev = tp,
			     tp = __tcf_get_next_proto(chain, tp),
			     tcf_proto_put(tp_prev, true, NULL)) {
			if (tp->ops->reoffload) {
				err = tp->ops->reoffload(tp, add, cb, cb_priv,
							 extack);
				if (err && add)
					goto err_playback_remove;
			} else if (add && offload_in_use) {
				err = -EOPNOTSUPP;
				NL_SET_ERR_MSG(extack, "Filter HW offload failed - classifier without re-offloading support");
				goto err_playback_remove;
			}
		}
	}

	return 0;

err_playback_remove:
	tcf_proto_put(tp, true, NULL);
	tcf_chain_put(chain);
	tcf_block_playback_offloads(block, cb, cb_priv, false, offload_in_use,
				    extack);
	return err;
}

struct tcf_block_cb *__tcf_block_cb_register(struct tcf_block *block,
					     tc_setup_cb_t *cb, void *cb_ident,
					     void *cb_priv,
					     struct netlink_ext_ack *extack)
{
	struct tcf_block_cb *block_cb;
	int err;

	/* Replay any already present rules */
	err = tcf_block_playback_offloads(block, cb, cb_priv, true,
					  tcf_block_offload_in_use(block),
					  extack);
	if (err)
		return ERR_PTR(err);

	block_cb = kzalloc(sizeof(*block_cb), GFP_KERNEL);
	if (!block_cb)
		return ERR_PTR(-ENOMEM);
	block_cb->cb = cb;
	block_cb->cb_ident = cb_ident;
	block_cb->cb_priv = cb_priv;
	list_add(&block_cb->list, &block->cb_list);
	return block_cb;
}
EXPORT_SYMBOL(__tcf_block_cb_register);

int tcf_block_cb_register(struct tcf_block *block,
			  tc_setup_cb_t *cb, void *cb_ident,
			  void *cb_priv, struct netlink_ext_ack *extack)
{
	struct tcf_block_cb *block_cb;

	block_cb = __tcf_block_cb_register(block, cb, cb_ident, cb_priv,
					   extack);
	return PTR_ERR_OR_ZERO(block_cb);
}
EXPORT_SYMBOL(tcf_block_cb_register);

void __tcf_block_cb_unregister(struct tcf_block *block,
			       struct tcf_block_cb *block_cb)
{
	tcf_block_playback_offloads(block, block_cb->cb, block_cb->cb_priv,
				    false, tcf_block_offload_in_use(block),
				    NULL);
	list_del(&block_cb->list);
	kfree(block_cb);
}
EXPORT_SYMBOL(__tcf_block_cb_unregister);

void tcf_block_cb_unregister(struct tcf_block *block,
			     tc_setup_cb_t *cb, void *cb_ident)
{
	struct tcf_block_cb *block_cb;

	block_cb = tcf_block_cb_lookup(block, cb, cb_ident);
	if (!block_cb)
		return;
	__tcf_block_cb_unregister(block, block_cb);
}
EXPORT_SYMBOL(tcf_block_cb_unregister);

/* Main classifier routine: scans classifier chain attached
 * to this qdisc, (optionally) tests for protocol and asks
 * specific classifiers.
 */
int tcf_classify(struct sk_buff *skb, const struct tcf_proto *tp,
		 struct tcf_result *res, bool compat_mode)
{
#ifdef CONFIG_NET_CLS_ACT
	const int max_reclassify_loop = 4;
	const struct tcf_proto *orig_tp = tp;
	const struct tcf_proto *first_tp;
	int limit = 0;

reclassify:
#endif
	for (; tp; tp = rcu_dereference_bh(tp->next)) {
		__be16 protocol = tc_skb_protocol(skb);
		int err;

		if (tp->protocol != protocol &&
		    tp->protocol != htons(ETH_P_ALL))
			continue;

		err = tp->classify(skb, tp, res);
#ifdef CONFIG_NET_CLS_ACT
		if (unlikely(err == TC_ACT_RECLASSIFY && !compat_mode)) {
			first_tp = orig_tp;
			goto reset;
		} else if (unlikely(TC_ACT_EXT_CMP(err, TC_ACT_GOTO_CHAIN))) {
			first_tp = res->goto_tp;
			goto reset;
		}
#endif
		if (err >= 0)
			return err;
	}

	return TC_ACT_UNSPEC; /* signal: continue lookup */
#ifdef CONFIG_NET_CLS_ACT
reset:
	if (unlikely(limit++ >= max_reclassify_loop)) {
		net_notice_ratelimited("%u: reclassify loop, rule prio %u, protocol %02x\n",
				       tp->chain->block->index,
				       tp->prio & 0xffff,
				       ntohs(tp->protocol));
		return TC_ACT_SHOT;
	}

	tp = first_tp;
	goto reclassify;
#endif
}
EXPORT_SYMBOL(tcf_classify);

struct tcf_chain_info {
	struct tcf_proto __rcu **pprev;
	struct tcf_proto __rcu *next;
};

static struct tcf_proto *tcf_chain_tp_prev(struct tcf_chain *chain,
					   struct tcf_chain_info *chain_info)
{
	return tcf_chain_dereference(*chain_info->pprev, chain);
}

static int tcf_chain_tp_insert(struct tcf_chain *chain,
			       struct tcf_chain_info *chain_info,
			       struct tcf_proto *tp)
{
	if (chain->flushing)
		return -EAGAIN;

	if (*chain_info->pprev == chain->filter_chain)
		tcf_chain0_head_change(chain, tp);
	tcf_proto_get(tp);
	RCU_INIT_POINTER(tp->next, tcf_chain_tp_prev(chain, chain_info));
	rcu_assign_pointer(*chain_info->pprev, tp);

	return 0;
}

static void tcf_chain_tp_remove(struct tcf_chain *chain,
				struct tcf_chain_info *chain_info,
				struct tcf_proto *tp)
{
	struct tcf_proto *next = tcf_chain_dereference(chain_info->next, chain);

	tcf_proto_mark_delete(tp);
	if (tp == chain->filter_chain)
		tcf_chain0_head_change(chain, next);
	RCU_INIT_POINTER(*chain_info->pprev, next);
}

static struct tcf_proto *tcf_chain_tp_find(struct tcf_chain *chain,
					   struct tcf_chain_info *chain_info,
					   u32 protocol, u32 prio,
					   bool prio_allocate);

/* Try to insert new proto.
 * If proto with specified priority already exists, free new proto
 * and return existing one.
 */

static struct tcf_proto *tcf_chain_tp_insert_unique(struct tcf_chain *chain,
						    struct tcf_proto *tp_new,
						    u32 protocol, u32 prio,
						    bool rtnl_held)
{
	struct tcf_chain_info chain_info;
	struct tcf_proto *tp;
	int err = 0;

	mutex_lock(&chain->filter_chain_lock);

	tp = tcf_chain_tp_find(chain, &chain_info,
			       protocol, prio, false);
	if (!tp)
		err = tcf_chain_tp_insert(chain, &chain_info, tp_new);
	mutex_unlock(&chain->filter_chain_lock);

	if (tp) {
		tcf_proto_destroy(tp_new, rtnl_held, NULL);
		tp_new = tp;
	} else if (err) {
		tcf_proto_destroy(tp_new, rtnl_held, NULL);
		tp_new = ERR_PTR(err);
	}

	return tp_new;
}

static void tcf_chain_tp_delete_empty(struct tcf_chain *chain,
				      struct tcf_proto *tp, bool rtnl_held,
				      struct netlink_ext_ack *extack)
{
	struct tcf_chain_info chain_info;
	struct tcf_proto *tp_iter;
	struct tcf_proto **pprev;
	struct tcf_proto *next;

	mutex_lock(&chain->filter_chain_lock);

	/* Atomically find and remove tp from chain. */
	for (pprev = &chain->filter_chain;
	     (tp_iter = tcf_chain_dereference(*pprev, chain));
	     pprev = &tp_iter->next) {
		if (tp_iter == tp) {
			chain_info.pprev = pprev;
			chain_info.next = tp_iter->next;
			WARN_ON(tp_iter->deleting);
			break;
		}
	}
	/* Verify that tp still exists and no new filters were inserted
	 * concurrently.
	 * Mark tp for deletion if it is empty.
	 */
	if (!tp_iter || !tcf_proto_check_delete(tp, rtnl_held)) {
		mutex_unlock(&chain->filter_chain_lock);
		return;
	}

	next = tcf_chain_dereference(chain_info.next, chain);
	if (tp == chain->filter_chain)
		tcf_chain0_head_change(chain, next);
	RCU_INIT_POINTER(*chain_info.pprev, next);
	mutex_unlock(&chain->filter_chain_lock);

	tcf_proto_put(tp, rtnl_held, extack);
}

static struct tcf_proto *tcf_chain_tp_find(struct tcf_chain *chain,
					   struct tcf_chain_info *chain_info,
					   u32 protocol, u32 prio,
					   bool prio_allocate)
{
	struct tcf_proto **pprev;
	struct tcf_proto *tp;

	/* Check the chain for existence of proto-tcf with this priority */
	for (pprev = &chain->filter_chain;
	     (tp = tcf_chain_dereference(*pprev, chain));
	     pprev = &tp->next) {
		if (tp->prio >= prio) {
			if (tp->prio == prio) {
				if (prio_allocate ||
				    (tp->protocol != protocol && protocol))
					return ERR_PTR(-EINVAL);
			} else {
				tp = NULL;
			}
			break;
		}
	}
	chain_info->pprev = pprev;
	if (tp) {
		chain_info->next = tp->next;
		tcf_proto_get(tp);
	} else {
		chain_info->next = NULL;
	}
	return tp;
}

static int tcf_fill_node(struct net *net, struct sk_buff *skb,
			 struct tcf_proto *tp, struct tcf_block *block,
			 struct Qdisc *q, u32 parent, void *fh,
			 u32 portid, u32 seq, u16 flags, int event,
			 bool rtnl_held)
{
	struct tcmsg *tcm;
	struct nlmsghdr  *nlh;
	unsigned char *b = skb_tail_pointer(skb);

	nlh = nlmsg_put(skb, portid, seq, event, sizeof(*tcm), flags);
	if (!nlh)
		goto out_nlmsg_trim;
	tcm = nlmsg_data(nlh);
	tcm->tcm_family = AF_UNSPEC;
	tcm->tcm__pad1 = 0;
	tcm->tcm__pad2 = 0;
	if (q) {
		tcm->tcm_ifindex = qdisc_dev(q)->ifindex;
		tcm->tcm_parent = parent;
	} else {
		tcm->tcm_ifindex = TCM_IFINDEX_MAGIC_BLOCK;
		tcm->tcm_block_index = block->index;
	}
	tcm->tcm_info = TC_H_MAKE(tp->prio, tp->protocol);
	if (nla_put_string(skb, TCA_KIND, tp->ops->kind))
		goto nla_put_failure;
	if (nla_put_u32(skb, TCA_CHAIN, tp->chain->index))
		goto nla_put_failure;
	if (!fh) {
		tcm->tcm_handle = 0;
	} else {
		if (tp->ops->dump &&
		    tp->ops->dump(net, tp, fh, skb, tcm, rtnl_held) < 0)
			goto nla_put_failure;
	}
	nlh->nlmsg_len = skb_tail_pointer(skb) - b;
	return skb->len;

out_nlmsg_trim:
nla_put_failure:
	nlmsg_trim(skb, b);
	return -1;
}

static int tfilter_notify(struct net *net, struct sk_buff *oskb,
			  struct nlmsghdr *n, struct tcf_proto *tp,
			  struct tcf_block *block, struct Qdisc *q,
			  u32 parent, void *fh, int event, bool unicast,
			  bool rtnl_held)
{
	struct sk_buff *skb;
	u32 portid = oskb ? NETLINK_CB(oskb).portid : 0;
	int err = 0;

	skb = alloc_skb(NLMSG_GOODSIZE, GFP_KERNEL);
	if (!skb)
		return -ENOBUFS;

	if (tcf_fill_node(net, skb, tp, block, q, parent, fh, portid,
			  n->nlmsg_seq, n->nlmsg_flags, event,
			  rtnl_held) <= 0) {
		kfree_skb(skb);
		return -EINVAL;
	}

	if (unicast)
		err = netlink_unicast(net->rtnl, skb, portid, MSG_DONTWAIT);
	else
		err = rtnetlink_send(skb, net, portid, RTNLGRP_TC,
				     n->nlmsg_flags & NLM_F_ECHO);

	if (err > 0)
		err = 0;
	return err;
}

static int tfilter_del_notify(struct net *net, struct sk_buff *oskb,
			      struct nlmsghdr *n, struct tcf_proto *tp,
			      struct tcf_block *block, struct Qdisc *q,
			      u32 parent, void *fh, bool unicast, bool *last,
			      bool rtnl_held, struct netlink_ext_ack *extack)
{
	struct sk_buff *skb;
	u32 portid = oskb ? NETLINK_CB(oskb).portid : 0;
	int err;

	skb = alloc_skb(NLMSG_GOODSIZE, GFP_KERNEL);
	if (!skb)
		return -ENOBUFS;

	if (tcf_fill_node(net, skb, tp, block, q, parent, fh, portid,
			  n->nlmsg_seq, n->nlmsg_flags, RTM_DELTFILTER,
			  rtnl_held) <= 0) {
		NL_SET_ERR_MSG(extack, "Failed to build del event notification");
		kfree_skb(skb);
		return -EINVAL;
	}

	err = tp->ops->delete(tp, fh, last, rtnl_held, extack);
	if (err) {
		kfree_skb(skb);
		return err;
	}

	if (unicast)
		err = netlink_unicast(net->rtnl, skb, portid, MSG_DONTWAIT);
	else
		err = rtnetlink_send(skb, net, portid, RTNLGRP_TC,
				     n->nlmsg_flags & NLM_F_ECHO);
	if (err < 0)
		NL_SET_ERR_MSG(extack, "Failed to send filter delete notification");

	if (err > 0)
		err = 0;
	return err;
}

static void tfilter_notify_chain(struct net *net, struct sk_buff *oskb,
				 struct tcf_block *block, struct Qdisc *q,
				 u32 parent, struct nlmsghdr *n,
				 struct tcf_chain *chain, int event,
				 bool rtnl_held)
{
	struct tcf_proto *tp;

	for (tp = tcf_get_next_proto(chain, NULL, rtnl_held);
	     tp; tp = tcf_get_next_proto(chain, tp, rtnl_held))
		tfilter_notify(net, oskb, n, tp, block,
			       q, parent, NULL, event, false, rtnl_held);
}

static void tfilter_put(struct tcf_proto *tp, void *fh)
{
	if (tp->ops->put && fh)
		tp->ops->put(tp, fh);
}

static int tc_new_tfilter(struct sk_buff *skb, struct nlmsghdr *n,
			  struct netlink_ext_ack *extack)
{
	struct net *net = sock_net(skb->sk);
	struct nlattr *tca[TCA_MAX + 1];
	struct tcmsg *t;
	u32 protocol;
	u32 prio;
	bool prio_allocate;
	u32 parent;
	u32 chain_index;
	struct Qdisc *q = NULL;
	struct tcf_chain_info chain_info;
	struct tcf_chain *chain = NULL;
	struct tcf_block *block;
	struct tcf_proto *tp;
	unsigned long cl;
	void *fh;
	int err;
	int tp_created;
	bool rtnl_held = false;

	if (!netlink_ns_capable(skb, net->user_ns, CAP_NET_ADMIN))
		return -EPERM;

replay:
	tp_created = 0;

	err = nlmsg_parse_deprecated(n, sizeof(*t), tca, TCA_MAX,
				     rtm_tca_policy, extack);
	if (err < 0)
		return err;

	t = nlmsg_data(n);
	protocol = TC_H_MIN(t->tcm_info);
	prio = TC_H_MAJ(t->tcm_info);
	prio_allocate = false;
	parent = t->tcm_parent;
	tp = NULL;
	cl = 0;
	block = NULL;

	if (prio == 0) {
		/* If no priority is provided by the user,
		 * we allocate one.
		 */
		if (n->nlmsg_flags & NLM_F_CREATE) {
			prio = TC_H_MAKE(0x80000000U, 0U);
			prio_allocate = true;
		} else {
			NL_SET_ERR_MSG(extack, "Invalid filter command with priority of zero");
			return -ENOENT;
		}
	}

	/* Find head of filter chain. */

	err = __tcf_qdisc_find(net, &q, &parent, t->tcm_ifindex, false, extack);
	if (err)
		return err;

	/* Take rtnl mutex if rtnl_held was set to true on previous iteration,
	 * block is shared (no qdisc found), qdisc is not unlocked, classifier
	 * type is not specified, classifier is not unlocked.
	 */
	if (rtnl_held ||
	    (q && !(q->ops->cl_ops->flags & QDISC_CLASS_OPS_DOIT_UNLOCKED)) ||
	    !tca[TCA_KIND] || !tcf_proto_is_unlocked(nla_data(tca[TCA_KIND]))) {
		rtnl_held = true;
		rtnl_lock();
	}

	err = __tcf_qdisc_cl_find(q, parent, &cl, t->tcm_ifindex, extack);
	if (err)
		goto errout;

	block = __tcf_block_find(net, q, cl, t->tcm_ifindex, t->tcm_block_index,
				 extack);
	if (IS_ERR(block)) {
		err = PTR_ERR(block);
		goto errout;
	}

	chain_index = tca[TCA_CHAIN] ? nla_get_u32(tca[TCA_CHAIN]) : 0;
	if (chain_index > TC_ACT_EXT_VAL_MASK) {
		NL_SET_ERR_MSG(extack, "Specified chain index exceeds upper limit");
		err = -EINVAL;
		goto errout;
	}
	chain = tcf_chain_get(block, chain_index, true);
	if (!chain) {
		NL_SET_ERR_MSG(extack, "Cannot create specified filter chain");
		err = -ENOMEM;
		goto errout;
	}

	mutex_lock(&chain->filter_chain_lock);
	tp = tcf_chain_tp_find(chain, &chain_info, protocol,
			       prio, prio_allocate);
	if (IS_ERR(tp)) {
		NL_SET_ERR_MSG(extack, "Filter with specified priority/protocol not found");
		err = PTR_ERR(tp);
		goto errout_locked;
	}

	if (tp == NULL) {
		struct tcf_proto *tp_new = NULL;

		if (chain->flushing) {
			err = -EAGAIN;
			goto errout_locked;
		}

		/* Proto-tcf does not exist, create new one */

		if (tca[TCA_KIND] == NULL || !protocol) {
			NL_SET_ERR_MSG(extack, "Filter kind and protocol must be specified");
			err = -EINVAL;
			goto errout_locked;
		}

		if (!(n->nlmsg_flags & NLM_F_CREATE)) {
			NL_SET_ERR_MSG(extack, "Need both RTM_NEWTFILTER and NLM_F_CREATE to create a new filter");
			err = -ENOENT;
			goto errout_locked;
		}

		if (prio_allocate)
			prio = tcf_auto_prio(tcf_chain_tp_prev(chain,
							       &chain_info));

		mutex_unlock(&chain->filter_chain_lock);
		tp_new = tcf_proto_create(nla_data(tca[TCA_KIND]),
					  protocol, prio, chain, rtnl_held,
					  extack);
		if (IS_ERR(tp_new)) {
			err = PTR_ERR(tp_new);
			goto errout_tp;
		}

		tp_created = 1;
		tp = tcf_chain_tp_insert_unique(chain, tp_new, protocol, prio,
						rtnl_held);
		if (IS_ERR(tp)) {
			err = PTR_ERR(tp);
			goto errout_tp;
		}
	} else {
		mutex_unlock(&chain->filter_chain_lock);
	}

	if (tca[TCA_KIND] && nla_strcmp(tca[TCA_KIND], tp->ops->kind)) {
		NL_SET_ERR_MSG(extack, "Specified filter kind does not match existing one");
		err = -EINVAL;
		goto errout;
	}

	fh = tp->ops->get(tp, t->tcm_handle);

	if (!fh) {
		if (!(n->nlmsg_flags & NLM_F_CREATE)) {
			NL_SET_ERR_MSG(extack, "Need both RTM_NEWTFILTER and NLM_F_CREATE to create a new filter");
			err = -ENOENT;
			goto errout;
		}
	} else if (n->nlmsg_flags & NLM_F_EXCL) {
		tfilter_put(tp, fh);
		NL_SET_ERR_MSG(extack, "Filter already exists");
		err = -EEXIST;
		goto errout;
	}

	if (chain->tmplt_ops && chain->tmplt_ops != tp->ops) {
		NL_SET_ERR_MSG(extack, "Chain template is set to a different filter kind");
		err = -EINVAL;
		goto errout;
	}

	err = tp->ops->change(net, skb, tp, cl, t->tcm_handle, tca, &fh,
			      n->nlmsg_flags & NLM_F_CREATE ? TCA_ACT_NOREPLACE : TCA_ACT_REPLACE,
			      rtnl_held, extack);
	if (err == 0) {
		tfilter_notify(net, skb, n, tp, block, q, parent, fh,
			       RTM_NEWTFILTER, false, rtnl_held);
		tfilter_put(tp, fh);
	}

errout:
	if (err && tp_created)
		tcf_chain_tp_delete_empty(chain, tp, rtnl_held, NULL);
errout_tp:
	if (chain) {
		if (tp && !IS_ERR(tp))
			tcf_proto_put(tp, rtnl_held, NULL);
		if (!tp_created)
			tcf_chain_put(chain);
	}
	tcf_block_release(q, block, rtnl_held);

	if (rtnl_held)
		rtnl_unlock();

	if (err == -EAGAIN) {
		/* Take rtnl lock in case EAGAIN is caused by concurrent flush
		 * of target chain.
		 */
		rtnl_held = true;
		/* Replay the request. */
		goto replay;
	}
	return err;

errout_locked:
	mutex_unlock(&chain->filter_chain_lock);
	goto errout;
}

static int tc_del_tfilter(struct sk_buff *skb, struct nlmsghdr *n,
			  struct netlink_ext_ack *extack)
{
	struct net *net = sock_net(skb->sk);
	struct nlattr *tca[TCA_MAX + 1];
	struct tcmsg *t;
	u32 protocol;
	u32 prio;
	u32 parent;
	u32 chain_index;
	struct Qdisc *q = NULL;
	struct tcf_chain_info chain_info;
	struct tcf_chain *chain = NULL;
	struct tcf_block *block = NULL;
	struct tcf_proto *tp = NULL;
	unsigned long cl = 0;
	void *fh = NULL;
	int err;
	bool rtnl_held = false;

	if (!netlink_ns_capable(skb, net->user_ns, CAP_NET_ADMIN))
		return -EPERM;

	err = nlmsg_parse_deprecated(n, sizeof(*t), tca, TCA_MAX,
				     rtm_tca_policy, extack);
	if (err < 0)
		return err;

	t = nlmsg_data(n);
	protocol = TC_H_MIN(t->tcm_info);
	prio = TC_H_MAJ(t->tcm_info);
	parent = t->tcm_parent;

	if (prio == 0 && (protocol || t->tcm_handle || tca[TCA_KIND])) {
		NL_SET_ERR_MSG(extack, "Cannot flush filters with protocol, handle or kind set");
		return -ENOENT;
	}

	/* Find head of filter chain. */

	err = __tcf_qdisc_find(net, &q, &parent, t->tcm_ifindex, false, extack);
	if (err)
		return err;

	/* Take rtnl mutex if flushing whole chain, block is shared (no qdisc
	 * found), qdisc is not unlocked, classifier type is not specified,
	 * classifier is not unlocked.
	 */
	if (!prio ||
	    (q && !(q->ops->cl_ops->flags & QDISC_CLASS_OPS_DOIT_UNLOCKED)) ||
	    !tca[TCA_KIND] || !tcf_proto_is_unlocked(nla_data(tca[TCA_KIND]))) {
		rtnl_held = true;
		rtnl_lock();
	}

	err = __tcf_qdisc_cl_find(q, parent, &cl, t->tcm_ifindex, extack);
	if (err)
		goto errout;

	block = __tcf_block_find(net, q, cl, t->tcm_ifindex, t->tcm_block_index,
				 extack);
	if (IS_ERR(block)) {
		err = PTR_ERR(block);
		goto errout;
	}

	chain_index = tca[TCA_CHAIN] ? nla_get_u32(tca[TCA_CHAIN]) : 0;
	if (chain_index > TC_ACT_EXT_VAL_MASK) {
		NL_SET_ERR_MSG(extack, "Specified chain index exceeds upper limit");
		err = -EINVAL;
		goto errout;
	}
	chain = tcf_chain_get(block, chain_index, false);
	if (!chain) {
		/* User requested flush on non-existent chain. Nothing to do,
		 * so just return success.
		 */
		if (prio == 0) {
			err = 0;
			goto errout;
		}
		NL_SET_ERR_MSG(extack, "Cannot find specified filter chain");
		err = -ENOENT;
		goto errout;
	}

	if (prio == 0) {
		tfilter_notify_chain(net, skb, block, q, parent, n,
				     chain, RTM_DELTFILTER, rtnl_held);
		tcf_chain_flush(chain, rtnl_held);
		err = 0;
		goto errout;
	}

	mutex_lock(&chain->filter_chain_lock);
	tp = tcf_chain_tp_find(chain, &chain_info, protocol,
			       prio, false);
	if (!tp || IS_ERR(tp)) {
		NL_SET_ERR_MSG(extack, "Filter with specified priority/protocol not found");
		err = tp ? PTR_ERR(tp) : -ENOENT;
		goto errout_locked;
	} else if (tca[TCA_KIND] && nla_strcmp(tca[TCA_KIND], tp->ops->kind)) {
		NL_SET_ERR_MSG(extack, "Specified filter kind does not match existing one");
		err = -EINVAL;
		goto errout_locked;
	} else if (t->tcm_handle == 0) {
		tcf_chain_tp_remove(chain, &chain_info, tp);
		mutex_unlock(&chain->filter_chain_lock);

		tcf_proto_put(tp, rtnl_held, NULL);
		tfilter_notify(net, skb, n, tp, block, q, parent, fh,
			       RTM_DELTFILTER, false, rtnl_held);
		err = 0;
		goto errout;
	}
	mutex_unlock(&chain->filter_chain_lock);

	fh = tp->ops->get(tp, t->tcm_handle);

	if (!fh) {
		NL_SET_ERR_MSG(extack, "Specified filter handle not found");
		err = -ENOENT;
	} else {
		bool last;

		err = tfilter_del_notify(net, skb, n, tp, block,
					 q, parent, fh, false, &last,
					 rtnl_held, extack);

		if (err)
			goto errout;
		if (last)
			tcf_chain_tp_delete_empty(chain, tp, rtnl_held, extack);
	}

errout:
	if (chain) {
		if (tp && !IS_ERR(tp))
			tcf_proto_put(tp, rtnl_held, NULL);
		tcf_chain_put(chain);
	}
	tcf_block_release(q, block, rtnl_held);

	if (rtnl_held)
		rtnl_unlock();

	return err;

errout_locked:
	mutex_unlock(&chain->filter_chain_lock);
	goto errout;
}

static int tc_get_tfilter(struct sk_buff *skb, struct nlmsghdr *n,
			  struct netlink_ext_ack *extack)
{
	struct net *net = sock_net(skb->sk);
	struct nlattr *tca[TCA_MAX + 1];
	struct tcmsg *t;
	u32 protocol;
	u32 prio;
	u32 parent;
	u32 chain_index;
	struct Qdisc *q = NULL;
	struct tcf_chain_info chain_info;
	struct tcf_chain *chain = NULL;
	struct tcf_block *block = NULL;
	struct tcf_proto *tp = NULL;
	unsigned long cl = 0;
	void *fh = NULL;
	int err;
	bool rtnl_held = false;

	err = nlmsg_parse_deprecated(n, sizeof(*t), tca, TCA_MAX,
				     rtm_tca_policy, extack);
	if (err < 0)
		return err;

	t = nlmsg_data(n);
	protocol = TC_H_MIN(t->tcm_info);
	prio = TC_H_MAJ(t->tcm_info);
	parent = t->tcm_parent;

	if (prio == 0) {
		NL_SET_ERR_MSG(extack, "Invalid filter command with priority of zero");
		return -ENOENT;
	}

	/* Find head of filter chain. */

	err = __tcf_qdisc_find(net, &q, &parent, t->tcm_ifindex, false, extack);
	if (err)
		return err;

	/* Take rtnl mutex if block is shared (no qdisc found), qdisc is not
	 * unlocked, classifier type is not specified, classifier is not
	 * unlocked.
	 */
	if ((q && !(q->ops->cl_ops->flags & QDISC_CLASS_OPS_DOIT_UNLOCKED)) ||
	    !tca[TCA_KIND] || !tcf_proto_is_unlocked(nla_data(tca[TCA_KIND]))) {
		rtnl_held = true;
		rtnl_lock();
	}

	err = __tcf_qdisc_cl_find(q, parent, &cl, t->tcm_ifindex, extack);
	if (err)
		goto errout;

	block = __tcf_block_find(net, q, cl, t->tcm_ifindex, t->tcm_block_index,
				 extack);
	if (IS_ERR(block)) {
		err = PTR_ERR(block);
		goto errout;
	}

	chain_index = tca[TCA_CHAIN] ? nla_get_u32(tca[TCA_CHAIN]) : 0;
	if (chain_index > TC_ACT_EXT_VAL_MASK) {
		NL_SET_ERR_MSG(extack, "Specified chain index exceeds upper limit");
		err = -EINVAL;
		goto errout;
	}
	chain = tcf_chain_get(block, chain_index, false);
	if (!chain) {
		NL_SET_ERR_MSG(extack, "Cannot find specified filter chain");
		err = -EINVAL;
		goto errout;
	}

	mutex_lock(&chain->filter_chain_lock);
	tp = tcf_chain_tp_find(chain, &chain_info, protocol,
			       prio, false);
	mutex_unlock(&chain->filter_chain_lock);
	if (!tp || IS_ERR(tp)) {
		NL_SET_ERR_MSG(extack, "Filter with specified priority/protocol not found");
		err = tp ? PTR_ERR(tp) : -ENOENT;
		goto errout;
	} else if (tca[TCA_KIND] && nla_strcmp(tca[TCA_KIND], tp->ops->kind)) {
		NL_SET_ERR_MSG(extack, "Specified filter kind does not match existing one");
		err = -EINVAL;
		goto errout;
	}

	fh = tp->ops->get(tp, t->tcm_handle);

	if (!fh) {
		NL_SET_ERR_MSG(extack, "Specified filter handle not found");
		err = -ENOENT;
	} else {
		err = tfilter_notify(net, skb, n, tp, block, q, parent,
				     fh, RTM_NEWTFILTER, true, rtnl_held);
		if (err < 0)
			NL_SET_ERR_MSG(extack, "Failed to send filter notify message");
	}

	tfilter_put(tp, fh);
errout:
	if (chain) {
		if (tp && !IS_ERR(tp))
			tcf_proto_put(tp, rtnl_held, NULL);
		tcf_chain_put(chain);
	}
	tcf_block_release(q, block, rtnl_held);

	if (rtnl_held)
		rtnl_unlock();

	return err;
}

struct tcf_dump_args {
	struct tcf_walker w;
	struct sk_buff *skb;
	struct netlink_callback *cb;
	struct tcf_block *block;
	struct Qdisc *q;
	u32 parent;
};

static int tcf_node_dump(struct tcf_proto *tp, void *n, struct tcf_walker *arg)
{
	struct tcf_dump_args *a = (void *)arg;
	struct net *net = sock_net(a->skb->sk);

	return tcf_fill_node(net, a->skb, tp, a->block, a->q, a->parent,
			     n, NETLINK_CB(a->cb->skb).portid,
			     a->cb->nlh->nlmsg_seq, NLM_F_MULTI,
			     RTM_NEWTFILTER, true);
}

static bool tcf_chain_dump(struct tcf_chain *chain, struct Qdisc *q, u32 parent,
			   struct sk_buff *skb, struct netlink_callback *cb,
			   long index_start, long *p_index)
{
	struct net *net = sock_net(skb->sk);
	struct tcf_block *block = chain->block;
	struct tcmsg *tcm = nlmsg_data(cb->nlh);
	struct tcf_proto *tp, *tp_prev;
	struct tcf_dump_args arg;

	for (tp = __tcf_get_next_proto(chain, NULL);
	     tp;
	     tp_prev = tp,
		     tp = __tcf_get_next_proto(chain, tp),
		     tcf_proto_put(tp_prev, true, NULL),
		     (*p_index)++) {
		if (*p_index < index_start)
			continue;
		if (TC_H_MAJ(tcm->tcm_info) &&
		    TC_H_MAJ(tcm->tcm_info) != tp->prio)
			continue;
		if (TC_H_MIN(tcm->tcm_info) &&
		    TC_H_MIN(tcm->tcm_info) != tp->protocol)
			continue;
		if (*p_index > index_start)
			memset(&cb->args[1], 0,
			       sizeof(cb->args) - sizeof(cb->args[0]));
		if (cb->args[1] == 0) {
			if (tcf_fill_node(net, skb, tp, block, q, parent, NULL,
					  NETLINK_CB(cb->skb).portid,
					  cb->nlh->nlmsg_seq, NLM_F_MULTI,
					  RTM_NEWTFILTER, true) <= 0)
				goto errout;
			cb->args[1] = 1;
		}
		if (!tp->ops->walk)
			continue;
		arg.w.fn = tcf_node_dump;
		arg.skb = skb;
		arg.cb = cb;
		arg.block = block;
		arg.q = q;
		arg.parent = parent;
		arg.w.stop = 0;
		arg.w.skip = cb->args[1] - 1;
		arg.w.count = 0;
		arg.w.cookie = cb->args[2];
		tp->ops->walk(tp, &arg.w, true);
		cb->args[2] = arg.w.cookie;
		cb->args[1] = arg.w.count + 1;
		if (arg.w.stop)
			goto errout;
	}
	return true;

errout:
	tcf_proto_put(tp, true, NULL);
	return false;
}

/* called with RTNL */
static int tc_dump_tfilter(struct sk_buff *skb, struct netlink_callback *cb)
{
	struct tcf_chain *chain, *chain_prev;
	struct net *net = sock_net(skb->sk);
	struct nlattr *tca[TCA_MAX + 1];
	struct Qdisc *q = NULL;
	struct tcf_block *block;
	struct tcmsg *tcm = nlmsg_data(cb->nlh);
	long index_start;
	long index;
	u32 parent;
	int err;

	if (nlmsg_len(cb->nlh) < sizeof(*tcm))
		return skb->len;

	err = nlmsg_parse_deprecated(cb->nlh, sizeof(*tcm), tca, TCA_MAX,
				     NULL, cb->extack);
	if (err)
		return err;

	if (tcm->tcm_ifindex == TCM_IFINDEX_MAGIC_BLOCK) {
		block = tcf_block_refcnt_get(net, tcm->tcm_block_index);
		if (!block)
			goto out;
		/* If we work with block index, q is NULL and parent value
		 * will never be used in the following code. The check
		 * in tcf_fill_node prevents it. However, compiler does not
		 * see that far, so set parent to zero to silence the warning
		 * about parent being uninitialized.
		 */
		parent = 0;
	} else {
		const struct Qdisc_class_ops *cops;
		struct net_device *dev;
		unsigned long cl = 0;

		dev = __dev_get_by_index(net, tcm->tcm_ifindex);
		if (!dev)
			return skb->len;

		parent = tcm->tcm_parent;
		if (!parent) {
			q = dev->qdisc;
			parent = q->handle;
		} else {
			q = qdisc_lookup(dev, TC_H_MAJ(tcm->tcm_parent));
		}
		if (!q)
			goto out;
		cops = q->ops->cl_ops;
		if (!cops)
			goto out;
		if (!cops->tcf_block)
			goto out;
		if (TC_H_MIN(tcm->tcm_parent)) {
			cl = cops->find(q, tcm->tcm_parent);
			if (cl == 0)
				goto out;
		}
		block = cops->tcf_block(q, cl, NULL);
		if (!block)
			goto out;
		if (tcf_block_shared(block))
			q = NULL;
	}

	index_start = cb->args[0];
	index = 0;

	for (chain = __tcf_get_next_chain(block, NULL);
	     chain;
	     chain_prev = chain,
		     chain = __tcf_get_next_chain(block, chain),
		     tcf_chain_put(chain_prev)) {
		if (tca[TCA_CHAIN] &&
		    nla_get_u32(tca[TCA_CHAIN]) != chain->index)
			continue;
		if (!tcf_chain_dump(chain, q, parent, skb, cb,
				    index_start, &index)) {
			tcf_chain_put(chain);
			err = -EMSGSIZE;
			break;
		}
	}

	if (tcm->tcm_ifindex == TCM_IFINDEX_MAGIC_BLOCK)
		tcf_block_refcnt_put(block, true);
	cb->args[0] = index;

out:
	/* If we did no progress, the error (EMSGSIZE) is real */
	if (skb->len == 0 && err)
		return err;
	return skb->len;
}

static int tc_chain_fill_node(const struct tcf_proto_ops *tmplt_ops,
			      void *tmplt_priv, u32 chain_index,
			      struct net *net, struct sk_buff *skb,
			      struct tcf_block *block,
			      u32 portid, u32 seq, u16 flags, int event)
{
	unsigned char *b = skb_tail_pointer(skb);
	const struct tcf_proto_ops *ops;
	struct nlmsghdr *nlh;
	struct tcmsg *tcm;
	void *priv;

	ops = tmplt_ops;
	priv = tmplt_priv;

	nlh = nlmsg_put(skb, portid, seq, event, sizeof(*tcm), flags);
	if (!nlh)
		goto out_nlmsg_trim;
	tcm = nlmsg_data(nlh);
	tcm->tcm_family = AF_UNSPEC;
	tcm->tcm__pad1 = 0;
	tcm->tcm__pad2 = 0;
	tcm->tcm_handle = 0;
	if (block->q) {
		tcm->tcm_ifindex = qdisc_dev(block->q)->ifindex;
		tcm->tcm_parent = block->q->handle;
	} else {
		tcm->tcm_ifindex = TCM_IFINDEX_MAGIC_BLOCK;
		tcm->tcm_block_index = block->index;
	}

	if (nla_put_u32(skb, TCA_CHAIN, chain_index))
		goto nla_put_failure;

	if (ops) {
		if (nla_put_string(skb, TCA_KIND, ops->kind))
			goto nla_put_failure;
		if (ops->tmplt_dump(skb, net, priv) < 0)
			goto nla_put_failure;
	}

	nlh->nlmsg_len = skb_tail_pointer(skb) - b;
	return skb->len;

out_nlmsg_trim:
nla_put_failure:
	nlmsg_trim(skb, b);
	return -EMSGSIZE;
}

static int tc_chain_notify(struct tcf_chain *chain, struct sk_buff *oskb,
			   u32 seq, u16 flags, int event, bool unicast)
{
	u32 portid = oskb ? NETLINK_CB(oskb).portid : 0;
	struct tcf_block *block = chain->block;
	struct net *net = block->net;
	struct sk_buff *skb;
	int err = 0;

	skb = alloc_skb(NLMSG_GOODSIZE, GFP_KERNEL);
	if (!skb)
		return -ENOBUFS;

	if (tc_chain_fill_node(chain->tmplt_ops, chain->tmplt_priv,
			       chain->index, net, skb, block, portid,
			       seq, flags, event) <= 0) {
		kfree_skb(skb);
		return -EINVAL;
	}

	if (unicast)
		err = netlink_unicast(net->rtnl, skb, portid, MSG_DONTWAIT);
	else
		err = rtnetlink_send(skb, net, portid, RTNLGRP_TC,
				     flags & NLM_F_ECHO);

	if (err > 0)
		err = 0;
	return err;
}

static int tc_chain_notify_delete(const struct tcf_proto_ops *tmplt_ops,
				  void *tmplt_priv, u32 chain_index,
				  struct tcf_block *block, struct sk_buff *oskb,
				  u32 seq, u16 flags, bool unicast)
{
	u32 portid = oskb ? NETLINK_CB(oskb).portid : 0;
	struct net *net = block->net;
	struct sk_buff *skb;

	skb = alloc_skb(NLMSG_GOODSIZE, GFP_KERNEL);
	if (!skb)
		return -ENOBUFS;

	if (tc_chain_fill_node(tmplt_ops, tmplt_priv, chain_index, net, skb,
			       block, portid, seq, flags, RTM_DELCHAIN) <= 0) {
		kfree_skb(skb);
		return -EINVAL;
	}

	if (unicast)
		return netlink_unicast(net->rtnl, skb, portid, MSG_DONTWAIT);

	return rtnetlink_send(skb, net, portid, RTNLGRP_TC, flags & NLM_F_ECHO);
}

static int tc_chain_tmplt_add(struct tcf_chain *chain, struct net *net,
			      struct nlattr **tca,
			      struct netlink_ext_ack *extack)
{
	const struct tcf_proto_ops *ops;
	void *tmplt_priv;

	/* If kind is not set, user did not specify template. */
	if (!tca[TCA_KIND])
		return 0;

	ops = tcf_proto_lookup_ops(nla_data(tca[TCA_KIND]), true, extack);
	if (IS_ERR(ops))
		return PTR_ERR(ops);
	if (!ops->tmplt_create || !ops->tmplt_destroy || !ops->tmplt_dump) {
		NL_SET_ERR_MSG(extack, "Chain templates are not supported with specified classifier");
		return -EOPNOTSUPP;
	}

	tmplt_priv = ops->tmplt_create(net, chain, tca, extack);
	if (IS_ERR(tmplt_priv)) {
		module_put(ops->owner);
		return PTR_ERR(tmplt_priv);
	}
	chain->tmplt_ops = ops;
	chain->tmplt_priv = tmplt_priv;
	return 0;
}

static void tc_chain_tmplt_del(const struct tcf_proto_ops *tmplt_ops,
			       void *tmplt_priv)
{
	/* If template ops are set, no work to do for us. */
	if (!tmplt_ops)
		return;

	tmplt_ops->tmplt_destroy(tmplt_priv);
	module_put(tmplt_ops->owner);
}

/* Add/delete/get a chain */

static int tc_ctl_chain(struct sk_buff *skb, struct nlmsghdr *n,
			struct netlink_ext_ack *extack)
{
	struct net *net = sock_net(skb->sk);
	struct nlattr *tca[TCA_MAX + 1];
	struct tcmsg *t;
	u32 parent;
	u32 chain_index;
	struct Qdisc *q = NULL;
	struct tcf_chain *chain = NULL;
	struct tcf_block *block;
	unsigned long cl;
	int err;

	if (n->nlmsg_type != RTM_GETCHAIN &&
	    !netlink_ns_capable(skb, net->user_ns, CAP_NET_ADMIN))
		return -EPERM;

replay:
	err = nlmsg_parse_deprecated(n, sizeof(*t), tca, TCA_MAX,
				     rtm_tca_policy, extack);
	if (err < 0)
		return err;

	t = nlmsg_data(n);
	parent = t->tcm_parent;
	cl = 0;

	block = tcf_block_find(net, &q, &parent, &cl,
			       t->tcm_ifindex, t->tcm_block_index, extack);
	if (IS_ERR(block))
		return PTR_ERR(block);

	chain_index = tca[TCA_CHAIN] ? nla_get_u32(tca[TCA_CHAIN]) : 0;
	if (chain_index > TC_ACT_EXT_VAL_MASK) {
		NL_SET_ERR_MSG(extack, "Specified chain index exceeds upper limit");
		err = -EINVAL;
		goto errout_block;
	}

	mutex_lock(&block->lock);
	chain = tcf_chain_lookup(block, chain_index);
	if (n->nlmsg_type == RTM_NEWCHAIN) {
		if (chain) {
			if (tcf_chain_held_by_acts_only(chain)) {
				/* The chain exists only because there is
				 * some action referencing it.
				 */
				tcf_chain_hold(chain);
			} else {
				NL_SET_ERR_MSG(extack, "Filter chain already exists");
				err = -EEXIST;
				goto errout_block_locked;
			}
		} else {
			if (!(n->nlmsg_flags & NLM_F_CREATE)) {
				NL_SET_ERR_MSG(extack, "Need both RTM_NEWCHAIN and NLM_F_CREATE to create a new chain");
				err = -ENOENT;
				goto errout_block_locked;
			}
			chain = tcf_chain_create(block, chain_index);
			if (!chain) {
				NL_SET_ERR_MSG(extack, "Failed to create filter chain");
				err = -ENOMEM;
				goto errout_block_locked;
			}
		}
	} else {
		if (!chain || tcf_chain_held_by_acts_only(chain)) {
			NL_SET_ERR_MSG(extack, "Cannot find specified filter chain");
			err = -EINVAL;
			goto errout_block_locked;
		}
		tcf_chain_hold(chain);
	}

	if (n->nlmsg_type == RTM_NEWCHAIN) {
		/* Modifying chain requires holding parent block lock. In case
		 * the chain was successfully added, take a reference to the
		 * chain. This ensures that an empty chain does not disappear at
		 * the end of this function.
		 */
		tcf_chain_hold(chain);
		chain->explicitly_created = true;
	}
	mutex_unlock(&block->lock);

	switch (n->nlmsg_type) {
	case RTM_NEWCHAIN:
		err = tc_chain_tmplt_add(chain, net, tca, extack);
		if (err) {
			tcf_chain_put_explicitly_created(chain);
			goto errout;
		}

		tc_chain_notify(chain, NULL, 0, NLM_F_CREATE | NLM_F_EXCL,
				RTM_NEWCHAIN, false);
		break;
	case RTM_DELCHAIN:
		tfilter_notify_chain(net, skb, block, q, parent, n,
				     chain, RTM_DELTFILTER, true);
		/* Flush the chain first as the user requested chain removal. */
		tcf_chain_flush(chain, true);
		/* In case the chain was successfully deleted, put a reference
		 * to the chain previously taken during addition.
		 */
		tcf_chain_put_explicitly_created(chain);
		break;
	case RTM_GETCHAIN:
		err = tc_chain_notify(chain, skb, n->nlmsg_seq,
				      n->nlmsg_seq, n->nlmsg_type, true);
		if (err < 0)
			NL_SET_ERR_MSG(extack, "Failed to send chain notify message");
		break;
	default:
		err = -EOPNOTSUPP;
		NL_SET_ERR_MSG(extack, "Unsupported message type");
		goto errout;
	}

errout:
	tcf_chain_put(chain);
errout_block:
	tcf_block_release(q, block, true);
	if (err == -EAGAIN)
		/* Replay the request. */
		goto replay;
	return err;

errout_block_locked:
	mutex_unlock(&block->lock);
	goto errout_block;
}

/* called with RTNL */
static int tc_dump_chain(struct sk_buff *skb, struct netlink_callback *cb)
{
	struct net *net = sock_net(skb->sk);
	struct nlattr *tca[TCA_MAX + 1];
	struct Qdisc *q = NULL;
	struct tcf_block *block;
	struct tcmsg *tcm = nlmsg_data(cb->nlh);
	struct tcf_chain *chain;
	long index_start;
	long index;
	u32 parent;
	int err;

	if (nlmsg_len(cb->nlh) < sizeof(*tcm))
		return skb->len;

	err = nlmsg_parse_deprecated(cb->nlh, sizeof(*tcm), tca, TCA_MAX,
				     rtm_tca_policy, cb->extack);
	if (err)
		return err;

	if (tcm->tcm_ifindex == TCM_IFINDEX_MAGIC_BLOCK) {
		block = tcf_block_refcnt_get(net, tcm->tcm_block_index);
		if (!block)
			goto out;
		/* If we work with block index, q is NULL and parent value
		 * will never be used in the following code. The check
		 * in tcf_fill_node prevents it. However, compiler does not
		 * see that far, so set parent to zero to silence the warning
		 * about parent being uninitialized.
		 */
		parent = 0;
	} else {
		const struct Qdisc_class_ops *cops;
		struct net_device *dev;
		unsigned long cl = 0;

		dev = __dev_get_by_index(net, tcm->tcm_ifindex);
		if (!dev)
			return skb->len;

		parent = tcm->tcm_parent;
		if (!parent) {
			q = dev->qdisc;
			parent = q->handle;
		} else {
			q = qdisc_lookup(dev, TC_H_MAJ(tcm->tcm_parent));
		}
		if (!q)
			goto out;
		cops = q->ops->cl_ops;
		if (!cops)
			goto out;
		if (!cops->tcf_block)
			goto out;
		if (TC_H_MIN(tcm->tcm_parent)) {
			cl = cops->find(q, tcm->tcm_parent);
			if (cl == 0)
				goto out;
		}
		block = cops->tcf_block(q, cl, NULL);
		if (!block)
			goto out;
		if (tcf_block_shared(block))
			q = NULL;
	}

	index_start = cb->args[0];
	index = 0;

	mutex_lock(&block->lock);
	list_for_each_entry(chain, &block->chain_list, list) {
		if ((tca[TCA_CHAIN] &&
		     nla_get_u32(tca[TCA_CHAIN]) != chain->index))
			continue;
		if (index < index_start) {
			index++;
			continue;
		}
		if (tcf_chain_held_by_acts_only(chain))
			continue;
		err = tc_chain_fill_node(chain->tmplt_ops, chain->tmplt_priv,
					 chain->index, net, skb, block,
					 NETLINK_CB(cb->skb).portid,
					 cb->nlh->nlmsg_seq, NLM_F_MULTI,
					 RTM_NEWCHAIN);
		if (err <= 0)
			break;
		index++;
	}
	mutex_unlock(&block->lock);

	if (tcm->tcm_ifindex == TCM_IFINDEX_MAGIC_BLOCK)
		tcf_block_refcnt_put(block, true);
	cb->args[0] = index;

out:
	/* If we did no progress, the error (EMSGSIZE) is real */
	if (skb->len == 0 && err)
		return err;
	return skb->len;
}

void tcf_exts_destroy(struct tcf_exts *exts)
{
#ifdef CONFIG_NET_CLS_ACT
	tcf_action_destroy(exts->actions, TCA_ACT_UNBIND);
	kfree(exts->actions);
	exts->nr_actions = 0;
#endif
}
EXPORT_SYMBOL(tcf_exts_destroy);

int tcf_exts_validate(struct net *net, struct tcf_proto *tp, struct nlattr **tb,
		      struct nlattr *rate_tlv, struct tcf_exts *exts, bool ovr,
		      bool rtnl_held, struct netlink_ext_ack *extack)
{
#ifdef CONFIG_NET_CLS_ACT
	{
		struct tc_action *act;
		size_t attr_size = 0;

		if (exts->police && tb[exts->police]) {
			act = tcf_action_init_1(net, tp, tb[exts->police],
						rate_tlv, "police", ovr,
						TCA_ACT_BIND, rtnl_held,
						extack);
			if (IS_ERR(act))
				return PTR_ERR(act);

			act->type = exts->type = TCA_OLD_COMPAT;
			exts->actions[0] = act;
			exts->nr_actions = 1;
		} else if (exts->action && tb[exts->action]) {
			int err;

			err = tcf_action_init(net, tp, tb[exts->action],
					      rate_tlv, NULL, ovr, TCA_ACT_BIND,
					      exts->actions, &attr_size,
					      rtnl_held, extack);
			if (err < 0)
				return err;
			exts->nr_actions = err;
		}
	}
#else
	if ((exts->action && tb[exts->action]) ||
	    (exts->police && tb[exts->police])) {
		NL_SET_ERR_MSG(extack, "Classifier actions are not supported per compile options (CONFIG_NET_CLS_ACT)");
		return -EOPNOTSUPP;
	}
#endif

	return 0;
}
EXPORT_SYMBOL(tcf_exts_validate);

void tcf_exts_change(struct tcf_exts *dst, struct tcf_exts *src)
{
#ifdef CONFIG_NET_CLS_ACT
	struct tcf_exts old = *dst;

	*dst = *src;
	tcf_exts_destroy(&old);
#endif
}
EXPORT_SYMBOL(tcf_exts_change);

#ifdef CONFIG_NET_CLS_ACT
static struct tc_action *tcf_exts_first_act(struct tcf_exts *exts)
{
	if (exts->nr_actions == 0)
		return NULL;
	else
		return exts->actions[0];
}
#endif

int tcf_exts_dump(struct sk_buff *skb, struct tcf_exts *exts)
{
#ifdef CONFIG_NET_CLS_ACT
	struct nlattr *nest;

	if (exts->action && tcf_exts_has_actions(exts)) {
		/*
		 * again for backward compatible mode - we want
		 * to work with both old and new modes of entering
		 * tc data even if iproute2  was newer - jhs
		 */
		if (exts->type != TCA_OLD_COMPAT) {
			nest = nla_nest_start_noflag(skb, exts->action);
			if (nest == NULL)
				goto nla_put_failure;

			if (tcf_action_dump(skb, exts->actions, 0, 0) < 0)
				goto nla_put_failure;
			nla_nest_end(skb, nest);
		} else if (exts->police) {
			struct tc_action *act = tcf_exts_first_act(exts);
			nest = nla_nest_start_noflag(skb, exts->police);
			if (nest == NULL || !act)
				goto nla_put_failure;
			if (tcf_action_dump_old(skb, act, 0, 0) < 0)
				goto nla_put_failure;
			nla_nest_end(skb, nest);
		}
	}
	return 0;

nla_put_failure:
	nla_nest_cancel(skb, nest);
	return -1;
#else
	return 0;
#endif
}
EXPORT_SYMBOL(tcf_exts_dump);


int tcf_exts_dump_stats(struct sk_buff *skb, struct tcf_exts *exts)
{
#ifdef CONFIG_NET_CLS_ACT
	struct tc_action *a = tcf_exts_first_act(exts);
	if (a != NULL && tcf_action_copy_stats(skb, a, 1) < 0)
		return -1;
#endif
	return 0;
}
EXPORT_SYMBOL(tcf_exts_dump_stats);

int tc_setup_cb_call(struct tcf_block *block, enum tc_setup_type type,
		     void *type_data, bool err_stop)
{
	struct tcf_block_cb *block_cb;
	int ok_count = 0;
	int err;

	/* Make sure all netdevs sharing this block are offload-capable. */
	if (block->nooffloaddevcnt && err_stop)
		return -EOPNOTSUPP;

	list_for_each_entry(block_cb, &block->cb_list, list) {
		err = block_cb->cb(type, type_data, block_cb->cb_priv);
		if (err) {
			if (err_stop)
				return err;
		} else {
			ok_count++;
		}
	}
	return ok_count;
}
EXPORT_SYMBOL(tc_setup_cb_call);

int tc_setup_flow_action(struct flow_action *flow_action,
			 const struct tcf_exts *exts)
{
	const struct tc_action *act;
	int i, j, k;

	if (!exts)
		return 0;

	j = 0;
	tcf_exts_for_each_action(i, act, exts) {
		struct flow_action_entry *entry;

		entry = &flow_action->entries[j];
		if (is_tcf_gact_ok(act)) {
			entry->id = FLOW_ACTION_ACCEPT;
		} else if (is_tcf_gact_shot(act)) {
			entry->id = FLOW_ACTION_DROP;
		} else if (is_tcf_gact_trap(act)) {
			entry->id = FLOW_ACTION_TRAP;
		} else if (is_tcf_gact_goto_chain(act)) {
			entry->id = FLOW_ACTION_GOTO;
			entry->chain_index = tcf_gact_goto_chain_index(act);
		} else if (is_tcf_mirred_egress_redirect(act)) {
			entry->id = FLOW_ACTION_REDIRECT;
			entry->dev = tcf_mirred_dev(act);
		} else if (is_tcf_mirred_egress_mirror(act)) {
			entry->id = FLOW_ACTION_MIRRED;
			entry->dev = tcf_mirred_dev(act);
		} else if (is_tcf_vlan(act)) {
			switch (tcf_vlan_action(act)) {
			case TCA_VLAN_ACT_PUSH:
				entry->id = FLOW_ACTION_VLAN_PUSH;
				entry->vlan.vid = tcf_vlan_push_vid(act);
				entry->vlan.proto = tcf_vlan_push_proto(act);
				entry->vlan.prio = tcf_vlan_push_prio(act);
				break;
			case TCA_VLAN_ACT_POP:
				entry->id = FLOW_ACTION_VLAN_POP;
				break;
			case TCA_VLAN_ACT_MODIFY:
				entry->id = FLOW_ACTION_VLAN_MANGLE;
				entry->vlan.vid = tcf_vlan_push_vid(act);
				entry->vlan.proto = tcf_vlan_push_proto(act);
				entry->vlan.prio = tcf_vlan_push_prio(act);
				break;
			default:
				goto err_out;
			}
		} else if (is_tcf_tunnel_set(act)) {
			entry->id = FLOW_ACTION_TUNNEL_ENCAP;
			entry->tunnel = tcf_tunnel_info(act);
		} else if (is_tcf_tunnel_release(act)) {
			entry->id = FLOW_ACTION_TUNNEL_DECAP;
<<<<<<< HEAD
			entry->tunnel = tcf_tunnel_info(act);
=======
>>>>>>> 0ecfebd2
		} else if (is_tcf_pedit(act)) {
			for (k = 0; k < tcf_pedit_nkeys(act); k++) {
				switch (tcf_pedit_cmd(act, k)) {
				case TCA_PEDIT_KEY_EX_CMD_SET:
					entry->id = FLOW_ACTION_MANGLE;
					break;
				case TCA_PEDIT_KEY_EX_CMD_ADD:
					entry->id = FLOW_ACTION_ADD;
					break;
				default:
					goto err_out;
				}
				entry->mangle.htype = tcf_pedit_htype(act, k);
				entry->mangle.mask = tcf_pedit_mask(act, k);
				entry->mangle.val = tcf_pedit_val(act, k);
				entry->mangle.offset = tcf_pedit_offset(act, k);
				entry = &flow_action->entries[++j];
			}
		} else if (is_tcf_csum(act)) {
			entry->id = FLOW_ACTION_CSUM;
			entry->csum_flags = tcf_csum_update_flags(act);
		} else if (is_tcf_skbedit_mark(act)) {
			entry->id = FLOW_ACTION_MARK;
			entry->mark = tcf_skbedit_mark(act);
<<<<<<< HEAD
=======
		} else if (is_tcf_sample(act)) {
			entry->id = FLOW_ACTION_SAMPLE;
			entry->sample.psample_group =
				tcf_sample_psample_group(act);
			entry->sample.trunc_size = tcf_sample_trunc_size(act);
			entry->sample.truncate = tcf_sample_truncate(act);
			entry->sample.rate = tcf_sample_rate(act);
		} else if (is_tcf_police(act)) {
			entry->id = FLOW_ACTION_POLICE;
			entry->police.burst = tcf_police_tcfp_burst(act);
			entry->police.rate_bytes_ps =
				tcf_police_rate_bytes_ps(act);
>>>>>>> 0ecfebd2
		} else {
			goto err_out;
		}

		if (!is_tcf_pedit(act))
			j++;
	}
	return 0;
err_out:
	return -EOPNOTSUPP;
}
EXPORT_SYMBOL(tc_setup_flow_action);

unsigned int tcf_exts_num_actions(struct tcf_exts *exts)
{
	unsigned int num_acts = 0;
	struct tc_action *act;
	int i;

	tcf_exts_for_each_action(i, act, exts) {
		if (is_tcf_pedit(act))
			num_acts += tcf_pedit_nkeys(act);
		else
			num_acts++;
	}
	return num_acts;
}
EXPORT_SYMBOL(tcf_exts_num_actions);

static __net_init int tcf_net_init(struct net *net)
{
	struct tcf_net *tn = net_generic(net, tcf_net_id);

	spin_lock_init(&tn->idr_lock);
	idr_init(&tn->idr);
	return 0;
}

static void __net_exit tcf_net_exit(struct net *net)
{
	struct tcf_net *tn = net_generic(net, tcf_net_id);

	idr_destroy(&tn->idr);
}

static struct pernet_operations tcf_net_ops = {
	.init = tcf_net_init,
	.exit = tcf_net_exit,
	.id   = &tcf_net_id,
	.size = sizeof(struct tcf_net),
};

static int __init tc_filter_init(void)
{
	int err;

	tc_filter_wq = alloc_ordered_workqueue("tc_filter_workqueue", 0);
	if (!tc_filter_wq)
		return -ENOMEM;

	err = register_pernet_subsys(&tcf_net_ops);
	if (err)
		goto err_register_pernet_subsys;

	err = rhashtable_init(&indr_setup_block_ht,
			      &tc_indr_setup_block_ht_params);
	if (err)
		goto err_rhash_setup_block_ht;

	rtnl_register(PF_UNSPEC, RTM_NEWTFILTER, tc_new_tfilter, NULL,
		      RTNL_FLAG_DOIT_UNLOCKED);
	rtnl_register(PF_UNSPEC, RTM_DELTFILTER, tc_del_tfilter, NULL,
		      RTNL_FLAG_DOIT_UNLOCKED);
	rtnl_register(PF_UNSPEC, RTM_GETTFILTER, tc_get_tfilter,
		      tc_dump_tfilter, RTNL_FLAG_DOIT_UNLOCKED);
	rtnl_register(PF_UNSPEC, RTM_NEWCHAIN, tc_ctl_chain, NULL, 0);
	rtnl_register(PF_UNSPEC, RTM_DELCHAIN, tc_ctl_chain, NULL, 0);
	rtnl_register(PF_UNSPEC, RTM_GETCHAIN, tc_ctl_chain,
		      tc_dump_chain, 0);

	return 0;

err_rhash_setup_block_ht:
	unregister_pernet_subsys(&tcf_net_ops);
err_register_pernet_subsys:
	destroy_workqueue(tc_filter_wq);
	return err;
}

subsys_initcall(tc_filter_init);<|MERGE_RESOLUTION|>--- conflicted
+++ resolved
@@ -32,11 +32,8 @@
 #include <net/tc_act/tc_tunnel_key.h>
 #include <net/tc_act/tc_csum.h>
 #include <net/tc_act/tc_gact.h>
-<<<<<<< HEAD
-=======
 #include <net/tc_act/tc_police.h>
 #include <net/tc_act/tc_sample.h>
->>>>>>> 0ecfebd2
 #include <net/tc_act/tc_skbedit.h>
 
 extern const struct nla_policy rtm_tca_policy[TCA_MAX + 1];
@@ -543,249 +540,7 @@
 		tp_next = rcu_dereference_protected(tp->next, 1);
 		tcf_proto_put(tp, rtnl_held, NULL);
 		tp = tp_next;
-<<<<<<< HEAD
-=======
-	}
-}
-
-static struct tcf_block *tc_dev_ingress_block(struct net_device *dev)
-{
-	const struct Qdisc_class_ops *cops;
-	struct Qdisc *qdisc;
-
-	if (!dev_ingress_queue(dev))
-		return NULL;
-
-	qdisc = dev_ingress_queue(dev)->qdisc_sleeping;
-	if (!qdisc)
-		return NULL;
-
-	cops = qdisc->ops->cl_ops;
-	if (!cops)
-		return NULL;
-
-	if (!cops->tcf_block)
-		return NULL;
-
-	return cops->tcf_block(qdisc, TC_H_MIN_INGRESS, NULL);
-}
-
-static struct rhashtable indr_setup_block_ht;
-
-struct tc_indr_block_dev {
-	struct rhash_head ht_node;
-	struct net_device *dev;
-	unsigned int refcnt;
-	struct list_head cb_list;
-	struct tcf_block *block;
-};
-
-struct tc_indr_block_cb {
-	struct list_head list;
-	void *cb_priv;
-	tc_indr_block_bind_cb_t *cb;
-	void *cb_ident;
-};
-
-static const struct rhashtable_params tc_indr_setup_block_ht_params = {
-	.key_offset	= offsetof(struct tc_indr_block_dev, dev),
-	.head_offset	= offsetof(struct tc_indr_block_dev, ht_node),
-	.key_len	= sizeof(struct net_device *),
-};
-
-static struct tc_indr_block_dev *
-tc_indr_block_dev_lookup(struct net_device *dev)
-{
-	return rhashtable_lookup_fast(&indr_setup_block_ht, &dev,
-				      tc_indr_setup_block_ht_params);
-}
-
-static struct tc_indr_block_dev *tc_indr_block_dev_get(struct net_device *dev)
-{
-	struct tc_indr_block_dev *indr_dev;
-
-	indr_dev = tc_indr_block_dev_lookup(dev);
-	if (indr_dev)
-		goto inc_ref;
-
-	indr_dev = kzalloc(sizeof(*indr_dev), GFP_KERNEL);
-	if (!indr_dev)
-		return NULL;
-
-	INIT_LIST_HEAD(&indr_dev->cb_list);
-	indr_dev->dev = dev;
-	indr_dev->block = tc_dev_ingress_block(dev);
-	if (rhashtable_insert_fast(&indr_setup_block_ht, &indr_dev->ht_node,
-				   tc_indr_setup_block_ht_params)) {
-		kfree(indr_dev);
-		return NULL;
->>>>>>> 0ecfebd2
-	}
-
-inc_ref:
-	indr_dev->refcnt++;
-	return indr_dev;
-}
-
-static void tc_indr_block_dev_put(struct tc_indr_block_dev *indr_dev)
-{
-	if (--indr_dev->refcnt)
-		return;
-
-	rhashtable_remove_fast(&indr_setup_block_ht, &indr_dev->ht_node,
-			       tc_indr_setup_block_ht_params);
-	kfree(indr_dev);
-}
-
-static struct tc_indr_block_cb *
-tc_indr_block_cb_lookup(struct tc_indr_block_dev *indr_dev,
-			tc_indr_block_bind_cb_t *cb, void *cb_ident)
-{
-	struct tc_indr_block_cb *indr_block_cb;
-
-	list_for_each_entry(indr_block_cb, &indr_dev->cb_list, list)
-		if (indr_block_cb->cb == cb &&
-		    indr_block_cb->cb_ident == cb_ident)
-			return indr_block_cb;
-	return NULL;
-}
-
-static struct tc_indr_block_cb *
-tc_indr_block_cb_add(struct tc_indr_block_dev *indr_dev, void *cb_priv,
-		     tc_indr_block_bind_cb_t *cb, void *cb_ident)
-{
-	struct tc_indr_block_cb *indr_block_cb;
-
-	indr_block_cb = tc_indr_block_cb_lookup(indr_dev, cb, cb_ident);
-	if (indr_block_cb)
-		return ERR_PTR(-EEXIST);
-
-	indr_block_cb = kzalloc(sizeof(*indr_block_cb), GFP_KERNEL);
-	if (!indr_block_cb)
-		return ERR_PTR(-ENOMEM);
-
-	indr_block_cb->cb_priv = cb_priv;
-	indr_block_cb->cb = cb;
-	indr_block_cb->cb_ident = cb_ident;
-	list_add(&indr_block_cb->list, &indr_dev->cb_list);
-
-	return indr_block_cb;
-}
-
-static void tc_indr_block_cb_del(struct tc_indr_block_cb *indr_block_cb)
-{
-	list_del(&indr_block_cb->list);
-	kfree(indr_block_cb);
-}
-
-static void tc_indr_block_ing_cmd(struct tc_indr_block_dev *indr_dev,
-				  struct tc_indr_block_cb *indr_block_cb,
-				  enum tc_block_command command)
-{
-	struct tc_block_offload bo = {
-		.command	= command,
-		.binder_type	= TCF_BLOCK_BINDER_TYPE_CLSACT_INGRESS,
-		.block		= indr_dev->block,
-	};
-
-	if (!indr_dev->block)
-		return;
-
-	indr_block_cb->cb(indr_dev->dev, indr_block_cb->cb_priv, TC_SETUP_BLOCK,
-			  &bo);
-}
-
-int __tc_indr_block_cb_register(struct net_device *dev, void *cb_priv,
-				tc_indr_block_bind_cb_t *cb, void *cb_ident)
-{
-	struct tc_indr_block_cb *indr_block_cb;
-	struct tc_indr_block_dev *indr_dev;
-	int err;
-
-	indr_dev = tc_indr_block_dev_get(dev);
-	if (!indr_dev)
-		return -ENOMEM;
-
-	indr_block_cb = tc_indr_block_cb_add(indr_dev, cb_priv, cb, cb_ident);
-	err = PTR_ERR_OR_ZERO(indr_block_cb);
-	if (err)
-		goto err_dev_put;
-
-	tc_indr_block_ing_cmd(indr_dev, indr_block_cb, TC_BLOCK_BIND);
-	return 0;
-
-err_dev_put:
-	tc_indr_block_dev_put(indr_dev);
-	return err;
-}
-EXPORT_SYMBOL_GPL(__tc_indr_block_cb_register);
-
-int tc_indr_block_cb_register(struct net_device *dev, void *cb_priv,
-			      tc_indr_block_bind_cb_t *cb, void *cb_ident)
-{
-	int err;
-
-	rtnl_lock();
-	err = __tc_indr_block_cb_register(dev, cb_priv, cb, cb_ident);
-	rtnl_unlock();
-
-	return err;
-}
-EXPORT_SYMBOL_GPL(tc_indr_block_cb_register);
-
-void __tc_indr_block_cb_unregister(struct net_device *dev,
-				   tc_indr_block_bind_cb_t *cb, void *cb_ident)
-{
-	struct tc_indr_block_cb *indr_block_cb;
-	struct tc_indr_block_dev *indr_dev;
-
-	indr_dev = tc_indr_block_dev_lookup(dev);
-	if (!indr_dev)
-		return;
-
-	indr_block_cb = tc_indr_block_cb_lookup(indr_dev, cb, cb_ident);
-	if (!indr_block_cb)
-		return;
-
-	/* Send unbind message if required to free any block cbs. */
-	tc_indr_block_ing_cmd(indr_dev, indr_block_cb, TC_BLOCK_UNBIND);
-	tc_indr_block_cb_del(indr_block_cb);
-	tc_indr_block_dev_put(indr_dev);
-}
-EXPORT_SYMBOL_GPL(__tc_indr_block_cb_unregister);
-
-void tc_indr_block_cb_unregister(struct net_device *dev,
-				 tc_indr_block_bind_cb_t *cb, void *cb_ident)
-{
-	rtnl_lock();
-	__tc_indr_block_cb_unregister(dev, cb, cb_ident);
-	rtnl_unlock();
-}
-EXPORT_SYMBOL_GPL(tc_indr_block_cb_unregister);
-
-static void tc_indr_block_call(struct tcf_block *block, struct net_device *dev,
-			       struct tcf_block_ext_info *ei,
-			       enum tc_block_command command,
-			       struct netlink_ext_ack *extack)
-{
-	struct tc_indr_block_cb *indr_block_cb;
-	struct tc_indr_block_dev *indr_dev;
-	struct tc_block_offload bo = {
-		.command	= command,
-		.binder_type	= ei->binder_type,
-		.block		= block,
-		.extack		= extack,
-	};
-
-	indr_dev = tc_indr_block_dev_lookup(dev);
-	if (!indr_dev)
-		return;
-
-	indr_dev->block = command == TC_BLOCK_BIND ? block : NULL;
-
-	list_for_each_entry(indr_block_cb, &indr_dev->cb_list, list)
-		indr_block_cb->cb(dev, indr_block_cb->cb_priv, TC_SETUP_BLOCK,
-				  &bo);
+	}
 }
 
 static struct tcf_block *tc_dev_ingress_block(struct net_device *dev)
@@ -3475,10 +3230,6 @@
 			entry->tunnel = tcf_tunnel_info(act);
 		} else if (is_tcf_tunnel_release(act)) {
 			entry->id = FLOW_ACTION_TUNNEL_DECAP;
-<<<<<<< HEAD
-			entry->tunnel = tcf_tunnel_info(act);
-=======
->>>>>>> 0ecfebd2
 		} else if (is_tcf_pedit(act)) {
 			for (k = 0; k < tcf_pedit_nkeys(act); k++) {
 				switch (tcf_pedit_cmd(act, k)) {
@@ -3503,8 +3254,6 @@
 		} else if (is_tcf_skbedit_mark(act)) {
 			entry->id = FLOW_ACTION_MARK;
 			entry->mark = tcf_skbedit_mark(act);
-<<<<<<< HEAD
-=======
 		} else if (is_tcf_sample(act)) {
 			entry->id = FLOW_ACTION_SAMPLE;
 			entry->sample.psample_group =
@@ -3517,7 +3266,6 @@
 			entry->police.burst = tcf_police_tcfp_burst(act);
 			entry->police.rate_bytes_ps =
 				tcf_police_rate_bytes_ps(act);
->>>>>>> 0ecfebd2
 		} else {
 			goto err_out;
 		}
