--- conflicted
+++ resolved
@@ -444,17 +444,7 @@
 						 pdata->dma_filter,
 						 NULL, NULL);
 	if (ret) {
-<<<<<<< HEAD
 		dev_err(&pdev->dev, "Failed to register the DAI\n");
-		return ret;
-	}
-
-	ret = samsung_asoc_dma_platform_register(&pdev->dev, NULL,
-						 NULL, NULL);
-	if (ret)
-		dev_err(&pdev->dev, "Failed to register the DMA: %d\n", ret);
-=======
-		pr_err("failed to register the dma: %d\n", ret);
 		return ret;
 	}
 
@@ -462,7 +452,6 @@
 			&s3c24xx_i2s_component, &s3c24xx_i2s_dai, 1);
 	if (ret)
 		pr_err("failed to register the dai\n");
->>>>>>> 73f5dfc6
 
 	return ret;
 }
