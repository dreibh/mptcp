--- conflicted
+++ resolved
@@ -200,13 +200,8 @@
         "MetricName": "CORE_CLKS"
     },
     {
-<<<<<<< HEAD
-        "BriefDescription": "Actual Average Latency for L1 data-cache miss demand loads",
-        "MetricExpr": "L1D_PEND_MISS.PENDING / ( MEM_LOAD_RETIRED.L1_MISS + MEM_LOAD_RETIRED.FB_HIT )",
-=======
         "MetricExpr": "L1D_PEND_MISS.PENDING / ( MEM_LOAD_RETIRED.L1_MISS + MEM_LOAD_RETIRED.FB_HIT )",
         "BriefDescription": "Actual Average Latency for L1 data-cache miss demand loads (in core cycles)",
->>>>>>> 0ecfebd2
         "MetricGroup": "Memory_Bound;Memory_Lat",
         "MetricName": "Load_Miss_Real_Latency"
     },
